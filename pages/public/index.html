--- conflicted
+++ resolved
@@ -100,17 +100,10 @@
         </p>
         <p>
             The following are all important links to get started with using
-<<<<<<< HEAD
-            and testing the current nightly and beta firmware as well as participating in the
-            project through <a target="_blank" href="https://github.com/SynthstromAudible/DelugeFirmware/discussions">feedback, ideas, suggestions</a> and adding
-            to the source code. The nightly firmware captures the current state of development every day and might be broken but needs to be tested to find out.
-            The beta firmware will mature into a stable release and receive updates to improve stability without adding new features until it is finished.
-=======
             and testing the current nightly and release candidate firmware as well as participating in the
             project through <a target="_blank" href="https://github.com/SynthstromAudible/DelugeFirmware/discussions">feedback, ideas, suggestions</a> and adding
             to the source code. The nightly firmware captures the current state of development every day and might be broken but needs to be tested to find out.
             The release candidate firmware will mature into a stable release and receive updates to improve stability without adding new features until it is finished.
->>>>>>> 85846f76
         </p>
         <p>
             While the project aims to never break compatibility or lose
@@ -126,11 +119,7 @@
         </p>
         <p style="font-weight: bold;">Please backup your SD card contents before starting to use the community firmware to prevent losing any data.</p>
 
-<<<<<<< HEAD
-        <a class="btn" target="_blank" href="https://github.com/SynthstromAudible/DelugeFirmware/releases/download/beta/deluge-beta.zip">Download the current beta build</a>
-=======
         <a class="btn" target="_blank" href="https://github.com/SynthstromAudible/DelugeFirmware/releases/download/rc/deluge-rc.zip">Download the current release candidate</a>
->>>>>>> 85846f76
         <a class="btn" target="_blank" href="https://github.com/SynthstromAudible/DelugeFirmware/releases/download/nightly/deluge-nightly.zip">Download todays nightly build</a>
         <a class="btn" target="_blank" href="https://github.com/SynthstromAudible/DelugeFirmware/blob/release/1.0/docs/community_features.md">List of changes and new features</a>
         <a class="btn" target="_blank" href="https://github.com/SynthstromAudible/DelugeFirmware/issues">Feedback and
