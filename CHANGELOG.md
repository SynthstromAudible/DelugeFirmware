--- conflicted
+++ resolved
@@ -86,12 +86,9 @@
 - Restricted changing Synth/MIDI/CV Instrument CLip types to the Kit Instrument Clip Type and vice versa if the clip is not empty.
 - Added retrigger to all keyboard views.
 - Added a new default setting that controls which playback mode new slices of a kit will get. 
-<<<<<<< HEAD
-- Created a new menu hierarchies document that documents the Deluge menu structure for OLED and 7SEG and can be used as a reference for navigating the various menu's. See: [Menu Hierarchies](https://github.com/SynthstromAudible/DelugeFirmware/blob/community/docs/menu_hierarchies.md)
-=======
 - Added indicators to the waveform loop lock feature for both 7seg (rightmost `.`) and OLED (lock indicator).
 - Modified waveform marker rendering to improve clarity.
->>>>>>> b8d13778
+- Created a new menu hierarchies document that documents the Deluge menu structure for OLED and 7SEG and can be used as a reference for navigating the various menu's. See: [Menu Hierarchies](https://github.com/SynthstromAudible/DelugeFirmware/blob/community/docs/menu_hierarchies.md)
 
 In addition, a number of improvements have been made to how the OLED display is used:
 
