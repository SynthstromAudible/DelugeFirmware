# Deluge Community Firmware Change Log

> To find a detailed list of how to use each feature, check
>
here: [Community Features](https://github.com/SynthstromAudible/DelugeFirmware/blob/community/docs/community_features.md)

## c1.2.0 Chopin

### User Interface

- Added ability to select audio source from within an Audio Clip by opening the Audio Clip Sound Menu (`SHIFT` + `SELECT`) and Selecting the `AUDIO SOURCE` menu
- Updated audio clip's sample loading to load sample without time stretching. Added new shortcut to remove timestretching from an audio clip and shorten / extend an audio clip without timestretching. 
  - Press `▼︎▲︎` + `◀︎▶︎` to set the Audio Clip length equal to the length of the audio sample. This will effectively remove timestretching from the audio sample.
  - Press `SHIFT` + `◀︎▶︎` + `turn ◀︎▶︎` to shorten / lengthen the audio clip without timestretching.

### MIDI
- Added Universal SysEx Identity response, including firmware version.

## c1.1.0 Beethoven

### Sound Engine

- Added an adapted version of the reverb found in Émilie Gillet's Mutable Instruments Rings module. Can be enabled via a
  new `REVERB MODEL` sub-menu under the existing Reverb menu.
    - The Mutable reverb model has been set as the default reverb model for new songs. Old songs will respect the reverb
      model used with those songs.
- Added compressors to synths, kits, audio clips, and kit rows. The compressor can be enabled and edited from their
  respective menus.
- Fixed a bug in compressor makeup gain that was causing lower volume than official with low compression amounts. For
  songs made with community release 1.0.x, you can compensate by slightly lowering the song master level. This is done
  via affect entire in song/arranger mode, or by using the song menu (press select) -> Master -> Volume
- Fixed stereo unison spread + ringmod + noise causing excessively loud output.
- Fixed some bugs around the waveform Loop Lock feature which allowed setting invalid loop points.

### User Interface

- Added `PERFORMANCE VIEW`, accessible in Song Row View by pressing the Keyboard button and in Song Grid View by
  pressing the Pink Mode pad. Allows quick control of Song Global FX.
- Added `AUTOMATION VIEW` for Audio Clips and Arranger View.
- Added `AUTOMATION VIEW` for `PATCH CABLES / MODULATION DEPTH`. Simply enter the modulation menu that displays `SOURCE -> DESTINATION` and then press `CLIP` to access the `AUTOMATION VIEW EDITOR` for that specific Patch Cable / Modulation Depth.
  - You can also use the `SELECT ENCODER` while in the `AUTOMATION VIEW EDITOR` to scroll to any patch cables that exist.
- Updated `AUTOMATION VIEW EDITOR` to allow you to edit Bipolar params according to their Bipolar nature. E.g. Positive values are shown in the top four pads, Negative value in the bottom four pads, and the Middle value is shown by not lighting up any pads.
- Updated `AUTOMATION VIEW` for MIDI Clips to load the Parameter to CC mappings from the `MIDI FOLLOW MODE` preset
  file `MIDIFollow.XML`. These Parameter to CC mappings are used as the quick access MIDI CC shortcuts dislayed in the
  Automation Overview and with the shortcut combos (e.g. Shift + Shortcut Pad).
- Updated `AUTOMATION VIEW` to move the Interpolation shortcut to the Interpolation pad in the first column of the
  Deluge grid (second pad from the top). Toggle interpolation on/off using Shift + Interpolation shortcut pad. The
  Interpolation shortcut pad will blink to indicate that interpolation is enabled.
- Updated `AUTOMATION VIEW` to remove select encoder scrolling selection of non-MIDI clip parameters. Select encoder is
  now used to fine tune non-MIDI parameter values in the `AUTOMATION VIEW EDITOR`.
- Updated `AUTOMATION VIEW` to provide access to Settings menu (hold shift + press select encoder)
- Updated `AUTOMATION VIEW` to provide access to the Sound menu (press select encoder)
- Updated automatable parameter editing menu's (accessed via Sound menu or Shift + parameter shortcut) to provide the ability to access the `AUTOMATION VIEW EDITOR` directly from the parameter menu. While in the menu press Clip (if you are in a clip) or Song (if you are in arranger) to open the `AUTOMATION VIEW EDITOR` while you are still in the menu. You will be able to interact with the grid to edit automation for the current parameter / patch cable selected in the menu.
- Added configuration of the number of count-in bars under `SETTINGS > RECORDING > COUNT-IN BARS`
- Added Mod Button popups to display the current Mod (Gold) Encoder context (e.g. LPF/HPF Mode, Delay Mode and Type,
  Reverb Room Size, Compressor Mode, ModFX Type and Param).
- Added a menu for song parameters, accessible in Song View and Arranger View by pressing on the Select Encoder.
- Added a `AFFECT ENTIRE GLOBAL FX MENU` to Kits, accessible in Kit Clip View by pressing on the Select Encoder with
  Affect Entire enabled.
- Added support for LUMI Keys SYSEX protocol protocol. When hosting a LUMI Keys keyboard, the current scale will
  automatically be set on the keyboard.
- Streamlined recording new clips in Grid mode while Deluge is playing. Short-press empty clip pads in Grid green mode
  while recording is enabled to automatically create a new clip and queue it for
  recording at the start of the next bar.
- Fixed a bug preventing clip selection while Shift was held.
- Fixed numerous bugs, including some crash bugs, around the display of quantized stutter.
- Fixed a bug with shift+scroll on small menus which would allow moving off the end of the menu, causing crashes.
- Fixed several bugs with pad grid rendering.
- Added Master Chromatic Transpose of All Scale Mode Instrument Clips from All Song Views (Song Row/Grid, Arranger,
  Arranger Automation and Performance View.) Uses the same shortcut as in a Synth / Midi / CV clip (Press and
  turn `▼︎▲︎` to transpose the clips by +/- 1 semitone). The number of semitones transposed is customizable (Press shift
  and turn `▼︎▲︎`). After transposing the display show the new Root Note (and Scale Name if you have an OLED display).
- Added sidebar functionality in keyboard screens - by default it is velocity (red) and mod wheel (blue), holding a pad
  sets it momentarily and tapping latches it. The functionality can be changed by holding the top pad and scrolling
  select.
- Updated the count-in setting to allow specifying the number of bars (1-4).
- Added `VU Meter` rendering in the sidebar in Song / Arranger / Performance Views.
- Added ability to save a synth/sample drum back to an instrument preset by holding audition and pressing save.
- Mod (Gold) Encoders learned to the Mod Matrix can now access the full range of the Mod Matrix / Patch Cable parameters (e.g. from -50 to +50).
- Added feature to automatically load song projects at startup.
    - To activate the feature, press `SHIFT` + `SELECT` : `MENU > DEFAULTS > STARTUP SONG`.
    - Modes are `NEW SONG`,`TEMPLATE`,`LAST OPENED SONG`,`LAST SAVED SONG`.
    - Failsafe mode introduced using canary file to deactivate feature in case of crash at startup.
- Added a feature save user-defined pad brightness level and restore it at startup.
- Mod (Gold) Encoder LED indicators are now Bipolar for Bipolar params (e.g. Param, Pitch, Patch Cables). Positive values illuminate the top two LEDs. Negative values illuminate the bottom two LEDs. The middle value doesn't light up any LEDs. 
- The play button now blinks when the the CPU Usage of the Deluge is high and synth voices/sample playback are being culled.
- Removed ability to convert an Audio Clip to an Instrument Clip (Synth / Kit / MIDI / CV) as this conversion process is error/bug prone.
- Restricted changing Synth/MIDI/CV Instrument CLip types to the Kit Instrument Clip Type and vice versa if the clip is not empty.
- Added retrigger to all keyboard views.
<<<<<<< HEAD
- Added indicators to the waveform loop lock feature for both 7seg (rightmost `.`) and OLED (lock indicator).
- Modified waveform marker rendering to improve clarity.
=======
- Added a new default setting that controls which playback mode new slices of a kit will get. 
>>>>>>> f8f428af

In addition, a number of improvements have been made to how the OLED display is used:

- Added parameter name (including mod matrix / patch cable mappings) to Mod (Gold) Encoder popups.
- `ARRANGER VIEW` and `SONG VIEW` now display the name of the current view on the screen.
- The 12TET note name is now displayed along with the MIDI note number.
- Added a new community setting which allows emulating the 7SEG style on the OLED display.
- Fixed several cases where popups could get stuck open.
- Fixed a number of minor rendering bugs.

### Sequencer

- When changing instrument presets in session or arranger view all presets are now changed. Individual clips can still
  have their presets changed by first entering the clip.
- Added support for 5 and 6 note scales.
- Added 8 new built-in scales: Melodic Minor, Hungarian Minor, Marva (Indian), Arabian, Whole Tone, Blues, Pentatonic
  Minor, Hirajoshi.
- Added "play `ONCE`" clip launch mode, settable by turning the Select Encoder left while holding the audition pad in
  Song view. Causes the clip to play once when triggered and then mute without changing the section.
- Added `NOT FILL` note probability. Similar to the `FILL` probability but only plays when the `FILL` button is *not*
  pressed.
- Added support for copy/paste of single rows.
- Added support for "gentle paste" of notes which pastes notes without removing old ones.
- Fixed numerous crash bugs around parameter automation when entering and leaving clip view.
- The default ModFX type for songs is now DISABLED rather than FLANGER.
- The shorcut `SHIFT` + hold and turn `▼︎▲︎`, inside a clip, has been changed to "Nudge notes vertically" without
  unexpectedly changing the scale and root note of the whole song.
- The arpeggiator has been completely redesigned to have advanced features for the user like independent octave and note
  modes, rhythm, sequence length and ratcheting notes. It also enables MPE keyboards to give more expression to the
  arpeggiated notes.

### Audio Clips

- The default ModFX type is now DISABLED rather than FLANGER for Audio Clips (this means ModFX can be disabled on Audio
  Clips which was not previously possible).

### Kits

- Drum randomization is no longer limited to only 10 sounds per folder.
- Fixed several crashes related to drum randomization.
- The default ModFX type for kit affect-entire is now DISABLED rather than FLANGER.

### MIDI

- Added `MIDI FOLLOW MODE` which causes MIDI data to be directed based on context.
- Added `MIDI FEEDBACK`, so external MIDI controllers can be made aware of the state of the Deluge synth engine.
  Configurable via the new global `MIDI > MIDI-FOLLOW > FEEDBACK` menu.
- Added MIDI learn for kits, allowing a whole kit to be learnt to the same midi channel at once. The incoming note is
  the first row, and increasing notes go to the next rows.
- Added Loopy Pro and TouchOsc templates for use with MIDI follow/MIDI feedback.
- Added a `MIDI LOOPBACK` mode, accessible in the SONG menu, which directs MIDI data from internal MIDI clips back to
  the Deluge input.
- Added support for learning Program Change methods to most global commands.
- Added "MPE collapse" on MIDI clips which converts MPE X/Y/Z to Pitch/Modwheel/Aftertouch CCs for use of MPE
  controllers with non-MPE aware synths. Configurable via the clip menu.
- Added a new global setting, `MIDI > SELECT KIT ROW`, which causes MIDI notes sent to kits to select the corresponding
  learned row.
- Fixed reversal of upstream MIDI ports (port 1 was upstream port 2, port 2 was upstream port 1).
- Fixed a number of MPE channel matching and learning bugs.
- Fixed crash when using an external controller to control ModFX.
- Fixed CC74 on the MPE master channel behaving like an expression event.

### Internal Changes

- The Deluge Build Tool toolchain has been updated from GCC 12 to GCC 13.
- All code is now built in THUMB mode by default, except DSP code which is still ARM.
- Support for parallel toolchains has been added so re-downloading is not required while moving between branches.
- Numerous improvements to the VSCode configuration, including auto-format on save.
- Various types have been renamed and refactored to improve legibility.
- A number of on/off UI toggles have been collapsed in to the new `ToggleBool` class
- `currentSong->currentClip` and similar expressions have been refactored in to functions to improve safety and reduce
  code size.
- String formatting is now done with a compact `printf` implementation in many cases.
- All publicly available fixes to the official firmware are integrated (up to commit
  0501b7dc38a363f89112c1b5c36075f4c0368be9)

## c1.0.1 Amadeus

- Fixed a bug where MIDI learned ModFX parameters in an audio clip with monitoring active could crash
- Fixed various crashes related to parameter automation
- Fixed crash when deleting loop points with loop lock enabled
- USB MIDI upstream ports were accidentally reversed, this is now corrected. If you only see 1 MIDI port on OSX, try
  unplugging the Deluge and then deleting the configuration in "MIDI Audio Setup"
- Fixed potential corruption of MIDI learned settings.

## c1.0.0 Amadeus

### Audio Improvements

##### Effects

- A `MASTER COMPRESSOR` has been added and is accessible in Song View.
- `STEREO CHORUS` has been added to `MOD FX TYPES`. Adjust stereo depth via `MOD FX DEPTH`.
- `GRAIN` has been added to `MOD FX TYPES`. Choose from 5 Grain Presets via `MOD FX FEEDBACK`. †
- `WAVEFOLD` distortion has been added and occurs pre-filter. The parameter pad shortcut is between `SATURATION`
  and `LPF CUTOFF`.
- `UNISON STEREO SPREAD` has been added and can be dialed to spread the unison parts across the stereo field.
  Click `SELECT` when in `UNISON AMOUNT` to reveal the parameter.

##### Filter

- New LPF/HPF State Variable Filters: `SVF NOTCH` and `SVF BANDPASS`.
- New Filter Parameters: `LPF MORPH` and `HPF MORPH`. This morphs the SVF through Lowpass, Bandpass, and Highpass; adds
  drive to the low pass ladder filters, and adds filter fm to the hpf ladder.
- `FILTER ROUTING` is accessible via the Sound Editor menu and adjusts the filter order from `HPF to LPF`, `LPF to HPF`,
  or `PARALLEL`.

##### LFO & Sync

- New LFO Shapes: `RANDOM WALK` and `SAMPLE & HOLD`.
- New Sync Modes: `TRIPLETS` and `DOTTED`. (All previous sync rates now include 'TPLTS' and 'DTTED' options.)

### Sequencing Improvements

`AUTOMATION VIEW` allows you to visually create and edit parameter automations across the main grid pads for SYNTH, KIT,
and MIDI clips on a per step basis at any zoom level. (Excludes MPE automations).

##### Probability & Iteration

- `PROBABILITY BY ROW` allows you to set probability for all notes in a given row, expanding from just being able to set
  probability to currently pressed down notes.
- `QUANTIZE` and `HUMANIZE` notes after they've been recorded/sequenced on either a per row basis or for all notes in a
  given clip at once. *
- Sequenced notes can be set to `FILL` which will only play them when the designated `FILL` button is being held (either
  a Global MIDI Command or `SYNC-SCALING†`)

### Keyboard View Improvements

- New `DRUM KEYBOARD VIEW` added. Kit rows can now be visualized and played across the main grid pads. By default the
  area of each sample is spread across 4x4 pads and additionally provides a range of 16 `VELOCITY` levels. This area can
  be adjusted from 1x1 to 8x8 grids.
- New `IN-KEY` keyboard layout. `IN-KEY` will only display notes that are in key of the selected scale across the
  keyboard layout. The original view is named `ISOMORPHIC`. Users can switch freely between the two and choose their
  Default Keyboard Layout in the `DEFAULTS` Menu.
- Adjust `ROOT NOTE` and `SCALE` with new shortcuts, this assists the user when using the `IN-KEY` keyboard layout where
  not every note is visible to set as a `ROOT NOTE`.
- Adjust the offset of `KEYBOARD VIEW` via `ROW STEP` from 1-16. The Deluge's default `ROW STEP` is 5.
- `HIGHLIGHT INCOMING NOTES` will light up incoming MIDI notes across the current `KEYBOARD VIEW` based on their
  velocity. *
- `NORNS LAYOUT` provides compatibility for the Monome Norns using the 'midigrid' script. †

### MIDI Improvements

- Change handling of MPE expression when collapsed to a single MIDI channel. Previously y axis would still be sent as
  CC74 on single midi channels. This changes it to send CC1 instead, allowing for controllable behavior on more non-MPE
  synths. Future work will make a menu to set this per device.
- Added additional MIDI ports which improves usability of MPE-capable devices via USB by sending MPE to one port and
  non-MPE to the other port.
- MIDI Takeover Mode - Affects how the Deluge handles MIDI input for learned CC controls. Options
  include `JUMP`, `PICKUP`, `SCALE`.
- Fixed bugs in mpe handling so that mpe and MIDI channels can be separated without requiring differentiate inputs

### User Interface Improvements

- `GRID VIEW` is an alternate `SONG VIEW` layout similar to Ableton's 'Session View'. It displays unique clips across
  pad rows and the clip variations across pad columns. Effectively allows you to view and launch 128 clips and
  variations without the need of scrolling to reveal more clips in comparison to `ROW VIEW`'s 8 clips at a time.
- Manual Slicing aka 'Lazy Chopping' is now possible by pressing the `◀︎▶︎` encoder when in the Slice Menu. Allows you
  to create slice points live while listening to the sample playback.
- Any synth preset can now be loaded into a Kit row. Hold the audition pad and press `SYNTH` to browse/load a preset.
- Gold encoders now display a pop-up of their current value when adjusted. The value range displayed is 0-50 for
  non-MIDI parameters and 0-127 for MIDI parameters.
- A `MOD MATRIX` entry has been added to the sound editor menu which shows a list of all currently active modulations of
  a given preset.
- You can change the launch status of a clip from `DEFAULT` to `FILL`. When a `FILL` clip is launched it will schedule
  itself to play the fill at such a time that it _finishes_ by the start of the next loop and then mutes itself.
- You can now scroll through parameter values and menus faster by +/- 5 by holding `SHIFT` while turning the `SELECT`
  encoder.
- You can now shift a clip's row color from Song View without having to enter the given clip to do so.
- You can now set the stutter effect to be quantized to `4TH, 8TH, 16TH, 32ND, and 64TH` notes before engaging it. †
- Increased the resolution of modulation between sources and their destinations by including two decimal places to the
  modulation amount. *
- An option to swap the behavior of the `TEMPO` encoder when turned versus pressed & turned. *
- `STICKY SHIFT` - Tapping `SHIFT` will lock `SHIFT` ON unless another button is also pressed during the short press
  duration. Allows for quicker parameter editing. †
- Incoming `MODULATION WHEEL` MIDI data from non-MPE synths now maps to `Y` on the Deluge.
- The metronome's volume now respects the song's volume and will increase or decrease in volume in tandem with
  the `LEVEL`-assigned gold encoder. In addition, a `DEFAULTS` menu entry `METRONOME` enables you to set a value between
  1 and 5 to further adjust the volume of the Metronome.
- An alternative setting when pressing `DELAY`-assigned gold encoders can be enabled. The default
  is `PINGPONG` (`ON/OFF`) and `TYPE` (`DIGITAL/ANALOG`) for the upper and lower gold knobs respectively. The alternate
  mode changes it to  `SYNC TYPE` (`EVEN, TRIPLETS, DOTTED`) and `SYNC RATE` (`OFF, WHOLE, 2ND, 4TH, ETC.`)
  respectively. †
- The default behavior of 'catching'/playing notes when instantly launching/muting clips can now be turned off. This can
  result in less unexpected percussive sounds triggering when instantly switching between clips. *
- Waveform Loop Lock - When a sample has loop start and loop end points set, holding down loop start and tapping loop
  end will lock the loop points together when adjusting their position across the waveform.
- Pressing `AUDITION` + `RANDOM` on a drum kit row will load a random sample from the same folder as the current
  sample. *
- You can now batch delete kit rows which do not contain any notes, freeing kits from unused sounds. *
- Audio waveforms can be shifted in an Audio clip, similar to instrument clips, with the exclusion of wrapping the audio
  around.
- Support for sending and receiving large `SYSEX` messages has been added. This allows 7SEG behavior to be emulated on
  OLED hardware and vice versa. Also allows for loading firmware over USB. As this could be a security risk, it must be
  enabled in community feature settings. †

## Footnotes

`*` - Denotes a feature that is `ENABLED` by default in the `COMMUNITY FEATURES` menu but can be disabled.

`†` - Denotes a feature that is `DISABLED` by default in the `COMMUNITY FEATURES` menu but can be enabled.<|MERGE_RESOLUTION|>--- conflicted
+++ resolved
@@ -87,12 +87,9 @@
 - Removed ability to convert an Audio Clip to an Instrument Clip (Synth / Kit / MIDI / CV) as this conversion process is error/bug prone.
 - Restricted changing Synth/MIDI/CV Instrument CLip types to the Kit Instrument Clip Type and vice versa if the clip is not empty.
 - Added retrigger to all keyboard views.
-<<<<<<< HEAD
+- Added a new default setting that controls which playback mode new slices of a kit will get. 
 - Added indicators to the waveform loop lock feature for both 7seg (rightmost `.`) and OLED (lock indicator).
 - Modified waveform marker rendering to improve clarity.
-=======
-- Added a new default setting that controls which playback mode new slices of a kit will get. 
->>>>>>> f8f428af
 
 In addition, a number of improvements have been made to how the OLED display is used:
 
