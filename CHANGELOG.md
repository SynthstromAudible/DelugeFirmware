# Deluge Community Firmware Change Log

> To find a detailed list of how to use each feature, check here: [Community Features](https://github.com/SynthstromAudible/DelugeFirmware/blob/community/docs/community_features.md)

## c1.3.0

### User Interface

#### <ins>Accessibility</ins>
- Added `DEFAULTS (DEFA) > UI > ACCESSIBILITY (ACCE)` menu which contains accessibility changes to the Deluge UI to make the deluge more accessible to users with disabilities. These changes include:
  - `Shortcuts (SHOR)` to make specific shortcut combinations more accessible for users with mobility restrictions.
    - `HORIZONTAL ENCODER ◀︎▶︎` + `PLAY` is changed to `CROSS SCREEN` + `PLAY`
  - `Menu Highlighting (HIGH)` changes how menu highlighting is rendered on `OLED` displays by drawing a vertical bar `|` on the left edge of the display beside the selected menu item instead of highlighting the area of the selected menu item by inverting the text.

#### <ins>Arranger View</ins>
- Added ability to start / restart arrangement playback from the clip pad you're holding in arranger.
  - Note: you need to select a pad of any clip in arranger in order for this to work (it cannot be an empty pad)

#### <ins>Automation View</ins>
- Added Vibrato and Sidechain patch cables to Automation View Overview and Grid Shortcuts
<<<<<<< HEAD
- Added Auto-Load feature to sample browser, so you can load to the instrument the sounds as you preview them. Auto-Load can be engaged while in sample browser, if you press the `Learn` button.
=======
- Added ability to enter clips in `Song Grid View Green Mode` by `Pressing a Clip Pad` + `Pressing the Clip button` if you have `Select in Green Mode` enabled in the `SETTINGS > DEFAULTS > UI > SONG > GRID` menu.

### MIDI
- Added new `MIDI LEARN` menu to the `SONG` menu. In `Song Grid View` this menu enables you to learn `Clip/Section Launch`. In `Song Row View` this menu enables you to learn the `Clip/Section Launch` and `Instrument`.
  - While in this menu, you just need to `hold a clip / section` and send midi to learn that clip / section. If you press the `clip / section` again you will unlearn it.
- Added ability to `Midi Learn Instruments` and `Select the Audio Source for Audio Clips` in `Song Grid View Green Mode` by moving `Midi Learn Clip/Section Launch` actions to the `MIDI LEARN` menu mentioned above.
>>>>>>> 6090679c

## c1.2.0 Chopin

### Sound Engine

#### <ins>DX7 Synth</ins>
- Added DX7 compatible synth type with support for importing patches from DX7 patch banks in syx format, as well as editing of patch parameters.

#### <ins>Audio Clips</ins>
- Added ability to record from a specific track's output. Set an audio clips input to TRACK, then in the audio clip menu use the TRACK menu to select the specific track to record from
  - To hear the instrument through the audio clip's FX set the input to TRACK (FX)
- Audio clips with monitoring (or TRACK FX) active in grid mode now support in place overdub using the global midi loop/layer commands

#### <ins>Compressors</ins>
- Added blend control to compressors

#### <ins>FM Synth Filters</ins>
- Added filters in FM synth mode. They're set to OFF by default, enable by changing them to any other mode using the menu or db/oct shortcut.

### MIDI
- Added Universal SysEx Identity response, including firmware version.
- Allow changing MPE y output to CC1 to support more synths
- Removed MPE zone auto learn as a huge source of midi bugs, MPE must now be configured in the menu

### User Interface

#### <ins>General</ins>
- The maximum zoom level for timelines has been increased. Now, the maximum zoom is the point the point where the entire timeline is represented by a single grid cell.

#### <ins>Menu UI Improvements</ins>
- For toggle (ON/OFF) menus, you can now view and toggle the ON/OFF status without entering the menu by simply pressing on the `SELECT` encoder while the menu is selected.
  - OLED renders a checkbox that shows current ON/OFF status. Selecting that menu with select encoder will toggle the checkbox as opposed to entering the menu.
  - 7SEG renders a dot at the end of the menu item to show current ON/OFF status. Selecting that menu with select encoder will toggle the dot as opposed to entering the menu.
- Submenus on OLED are rendered with a ">" at the end to indicate that it is a submenu.
- Updated Fonts and Character Spacing on OLED to provide a more refined and polished user experience.

#### <ins>OLED Display Improvements</ins>
- Updated OLED display for `SONG VIEW` and `ARRANGER VIEW` to display the Song Name, Current Tempo and Current Root Note and Scale Name.

#### <ins>Stem Export</ins>
- Added `STEM EXPORT`, an automated process for exporting `CLIP STEMS` while in `SONG VIEW` and `INSTRUMENT STEMS` while in `ARRANGER VIEW`. Press `SAVE + RECORD` to start exporting stems. Press `BACK` to cancel stem exporting and stop recording and playback.
  - You can also start the stem export via a new `EXPORT STEMS` menu found in the `SONG` menu accessible in Song and Arranger Views. Start the stem export by entering the `SONG\EXPORT STEMS\` menu and pressing `SELECT` on the menu item titled `START EXPORT`. It will exit out of the menu and display the export progress on the display.

#### <ins>Recording</ins>
- Enabled toggling of `METRONOME` during `RECORD COUNT-IN`.
- Fixed a bug where instruments and kits wouldn't respect record arming state. They no longer record when not armed

#### <ins>Clip/Section Launching</ins>
- A white playhead is now rendered in Song Grid and Performance Views that let's you know when a clip or section launch event is scheduled to occur. The playhead only renders the last 16 notes before a launch event.
  - Note: this playhead can be turned off in the Community Features submenu titled: `Enable Launch Event Playhead (PLAY)`
- The display now shows the number of Bars (or Quarter Notes for the last bar) remaining until a clip or section launch event in all Song views (Grid, Row, Performance).

#### <ins>Audio Clips</ins>

##### General
- Added ability to select audio source from within an Audio Clip by opening the `Audio Clip Sound Menu` (Press `SELECT`) and Selecting the `AUDIO SOURCE` menu
- Added new `ACTIONS` menu in the `Audio Clip Sound Menu` (Press `SELECT`).

##### Timestretching
- Added new shortcut to set the length of an audio clip to the same length as its sample at the current tempo. This functionally removes timestretching until the Audio Clip length or Song tempo is changed. 
  - Press `▼︎▲︎` + `◀︎▶︎` to set the Audio Clip length equal to the length of the audio sample.
    - This action is also available in the `Audio Clip Sound Menu` (Press `SELECT`) by Selecting the `ACTIONS` menu and Pressing `SELECT` on the `Set Clip Length to Sample Length` action.
  - Press `SHIFT` + `◀︎▶︎` + `turn ◀︎▶︎` to adjust the audio clip's length independent of timestretching.

#### <ins>Instrument Clips</ins>

##### General
- Added ability to sync LFO2. Where LFO1 syncs relative to the grid, LFO2 syncs relative to individual notes.
- Added ability to set `CLIP NAMES`. MIDI, SYNTH and KIT clips can now be named. When in a the clip view, press `SHIFT` + `NAME` and enter the name of the clip. For KIT, its important to activate `AFFECT ENTIRE` to name the KIT clip. When on ARRANGER view, you are now able to scroll through the clip names when holding a pad.
- Fixed a bug where pressing `UNDO` in a `KIT` could cause the `SELECTED DRUM` to change but not update the `GOLD KNOBS` so that they now control that updated kit row.  
- Fixed a bug where you could not turn `RECORDING OFF` while auditioning a note in an `INSTRUMENT CLIP`. With this fix you can now record drone notes when using `LINEAR RECORDING`.

##### Velocity View
- Added `VELOCITY VIEW`, accessible from `AUTOMATION VIEW OVERVIEW` by pressing the `VELOCITY` shortcut, from `AUTOMATION VIEW EDITOR` by pressing `SHIFT OR AUDITION PAD + VELOCITY` or from `INSTRUMENT CLIP VIEW` by pressing `AUDITION PAD + VELOCITY`. 
  - Velocity View enables you to edit the velocities and other parameters of notes in a single note row using a similar interface to `AUTOMATION VIEW`.

#### <ins>Song Grid View</ins>

##### Creating New Clips
- Added new mechanism for creating New Clips in New Tracks in `SONG GRID VIEW`.
  - When you press a pad in a new track, a menu will appear asking you to confirm the type of clip you wish to create. By default it will select the last clip type you created as the clip type to create. The clip type selected to be created is shown on the display and is also indicated by the clip type button that is blinking.
    - If you just a tap a pad quickly to create a new clip, it will create that new clip using the last created clip type.
    - If you press and hold a pad, you can choose a different type to create in a number of ways:
      - by turning the select encoder to switch between the various clip types. You can create that clip type by pressing on the select encoder or letting go of the pad.
      - by pressing one of the clip type buttons (e.g. `SYNTH`, `KIT`, `MIDI`, `CV`). 
      - If you let go of the pad without selecting a different type, it will create the clip using the last create type (or the last selected type if you changed selection using select encoder).
    - If you press `BACK` before releasing a pad or selecting a clip type, it will cancel the clip creation.  
    - These changes only apply to `SONG GRID VIEW` and NOT `SONG ROW VIEW`

##### Clip Settings Menu    
- Updated UI for Converting Empty Instrument Clip to Audio Clip, Setting Clip Mode and Clip Name in Song Grid View
  - `HOLDING PAD FOR THE CLIP` + `PRESSING SELECT` in `SONG GRID VIEW` will now open the `CLIP SETTINGS` menu.
    - If you open the menu with with an `INSTRUMENT CLIP` selected, then the menu will give you three options:
      1) `Convert to Audio`: Press select on this option to convert the selected `instrument clip` into an `audio clip`. The menu will exit after converting the clip.
      2) `Clip Mode`: Press select on this option to enter the `Clip Mode` menu so you can change the Clip Mode between `INFINITE`, `FILL` and `ONCE`.
      3) `Clip Name`: Press select on this option to enter the `Clip Name` UI to set the name for the clip.
    - If you open the menu with an `AUDIO CLIP` selected, then the menu will give two options: `Clip Mode` and `Clip Name`.
    - This change only applies to `SONG GRID VIEW` and NOT `SONG ROW VIEW` 
- Added community feature toggle `Grid View Loop Pads (LOOP)` to illuminate two pads (Red and Magenta) in the `GRID VIEW` sidebar for triggering the `LOOP` (Red) and `LAYERING LOOP` (Magenta) global MIDI commands to make it easier for you to loop in `GRID VIEW` without a MIDI controller.

#### <ins>Performance View</ins>
- Updated `PERFORMANCE VIEW` UI for exiting out of `EDITING MODE`. While in `EDITING MODE`, you can now press `BACK` to exit out to the previous screen.

#### <ins>Arranger View</ins>

##### General
- Added ability to `AUTOMATE TEMPO` in `ARRANGER VIEW` by turning the `TEMPO` encoder while recording. To delete the automated tempo, press `SHIFT` + `TEMPO`.
- Added ability to rename `MIDI TRACKS` in `ARRANGER VIEW`.

##### Playback Start
- Changed the behaviour of the `PLAY` button while in `ARRANGER VIEW` with `CROSS SCREEN AUTO SCROLL MODE` active. Pressing `PLAY` while playback is off will now start playback from the current scroll position.

##### Clip Pad Rendering
- Updated `ARRANGER VIEW` Clip pad rendering. Clip's are now rendered more simply which should also increase Arranger View performance, especially when using cross screen mode. Clip's are now rendered as follows:
   - The `clip head` (the first pad where the clip is placed in the arrangement) is rendered the clip colour brightly.
   - The `clip loop points` (the pad's where the clip, if extended past it's length will loop) are rendered the clip colour but dimly.
   - The `clip tails` (the pad's between the clip head and clip loop points) are rendered the clip's colour but dimly and blurred.

#### <ins>Keyboard View</ins>

##### General
- Added ability to scroll `KEYBOARD VIEW` horizontally using `<>` while editing Param values in the menu.

##### Chord Layouts
- New `CHORDS` keyboard layout. The `CHORD` keyboard provides easy building and playing of in-scale chords. The `CHORD` keyboard provides two modes, a `ROW` mode, inspired by the Launchpad Pro, and a `COLUMN` mode, inspired by some of the features in the OXI one and others. 
- New `CHORD LIBRARY` keyboard layout. `CHORD LIBRARY` keyboard is a library of chords split up into columns, where each column belongs to a specific root note. Going up and down the columns will play different chords of the same root note. Voicings can also be changed with pressing a pad and pressing the `◀︎▶︎` encoder and turning it. 
- As the UI and implementation is still experimental, a community setting has to be activated to access the `CHORD`  and `CHORD LIBRARY` keyboards.

##### Kits
- Added ability to load a sample to a drum in the `KIT VELOCITY KEYBOARD VIEW` by holding a drum pad and pressing `LOAD` or `KIT`.
- Pressing drum pads in the `KIT VELOCITY KEYBOARD VIEW` will now update the drum selection so that you can edit the parameters of each drum with gold knobs directly from the kit velocity keyboard view when affect entire is disabled.
  - Note: if you use the `MIDI FOLLOW FEEDBACK` feature, no MIDI Feedback data will be sent when you change drum selections in this view because it will send too much MIDI data and affect the Deluge's performance.
- Fixed a bug where you wouldn't enter drum creator to select a drum sample when creating a new kit in the `KIT VELOCITY KEYBOARD VIEW`.

## c1.1.1 Beethoven

### User Interface

- Added `BASS FREQUENCY` and `TREBLE FREQUENCY` parameters to the list of assignable parameters in `PERFORMANCE VIEW`.
- Fixed `PERFORMANCE VIEW` bug where stutter pad could get stuck in active state which should not be possible.
- Fixed a couple bugs around `VU METER` rendering.
- Fixed a `MIDI FOLLOW` bug where the Deluge could crash if sending a note while loading a new song.
- Fixed `KIT CLIP` bug where having a note row without a drum blocked creating a drum in that row
- Fixed `SONG GRID VIEW` bug where `SECTIONS` would playback in the order of `SONG ROW VIEW`
- Fixed an `ARRANGER VIEW` bug where you could not move a `WHITE` clip to `SONG GRID VIEW` without the Deluge freezing.

## c1.1.0 Beethoven

### Sound Engine

#### <ins>General</ins>
- The default `Mod-FX type` for songs is now `DISABLED` rather than `FLANGER`.
- Fixed Stereo Unison Spread + Ringmod Synth Mode + Noise causing excessively loud output.
- Fixed some bugs around the Waveform Loop Lock feature which allowed setting invalid loop points.
- Fixed a bug in triangle LFO that could cause audible artefacts with some modulation targets, particularly when synced.

#### <ins>Reverb</ins>
- Added an adapted version of the reverb found in Émilie Gillet's Mutable Instruments Rings module. Switch between reverb types within the new `MODEL` sub-menu under `SOUND > FX > REVERB`.
    - This `MUTABLE` reverb model has been set as the default reverb model for new songs. Old songs will respect the reverb model used with those songs.

#### <ins>Compressors</ins>      
- Added compressors to synths, kits, audio clips, and kit rows. The compressor can be enabled and edited from their respective menus.
- Compressor behavior has been changed to reduce clipping. Songs made with community release 1.0.x may need to have their volume manually adjusted to compensate. This is done via affect entire in song/arranger mode, or by entering the `SONG MENU` by pressing `SELECT` in Song View and navigating to  `MASTER > VOLUME`

### User Interface

#### <ins>General</ins>
- Added a feature which saves user-defined pad brightness level and restores it at startup. `SETTINGS>DEFAULTS>PAD BRIGHTNESS`
- Added new `High CPU Usage Indicator`. The `PLAY` button button will blink when deluge CPU usage is high which indicates that synth voices / sample playback may be culled.
  - To activate the feature, press `SHIFT` + `SELECT` : `MENU > DEFAULTS > HIGH CPU INDICATOR`.  
- Added new default menu to set the length of time to register a `Hold Press` for use with `Sticky Shift`, `Performance View`, and the `Keyboard Sidebar Layouts.`
  - Set the default Hold Press time by accessing `SETTINGS > DEFAULTS > HOLD PRESS TIME`
- Fixed numerous bugs, including some crash bugs, around the display of `QUANTIZED STUTTER`.
- Fixed a bug with `SHIFT + SCROLL SELECT ENCODER` on small menus which would allow moving off the end of the menu, causing crashes.
- Fixed several bugs with pad grid rendering.

#### <ins>Documentation</ins>
- Created a new menu hierarchies document that documents the Deluge menu structure for OLED and 7SEG and can be used as a reference for navigating the various menu's. See: [Menu Hierarchies](https://github.com/SynthstromAudible/DelugeFirmware/blob/community/docs/menu_hierarchies.md)

#### <ins>Menu UI Improvements</ins>
- Holding back now fully exits the menu

#### <ins>OLED Display Improvements</ins>
- Added parameter names (including mod matrix / patch cable mappings) to Mod (Gold) Encoder popups.
- `ARRANGER VIEW` and `SONG VIEW` now display the name of the current view on the screen.
- The 12TET note name is now displayed along with the MIDI note number.
- Added a new community setting which allows emulating the 7SEG style on the OLED display. When set to `TOGGLE` press `SHIFT`+`LEARN/INPUT`+`AFFECT ENTIRE` to switch to the emulated 7SEG display. 
- Fixed several cases where popups could get stuck open.
- Fixed a number of minor rendering bugs.

#### <ins>Mod (Gold Encoders)</ins>
- Added Mod Button popups to display the current Mod (Gold) Encoder context (e.g. LPF/HPF Mode, Delay Mode and Type, Reverb Room Size, Compressor Mode, ModFX Type and Param).
- Mod (Gold) Encoders learned to the Mod Matrix can now access the full range of the Mod Matrix / Patch Cable parameters (Values from -50 to +50 where previously only 0 to +50 were accesible via Mod (Gold) Encoders).  
- Mod (Gold) Encoder LED indicators are now bipolar for bipolar params (e.g. `PAN`, `PITCH`, Patch Cables). Positive values illuminate the top two LEDs. Negative values illuminate the bottom two LEDs. The middle value doesn't light up any LEDs. 

#### <ins>Startup Song</ins>
- Added feature to automatically load song projects at startup.
    - To activate the feature, press `SHIFT` + `SELECT`: `MENU > DEFAULTS > STARTUP SONG`.
    - Modes are `NEW SONG`,`TEMPLATE`,`LAST OPENED SONG`,`LAST SAVED SONG`.
    - Failsafe mode introduced using canary file to deactivate feature in case of crash at startup.

#### <ins>Performance View</ins>
- Added `PERFORMANCE VIEW`, accessible in Song Row View by pressing the Keyboard button and in Song Grid View by pressing the Pink Mode pad. Allows quick control of Song Global FX.

#### <ins>Automation View</ins>  
- Added `AUTOMATION VIEW` for Audio Clips and Arranger View.
- Added `AUTOMATION VIEW` for `PATCH CABLES / MODULATION DEPTH`. Simply enter the modulation menu that displays `SOURCE -> DESTINATION` and then press `CLIP` to access the `AUTOMATION VIEW EDITOR` for that specific Patch Cable / Modulation Depth.
  - You can also use the `SELECT ENCODER` while in the `AUTOMATION VIEW EDITOR` to scroll to any patch cables that exist.
- Updated `AUTOMATION VIEW EDITOR` to allow you to edit Bipolar params according to their Bipolar nature. E.g. positive values are shown in the top four pads, negative value in the bottom four pads, and the middle value (0) is shown by not lighting up any pads.
- Updated `AUTOMATION VIEW` for MIDI Clips to load the Parameter to CC mappings from the `MIDI FOLLOW MODE` preset file `MIDIFollow.XML`. These Parameter to CC mappings are used as the quick access MIDI CC shortcuts dislayed in the Automation Overview and with the shortcut combos (e.g. `SHIFT` + `SHORTCUT PAD`).
- Updated `AUTOMATION VIEW` to move the `INTERPOLATION` shortcut to the `INTERPOLATION` pad in the first column of the Deluge grid (second pad from the top). Toggle interpolation on/off using `SHIFT` + `INTERPOLATION` shortcut pad. The Interpolation shortcut pad will blink to indicate that interpolation is enabled.
- Updated `AUTOMATION VIEW` to move the `PAD SELECTION MODE` shortcut to the `WAVEFORM` pad in the first column of the Deluge grid (very top left pad). Toggle pad selection mode on/off using `SHIFT` + `WAVEFORM` shortcut pad. The Waveform shortcut pad will blink to indicate that pad selection mode is enabled.  
- Updated `AUTOMATION VIEW` to provide access to `SETTINGS` menu (`SHIFT` + press `SELECT`)
- Updated `AUTOMATION VIEW` to provide access to the `SOUND` menu (press `SELECT`)
- Updated automatable parameter editing menus (accessed via `SOUND` menu or `SHIFT + PARAMETER SHORTCUT`) to provide the ability to access the `AUTOMATION VIEW EDITOR` directly from the parameter menu. While in the parameter menu press `CLIP` (if you are in a clip) or `SONG` (if you are in arranger) to open the `AUTOMATION VIEW EDITOR` for that respective parameter or patch cable.

#### <ins>Recording</ins>
- Added configuration of the number of `COUNT-IN BARS` from 1 to 4. Found under `SETTINGS > RECORDING > COUNT-IN BARS`.

#### <ins>Song Menu</ins>
- Added a menu for Song-level parameters, accessible in `SONG VIEW` and `ARRANGER VIEW` by pressing `SELECT`.

#### <ins>Song Grid View</ins>
- Streamlined recording new clips in `GRID VIEW` while the Deluge is playing. Short-press empty clip pads in Grid View's `GREEN MODE` while recording is armed to automatically create a new clip and queue it to record at the start of the next bar.
- Fixed a bug preventing clip selection while `SHIFT` was held.

#### <ins>Master Transpose</ins>
- Added Master Chromatic Transpose of All Scale Mode Instrument Clips from any SONG View (`SONG VIEW`, `ARRANGER VIEW`, `ARRANGER AUTOMATION VIEW` and `PERFORMANCE VIEW`). Uses the same shortcut as in a Synth/Midi/CV clip (Press and turn `▼︎▲︎` to transpose all clips by +/- 1 semitone). The number of semitones transposed is customizable (Press `SHIFT` and press and turn `▼︎▲︎`). After transposing, the display shows the new Root Note (and Scale Name on OLED displays).

#### <ins>VU Meter</ins>
- Added a `VU METER` toggle that displays the VU Meter on the sidebar in `SONG`, `ARRANGER`, & `PERFORMANCE VIEW`. To activate it, on a song view ensure `AFFECT-ENTIRE` is enabled, then select the `LEVEL/PAN` mod button and press it again to activate the meter.

#### <ins>Clip Type Conversion</ins>
- Removed ability to convert an Audio Clip to an Instrument Clip (Synth/Kit/MIDI/CV) as this conversion process is currently error/bug prone.
- Restricted changing Synth/MIDI/CV Clips to the Kit Clips and vice versa if the clip is not empty.

#### <ins>Waveform View</ins>
- Added indicators when `WAVEFORM LOOP LOCK` is enabled. 7SEG displays a rightmost `.` on screen and OLED displays a lock icon.
- Modified waveform marker rendering to improve clarity.

#### <ins>Audio Clips</ins>
- The default Mod-FX type is now `DISABLED` rather than `FLANGER` for Audio Clips (this means Mod-FX can be disabled on Audio Clips which was not previously possible).

#### <ins>Instrument Clips</ins>

##### Synth/Midi/CV
- The shortcut `SHIFT` + hold and turn `▼︎▲︎`, inside a clip, has been changed to "Nudge notes vertically" without unexpectedly changing the scale and root note of the whole song.
- Added Synth/MIDI/CV clip configuration of note row play direction. Hold `AUDITION` while entering the `PLAY DIRECTION` menu to set the play direction for the selected note row. While in the note row play direction menu, you can select other note rows to quickly set the play directiom for multiple note rows.

##### Midi
- Added ability to save and load MIDI presets. They end up in a new folder named MIDI.  

##### Kits
- Added a `KIT FX MENU` to KITS which allows you to customize the AFFECT ENTIRE KIT parameters with greater control.   Accessible in `KIT CLIP VIEW` by pressing `SELECT` with `AFFECT ENTIRE` enabled.
- Added ability to save a drum kit row back to an synth preset by pressing `AUDITION` + `SAVE`.
- Added a new default setting that controls which playback mode new slices of a kit will receive.
- Drum randomization is no longer limited to only 10 sounds per folder.
- The default Mod-FX type for kit affect-entire is now `DISABLED` rather than `FLANGER`.
- Fixed several crashes related to drum randomization.

#### <ins>Keyboard View</ins>
- Added `SIDEBAR CONTROLS` in  `KEYBOARD VIEW` for synths. By default the two sidebar columns pertain to `VELOCITY` (red) and `MOD WHEEL` (blue). Holding a pad sets it momentarily to that value, tapping a pad latches it to that value. The functionality can be changed per column by holding the top pad and turning `▼▲`. Available options are `VELOCITY`, `MOD WHEEL`, `CHORDS`, `CHORD MEMORY`, and `SCALES`.
- Added retrigger to all keyboard views.
- A new community feature toggle has been added (`Enable KB View Sidebar Menu Exit (EXIT)`) which will enable you to immediately exit the menu using the top left sidebar pad if you are in the `SETTINGS` or `SOUND` menu for `KEYBOARD VIEW`.

### Sequencer

#### <ins>General</ins>
- Fixed numerous crash bugs around parameter automation when entering and leaving clip view.

#### <ins>Presets</ins>
- When changing instrument presets in `SONG VIEW` or `ARRANGER VIEW`, all pertaining clips of that instrument switch as well. Individual clips can still have only their preset changed by doing so in `CLIP VIEW`.

#### <ins>Arpeggiator</ins>
- The arpeggiator has been completely redesigned to have advanced features for the user like independent `OCTAVE MODE` and `NOTE MODE`, `RHYTHM`, `SEQUENCE LENGTH` and `RATCHETS` notes. It also enables MPE keyboards to give more expression to the arpeggiated notes by updating live the velocity of the notes based on Aftertouch or MPE Y data coming from the keyboard.

#### <ins>Scales</ins>
- Added support for 5 and 6 note scales.
- Added 8 new built-in scales: Melodic Minor, Hungarian Minor, Marva (Indian), Arabian, Whole Tone, Blues, Pentatonic Minor, Hirajoshi.

#### <ins>Clip Launch Modes</ins>  
- Added `ONCE CLIP` launch mode, which allows a clip to play just once when launched and then mute itself. Settable in Song's `ROWS VIEW` by holding the `MUTE` pad of a row and then pressing `SELECT`. 

#### <ins>Note Probability</ins>
- Added `NOT FILL` note probability. Similar to the `FILL` probability but only plays when the `FILL` button is *not* pressed. When the `SYNC-SCALING` button is held, `NOT FILL` notes will be highlighted in red color, as opposed to blue for `FILL` notes.

#### <ins>Note Copy/Paste</ins>  
- Added support for copy/paste of single rows.
- Added support for notes to `PASTE GENTLY` which pastes notes without removing old ones.

### MIDI

#### <ins>General</ins>
- Added "MPE collapse" on MIDI clips which converts MPE X/Y/Z to Pitch/Modwheel/Aftertouch CCs for use of MPE controllers with non-MPE aware synths. Configurable via the clip menu.
- Fixed reversal of upstream MIDI ports (port 1 was upstream port 2, port 2 was upstream port 1).
- Fixed a number of MPE channel matching and learning bugs.
- Fixed crash when using an external controller to control ModFX.
- Fixed CC74 on the MPE master channel behaving like an expression event.

#### <ins>Learn</ins>
- Added MIDI learning of `SONG` and `KIT AFFECT ENTIRE` params.  
- Added MIDI learn for kits, allowing a whole kit to be learnt to the same midi channel at once. The incoming note is the first row, and increasing notes (chromatically) go to the next rows.
- Added support for learning Program Change methods for most global commands.

#### <ins>Sysex</ins>
- Added support for LUMI Keys SYSEX protocol. When hosting a LUMI Keys keyboard, the Deluge's current scale will automatically be set on the LUMI's keyboard.

#### <ins>Follow</ins>
- Added `MIDI FOLLOW MODE` which causes MIDI data to be directed based on context.
- Added `MIDI FEEDBACK`, so external MIDI controllers can be made aware of the state of the Deluge synth engine. Configurable via the new global `MIDI > MIDI-FOLLOW > FEEDBACK` menu.
- Added Loopy Pro and TouchOsc templates to use with MIDI follow/MIDI feedback.

#### <ins>Takeover</ins>
- Added New MIDI Takeover Mode: `RELATIVE` for use with controllers sending relative value changes

#### <ins>Transpose</ins>
- Added `MIDI control over transpose / scale.`
    - Accessed via external MIDI via a new learnable global MIDI command in `SETTINGS > MIDI > CMD > TRANSPOSE`. It learns the entire channel, not just a single note.
    - Accessed internally from a MIDI clip. Turn the channel to the end of the list past the MPE zones to 'Transpose'.
      Notes in this clip now alter the transposition of the song.
    - Clips not in scale mode are unaffected (similar to the existing transpose behaviour from the encoders).
    - Configureable in `SETTINGS > MIDI > TRANSPOSE` between chromatic and in-scale transposition.

#### <ins>Loopback</ins>
- Added a `MIDI LOOPBACK` mode, accessible in the SONG menu, which directs MIDI data from internal MIDI clips back to the Deluge input.

#### <ins>Select Kit Row</ins>
- Added a new global setting, `MIDI > SELECT KIT ROW`, which causes MIDI notes sent to kits to select the corresponding learned row.

### Internal Changes

- The Deluge Build Tool toolchain has been updated from GCC 12 to GCC 13.
- All code is now built in THUMB mode by default, except DSP code which is still ARM.
- Support for parallel toolchains has been added so re-downloading is not required while moving between branches.
- Numerous improvements to the VSCode configuration, including auto-format on save.
- Various types have been renamed and refactored to improve legibility.
- A number of on/off UI toggles have been collapsed in to the new `ToggleBool` class
- `currentSong->currentClip` and similar expressions have been refactored in to functions to improve safety and reduce
  code size.
- String formatting is now done with a compact `printf` implementation in many cases.
- All publicly available fixes to the official firmware are integrated (up to commit
  0501b7dc38a363f89112c1b5c36075f4c0368be9)

## c1.0.1 Amadeus

- Fixed a bug where MIDI learned ModFX parameters in an audio clip with monitoring active could crash
- Fixed various crashes related to parameter automation
- Fixed crash when deleting loop points with loop lock enabled
- USB MIDI upstream ports were accidentally reversed, this is now corrected. If you only see 1 MIDI port on OSX, try
  unplugging the Deluge and then deleting the configuration in "MIDI Audio Setup"
- Fixed potential corruption of MIDI learned settings.

## c1.0.0 Amadeus

### Audio Improvements

##### Effects

- A `MASTER COMPRESSOR` has been added and is accessible in Song View.
- `STEREO CHORUS` has been added to `MOD FX TYPES`. Adjust stereo depth via `MOD FX DEPTH`.
- `GRAIN` has been added to `MOD FX TYPES`. Choose from 5 Grain Presets via `MOD FX FEEDBACK`. †
- `WAVEFOLD` distortion has been added and occurs pre-filter. The parameter pad shortcut is between `SATURATION`
  and `LPF CUTOFF`.
- `UNISON STEREO SPREAD` has been added and can be dialed to spread the unison parts across the stereo field.
  Click `SELECT` when in `UNISON AMOUNT` to reveal the parameter.

##### Filter

- New LPF/HPF State Variable Filters: `SVF NOTCH` and `SVF BANDPASS`.
- New Filter Parameters: `LPF MORPH` and `HPF MORPH`. This morphs the SVF through Lowpass, Bandpass, and Highpass; adds
  drive to the low pass ladder filters, and adds filter fm to the hpf ladder.
- `FILTER ROUTING` is accessible via the Sound Editor menu and adjusts the filter order from `HPF to LPF`, `LPF to HPF`,
  or `PARALLEL`.

##### LFO & Sync

- New LFO Shapes: `RANDOM WALK` and `SAMPLE & HOLD`.
- New Sync Modes: `TRIPLETS` and `DOTTED`. (All previous sync rates now include 'TPLTS' and 'DTTED' options.)

### Sequencing Improvements

`AUTOMATION VIEW` allows you to visually create and edit parameter automations across the main grid pads for SYNTH, KIT,
and MIDI clips on a per step basis at any zoom level. (Excludes MPE automations).

##### Probability & Iteration

- `PROBABILITY BY ROW` allows you to set probability for all notes in a given row, expanding from just being able to set
  probability to currently pressed down notes.
- `QUANTIZE` and `HUMANIZE` notes after they've been recorded/sequenced on either a per row basis or for all notes in a
  given clip at once. *
- Sequenced notes can be set to `FILL` which will only play them when the designated `FILL` button is being held (either
  a Global MIDI Command or `SYNC-SCALING†`)

### Keyboard View Improvements

- New `DRUM KEYBOARD VIEW` added. Kit rows can now be visualized and played across the main grid pads. By default the
  area of each sample is spread across 4x4 pads and additionally provides a range of 16 `VELOCITY` levels. This area can
  be adjusted from 1x1 to 8x8 grids.
- New `IN-KEY` keyboard layout. `IN-KEY` will only display notes that are in key of the selected scale across the
  keyboard layout. The original view is named `ISOMORPHIC`. Users can switch freely between the two and choose their
  Default Keyboard Layout in the `DEFAULTS` Menu.
- Adjust `ROOT NOTE` and `SCALE` with new shortcuts, this assists the user when using the `IN-KEY` keyboard layout where
  not every note is visible to set as a `ROOT NOTE`.
- Adjust the offset of `KEYBOARD VIEW` via `ROW STEP` from 1-16. The Deluge's default `ROW STEP` is 5.
- `HIGHLIGHT INCOMING NOTES` will light up incoming MIDI notes across the current `KEYBOARD VIEW` based on their
  velocity. *
- `NORNS LAYOUT` provides compatibility for the Monome Norns using the 'midigrid' script. †

### MIDI Improvements

- Change handling of MPE expression when collapsed to a single MIDI channel. Previously y axis would still be sent as
  CC74 on single midi channels. This changes it to send CC1 instead, allowing for controllable behavior on more non-MPE
  synths. Future work will make a menu to set this per device.
- Added additional MIDI ports which improves usability of MPE-capable devices via USB by sending MPE to one port and
  non-MPE to the other port.
- MIDI Takeover Mode - Affects how the Deluge handles MIDI input for learned CC controls. Options
  include `JUMP`, `PICKUP`, `SCALE`.
- Fixed bugs in mpe handling so that mpe and MIDI channels can be separated without requiring differentiate inputs

### User Interface Improvements

- `GRID VIEW` is an alternate `SONG VIEW` layout similar to Ableton's 'Session View'. It displays unique clips across
  pad rows and the clip variations across pad columns. Effectively allows you to view and launch 128 clips and
  variations without the need of scrolling to reveal more clips in comparison to `ROW VIEW`'s 8 clips at a time.
- Manual Slicing aka 'Lazy Chopping' is now possible by pressing the `◀︎▶︎` encoder when in the Slice Menu. Allows you
  to create slice points live while listening to the sample playback.
- Any synth preset can now be loaded into a Kit row. Hold the audition pad and press `SYNTH` to browse/load a preset.
- Gold encoders now display a pop-up of their current value when adjusted. The value range displayed is 0-50 for
  non-MIDI parameters and 0-127 for MIDI parameters.
- A `MOD MATRIX` entry has been added to the sound editor menu which shows a list of all currently active modulations of
  a given preset.
- You can change the launch status of a clip from `INFINITE` to `FILL`. When a `FILL` clip is launched it will schedule
  itself to play the fill at such a time that it _finishes_ by the start of the next loop and then mutes itself.
- You can now scroll through parameter values and menus faster by +/- 5 by holding `SHIFT` while turning the `SELECT`
  encoder.
- You can now shift a clip's row color from Song View without having to enter the given clip to do so.
- You can now set the stutter effect to be quantized to `4TH, 8TH, 16TH, 32ND, and 64TH` notes before engaging it. †
- Increased the resolution of modulation between sources and their destinations by including two decimal places to the
  modulation amount. *
- An option to swap the behavior of the `TEMPO` encoder when turned versus pressed & turned. *
- `STICKY SHIFT` - Tapping `SHIFT` will lock `SHIFT` ON unless another button is also pressed during the short press
  duration. Allows for quicker parameter editing. †
- Incoming `MODULATION WHEEL` MIDI data from non-MPE synths now maps to `Y` on the Deluge.
- The metronome's volume now respects the song's volume and will increase or decrease in volume in tandem with
  the `LEVEL`-assigned gold encoder. In addition, a `DEFAULTS` menu entry `METRONOME` enables you to set a value between
  1 and 5 to further adjust the volume of the Metronome.
- An alternative setting when pressing `DELAY`-assigned gold encoders can be enabled. The default
  is `PINGPONG` (`ON/OFF`) and `TYPE` (`DIGITAL/ANALOG`) for the upper and lower gold knobs respectively. The alternate
  mode changes it to  `SYNC TYPE` (`EVEN, TRIPLETS, DOTTED`) and `SYNC RATE` (`OFF, WHOLE, 2ND, 4TH, ETC.`)
  respectively. †
- The default behavior of 'catching'/playing notes when instantly launching/muting clips can now be turned off. This can
  result in less unexpected percussive sounds triggering when instantly switching between clips. *
- Waveform Loop Lock - When a sample has loop start and loop end points set, holding down loop start and tapping loop
  end will lock the loop points together when adjusting their position across the waveform.
- Pressing `AUDITION` + `RANDOM` on a drum kit row will load a random sample from the same folder as the current
  sample. *
- You can now batch delete kit rows which do not contain any notes, freeing kits from unused sounds. *
- Audio waveforms can be shifted in an Audio clip, similar to instrument clips, with the exclusion of wrapping the audio
  around.
- Support for sending and receiving large `SYSEX` messages has been added. This allows 7SEG behavior to be emulated on
  OLED hardware and vice versa. Also allows for loading firmware over USB. As this could be a security risk, it must be
  enabled in community feature settings. †

## Footnotes

`*` - Denotes a feature that is `ENABLED` by default in the `COMMUNITY FEATURES` menu but can be disabled.

`†` - Denotes a feature that is `DISABLED` by default in the `COMMUNITY FEATURES` menu but can be enabled.<|MERGE_RESOLUTION|>--- conflicted
+++ resolved
@@ -18,16 +18,15 @@
 
 #### <ins>Automation View</ins>
 - Added Vibrato and Sidechain patch cables to Automation View Overview and Grid Shortcuts
-<<<<<<< HEAD
+- Added ability to enter clips in `Song Grid View Green Mode` by `Pressing a Clip Pad` + `Pressing the Clip button` if you have `Select in Green Mode` enabled in the `SETTINGS > DEFAULTS > UI > SONG > GRID` menu.
+
+#### <ins>Instrument View</ins>
 - Added Auto-Load feature to sample browser, so you can load to the instrument the sounds as you preview them. Auto-Load can be engaged while in sample browser, if you press the `Learn` button.
-=======
-- Added ability to enter clips in `Song Grid View Green Mode` by `Pressing a Clip Pad` + `Pressing the Clip button` if you have `Select in Green Mode` enabled in the `SETTINGS > DEFAULTS > UI > SONG > GRID` menu.
 
 ### MIDI
 - Added new `MIDI LEARN` menu to the `SONG` menu. In `Song Grid View` this menu enables you to learn `Clip/Section Launch`. In `Song Row View` this menu enables you to learn the `Clip/Section Launch` and `Instrument`.
   - While in this menu, you just need to `hold a clip / section` and send midi to learn that clip / section. If you press the `clip / section` again you will unlearn it.
 - Added ability to `Midi Learn Instruments` and `Select the Audio Source for Audio Clips` in `Song Grid View Green Mode` by moving `Midi Learn Clip/Section Launch` actions to the `MIDI LEARN` menu mentioned above.
->>>>>>> 6090679c
 
 ## c1.2.0 Chopin
 
