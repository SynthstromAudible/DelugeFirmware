# Deluge Community Firmware Change Log

> To find a detailed list of how to use each feature, check here: [Community Features](https://github.com/SynthstromAudible/DelugeFirmware/blob/community/docs/community_features.md)

## c1.3.0

### User Interface

- Added Vibrato and Sidechain patch cables to Automation View Overview and Grid Shortcuts

## c1.2.0 Chopin

### Sound Engine

- Added DX7 compatible synth type with support for importing patches from DX7 patch banks in syx format, as well as editing of patch parameters.
- Added blend control to compressors
- Added ability to record from a specific track's output. Set an audio clips input to TRACK, then in the audio clip menu
use the TRACK menu to select the specific track to record from
  - To hear the instrument through the audio clip's FX set the input to TRACK (FX)
- Added filters in FM synth mode. They're set to OFF by default, enable by changing them to any other mode using the menu or db/oct shortcut.
- Audio clips with monitoring (or FX) active in grid mode now support in place overdub using the global midi loop/layer commands

### User Interface

- Added ability to select audio source from within an Audio Clip by opening the `Audio Clip Sound Menu` (Press `SELECT`) and Selecting the `AUDIO SOURCE` menu
- Added new shortcut to set the length of an audio clip to the same length as its sample at the current tempo. This functionally removes timestretching until the Audio Clip length or Song tempo is changed. 
  - Press `▼︎▲︎` + `◀︎▶︎` to set the Audio Clip length equal to the length of the audio sample.
    - This action is also available in the `Audio Clip Sound Menu` (Press `SELECT`) by Selecting the `ACTIONS` menu and Pressing `SELECT` on the `Set Clip Length to Sample Length` action.
  - Press `SHIFT` + `◀︎▶︎` + `turn ◀︎▶︎` to adjust the audio clip's length independent of timestretching.
- The maximum zoom level for timelines has been increased. Now, the maximum zoom is the point the point where the entire timeline is represented by a single grid cell.
- Added ability to sync LFO2. Where LFO1 syncs relative to the grid, LFO2 syncs relative to individual notes.
- Added `VELOCITY VIEW`, accessible from `AUTOMATION VIEW OVERVIEW` by pressing the `VELOCITY` shortcut, from `AUTOMATION VIEW EDITOR` by pressing `SHIFT OR AUDITION PAD + VELOCITY` or from `INSTRUMENT CLIP VIEW` by pressing `AUDITION PAD + VELOCITY`. 
  - Velocity View enables you to edit the velocities and other parameters of notes in a single note row using a similar interface to `AUTOMATION VIEW`.
- Added `STEM EXPORT`, an automated process for exporting `CLIP STEMS` while in `SONG VIEW` and `INSTRUMENT STEMS` while in `ARRANGER VIEW`. Press `SAVE + RECORD` to start exporting stems. Press `BACK` to cancel stem exporting and stop recording and playback.
  - You can also start the stem export via a new `EXPORT STEMS` menu found in the `SONG` menu accessible in Song and Arranger Views. Start the stem export by entering the `SONG\EXPORT STEMS\` menu and pressing `SELECT` on the menu item titled `START EXPORT`. It will exit out of the menu and display the export progress on the display.
- Fixed a bug where instruments and kits wouldn't respect record arming state. They no longer record when not armed
- A white playhead is now rendered in Song Grid and Performance Views that let's you know when a clip or section launch event is scheduled to occur. The playhead only renders the last 16 notes before a launch event.
  - Note: this playhead can be turned off in the Community Features submenu titled: `Enable Launch Event Playhead (PLAY)`
- The display now shows the number of Bars (or Quarter Notes for the last bar) remaining until a clip or section launch event in all Song views (Grid, Row, Performance).
- For toggle (ON/OFF) menus, you can now view and toggle the ON/OFF status without entering the menu by simply pressing on the `SELECT` encoder while the menu is selected.
 - OLED renders a checkbox that shows current ON/OFF status. Selecting that menu with select encoder will toggle the checkbox as opposed to entering the menu.
 - 7SEG renders a dot at the end of the menu item to show current ON/OFF status. Selecting that menu with select encoder will toggle the dot as opposed to entering the menu.
- Submenus on OLED are rendered with a ">" at the end to indicate that it is a submenu.
- Added ability to `AUTOMATE TEMPO` in arranger view
- Added new mechanism for creating New Clips in New Tracks in `SONG GRID VIEW`.
  - When you press a pad in a new track, a menu will appear asking you to confirm the type of clip you wish to create. By default it will select the last clip type you created as the clip type to create. The clip type selected to be created is shown on the display and is also indicated by the clip type button that is blinking.
    - If you just a tap a pad quickly to create a new clip, it will create that new clip using the last created clip type.
    - If you press and hold a pad, you can choose a different type to create in a number of ways:
      - by turning the select encoder to switch between the various clip types. You can create that clip type by pressing on the select encoder or letting go of the pad.
      - by pressing one of the clip type buttons (e.g. `SYNTH`, `KIT`, `MIDI`, `CV`). 
      - If you let go of the pad without selecting a different type, it will create the clip using the last create type (or the last selected type if you changed selection using select encoder).
    - If you press `BACK` before releasing a pad or selecting a clip type, it will cancel the clip creation.  
    - These changes only apply to `SONG GRID VIEW` and NOT `SONG ROW VIEW`
Updated UI for Converting Empty Instrument Clip to Audio Clip, Setting Clip Mode and Clip Name in Song Grid View
- `HOLDING PAD FOR THE CLIP` + `PRESSING SELECT` in `SONG GRID VIEW` will now open the `CLIP SETTINGS` menu.
  - If you open the menu with with an `INSTRUMENT CLIP` selected, then the menu will give you three options:
    1) `Convert to Audio`: Press select on this option to convert the selected `instrument clip` into an `audio clip`. The menu will exit after converting the clip.
    2) `Clip Mode`: Press select on this option to enter the `Clip Mode` menu so you can change the Clip Mode between `INFINITE`, `FILL` and `ONCE`.
    3) `Clip Name`: Press select on this option to enter the `Clip Name` UI to set the name for the clip.
  - If you open the menu with an `AUDIO CLIP` selected, then the menu will give two options: `Clip Mode` and `Clip Name`.
  - This change only applies to `SONG GRID VIEW` and NOT `SONG ROW VIEW` 
- Updated Fonts and Character Spacing on OLED to provide a more refined and polished user experience.
- Added ability to scroll `KEYBOARD VIEW` horizontally using `<>` while editing Param values in the menu.
- Updated `PERFORMANCE VIEW` UI for exiting out of `EDITING MODE`. While in `EDITING MODE`, you can now press `BACK` to exit out to the previous screen.
- Updated OLED display for `SONG VIEW` and `ARRANGER VIEW` to display the Song Name, Current Tempo and Current Root Note and Scale Name.
- Changed the behaviour of the `PLAY` button while in `ARRANGER VIEW` with `CROSS SCREEN AUTO SCROLL MODE` active. Pressing `PLAY` while playback is off will now start playback from the current scroll position.
- Added community feature toggle `Alternative Playback Start Behaviour (STAR)` to change the behaviour of playback start shortcuts as follows:
  - With playback off, pressing `PLAY` will start playback from the current grid scroll position
  - With playback off, pressing `HORIZONTAL ENCODER ◀︎▶︎` + `PLAY` will start playback from the start of the arrangement or clip
- Added community feature toggle `Accessibility Shortcuts (ACCE)` to make specific shortcut combinations more accessible for users with mobility restrictions.
  - `HORIZONTAL ENCODER ◀︎▶︎` + `PLAY` is changed to `CROSS SCREEN` + `PLAY`
- Added community feature toggle `Grid View Loop Pads (LOOP)` to illuminate two pads (Red and Magenta) in the `GRID VIEW` sidebar for triggering the `LOOP` (Red) and `LAYERING LOOP` (Magenta) global MIDI commands to make it easier for you to loop in `GRID VIEW` without a MIDI controller.
- CLIP NAMES. MIDI, SYNTH & KIT clips can now be named. When entered the clip view, press `SHIFT` + `NAME` and enter the name of the clip. For KIT, its important to activate `AFFECT ENTIRE` to name the KIT clip. When on ARRANGER view, you are now able to scroll through the clip names when holding a pad.
- Pressing drum pads in the `KIT VELOCITY KEYBOARD VIEW` will now update the drum selection so that you can edit the parameters of each drum with gold knobs directly from the kit velocity keyboard view when affect entire is disabled.
  - Note: if you use the `MIDI FOLLOW FEEDBACK` feature, no MIDI Feedback data will be sent when you change drum selections in this view because it will send too much MIDI data and affect the Deluge's performance.
- Fixed bug where you wouldn't enter drum creator to select a drum sample when creating a new kit in the `KIT VELOCITY KEYBOARD VIEW`.
- Fixed a bug where pressing `UNDO` in a `KIT` could cause the `SELECTED DRUM` to change but not update the `GOLD KNOBS` so that they now control that updated kit row.
- Fixed a bug where you could not turn `RECORDING OFF` while auditioning a note in an `INSTRUMENT CLIP`.
<<<<<<< HEAD
- Enabled toggling of `METRONOME` during `RECORD COUNT-IN`.
=======
- Enabled renaming of `MIDI TRACKS` in `ARRANGER VIEW`.
>>>>>>> 6b41aacd
- Added ability to load a sample to a drum in the `KIT VELOCITY KEYBOARD VIEW` by holding a drum pad and pressing `LOAD` or `KIT`.

### Keyboard View Improvements

- New `CHORDS` keyboard layout. The `CHORD` keyboard provides easy building and playing of in-scale chords. The `CHORD` keyboard provides two modes, a `ROW` mode, inspired by the Launchpad Pro, and a `COLUMN` mode, inspired by some of the features in the OXI one and others. 

- New `CHORD LIBRARY` keyboard layout. `CHORD LIBRARY` keyboard is a library of chords split up into columns, where each column belongs to a specific root note. Going up and down the columns will play different chords of the same root note. Voicings can also be changed with pressing a pad and pressing the `◀︎▶︎` encoder and turning it. 

- As the UI and implementation is still experimental, a community setting has to be activated to access the `CHORD`  and `CHORD LIBRARY` keyboards.

### MIDI
- Added Universal SysEx Identity response, including firmware version.
- Allow changing MPE y output to CC1 to support more synths
- Removed MPE zone auto learn as a huge source of midi bugs, MPE must now be configured in the menu

## c1.1.1 Beethoven

### User Interface

- Added `BASS FREQUENCY` and `TREBLE FREQUENCY` parameters to the list of assignable parameters in `PERFORMANCE VIEW`.
- Fixed `PERFORMANCE VIEW` bug where stutter pad could get stuck in active state which should not be possible.
- Fixed a couple bugs around `VU METER` rendering.
- Fixed a `MIDI FOLLOW` bug where the Deluge could crash if sending a note while loading a new song.
- Fixed `KIT CLIP` bug where having a note row without a drum blocked creating a drum in that row
- Fixed `SONG GRID VIEW` bug where `SECTIONS` would playback in the order of `SONG ROW VIEW`
- Fixed an `ARRANGER VIEW` bug where you could not move a `WHITE` clip to `SONG GRID VIEW` without the Deluge freezing.

## c1.1.0 Beethoven

### Sound Engine

- Added an adapted version of the reverb found in Émilie Gillet's Mutable Instruments Rings module. Switch between reverb types within the new `MODEL` sub-menu under `SOUND > FX > REVERB`.
    - This `MUTABLE` reverb model has been set as the default reverb model for new songs. Old songs will respect the reverb
      model used with those songs.
- Added compressors to synths, kits, audio clips, and kit rows. The compressor can be enabled and edited from their
  respective menus.
- Compressor behavior has been changed to reduce clipping. Songs made with community release 1.0.x may need to have their volume manually adjusted to compensate. This is done
  via affect entire in song/arranger mode, or by entering the `SONG MENU` by pressing `SELECT` in Song View and navigating to  `MASTER > VOLUME`
- Fixed Stereo Unison Spread + Ringmod Synth Mode + Noise causing excessively loud output.
- Fixed some bugs around the Waveform Loop Lock feature which allowed setting invalid loop points.
- Fixed a bug in triangle LFO that could cause audible artefacts with some modulation targets, particularly when synced.

### User Interface

- Added `PERFORMANCE VIEW`, accessible in Song Row View by pressing the Keyboard button and in Song Grid View by
  pressing the Pink Mode pad. Allows quick control of Song Global FX.
- Added `AUTOMATION VIEW` for Audio Clips and Arranger View.
- Added `AUTOMATION VIEW` for `PATCH CABLES / MODULATION DEPTH`. Simply enter the modulation menu that displays `SOURCE -> DESTINATION` and then press `CLIP` to access the `AUTOMATION VIEW EDITOR` for that specific Patch Cable / Modulation Depth.
  - You can also use the `SELECT ENCODER` while in the `AUTOMATION VIEW EDITOR` to scroll to any patch cables that exist.
- Updated `AUTOMATION VIEW EDITOR` to allow you to edit Bipolar params according to their Bipolar nature. E.g. positive values are shown in the top four pads, negative value in the bottom four pads, and the middle value (0) is shown by not lighting up any pads.
- Updated `AUTOMATION VIEW` for MIDI Clips to load the Parameter to CC mappings from the `MIDI FOLLOW MODE` preset
  file `MIDIFollow.XML`. These Parameter to CC mappings are used as the quick access MIDI CC shortcuts dislayed in the
  Automation Overview and with the shortcut combos (e.g. `SHIFT` + `SHORTCUT PAD`).
- Updated `AUTOMATION VIEW` to move the `INTERPOLATION` shortcut to the `INTERPOLATION` pad in the first column of the
  Deluge grid (second pad from the top). Toggle interpolation on/off using `SHIFT` + `INTERPOLATION` shortcut pad. The
  Interpolation shortcut pad will blink to indicate that interpolation is enabled.
- Updated `AUTOMATION VIEW` to move the `PAD SELECTION MODE` shortcut to the `WAVEFORM` pad in the first column of the Deluge grid (very top left pad). Toggle pad selection mode on/off using `SHIFT` + `WAVEFORM` shortcut pad. The Waveform shortcut pad will blink to indicate that pad selection mode is enabled.  
- Updated `AUTOMATION VIEW` to provide access to `SETTINGS` menu (`SHIFT` + press `SELECT`)
- Updated `AUTOMATION VIEW` to provide access to the `SOUND` menu (press `SELECT`)
- Updated automatable parameter editing menus (accessed via `SOUND` menu or `SHIFT + PARAMETER SHORTCUT`) to provide the ability to access the `AUTOMATION VIEW EDITOR` directly from the parameter menu. While in the parameter menu press `CLIP` (if you are in a clip) or `SONG` (if you are in arranger) to open the `AUTOMATION VIEW EDITOR` for that respective parameter or patch cable.
- Added configuration of the number of `COUNT-IN BARS` from 1 to 4. Found under `SETTINGS > RECORDING > COUNT-IN BARS`.
- Added Mod Button popups to display the current Mod (Gold) Encoder context (e.g. LPF/HPF Mode, Delay Mode and Type,
  Reverb Room Size, Compressor Mode, ModFX Type and Param).
- Added a menu for Song-level parameters, accessible in `SONG VIEW` and `ARRANGER VIEW` by pressing `SELECT`.
- Added a `KIT FX MENU` to KITS which allows you to customize the AFFECT ENTIRE KIT parameters with greater control.   Accessible in `KIT CLIP VIEW` by pressing `SELECT` with `AFFECT ENTIRE` enabled.
- Added support for LUMI Keys SYSEX protocol. When hosting a LUMI Keys keyboard, the Deluge's current scale will
  automatically be set on the LUMI's keyboard.
- Streamlined recording new clips in `GRID VIEW` while the Deluge is playing. Short-press empty clip pads in Grid View's `GREEN MODE` while recording is armed to automatically create a new clip and queue it to record at the start of the next bar.
- Fixed a bug preventing clip selection while `SHIFT` was held.
- Fixed numerous bugs, including some crash bugs, around the display of `QUANTIZED STUTTER`.
- Fixed a bug with `SHIFT + SCROLL SELECT ENCODER` on small menus which would allow moving off the end of the menu, causing crashes.
- Fixed several bugs with pad grid rendering.
- Added Master Chromatic Transpose of All Scale Mode Instrument Clips from any SONG View (`SONG VIEW`, `ARRANGER VIEW`,
  `ARRANGER AUTOMATION VIEW` and `PERFORMANCE VIEW`). Uses the same shortcut as in a Synth/Midi/CV clip (Press and
  turn `▼︎▲︎` to transpose all clips by +/- 1 semitone). The number of semitones transposed is customizable (Press `SHIFT` and press and turn `▼︎▲︎`). After transposing, the display shows the new Root Note (and Scale Name on OLED displays).
- Added `SIDEBAR CONTROLS` in  `KEYBOARD VIEW` for synths. By default the two sidebar columns pertain to `VELOCITY` (red) and `MOD WHEEL` (blue). Holding a pad sets it momentarily to that value, tapping a pad latches it to that value. The functionality can be changed per column by holding the top pad and turning `▼▲`. Available options are `VELOCITY`, `MOD WHEEL`, `CHORDS`, `CHORD MEMORY`, and `SCALES`.
- Added a `VU METER` toggle that displays the VU Meter on the sidebar in `SONG`, `ARRANGER`, & `PERFORMANCE VIEW`. To activate it, on a song view ensure `AFFECT-ENTIRE` is enabled, then select the `LEVEL/PAN` mod button and press it again to activate the meter.
- Added ability to save a drum kit row back to an synth preset by pressing `AUDITION` + `SAVE`.
- Mod (Gold) Encoders learned to the Mod Matrix can now access the full range of the Mod Matrix / Patch Cable parameters (Values from -50 to +50 where previously only 0 to +50 were accesible via Mod (Gold) Encoders).
- Added feature to automatically load song projects at startup.
    - To activate the feature, press `SHIFT` + `SELECT`: `MENU > DEFAULTS > STARTUP SONG`.
    - Modes are `NEW SONG`,`TEMPLATE`,`LAST OPENED SONG`,`LAST SAVED SONG`.
    - Failsafe mode introduced using canary file to deactivate feature in case of crash at startup.
- Added a feature which saves user-defined pad brightness level and restores it at startup. `SETTINGS>DEFAULTS>PAD BRIGHTNESS`
- Mod (Gold) Encoder LED indicators are now bipolar for bipolar params (e.g. `PAN`, `PITCH`, Patch Cables). Positive values illuminate the top two LEDs. Negative values illuminate the bottom two LEDs. The middle value doesn't light up any LEDs. 
- Added new `High CPU Usage Indicator`. The `PLAY` button button will blink when deluge CPU usage is high which indicates that synth voices / sample playback may be culled.
  - To activate the feature, press `SHIFT` + `SELECT` : `MENU > DEFAULTS > HIGH CPU INDICATOR`.
- Removed ability to convert an Audio Clip to an Instrument Clip (Synth/Kit/MIDI/CV) as this conversion process is currently error/bug prone.
- Restricted changing Synth/MIDI/CV Clips to the Kit Clips and vice versa if the clip is not empty.
- Added retrigger to all keyboard views.
- Added a new default setting that controls which playback mode new slices of a kit will receive. 
- Added indicators when `WAVEFORM LOOP LOCK` is enabled. 7SEG displays a rightmost `.` on screen and OLED displays a lock icon.
- Modified waveform marker rendering to improve clarity.
- Created a new menu hierarchies document that documents the Deluge menu structure for OLED and 7SEG and can be used as a reference for navigating the various menu's. See: [Menu Hierarchies](https://github.com/SynthstromAudible/DelugeFirmware/blob/community/docs/menu_hierarchies.md)
- Added MIDI learning of `SONG` and `KIT AFFECT ENTIRE` params.
- Added Synth/MIDI/CV clip configuration of note row play direction. Hold `AUDITION` while entering the `PLAY DIRECTION` menu to set the play direction for the selected note row. While in the note row play direction menu, you can select other note rows to quickly set the play directiom for multiple note rows.
- Added New MIDI Takeover Mode: `RELATIVE` for use with controllers sending relative value changes
- Added new default menu to set the length of time to register a `Hold Press` for use with `Sticky Shift`, `Performance View`, and the `Keyboard Sidebar Layouts.`
  - Set the default Hold Press time by accessing `SETTINGS > DEFAULTS > HOLD PRESS TIME`
- Added ability to save and load MIDI presets. They end up in a new folder named MIDI.  
- Holding back now fully exits the menu
- A new community feature toggle has been added (`Enable KB View Sidebar Menu Exit (EXIT)`) which will enable you to immediately exit the menu using the top left sidebar pad if you are in the `SETTINGS` or `SOUND` menu for `KEYBOARD VIEW`.

In addition, a number of improvements have been made to how the OLED display is used:

- Added parameter names (including mod matrix / patch cable mappings) to Mod (Gold) Encoder popups.
- `ARRANGER VIEW` and `SONG VIEW` now display the name of the current view on the screen.
- The 12TET note name is now displayed along with the MIDI note number.
- Added a new community setting which allows emulating the 7SEG style on the OLED display. When set to `TOGGLE` press `SHIFT`+`LEARN/INPUT`+`AFFECT ENTIRE` to switch to the emulated 7SEG display. 
- Fixed several cases where popups could get stuck open.
- Fixed a number of minor rendering bugs.

### Sequencer

- When changing instrument presets in `SONG VIEW` or `ARRANGER VIEW`, all pertaining clips of that instrument switch as well. Individual clips can still have only their preset changed by doing so in `CLIP VIEW`.
- Added support for 5 and 6 note scales.
- Added 8 new built-in scales: Melodic Minor, Hungarian Minor, Marva (Indian), Arabian, Whole Tone, Blues, Pentatonic
  Minor, Hirajoshi.
- Added `ONCE CLIP` launch mode, which allows a clip to play just once when launched and then mute itself. Settable in Song's `ROWS VIEW` by holding the `MUTE` pad of a row and then pressing `SELECT`. 
- Added `NOT FILL` note probability. Similar to the `FILL` probability but only plays when the `FILL` button is *not*
  pressed. When the `SYNC-SCALING` button is held, `NOT FILL` notes will be highlighted in red color, as opposed to
  blue for `FILL` notes.
- Added support for copy/paste of single rows.
- Added support for notes to `PASTE GENTLY` which pastes notes without removing old ones.
- Fixed numerous crash bugs around parameter automation when entering and leaving clip view.
- The default Mod-FX type for songs is now DISABLED rather than FLANGER.
- The shorcut `SHIFT` + hold and turn `▼︎▲︎`, inside a clip, has been changed to "Nudge notes vertically" without
  unexpectedly changing the scale and root note of the whole song.
- The arpeggiator has been completely redesigned to have advanced features for the user like independent `OCTAVE MODE` and `NOTE MODE`,
  `RHYTHM`, `SEQUENCE LENGTH` and `RATCHETS` notes. It also enables MPE keyboards to give more expression to the
  arpeggiated notes by updating live the velocity of the notes based on Aftertouch or MPE Y data coming from the keyboard.

### Audio Clips

- The default Mod-FX type is now `DISABLED` rather than `FLANGER` for Audio Clips (this means Mod-FX can be disabled on Audio
  Clips which was not previously possible).

### Kits

- Drum randomization is no longer limited to only 10 sounds per folder.
- Fixed several crashes related to drum randomization.
- The default Mod-FX type for kit affect-entire is now `DISABLED` rather than `FLANGER`.

### MIDI

- Added `MIDI FOLLOW MODE` which causes MIDI data to be directed based on context.
- Added `MIDI FEEDBACK`, so external MIDI controllers can be made aware of the state of the Deluge synth engine.
  Configurable via the new global `MIDI > MIDI-FOLLOW > FEEDBACK` menu.
- Added MIDI learn for kits, allowing a whole kit to be learnt to the same midi channel at once. The incoming note is
  the first row, and increasing notes (chromatically) go to the next rows.
- Added Loopy Pro and TouchOsc templates to use with MIDI follow/MIDI feedback.
- Added a `MIDI LOOPBACK` mode, accessible in the SONG menu, which directs MIDI data from internal MIDI clips back to
  the Deluge input.
- Added support for learning Program Change methods for most global commands.
- Added "MPE collapse" on MIDI clips which converts MPE X/Y/Z to Pitch/Modwheel/Aftertouch CCs for use of MPE
  controllers with non-MPE aware synths. Configurable via the clip menu.
- Added a new global setting, `MIDI > SELECT KIT ROW`, which causes MIDI notes sent to kits to select the corresponding
  learned row.
- Fixed reversal of upstream MIDI ports (port 1 was upstream port 2, port 2 was upstream port 1).
- Fixed a number of MPE channel matching and learning bugs.
- Fixed crash when using an external controller to control ModFX.
- Fixed CC74 on the MPE master channel behaving like an expression event.

### Internal Changes

- The Deluge Build Tool toolchain has been updated from GCC 12 to GCC 13.
- All code is now built in THUMB mode by default, except DSP code which is still ARM.
- Support for parallel toolchains has been added so re-downloading is not required while moving between branches.
- Numerous improvements to the VSCode configuration, including auto-format on save.
- Various types have been renamed and refactored to improve legibility.
- A number of on/off UI toggles have been collapsed in to the new `ToggleBool` class
- `currentSong->currentClip` and similar expressions have been refactored in to functions to improve safety and reduce
  code size.
- String formatting is now done with a compact `printf` implementation in many cases.
- All publicly available fixes to the official firmware are integrated (up to commit
  0501b7dc38a363f89112c1b5c36075f4c0368be9)

## c1.0.1 Amadeus

- Fixed a bug where MIDI learned ModFX parameters in an audio clip with monitoring active could crash
- Fixed various crashes related to parameter automation
- Fixed crash when deleting loop points with loop lock enabled
- USB MIDI upstream ports were accidentally reversed, this is now corrected. If you only see 1 MIDI port on OSX, try
  unplugging the Deluge and then deleting the configuration in "MIDI Audio Setup"
- Fixed potential corruption of MIDI learned settings.

## c1.0.0 Amadeus

### Audio Improvements

##### Effects

- A `MASTER COMPRESSOR` has been added and is accessible in Song View.
- `STEREO CHORUS` has been added to `MOD FX TYPES`. Adjust stereo depth via `MOD FX DEPTH`.
- `GRAIN` has been added to `MOD FX TYPES`. Choose from 5 Grain Presets via `MOD FX FEEDBACK`. †
- `WAVEFOLD` distortion has been added and occurs pre-filter. The parameter pad shortcut is between `SATURATION`
  and `LPF CUTOFF`.
- `UNISON STEREO SPREAD` has been added and can be dialed to spread the unison parts across the stereo field.
  Click `SELECT` when in `UNISON AMOUNT` to reveal the parameter.

##### Filter

- New LPF/HPF State Variable Filters: `SVF NOTCH` and `SVF BANDPASS`.
- New Filter Parameters: `LPF MORPH` and `HPF MORPH`. This morphs the SVF through Lowpass, Bandpass, and Highpass; adds
  drive to the low pass ladder filters, and adds filter fm to the hpf ladder.
- `FILTER ROUTING` is accessible via the Sound Editor menu and adjusts the filter order from `HPF to LPF`, `LPF to HPF`,
  or `PARALLEL`.

##### LFO & Sync

- New LFO Shapes: `RANDOM WALK` and `SAMPLE & HOLD`.
- New Sync Modes: `TRIPLETS` and `DOTTED`. (All previous sync rates now include 'TPLTS' and 'DTTED' options.)

### Sequencing Improvements

`AUTOMATION VIEW` allows you to visually create and edit parameter automations across the main grid pads for SYNTH, KIT,
and MIDI clips on a per step basis at any zoom level. (Excludes MPE automations).

##### Probability & Iteration

- `PROBABILITY BY ROW` allows you to set probability for all notes in a given row, expanding from just being able to set
  probability to currently pressed down notes.
- `QUANTIZE` and `HUMANIZE` notes after they've been recorded/sequenced on either a per row basis or for all notes in a
  given clip at once. *
- Sequenced notes can be set to `FILL` which will only play them when the designated `FILL` button is being held (either
  a Global MIDI Command or `SYNC-SCALING†`)

### Keyboard View Improvements

- New `DRUM KEYBOARD VIEW` added. Kit rows can now be visualized and played across the main grid pads. By default the
  area of each sample is spread across 4x4 pads and additionally provides a range of 16 `VELOCITY` levels. This area can
  be adjusted from 1x1 to 8x8 grids.
- New `IN-KEY` keyboard layout. `IN-KEY` will only display notes that are in key of the selected scale across the
  keyboard layout. The original view is named `ISOMORPHIC`. Users can switch freely between the two and choose their
  Default Keyboard Layout in the `DEFAULTS` Menu.
- Adjust `ROOT NOTE` and `SCALE` with new shortcuts, this assists the user when using the `IN-KEY` keyboard layout where
  not every note is visible to set as a `ROOT NOTE`.
- Adjust the offset of `KEYBOARD VIEW` via `ROW STEP` from 1-16. The Deluge's default `ROW STEP` is 5.
- `HIGHLIGHT INCOMING NOTES` will light up incoming MIDI notes across the current `KEYBOARD VIEW` based on their
  velocity. *
- `NORNS LAYOUT` provides compatibility for the Monome Norns using the 'midigrid' script. †

### MIDI Improvements

- Change handling of MPE expression when collapsed to a single MIDI channel. Previously y axis would still be sent as
  CC74 on single midi channels. This changes it to send CC1 instead, allowing for controllable behavior on more non-MPE
  synths. Future work will make a menu to set this per device.
- Added additional MIDI ports which improves usability of MPE-capable devices via USB by sending MPE to one port and
  non-MPE to the other port.
- MIDI Takeover Mode - Affects how the Deluge handles MIDI input for learned CC controls. Options
  include `JUMP`, `PICKUP`, `SCALE`.
- Fixed bugs in mpe handling so that mpe and MIDI channels can be separated without requiring differentiate inputs

### User Interface Improvements

- `GRID VIEW` is an alternate `SONG VIEW` layout similar to Ableton's 'Session View'. It displays unique clips across
  pad rows and the clip variations across pad columns. Effectively allows you to view and launch 128 clips and
  variations without the need of scrolling to reveal more clips in comparison to `ROW VIEW`'s 8 clips at a time.
- Manual Slicing aka 'Lazy Chopping' is now possible by pressing the `◀︎▶︎` encoder when in the Slice Menu. Allows you
  to create slice points live while listening to the sample playback.
- Any synth preset can now be loaded into a Kit row. Hold the audition pad and press `SYNTH` to browse/load a preset.
- Gold encoders now display a pop-up of their current value when adjusted. The value range displayed is 0-50 for
  non-MIDI parameters and 0-127 for MIDI parameters.
- A `MOD MATRIX` entry has been added to the sound editor menu which shows a list of all currently active modulations of
  a given preset.
- You can change the launch status of a clip from `INFINITE` to `FILL`. When a `FILL` clip is launched it will schedule
  itself to play the fill at such a time that it _finishes_ by the start of the next loop and then mutes itself.
- You can now scroll through parameter values and menus faster by +/- 5 by holding `SHIFT` while turning the `SELECT`
  encoder.
- You can now shift a clip's row color from Song View without having to enter the given clip to do so.
- You can now set the stutter effect to be quantized to `4TH, 8TH, 16TH, 32ND, and 64TH` notes before engaging it. †
- Increased the resolution of modulation between sources and their destinations by including two decimal places to the
  modulation amount. *
- An option to swap the behavior of the `TEMPO` encoder when turned versus pressed & turned. *
- `STICKY SHIFT` - Tapping `SHIFT` will lock `SHIFT` ON unless another button is also pressed during the short press
  duration. Allows for quicker parameter editing. †
- Incoming `MODULATION WHEEL` MIDI data from non-MPE synths now maps to `Y` on the Deluge.
- The metronome's volume now respects the song's volume and will increase or decrease in volume in tandem with
  the `LEVEL`-assigned gold encoder. In addition, a `DEFAULTS` menu entry `METRONOME` enables you to set a value between
  1 and 5 to further adjust the volume of the Metronome.
- An alternative setting when pressing `DELAY`-assigned gold encoders can be enabled. The default
  is `PINGPONG` (`ON/OFF`) and `TYPE` (`DIGITAL/ANALOG`) for the upper and lower gold knobs respectively. The alternate
  mode changes it to  `SYNC TYPE` (`EVEN, TRIPLETS, DOTTED`) and `SYNC RATE` (`OFF, WHOLE, 2ND, 4TH, ETC.`)
  respectively. †
- The default behavior of 'catching'/playing notes when instantly launching/muting clips can now be turned off. This can
  result in less unexpected percussive sounds triggering when instantly switching between clips. *
- Waveform Loop Lock - When a sample has loop start and loop end points set, holding down loop start and tapping loop
  end will lock the loop points together when adjusting their position across the waveform.
- Pressing `AUDITION` + `RANDOM` on a drum kit row will load a random sample from the same folder as the current
  sample. *
- You can now batch delete kit rows which do not contain any notes, freeing kits from unused sounds. *
- Audio waveforms can be shifted in an Audio clip, similar to instrument clips, with the exclusion of wrapping the audio
  around.
- Support for sending and receiving large `SYSEX` messages has been added. This allows 7SEG behavior to be emulated on
  OLED hardware and vice versa. Also allows for loading firmware over USB. As this could be a security risk, it must be
  enabled in community feature settings. †

## Footnotes

`*` - Denotes a feature that is `ENABLED` by default in the `COMMUNITY FEATURES` menu but can be disabled.

`†` - Denotes a feature that is `DISABLED` by default in the `COMMUNITY FEATURES` menu but can be enabled.<|MERGE_RESOLUTION|>--- conflicted
+++ resolved
@@ -73,14 +73,11 @@
 - CLIP NAMES. MIDI, SYNTH & KIT clips can now be named. When entered the clip view, press `SHIFT` + `NAME` and enter the name of the clip. For KIT, its important to activate `AFFECT ENTIRE` to name the KIT clip. When on ARRANGER view, you are now able to scroll through the clip names when holding a pad.
 - Pressing drum pads in the `KIT VELOCITY KEYBOARD VIEW` will now update the drum selection so that you can edit the parameters of each drum with gold knobs directly from the kit velocity keyboard view when affect entire is disabled.
   - Note: if you use the `MIDI FOLLOW FEEDBACK` feature, no MIDI Feedback data will be sent when you change drum selections in this view because it will send too much MIDI data and affect the Deluge's performance.
-- Fixed bug where you wouldn't enter drum creator to select a drum sample when creating a new kit in the `KIT VELOCITY KEYBOARD VIEW`.
+- Fixed a bug where you wouldn't enter drum creator to select a drum sample when creating a new kit in the `KIT VELOCITY KEYBOARD VIEW`.
 - Fixed a bug where pressing `UNDO` in a `KIT` could cause the `SELECTED DRUM` to change but not update the `GOLD KNOBS` so that they now control that updated kit row.
 - Fixed a bug where you could not turn `RECORDING OFF` while auditioning a note in an `INSTRUMENT CLIP`.
-<<<<<<< HEAD
 - Enabled toggling of `METRONOME` during `RECORD COUNT-IN`.
-=======
 - Enabled renaming of `MIDI TRACKS` in `ARRANGER VIEW`.
->>>>>>> 6b41aacd
 - Added ability to load a sample to a drum in the `KIT VELOCITY KEYBOARD VIEW` by holding a drum pad and pressing `LOAD` or `KIT`.
 
 ### Keyboard View Improvements
