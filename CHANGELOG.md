--- conflicted
+++ resolved
@@ -47,12 +47,9 @@
   - This change only applies to `SONG GRID VIEW` and NOT `SONG ROW VIEW`  
 - Updated Fonts and Character Spacing on OLED to provide a more refined and polished user experience.
 - Added ability to scroll `KEYBOARD VIEW` horizontally using `<>` while editing Param values in the menu.
-<<<<<<< HEAD
 - Updated `PERFORMANCE VIEW` UI for exiting out of `EDITING MODE`. While in `EDITING MODE`, you can now press `BACK` to exit out to the previous screen.
-=======
 - Updated OLED display for `SONG VIEW` and `ARRANGER VIEW` to display the Song Name, Current Tempo and Current Root Note and Scale Name.
 - Changed the behaviour of the `PLAY` button while in `ARRANGER VIEW` with `CROSS SCREEN AUTO SCROLL MODE` active. Pressing `PLAY` while playback is off will now start playback from the current scroll position.
->>>>>>> 7f4887fc
 
 ### Keyboard View Improvements
 
