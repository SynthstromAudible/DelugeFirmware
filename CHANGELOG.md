# Deluge Community Firmware Change Log

> To find a detailed list of how to use each feature, check
>
here: [Community Features](https://github.com/SynthstromAudible/DelugeFirmware/blob/community/docs/community_features.md)

## c1.2.0 Unnamed

<<<<<<< HEAD
- Added new shortcut to remove timestretching from an audio clip. Press `SHIFT` + `◀︎▶︎` to set the Audio Clip length equal to the length of the audio sample. This will effectively remove timestretching from the audio sample.
=======
- Added ability to select audio source from within an Audio Clip by opening the Audio Clip Sound Menu (`SHIFT` + `SELECT`) and Selecting the `AUDIO SOURCE` menu
>>>>>>> 0e6fb57d

## c1.1.0 Beethoven

### Sound Engine

- Added an adapted version of the reverb found in Émilie Gillet's Mutable Instruments Rings module. Can be enabled via a
  new `REVERB MODEL` sub-menu under the existing Reverb menu.
    - The Mutable reverb model has been set as the default reverb model for new songs. Old songs will respect the reverb
      model used with those songs.
- Added compressors to synths, kits, audio clips, and kit rows. The compressor can be enabled and edited from their
  respective menus.
- Fixed a bug in compressor makeup gain that was causing lower volume than official with low compression amounts. For
  songs made with community release 1.0.x, you can compensate by slightly lowering the song master level. This is done
  via affect entire in song/arranger mode, or by using the song menu (press select) -> Master -> Volume
- Fixed stereo unison spread + ringmod + noise causing excessively loud output.
- Fixed some bugs around the waveform Loop Lock feature which allowed setting invalid loop points.

### User Interface

- Added `PERFORMANCE VIEW`, accessible in Song Row View by pressing the Keyboard button and in Song Grid View by
  pressing the Pink Mode pad. Allows quick control of Song Global FX.
- Added `AUTOMATION VIEW` for Audio Clips and Arranger View.
- Added `AUTOMATION VIEW` for `PATCH CABLES / MODULATION DEPTH`. Simply enter the modulation menu that displays `SOURCE -> DESTINATION` and then press `CLIP` to access the `AUTOMATION VIEW EDITOR` for that specific Patch Cable / Modulation Depth.
- Updated `AUTOMATION VIEW EDITOR` to allow you to edit Bipolar params according to their Bipolar nature. E.g. Positive values are shown in the top four pads, Negative value in the bottom four pads, and the Middle value is shown by not lighting up any pads.
- Updated `AUTOMATION VIEW` for MIDI Clips to load the Parameter to CC mappings from the `MIDI FOLLOW MODE` preset
  file `MIDIFollow.XML`. These Parameter to CC mappings are used as the quick access MIDI CC shortcuts dislayed in the
  Automation Overview and with the shortcut combos (e.g. Shift + Shortcut Pad).
- Updated `AUTOMATION VIEW` to move the Interpolation shortcut to the Interpolation pad in the first column of the
  Deluge grid (second pad from the top). Toggle interpolation on/off using Shift + Interpolation shortcut pad. The
  Interpolation shortcut pad will blink to indicate that interpolation is enabled.
- Updated `AUTOMATION VIEW` to remove select encoder scrolling selection of non-MIDI clip parameters. Select encoder is
  now used to fine tune non-MIDI parameter values in the `AUTOMATION VIEW EDITOR`.
- Updated `AUTOMATION VIEW` to provide access to Settings menu (hold shift + press select encoder)
- Updated `AUTOMATION VIEW` to provide access to the Sound menu (press select encoder)
- Updated automatable parameter editing menu's (accessed via Sound menu or Shift + parameter shortcut) to provide the ability to access the `AUTOMATION VIEW EDITOR` directly from the parameter menu. While in the menu press Clip (if you are in a clip) or Song (if you are in arranger) to open the `AUTOMATION VIEW EDITOR` while you are still in the menu. You will be able to interact with the grid to edit automation for the current parameter / patch cable selected in the menu.
- Added configuration of the number of count-in bars under `SETTINGS > RECORDING > COUNT-IN BARS`
- Added Mod Button popups to display the current Mod (Gold) Encoder context (e.g. LPF/HPF Mode, Delay Mode and Type,
  Reverb Room Size, Compressor Mode, ModFX Type and Param).
- Added a menu for song parameters, accessible in Song View and Arranger View by pressing on the Select Encoder.
- Added a `AFFECT ENTIRE GLOBAL FX MENU` to Kits, accessible in Kit Clip View by pressing on the Select Encoder with
  Affect Entire enabled.
- Added support for LUMI Keys SYSEX protocol protocol. When hosting a LUMI Keys keyboard, the current scale will
  automatically be set on the keyboard.
- Streamlined recording new clips in Grid mode while Deluge is playing. Short-press empty clip pads in Grid green mode
  while recording is enabled to automatically create a new clip and queue it for
  recording at the start of the next bar.
- Fixed a bug preventing clip selection while Shift was held.
- Fixed numerous bugs, including some crash bugs, around the display of quantized stutter.
- Fixed a bug with shift+scroll on small menus which would allow moving off the end of the menu, causing crashes.
- Fixed several bugs with pad grid rendering.
- Added Master Chromatic Transpose of All Scale Mode Instrument Clips from All Song Views (Song Row/Grid, Arranger,
  Arranger Automation and Performance View.) Uses the same shortcut as in a Synth / Midi / CV clip (Press and
  turn `▼︎▲︎` to transpose the clips by +/- 1 semitone). The number of semitones transposed is customizable (Press shift
  and turn `▼︎▲︎`). After transposing the display show the new Root Note (and Scale Name if you have an OLED display).
- Added sidebar functionality in keyboard screens - by default it is velocity (red) and mod wheel (blue), holding a pad
  sets it momentarily and tapping latches it. The functionality can be changed by holding the top pad and scrolling
  select.
- Updated the count-in setting to allow specifying the number of bars (1-4).
- Added `VU Meter` rendering in the sidebar in Song / Arranger / Performance Views.
- Added ability to save a synth/sample drum back to an instrument preset by holding audition and pressing save.
- Mod (Gold) Encoders learned to the Mod Matrix can now access the full range of the Mod Matrix / Patch Cable parameters (e.g. from -50 to +50).
- Added feature to automatically load song projects at startup.
    - To activate the feature, press `SHIFT` + `SELECT` : `MENU > DEFAULTS > STARTUP SONG`.
    - Modes are `NEW SONG`,`TEMPLATE`,`LAST OPENED SONG`,`LAST SAVED SONG`.
    - Failsafe mode introduced using canary file to deactivate feature in case of crash at startup.
- Added a feature save user-defined pad brightness level and restore it at startup.
- Mod (Gold) Encoder LED indicators are now Bipolar for Bipolar params (e.g. Param, Pitch, Patch Cables). Positive values illuminate the top two LEDs. Negative values illuminate the bottom two LEDs. The middle value doesn't light up any LEDs. 
- The play button now blinks when the the CPU Usage of the Deluge is high and synth voices/sample playback are being culled.
- Removed ability to convert an Audio Clip to an Instrument Clip (Synth / Kit / MIDI / CV) as this conversion process is error/bug prone.
- Restricted changing Synth/MIDI/CV Instrument CLip types to the Kit Instrument Clip Type and vice versa if the clip is not empty.

In addition, a number of improvements have been made to how the OLED display is used:

- Added parameter name (including mod matrix / patch cable mappings) to Mod (Gold) Encoder popups.
- `ARRANGER VIEW` and `SONG VIEW` now display the name of the current view on the screen.
- The 12TET note name is now displayed along with the MIDI note number.
- Added a new community setting which allows emulating the 7SEG style on the OLED display.
- Fixed several cases where popups could get stuck open.
- Fixed a number of minor rendering bugs.

### Sequencer

- When changing instrument presets in session or arranger view all presets are now changed. Individual clips can still
  have their presets changed by first entering the clip.
- Added support for 5 and 6 note scales.
- Added 8 new built-in scales: Melodic Minor, Hungarian Minor, Marva (Indian), Arabian, Whole Tone, Blues, Pentatonic
  Minor, Hirajoshi.
- Added "play `ONCE`" clip launch mode, settable by turning the Select Encoder left while holding the audition pad in
  Song view. Causes the clip to play once when triggered and then mute without changing the section.
- Added `NOT FILL` note probability. Similar to the `FILL` probability but only plays when the `FILL` button is *not*
  pressed.
- Added support for copy/paste of single rows.
- Added support for "gentle paste" of notes which pastes notes without removing old ones.
- Fixed numerous crash bugs around parameter automation when entering and leaving clip view.
- The default ModFX type for songs is now DISABLED rather than FLANGER.
- The shorcut `SHIFT` + hold and turn `▼︎▲︎`, inside a clip, has been changed to "Nudge notes vertically" without
  unexpectedly changing the scale and root note of the whole song.
- The arpeggiator has been completely redesigned to have advanced features for the user like independent octave and note
  modes, rhythm, sequence length and ratcheting notes. It also enables MPE keyboards to give more expression to the
  arpeggiated notes.

### Audio Clips

- The default ModFX type is now DISABLED rather than FLANGER for Audio Clips (this means ModFX can be disabled on Audio
  Clips which was not previously possible).

### Kits

- Drum randomization is no longer limited to only 10 sounds per folder.
- Fixed several crashes related to drum randomization.
- The default ModFX type for kit affect-entire is now DISABLED rather than FLANGER.

### MIDI

- Added `MIDI FOLLOW MODE` which causes MIDI data to be directed based on context.
- Added `MIDI FEEDBACK`, so external MIDI controllers can be made aware of the state of the Deluge synth engine.
  Configurable via the new global `MIDI > MIDI-FOLLOW > FEEDBACK` menu.
- Added MIDI learn for kits, allowing a whole kit to be learnt to the same midi channel at once. The incoming note is
  the first row, and increasing notes go to the next rows.
- Added Loopy Pro and TouchOsc templates for use with MIDI follow/MIDI feedback.
- Added a `MIDI LOOPBACK` mode, accessible in the SONG menu, which directs MIDI data from internal MIDI clips back to
  the Deluge input.
- Added support for learning Program Change methods to most global commands.
- Added "MPE collapse" on MIDI clips which converts MPE X/Y/Z to Pitch/Modwheel/Aftertouch CCs for use of MPE
  controllers with non-MPE aware synths. Configurable via the clip menu.
- Added a new global setting, `MIDI > SELECT KIT ROW`, which causes MIDI notes sent to kits to select the corresponding
  learned row.
- Fixed reversal of upstream MIDI ports (port 1 was upstream port 2, port 2 was upstream port 1).
- Fixed a number of MPE channel matching and learning bugs.
- Fixed crash when using an external controller to control ModFX.
- Fixed CC74 on the MPE master channel behaving like an expression event.

### Internal Changes

- The Deluge Build Tool toolchain has been updated from GCC 12 to GCC 13.
- All code is now built in THUMB mode by default, except DSP code which is still ARM.
- Support for parallel toolchains has been added so re-downloading is not required while moving between branches.
- Numerous improvements to the VSCode configuration, including auto-format on save.
- Various types have been renamed and refactored to improve legibility.
- A number of on/off UI toggles have been collapsed in to the new `ToggleBool` class
- `currentSong->currentClip` and similar expressions have been refactored in to functions to improve safety and reduce
  code size.
- String formatting is now done with a compact `printf` implementation in many cases.
- All publicly available fixes to the official firmware are integrated (up to commit
  0501b7dc38a363f89112c1b5c36075f4c0368be9)

## c1.0.1 Amadeus

- Fixed a bug where MIDI learned ModFX parameters in an audio clip with monitoring active could crash
- Fixed various crashes related to parameter automation
- Fixed crash when deleting loop points with loop lock enabled
- USB MIDI upstream ports were accidentally reversed, this is now corrected. If you only see 1 MIDI port on OSX, try
  unplugging the Deluge and then deleting the configuration in "MIDI Audio Setup"
- Fixed potential corruption of MIDI learned settings.

## c1.0.0 Amadeus

### Audio Improvements

##### Effects

- A `MASTER COMPRESSOR` has been added and is accessible in Song View.
- `STEREO CHORUS` has been added to `MOD FX TYPES`. Adjust stereo depth via `MOD FX DEPTH`.
- `GRAIN` has been added to `MOD FX TYPES`. Choose from 5 Grain Presets via `MOD FX FEEDBACK`. †
- `WAVEFOLD` distortion has been added and occurs pre-filter. The parameter pad shortcut is between `SATURATION`
  and `LPF CUTOFF`.
- `UNISON STEREO SPREAD` has been added and can be dialed to spread the unison parts across the stereo field.
  Click `SELECT` when in `UNISON AMOUNT` to reveal the parameter.

##### Filter

- New LPF/HPF State Variable Filters: `SVF NOTCH` and `SVF BANDPASS`.
- New Filter Parameters: `LPF MORPH` and `HPF MORPH`. This morphs the SVF through Lowpass, Bandpass, and Highpass; adds
  drive to the low pass ladder filters, and adds filter fm to the hpf ladder.
- `FILTER ROUTING` is accessible via the Sound Editor menu and adjusts the filter order from `HPF to LPF`, `LPF to HPF`,
  or `PARALLEL`.

##### LFO & Sync

- New LFO Shapes: `RANDOM WALK` and `SAMPLE & HOLD`.
- New Sync Modes: `TRIPLETS` and `DOTTED`. (All previous sync rates now include 'TPLTS' and 'DTTED' options.)

### Sequencing Improvements

`AUTOMATION VIEW` allows you to visually create and edit parameter automations across the main grid pads for SYNTH, KIT,
and MIDI clips on a per step basis at any zoom level. (Excludes MPE automations).

##### Probability & Iteration

- `PROBABILITY BY ROW` allows you to set probability for all notes in a given row, expanding from just being able to set
  probability to currently pressed down notes.
- `QUANTIZE` and `HUMANIZE` notes after they've been recorded/sequenced on either a per row basis or for all notes in a
  given clip at once. *
- Sequenced notes can be set to `FILL` which will only play them when the designated `FILL` button is being held (either
  a Global MIDI Command or `SYNC-SCALING†`)

### Keyboard View Improvements

- New `DRUM KEYBOARD VIEW` added. Kit rows can now be visualized and played across the main grid pads. By default the
  area of each sample is spread across 4x4 pads and additionally provides a range of 16 `VELOCITY` levels. This area can
  be adjusted from 1x1 to 8x8 grids.
- New `IN-KEY` keyboard layout. `IN-KEY` will only display notes that are in key of the selected scale across the
  keyboard layout. The original view is named `ISOMORPHIC`. Users can switch freely between the two and choose their
  Default Keyboard Layout in the `DEFAULTS` Menu.
- Adjust `ROOT NOTE` and `SCALE` with new shortcuts, this assists the user when using the `IN-KEY` keyboard layout where
  not every note is visible to set as a `ROOT NOTE`.
- Adjust the offset of `KEYBOARD VIEW` via `ROW STEP` from 1-16. The Deluge's default `ROW STEP` is 5.
- `HIGHLIGHT INCOMING NOTES` will light up incoming MIDI notes across the current `KEYBOARD VIEW` based on their
  velocity. *
- `NORNS LAYOUT` provides compatibility for the Monome Norns using the 'midigrid' script. †

### MIDI Improvements

- Change handling of MPE expression when collapsed to a single MIDI channel. Previously y axis would still be sent as
  CC74 on single midi channels. This changes it to send CC1 instead, allowing for controllable behavior on more non-MPE
  synths. Future work will make a menu to set this per device.
- Added additional MIDI ports which improves usability of MPE-capable devices via USB by sending MPE to one port and
  non-MPE to the other port.
- MIDI Takeover Mode - Affects how the Deluge handles MIDI input for learned CC controls. Options
  include `JUMP`, `PICKUP`, `SCALE`.
- Fixed bugs in mpe handling so that mpe and MIDI channels can be separated without requiring differentiate inputs

### User Interface Improvements

- `GRID VIEW` is an alternate `SONG VIEW` layout similar to Ableton's 'Session View'. It displays unique clips across
  pad rows and the clip variations across pad columns. Effectively allows you to view and launch 128 clips and
  variations without the need of scrolling to reveal more clips in comparison to `ROW VIEW`'s 8 clips at a time.
- Manual Slicing aka 'Lazy Chopping' is now possible by pressing the `◀︎▶︎` encoder when in the Slice Menu. Allows you
  to create slice points live while listening to the sample playback.
- Any synth preset can now be loaded into a Kit row. Hold the audition pad and press `SYNTH` to browse/load a preset.
- Gold encoders now display a pop-up of their current value when adjusted. The value range displayed is 0-50 for
  non-MIDI parameters and 0-127 for MIDI parameters.
- A `MOD MATRIX` entry has been added to the sound editor menu which shows a list of all currently active modulations of
  a given preset.
- You can change the launch status of a clip from `DEFAULT` to `FILL`. When a `FILL` clip is launched it will schedule
  itself to play the fill at such a time that it _finishes_ by the start of the next loop and then mutes itself.
- You can now scroll through parameter values and menus faster by +/- 5 by holding `SHIFT` while turning the `SELECT`
  encoder.
- You can now shift a clip's row color from Song View without having to enter the given clip to do so.
- You can now set the stutter effect to be quantized to `4TH, 8TH, 16TH, 32ND, and 64TH` notes before engaging it. †
- Increased the resolution of modulation between sources and their destinations by including two decimal places to the
  modulation amount. *
- An option to swap the behavior of the `TEMPO` encoder when turned versus pressed & turned. *
- `STICKY SHIFT` - Tapping `SHIFT` will lock `SHIFT` ON unless another button is also pressed during the short press
  duration. Allows for quicker parameter editing. †
- Incoming `MODULATION WHEEL` MIDI data from non-MPE synths now maps to `Y` on the Deluge.
- The metronome's volume now respects the song's volume and will increase or decrease in volume in tandem with
  the `LEVEL`-assigned gold encoder. In addition, a `DEFAULTS` menu entry `METRONOME` enables you to set a value between
  1 and 5 to further adjust the volume of the Metronome.
- An alternative setting when pressing `DELAY`-assigned gold encoders can be enabled. The default
  is `PINGPONG` (`ON/OFF`) and `TYPE` (`DIGITAL/ANALOG`) for the upper and lower gold knobs respectively. The alternate
  mode changes it to  `SYNC TYPE` (`EVEN, TRIPLETS, DOTTED`) and `SYNC RATE` (`OFF, WHOLE, 2ND, 4TH, ETC.`)
  respectively. †
- The default behavior of 'catching'/playing notes when instantly launching/muting clips can now be turned off. This can
  result in less unexpected percussive sounds triggering when instantly switching between clips. *
- Waveform Loop Lock - When a sample has loop start and loop end points set, holding down loop start and tapping loop
  end will lock the loop points together when adjusting their position across the waveform.
- Pressing `AUDITION` + `RANDOM` on a drum kit row will load a random sample from the same folder as the current
  sample. *
- You can now batch delete kit rows which do not contain any notes, freeing kits from unused sounds. *
- Audio waveforms can be shifted in an Audio clip, similar to instrument clips, with the exclusion of wrapping the audio
  around.
- Support for sending and receiving large `SYSEX` messages has been added. This allows 7SEG behavior to be emulated on
  OLED hardware and vice versa. Also allows for loading firmware over USB. As this could be a security risk, it must be
  enabled in community feature settings. †

## Footnotes

`*` - Denotes a feature that is `ENABLED` by default in the `COMMUNITY FEATURES` menu but can be disabled.

`†` - Denotes a feature that is `DISABLED` by default in the `COMMUNITY FEATURES` menu but can be enabled.<|MERGE_RESOLUTION|>--- conflicted
+++ resolved
@@ -6,11 +6,10 @@
 
 ## c1.2.0 Unnamed
 
-<<<<<<< HEAD
-- Added new shortcut to remove timestretching from an audio clip. Press `SHIFT` + `◀︎▶︎` to set the Audio Clip length equal to the length of the audio sample. This will effectively remove timestretching from the audio sample.
-=======
 - Added ability to select audio source from within an Audio Clip by opening the Audio Clip Sound Menu (`SHIFT` + `SELECT`) and Selecting the `AUDIO SOURCE` menu
->>>>>>> 0e6fb57d
+- Added new shortcut to remove timestretching from an audio clip and extend an audio clip without timestretching. 
+  - Press `SHIFT` + `◀︎▶︎` to set the Audio Clip length equal to the length of the audio sample. This will effectively remove timestretching from the audio sample.
+  - Press `SHIFT` + `◀︎▶︎` + `turn ◀︎▶︎` to lengthen the audio clip without timestretching.
 
 ## c1.1.0 Beethoven
 
