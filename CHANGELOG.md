--- conflicted
+++ resolved
@@ -6,15 +6,10 @@
 
 ### User Interface
 
-<<<<<<< HEAD
 - Added a toggle that switches off the automatic playback mode "ONCE" for short samples
 - Added a new default setting that controls which playback mode new slices of a kit will get. 
 - Added ability to select audio source from within an Audio Clip by opening the Audio Clip Sound Menu (`SHIFT` + `SELECT`) and Selecting the `AUDIO SOURCE` menu
 - Updated audio clip's sample loading to load sample without time stretching. Added new shortcut to remove timestretching from an audio clip and shorten / extend an audio clip without timestretching. 
-=======
-- Added ability to select audio source from within an Audio Clip by opening the Audio Clip Sound Menu (Press `SELECT`) and Selecting the `AUDIO SOURCE` menu
-- Added new shortcut to remove timestretching from an audio clip and shorten / extend an audio clip without timestretching. 
->>>>>>> e44b529f
   - Press `▼︎▲︎` + `◀︎▶︎` to set the Audio Clip length equal to the length of the audio sample. This will effectively remove timestretching from the audio sample.
   - Press `SHIFT` + `◀︎▶︎` + `turn ◀︎▶︎` to shorten / lengthen the audio clip without timestretching.
 - Added new `YELLOW GRID MODE` which allows you configure the clip type between `DEFAULT`, `FILL`, and `ONCE` by holding on a clip pad and pressing `SELECT`. In this mode, while clips are inactive, the clip pads are highlighted different colours to indicate the current clip type.
