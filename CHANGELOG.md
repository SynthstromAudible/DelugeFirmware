--- conflicted
+++ resolved
@@ -11,17 +11,10 @@
       model used with those songs.
 - Added compressors to synths, kits, audio clips, and kit rows. The compressor can be enabled and edited from their
   respective menus.
-<<<<<<< HEAD
-- Fixed a bug in compressor makeup gain that was causing lower volume than official firmware with low compression amounts. For
-  songs made with community release 1.0.x, you can compensate by slightly lowering the song master level. This is done
+- Compressor behavior has been changed to reduce clipping. Songs made with community release 1.0.x may need to have their volume manually adjusted to compensate. This is done
   via affect entire in song/arranger mode, or by entering the `SONG MENU` by pressing `SELECT` in Song View and navigating to  `MASTER > VOLUME`
 - Fixed Stereo Unison Spread + Ringmod Synth Mode + Noise causing excessively loud output.
 - Fixed some bugs around the Waveform Loop Lock feature which allowed setting invalid loop points.
-=======
-- Compressor behavior has been changed to reduce clipping. Songs made on c1.0 may need to have their volume manually adjusted to compensate.
-- Fixed stereo unison spread + ringmod + noise causing excessively loud output.
-- Fixed some bugs around the waveform Loop Lock feature which allowed setting invalid loop points.
->>>>>>> 190a2b65
 
 ### User Interface
 
@@ -52,7 +45,6 @@
 - Fixed numerous bugs, including some crash bugs, around the display of `QUANTIZED STUTTER`.
 - Fixed a bug with `SHIFT + SCROLL SELECT ENCODER` on small menus which would allow moving off the end of the menu, causing crashes.
 - Fixed several bugs with pad grid rendering.
-<<<<<<< HEAD
 - Added Master Chromatic Transpose of All Scale Mode Instrument Clips from any SONG View (`SONG VIEW`, `ARRANGER VIEW`,
   `ARRANGER AUTOMATION VIEW` and `PERFORMANCE VIEW`). Uses the same shortcut as in a Synth/Midi/CV clip (Press and
   turn `▼︎▲︎` to transpose all clips by +/- 1 semitone). The number of semitones transposed is customizable (Press `SHIFT`
@@ -61,18 +53,6 @@
 - Added a `VU METER` toggle that displays the VU Meter on the sidebar in `SONG`, `ARRANGER`, & `PERFORMANCE VIEW`. To activate it, on a song view ensure `AFFECT-ENTIRE` is enabled, then select the `LEVEL/PAN` mod button and press it again to activate the meter.
 - Added ability to save a drum kit row back to an synth preset by pressing `AUDITION` + `SAVE`.
 - Mod (Gold) Encoders learned to the Mod Matrix can now access the full range of the Mod Matrix / Patch Cable parameters (Values from -50 to +50 where previously only 0 to +50 were accesible via Mod (Gold) Encoders).
-=======
-- Added Master Chromatic Transpose of All Scale Mode Instrument Clips from All Song Views (Song Row/Grid, Arranger,
-  Arranger Automation and Performance View.) Uses the same shortcut as in a Synth / Midi / CV clip (Press and
-  turn `▼︎▲︎` to transpose the clips by +/- 1 semitone). The number of semitones transposed is customizable (Press shift
-  and turn `▼︎▲︎`). After transposing the display show the new Root Note (and Scale Name if you have an OLED display).
-- Added sidebar functionality in keyboard screens - by default it is velocity (red) and mod wheel (blue), holding a pad
-  sets it momentarily and tapping latches it. The functionality can be changed by holding the top pad and scrolling
-  select.
-- Added `VU Meter` rendering in the sidebar in Song / Arranger / Performance Views.
-- Added ability to save a synth/sample drum back to an instrument preset by holding audition and pressing save.
-- Mod (Gold) Encoders learned to the Mod Matrix can now access the full range of the Mod Matrix / Patch Cable parameters (e.g. from -50 to +50).
->>>>>>> 190a2b65
 - Added feature to automatically load song projects at startup.
     - To activate the feature, press `SHIFT` + `SELECT`: `MENU > DEFAULTS > STARTUP SONG`.
     - Modes are `NEW SONG`,`TEMPLATE`,`LAST OPENED SONG`,`LAST SAVED SONG`.
