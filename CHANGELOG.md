# Deluge Community Firmware Change Log

> To find a detailed list of how to use each feature, check here: [Community Features](https://github.com/SynthstromAudible/DelugeFirmware/blob/community/docs/community_features.md)

## c1.2.0 Chopin

### Sound Engine

- Added DX7 compatible synth type with support for importing patches from DX7 patch banks in syx format, as well as editing of patch parameters.
- Added blend control to compressors

### User Interface

- Added ability to select audio source from within an Audio Clip by opening the Audio Clip Sound Menu (Press `SELECT`) and Selecting the `AUDIO SOURCE` menu
- Added new shortcut to remove timestretching from an audio clip and shorten / extend an audio clip without timestretching. 
  - Press `▼︎▲︎` + `◀︎▶︎` to set the Audio Clip length equal to the length of the audio sample. This will effectively remove timestretching from the audio sample.
  - Press `SHIFT` + `◀︎▶︎` + `turn ◀︎▶︎` to shorten / lengthen the audio clip without timestretching.
- Added new `YELLOW GRID MODE` which allows you configure the clip type between `DEFAULT`, `FILL`, and `ONCE` by holding on a clip pad and pressing `SELECT`. In this mode, while clips are inactive, the clip pads are highlighted different colours to indicate the current clip type.
- The maximum zoom level for timelines has been increased. Now, the maximum zoom is the point the point where the entire timeline is represented by a single grid cell.
- Added ability to sync LFO2. Where LFO1 syncs relative to the grid, LFO2 syncs relative to individual notes.
- Added `VELOCITY VIEW`, accessible from `AUTOMATION VIEW OVERVIEW` by pressing the `VELOCITY` shortcut, from `AUTOMATION VIEW EDITOR` by pressing `SHIFT OR AUDITION PAD + VELOCITY` or from `INSTRUMENT CLIP VIEW` by pressing `AUDITION PAD + VELOCITY`. 
  - Velocity View enables you to edit the velocities and other parameters of notes in a single note row using a similar interface to `AUTOMATION VIEW`.
- Added `STEM EXPORT`, an automated process for exporting `CLIP STEMS` while in `SONG VIEW` and `INSTRUMENT STEMS` while in `ARRANGER VIEW`. Press `SAVE + RECORD` to start exporting stems. Press `BACK` to cancel stem exporting and stop recording and playback.
  - You can also start the stem export via a new `EXPORT STEMS` menu found in the `SONG` menu accessible in Song and Arranger Views. Start the stem export by entering the `SONG\EXPORT STEMS\` menu and pressing `SELECT` on the menu item titled `START EXPORT`. It will exit out of the menu and display the export progress on the display.
- Fixed a bug where instruments and kits wouldn't respect record arming state. They no longer record when not armed
<<<<<<< HEAD
- Changed live looping so that all loops remain on one track. This brings compatibility with grid view
=======
- A white playhead is now rendered in Song Grid and Performance Views that let's you know when a clip or section launch event is scheduled to occur. The playhead only renders the last 16 notes before a launch event.
  - Note: this playhead can be turned off in the Community Features submenu titled: `Enable Launch Event Playhead (PLAY)`
- The display now shows the number of Bars (or Quarter Notes for the last bar) remaining until a clip or section launch event in all Song views (Grid, Row, Performance).
- For toggle (ON/OFF) menu's, you can now view and toggle the ON/OFF status without entering the menu by simply pressing on the `SELECT` encoder while the menu is selected.
 - OLED renders a checkbox that shows current ON/OFF status. Selecting that menu with select encoder will toggle the checkbox as opposed to entering the menu.
 - 7SEG renders a dot at the end of the menu item to show current ON/OFF status. Selecting that menu with select encoder will toggle the dot as opposed to entering the menu.
- Submenu's on OLED for automatable parameters (e.g. LPF Frequency) render the current parameter value at the end. You still need to click on `SELECT` to edit the parameters value / edit modulation depth and patch cables.
 - All other submenu's on OLED are rendered with a ">" at the end to indicate that it is a submenu.
>>>>>>> db4fe4c6

### MIDI
- Added Universal SysEx Identity response, including firmware version.
- Allow changing MPE y output to CC1 to support more synths
- Removed MPE zone auto learn as a huge source of midi bugs, MPE must now be configured in the menu

## c1.1.1 Beethoven

### User Interface

- Added `BASS FREQUENCY` and `TREBLE FREQUENCY` parameters to the list of assignable parameters in `PERFORMANCE VIEW`.

## c1.1.0 Beethoven

### Sound Engine

- Added an adapted version of the reverb found in Émilie Gillet's Mutable Instruments Rings module. Switch between reverb types within the new `MODEL` sub-menu under `SOUND > FX > REVERB`.
    - This `MUTABLE` reverb model has been set as the default reverb model for new songs. Old songs will respect the reverb
      model used with those songs.
- Added compressors to synths, kits, audio clips, and kit rows. The compressor can be enabled and edited from their
  respective menus.
- Compressor behavior has been changed to reduce clipping. Songs made with community release 1.0.x may need to have their volume manually adjusted to compensate. This is done
  via affect entire in song/arranger mode, or by entering the `SONG MENU` by pressing `SELECT` in Song View and navigating to  `MASTER > VOLUME`
- Fixed Stereo Unison Spread + Ringmod Synth Mode + Noise causing excessively loud output.
- Fixed some bugs around the Waveform Loop Lock feature which allowed setting invalid loop points.
- Fixed a bug in triangle LFO that could cause audible artefacts with some modulation targets, particularly when synced.

### User Interface

- Added `PERFORMANCE VIEW`, accessible in Song Row View by pressing the Keyboard button and in Song Grid View by
  pressing the Pink Mode pad. Allows quick control of Song Global FX.
- Added `AUTOMATION VIEW` for Audio Clips and Arranger View.
- Added `AUTOMATION VIEW` for `PATCH CABLES / MODULATION DEPTH`. Simply enter the modulation menu that displays `SOURCE -> DESTINATION` and then press `CLIP` to access the `AUTOMATION VIEW EDITOR` for that specific Patch Cable / Modulation Depth.
  - You can also use the `SELECT ENCODER` while in the `AUTOMATION VIEW EDITOR` to scroll to any patch cables that exist.
- Updated `AUTOMATION VIEW EDITOR` to allow you to edit Bipolar params according to their Bipolar nature. E.g. positive values are shown in the top four pads, negative value in the bottom four pads, and the middle value (0) is shown by not lighting up any pads.
- Updated `AUTOMATION VIEW` for MIDI Clips to load the Parameter to CC mappings from the `MIDI FOLLOW MODE` preset
  file `MIDIFollow.XML`. These Parameter to CC mappings are used as the quick access MIDI CC shortcuts dislayed in the
  Automation Overview and with the shortcut combos (e.g. `SHIFT` + `SHORTCUT PAD`).
- Updated `AUTOMATION VIEW` to move the `INTERPOLATION` shortcut to the `INTERPOLATION` pad in the first column of the
  Deluge grid (second pad from the top). Toggle interpolation on/off using `SHIFT` + `INTERPOLATION` shortcut pad. The
  Interpolation shortcut pad will blink to indicate that interpolation is enabled.
- Updated `AUTOMATION VIEW` to move the `PAD SELECTION MODE` shortcut to the `WAVEFORM` pad in the first column of the Deluge grid (very top left pad). Toggle pad selection mode on/off using `SHIFT` + `WAVEFORM` shortcut pad. The Waveform shortcut pad will blink to indicate that pad selection mode is enabled.  
- Updated `AUTOMATION VIEW` to provide access to `SETTINGS` menu (`SHIFT` + press `SELECT`)
- Updated `AUTOMATION VIEW` to provide access to the `SOUND` menu (press `SELECT`)
- Updated automatable parameter editing menus (accessed via `SOUND` menu or `SHIFT + PARAMETER SHORTCUT`) to provide the ability to access the `AUTOMATION VIEW EDITOR` directly from the parameter menu. While in the parameter menu press `CLIP` (if you are in a clip) or `SONG` (if you are in arranger) to open the `AUTOMATION VIEW EDITOR` for that respective parameter or patch cable.
- Added configuration of the number of `COUNT-IN BARS` from 1 to 4. Found under `SETTINGS > RECORDING > COUNT-IN BARS`.
- Added Mod Button popups to display the current Mod (Gold) Encoder context (e.g. LPF/HPF Mode, Delay Mode and Type,
  Reverb Room Size, Compressor Mode, ModFX Type and Param).
- Added a menu for Song-level parameters, accessible in `SONG VIEW` and `ARRANGER VIEW` by pressing `SELECT`.
- Added a `KIT FX MENU` to KITS which allows you to customize the AFFECT ENTIRE KIT parameters with greater control.   Accessible in `KIT CLIP VIEW` by pressing `SELECT` with `AFFECT ENTIRE` enabled.
- Added support for LUMI Keys SYSEX protocol. When hosting a LUMI Keys keyboard, the Deluge's current scale will
  automatically be set on the LUMI's keyboard.
- Streamlined recording new clips in `GRID VIEW` while the Deluge is playing. Short-press empty clip pads in Grid View's `GREEN MODE` while recording is armed to automatically create a new clip and queue it to record at the start of the next bar.
- Fixed a bug preventing clip selection while `SHIFT` was held.
- Fixed numerous bugs, including some crash bugs, around the display of `QUANTIZED STUTTER`.
- Fixed a bug with `SHIFT + SCROLL SELECT ENCODER` on small menus which would allow moving off the end of the menu, causing crashes.
- Fixed several bugs with pad grid rendering.
- Added Master Chromatic Transpose of All Scale Mode Instrument Clips from any SONG View (`SONG VIEW`, `ARRANGER VIEW`,
  `ARRANGER AUTOMATION VIEW` and `PERFORMANCE VIEW`). Uses the same shortcut as in a Synth/Midi/CV clip (Press and
  turn `▼︎▲︎` to transpose all clips by +/- 1 semitone). The number of semitones transposed is customizable (Press `SHIFT` and press and turn `▼︎▲︎`). After transposing, the display shows the new Root Note (and Scale Name on OLED displays).
- Added `SIDEBAR CONTROLS` in  `KEYBOARD VIEW` for synths. By default the two sidebar columns pertain to `VELOCITY` (red) and `MOD WHEEL` (blue). Holding a pad sets it momentarily to that value, tapping a pad latches it to that value. The functionality can be changed per column by holding the top pad and turning `▼▲`. Available options are `VELOCITY`, `MOD WHEEL`, `CHORDS`, `CHORD MEMORY`, and `SCALES`.
- Added a `VU METER` toggle that displays the VU Meter on the sidebar in `SONG`, `ARRANGER`, & `PERFORMANCE VIEW`. To activate it, on a song view ensure `AFFECT-ENTIRE` is enabled, then select the `LEVEL/PAN` mod button and press it again to activate the meter.
- Added ability to save a drum kit row back to an synth preset by pressing `AUDITION` + `SAVE`.
- Mod (Gold) Encoders learned to the Mod Matrix can now access the full range of the Mod Matrix / Patch Cable parameters (Values from -50 to +50 where previously only 0 to +50 were accesible via Mod (Gold) Encoders).
- Added feature to automatically load song projects at startup.
    - To activate the feature, press `SHIFT` + `SELECT`: `MENU > DEFAULTS > STARTUP SONG`.
    - Modes are `NEW SONG`,`TEMPLATE`,`LAST OPENED SONG`,`LAST SAVED SONG`.
    - Failsafe mode introduced using canary file to deactivate feature in case of crash at startup.
- Added a feature which saves user-defined pad brightness level and restores it at startup. `SETTINGS>DEFAULTS>PAD BRIGHTNESS`
- Mod (Gold) Encoder LED indicators are now bipolar for bipolar params (e.g. `PAN`, `PITCH`, Patch Cables). Positive values illuminate the top two LEDs. Negative values illuminate the bottom two LEDs. The middle value doesn't light up any LEDs. 
- Added new `High CPU Usage Indicator`. The `PLAY` button button will blink when deluge CPU usage is high which indicates that synth voices / sample playback may be culled.
  - To activate the feature, press `SHIFT` + `SELECT` : `MENU > DEFAULTS > HIGH CPU INDICATOR`.
- Removed ability to convert an Audio Clip to an Instrument Clip (Synth/Kit/MIDI/CV) as this conversion process is currently error/bug prone.
- Restricted changing Synth/MIDI/CV Clips to the Kit Clips and vice versa if the clip is not empty.
- Added retrigger to all keyboard views.
- Added a new default setting that controls which playback mode new slices of a kit will receive. 
- Added indicators when `WAVEFORM LOOP LOCK` is enabled. 7SEG displays a rightmost `.` on screen and OLED displays a lock icon.
- Modified waveform marker rendering to improve clarity.
- Created a new menu hierarchies document that documents the Deluge menu structure for OLED and 7SEG and can be used as a reference for navigating the various menu's. See: [Menu Hierarchies](https://github.com/SynthstromAudible/DelugeFirmware/blob/community/docs/menu_hierarchies.md)
- Added MIDI learning of `SONG` and `KIT AFFECT ENTIRE` params.
- Added Synth/MIDI/CV clip configuration of note row play direction. Hold `AUDITION` while entering the `PLAY DIRECTION` menu to set the play direction for the selected note row. While in the note row play direction menu, you can select other note rows to quickly set the play directiom for multiple note rows.
- Added New MIDI Takeover Mode: `RELATIVE` for use with controllers sending relative value changes
- Added new default menu to set the length of time to register a `Hold Press` for use with `Sticky Shift`, `Performance View`, and the `Keyboard Sidebar Layouts.`
  - Set the default Hold Press time by accessing `SETTINGS > DEFAULTS > HOLD PRESS TIME`
- Added ability to save and load MIDI presets. They end up in a new folder named MIDI.  
- Holding back now fully exits the menu
- A new community feature toggle has been added (`Enable KB View Sidebar Menu Exit (EXIT)`) which will enable you to immediately exit the menu using the top left sidebar pad if you are in the `SETTINGS` or `SOUND` menu for `KEYBOARD VIEW`.

In addition, a number of improvements have been made to how the OLED display is used:

- Added parameter names (including mod matrix / patch cable mappings) to Mod (Gold) Encoder popups.
- `ARRANGER VIEW` and `SONG VIEW` now display the name of the current view on the screen.
- The 12TET note name is now displayed along with the MIDI note number.
- Added a new community setting which allows emulating the 7SEG style on the OLED display. When set to `TOGGLE` press `SHIFT`+`LEARN/INPUT`+`AFFECT ENTIRE` to switch to the emulated 7SEG display. 
- Fixed several cases where popups could get stuck open.
- Fixed a number of minor rendering bugs.

### Sequencer

- When changing instrument presets in `SONG VIEW` or `ARRANGER VIEW`, all pertaining clips of that instrument switch as well. Individual clips can still have only their preset changed by doing so in `CLIP VIEW`.
- Added support for 5 and 6 note scales.
- Added 8 new built-in scales: Melodic Minor, Hungarian Minor, Marva (Indian), Arabian, Whole Tone, Blues, Pentatonic
  Minor, Hirajoshi.
- Added `ONCE CLIP` launch mode, which allows a clip to play just once when launched and then mute itself. Settable in Song's `ROWS VIEW` by holding the `MUTE` pad of a row and then pressing `SELECT`. 
- Added `NOT FILL` note probability. Similar to the `FILL` probability but only plays when the `FILL` button is *not*
  pressed. When the `SYNC-SCALING` button is held, `NOT FILL` notes will be highlighted in red color, as opposed to
  blue for `FILL` notes.
- Added support for copy/paste of single rows.
- Added support for notes to `PASTE GENTLY` which pastes notes without removing old ones.
- Fixed numerous crash bugs around parameter automation when entering and leaving clip view.
- The default Mod-FX type for songs is now DISABLED rather than FLANGER.
- The shorcut `SHIFT` + hold and turn `▼︎▲︎`, inside a clip, has been changed to "Nudge notes vertically" without
  unexpectedly changing the scale and root note of the whole song.
- The arpeggiator has been completely redesigned to have advanced features for the user like independent `OCTAVE MODE` and `NOTE MODE`,
  `RHYTHM`, `SEQUENCE LENGTH` and `RATCHETS` notes. It also enables MPE keyboards to give more expression to the
  arpeggiated notes by updating live the velocity of the notes based on Aftertouch or MPE Y data coming from the keyboard.

### Audio Clips

- The default Mod-FX type is now `DISABLED` rather than `FLANGER` for Audio Clips (this means Mod-FX can be disabled on Audio
  Clips which was not previously possible).

### Kits

- Drum randomization is no longer limited to only 10 sounds per folder.
- Fixed several crashes related to drum randomization.
- The default Mod-FX type for kit affect-entire is now `DISABLED` rather than `FLANGER`.

### MIDI

- Added `MIDI FOLLOW MODE` which causes MIDI data to be directed based on context.
- Added `MIDI FEEDBACK`, so external MIDI controllers can be made aware of the state of the Deluge synth engine.
  Configurable via the new global `MIDI > MIDI-FOLLOW > FEEDBACK` menu.
- Added MIDI learn for kits, allowing a whole kit to be learnt to the same midi channel at once. The incoming note is
  the first row, and increasing notes (chromatically) go to the next rows.
- Added Loopy Pro and TouchOsc templates to use with MIDI follow/MIDI feedback.
- Added a `MIDI LOOPBACK` mode, accessible in the SONG menu, which directs MIDI data from internal MIDI clips back to
  the Deluge input.
- Added support for learning Program Change methods for most global commands.
- Added "MPE collapse" on MIDI clips which converts MPE X/Y/Z to Pitch/Modwheel/Aftertouch CCs for use of MPE
  controllers with non-MPE aware synths. Configurable via the clip menu.
- Added a new global setting, `MIDI > SELECT KIT ROW`, which causes MIDI notes sent to kits to select the corresponding
  learned row.
- Fixed reversal of upstream MIDI ports (port 1 was upstream port 2, port 2 was upstream port 1).
- Fixed a number of MPE channel matching and learning bugs.
- Fixed crash when using an external controller to control ModFX.
- Fixed CC74 on the MPE master channel behaving like an expression event.

### Internal Changes

- The Deluge Build Tool toolchain has been updated from GCC 12 to GCC 13.
- All code is now built in THUMB mode by default, except DSP code which is still ARM.
- Support for parallel toolchains has been added so re-downloading is not required while moving between branches.
- Numerous improvements to the VSCode configuration, including auto-format on save.
- Various types have been renamed and refactored to improve legibility.
- A number of on/off UI toggles have been collapsed in to the new `ToggleBool` class
- `currentSong->currentClip` and similar expressions have been refactored in to functions to improve safety and reduce
  code size.
- String formatting is now done with a compact `printf` implementation in many cases.
- All publicly available fixes to the official firmware are integrated (up to commit
  0501b7dc38a363f89112c1b5c36075f4c0368be9)

## c1.0.1 Amadeus

- Fixed a bug where MIDI learned ModFX parameters in an audio clip with monitoring active could crash
- Fixed various crashes related to parameter automation
- Fixed crash when deleting loop points with loop lock enabled
- USB MIDI upstream ports were accidentally reversed, this is now corrected. If you only see 1 MIDI port on OSX, try
  unplugging the Deluge and then deleting the configuration in "MIDI Audio Setup"
- Fixed potential corruption of MIDI learned settings.

## c1.0.0 Amadeus

### Audio Improvements

##### Effects

- A `MASTER COMPRESSOR` has been added and is accessible in Song View.
- `STEREO CHORUS` has been added to `MOD FX TYPES`. Adjust stereo depth via `MOD FX DEPTH`.
- `GRAIN` has been added to `MOD FX TYPES`. Choose from 5 Grain Presets via `MOD FX FEEDBACK`. †
- `WAVEFOLD` distortion has been added and occurs pre-filter. The parameter pad shortcut is between `SATURATION`
  and `LPF CUTOFF`.
- `UNISON STEREO SPREAD` has been added and can be dialed to spread the unison parts across the stereo field.
  Click `SELECT` when in `UNISON AMOUNT` to reveal the parameter.

##### Filter

- New LPF/HPF State Variable Filters: `SVF NOTCH` and `SVF BANDPASS`.
- New Filter Parameters: `LPF MORPH` and `HPF MORPH`. This morphs the SVF through Lowpass, Bandpass, and Highpass; adds
  drive to the low pass ladder filters, and adds filter fm to the hpf ladder.
- `FILTER ROUTING` is accessible via the Sound Editor menu and adjusts the filter order from `HPF to LPF`, `LPF to HPF`,
  or `PARALLEL`.

##### LFO & Sync

- New LFO Shapes: `RANDOM WALK` and `SAMPLE & HOLD`.
- New Sync Modes: `TRIPLETS` and `DOTTED`. (All previous sync rates now include 'TPLTS' and 'DTTED' options.)

### Sequencing Improvements

`AUTOMATION VIEW` allows you to visually create and edit parameter automations across the main grid pads for SYNTH, KIT,
and MIDI clips on a per step basis at any zoom level. (Excludes MPE automations).

##### Probability & Iteration

- `PROBABILITY BY ROW` allows you to set probability for all notes in a given row, expanding from just being able to set
  probability to currently pressed down notes.
- `QUANTIZE` and `HUMANIZE` notes after they've been recorded/sequenced on either a per row basis or for all notes in a
  given clip at once. *
- Sequenced notes can be set to `FILL` which will only play them when the designated `FILL` button is being held (either
  a Global MIDI Command or `SYNC-SCALING†`)

### Keyboard View Improvements

- New `DRUM KEYBOARD VIEW` added. Kit rows can now be visualized and played across the main grid pads. By default the
  area of each sample is spread across 4x4 pads and additionally provides a range of 16 `VELOCITY` levels. This area can
  be adjusted from 1x1 to 8x8 grids.
- New `IN-KEY` keyboard layout. `IN-KEY` will only display notes that are in key of the selected scale across the
  keyboard layout. The original view is named `ISOMORPHIC`. Users can switch freely between the two and choose their
  Default Keyboard Layout in the `DEFAULTS` Menu.
- Adjust `ROOT NOTE` and `SCALE` with new shortcuts, this assists the user when using the `IN-KEY` keyboard layout where
  not every note is visible to set as a `ROOT NOTE`.
- Adjust the offset of `KEYBOARD VIEW` via `ROW STEP` from 1-16. The Deluge's default `ROW STEP` is 5.
- `HIGHLIGHT INCOMING NOTES` will light up incoming MIDI notes across the current `KEYBOARD VIEW` based on their
  velocity. *
- `NORNS LAYOUT` provides compatibility for the Monome Norns using the 'midigrid' script. †

### MIDI Improvements

- Change handling of MPE expression when collapsed to a single MIDI channel. Previously y axis would still be sent as
  CC74 on single midi channels. This changes it to send CC1 instead, allowing for controllable behavior on more non-MPE
  synths. Future work will make a menu to set this per device.
- Added additional MIDI ports which improves usability of MPE-capable devices via USB by sending MPE to one port and
  non-MPE to the other port.
- MIDI Takeover Mode - Affects how the Deluge handles MIDI input for learned CC controls. Options
  include `JUMP`, `PICKUP`, `SCALE`.
- Fixed bugs in mpe handling so that mpe and MIDI channels can be separated without requiring differentiate inputs

### User Interface Improvements

- `GRID VIEW` is an alternate `SONG VIEW` layout similar to Ableton's 'Session View'. It displays unique clips across
  pad rows and the clip variations across pad columns. Effectively allows you to view and launch 128 clips and
  variations without the need of scrolling to reveal more clips in comparison to `ROW VIEW`'s 8 clips at a time.
- Manual Slicing aka 'Lazy Chopping' is now possible by pressing the `◀︎▶︎` encoder when in the Slice Menu. Allows you
  to create slice points live while listening to the sample playback.
- Any synth preset can now be loaded into a Kit row. Hold the audition pad and press `SYNTH` to browse/load a preset.
- Gold encoders now display a pop-up of their current value when adjusted. The value range displayed is 0-50 for
  non-MIDI parameters and 0-127 for MIDI parameters.
- A `MOD MATRIX` entry has been added to the sound editor menu which shows a list of all currently active modulations of
  a given preset.
- You can change the launch status of a clip from `DEFAULT` to `FILL`. When a `FILL` clip is launched it will schedule
  itself to play the fill at such a time that it _finishes_ by the start of the next loop and then mutes itself.
- You can now scroll through parameter values and menus faster by +/- 5 by holding `SHIFT` while turning the `SELECT`
  encoder.
- You can now shift a clip's row color from Song View without having to enter the given clip to do so.
- You can now set the stutter effect to be quantized to `4TH, 8TH, 16TH, 32ND, and 64TH` notes before engaging it. †
- Increased the resolution of modulation between sources and their destinations by including two decimal places to the
  modulation amount. *
- An option to swap the behavior of the `TEMPO` encoder when turned versus pressed & turned. *
- `STICKY SHIFT` - Tapping `SHIFT` will lock `SHIFT` ON unless another button is also pressed during the short press
  duration. Allows for quicker parameter editing. †
- Incoming `MODULATION WHEEL` MIDI data from non-MPE synths now maps to `Y` on the Deluge.
- The metronome's volume now respects the song's volume and will increase or decrease in volume in tandem with
  the `LEVEL`-assigned gold encoder. In addition, a `DEFAULTS` menu entry `METRONOME` enables you to set a value between
  1 and 5 to further adjust the volume of the Metronome.
- An alternative setting when pressing `DELAY`-assigned gold encoders can be enabled. The default
  is `PINGPONG` (`ON/OFF`) and `TYPE` (`DIGITAL/ANALOG`) for the upper and lower gold knobs respectively. The alternate
  mode changes it to  `SYNC TYPE` (`EVEN, TRIPLETS, DOTTED`) and `SYNC RATE` (`OFF, WHOLE, 2ND, 4TH, ETC.`)
  respectively. †
- The default behavior of 'catching'/playing notes when instantly launching/muting clips can now be turned off. This can
  result in less unexpected percussive sounds triggering when instantly switching between clips. *
- Waveform Loop Lock - When a sample has loop start and loop end points set, holding down loop start and tapping loop
  end will lock the loop points together when adjusting their position across the waveform.
- Pressing `AUDITION` + `RANDOM` on a drum kit row will load a random sample from the same folder as the current
  sample. *
- You can now batch delete kit rows which do not contain any notes, freeing kits from unused sounds. *
- Audio waveforms can be shifted in an Audio clip, similar to instrument clips, with the exclusion of wrapping the audio
  around.
- Support for sending and receiving large `SYSEX` messages has been added. This allows 7SEG behavior to be emulated on
  OLED hardware and vice versa. Also allows for loading firmware over USB. As this could be a security risk, it must be
  enabled in community feature settings. †

## Footnotes

`*` - Denotes a feature that is `ENABLED` by default in the `COMMUNITY FEATURES` menu but can be disabled.

`†` - Denotes a feature that is `DISABLED` by default in the `COMMUNITY FEATURES` menu but can be enabled.<|MERGE_RESOLUTION|>--- conflicted
+++ resolved
@@ -23,9 +23,7 @@
 - Added `STEM EXPORT`, an automated process for exporting `CLIP STEMS` while in `SONG VIEW` and `INSTRUMENT STEMS` while in `ARRANGER VIEW`. Press `SAVE + RECORD` to start exporting stems. Press `BACK` to cancel stem exporting and stop recording and playback.
   - You can also start the stem export via a new `EXPORT STEMS` menu found in the `SONG` menu accessible in Song and Arranger Views. Start the stem export by entering the `SONG\EXPORT STEMS\` menu and pressing `SELECT` on the menu item titled `START EXPORT`. It will exit out of the menu and display the export progress on the display.
 - Fixed a bug where instruments and kits wouldn't respect record arming state. They no longer record when not armed
-<<<<<<< HEAD
 - Changed live looping so that all loops remain on one track. This brings compatibility with grid view
-=======
 - A white playhead is now rendered in Song Grid and Performance Views that let's you know when a clip or section launch event is scheduled to occur. The playhead only renders the last 16 notes before a launch event.
   - Note: this playhead can be turned off in the Community Features submenu titled: `Enable Launch Event Playhead (PLAY)`
 - The display now shows the number of Bars (or Quarter Notes for the last bar) remaining until a clip or section launch event in all Song views (Grid, Row, Performance).
@@ -34,7 +32,7 @@
  - 7SEG renders a dot at the end of the menu item to show current ON/OFF status. Selecting that menu with select encoder will toggle the dot as opposed to entering the menu.
 - Submenu's on OLED for automatable parameters (e.g. LPF Frequency) render the current parameter value at the end. You still need to click on `SELECT` to edit the parameters value / edit modulation depth and patch cables.
  - All other submenu's on OLED are rendered with a ">" at the end to indicate that it is a submenu.
->>>>>>> db4fe4c6
+
 
 ### MIDI
 - Added Universal SysEx Identity response, including firmware version.
