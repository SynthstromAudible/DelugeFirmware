from functools import partial
import multiprocessing
import subprocess
import sys
import shutil
import sysconfig
from pathlib import Path
import time
import fileinput


def run(args, redirect_input: bool = True, redirect_output: bool = True):
    # start child process
    process = subprocess.run(
        args,
        stdout=(sys.stdout if redirect_output else None),
        stdin=(sys.stdin if redirect_input else None),
        stderr=(sys.stderr if redirect_output else None),
    )

    return process.returncode


<<<<<<< HEAD
=======
def run_get_output(args):
    return subprocess.run(args, stdout=subprocess.PIPE).stdout.decode().strip()


>>>>>>> f71bb878
def find_cmd_with_fallback(cmd: str, fallback: str = None):
    if not fallback:
        fallback = cmd
    which_result = shutil.which(cmd)
    if which_result:
        return which_result
    else:
        return fallback


def absolute_path_str(path: str):
    return str(Path(path).absolute())


def get_header_and_source_files(path: Path, recursive: bool):
    glob = path.rglob if recursive else path.glob
    globs = [
        glob("*.cc"),
        glob("*.hh"),
        glob("*.[ch]xx"),
        glob("*.[ch]pp"),
        glob("*.[ch]"),
    ]
    return [file for files in globs for file in list(files)]


def prepend_file(text: str, path: Path):
    for linenum, line in enumerate(fileinput.FileInput(path.absolute(), inplace=1)):
        if linenum == 0:
            print(text)
            print(line.rstrip())
        else:
            print(line.rstrip())


def convert_path_if_mingw(path: str):
    if sysconfig.get_platform().startswith("mingw"):
        path = run_get_output(["cygpath", "-w", path])
    return path


def get_git_root():
    git_root = run_get_output(["git", "rev-parse", "--show-toplevel"])
    git_root = convert_path_if_mingw(git_root)
    return Path(git_root)


# from https://stackoverflow.com/a/34482761
def progressbar(it, prefix: str, size: int = 60, out=sys.stdout):
    count = len(it)

    def show(j):
        x = int(size * j / count)
        print(
            f"{prefix}[{u'#'*x}{('-'*(size-x))}] {j}/{count}",
            end="\r",
            file=out,
            flush=True,
        )

    show(0)
    for i, item in enumerate(it):
        yield item
        show(i + 1)
    print("", flush=True, file=out)


def do_parallel(func, it):
    pool = multiprocessing.Pool()
    result = pool.map_async(func, it)
    while not result.ready():
        time.sleep(1)
    pool.close()
    pool.join()


class Counter(object):
    def __init__(self, initval=0):
        self.val = multiprocessing.RawValue("i", initval)
        self.lock = multiprocessing.Lock()

    def increment(self):
        with self.lock:
            self.val.value += 1

    @property
    def value(self):
        return self.val.value


## Multiprocessing

<<<<<<< HEAD
=======

>>>>>>> f71bb878
def init_globals(cntr):
    global counter
    counter = cntr


def call_and_increment(func, arg):
    func(arg)
    counter.increment()


def do_parallel_progressbar(func, it, prefix: str, size: int = 60, out=sys.stdout):
    count = len(it)

    def show(j):
        x = int(size * j / count)
        print(
            f"{prefix}[{u'#'*x}{('-'*(size-x))}] {j}/{count}",
            end="\r",
            file=out,
            flush=True,
        )
<<<<<<< HEAD
=======

    show(0)
>>>>>>> f71bb878

    show(0)

    counter = Counter()
    pool = multiprocessing.Pool(
        multiprocessing.cpu_count(), initializer=init_globals, initargs=(counter,)
    )
    result = pool.map_async(partial(call_and_increment, func), it)
    while not result.ready():
        show(counter.value)
        time.sleep(0.1)
    show(counter.value)
    pool.close()
    pool.join()
    print("", flush=True, file=out)<|MERGE_RESOLUTION|>--- conflicted
+++ resolved
@@ -21,13 +21,10 @@
     return process.returncode
 
 
-<<<<<<< HEAD
-=======
 def run_get_output(args):
     return subprocess.run(args, stdout=subprocess.PIPE).stdout.decode().strip()
 
 
->>>>>>> f71bb878
 def find_cmd_with_fallback(cmd: str, fallback: str = None):
     if not fallback:
         fallback = cmd
@@ -120,10 +117,6 @@
 
 ## Multiprocessing
 
-<<<<<<< HEAD
-=======
-
->>>>>>> f71bb878
 def init_globals(cntr):
     global counter
     counter = cntr
@@ -145,11 +138,6 @@
             file=out,
             flush=True,
         )
-<<<<<<< HEAD
-=======
-
-    show(0)
->>>>>>> f71bb878
 
     show(0)
 
