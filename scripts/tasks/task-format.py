--- conflicted
+++ resolved
@@ -88,13 +88,9 @@
 
 def main():
     args = argparser().parse_args()
-<<<<<<< HEAD
     files = get_header_and_source_files(Path(args.directory), not args.no_recursive)
-=======
-    files = get_header_and_source_files(Path(args.directory), args.recursive)
     excludes = excludes_from_file(".clang-format-ignore")
     files = exclude(files, excludes)
->>>>>>> 07238b07
     clang_format = get_clang_format()
     if files:
         if args.quiet:
