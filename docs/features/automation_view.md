--- conflicted
+++ resolved
@@ -6,7 +6,7 @@
 
 1. Automatable Parameters for Synths, Kits with affect entire DISABLED, and Midi
 
->The 54 parameters that can be edited are:
+>The 55 parameters that can be edited are:
 >
 > - **Master** Level, Pitch, Pan
 > - **LPF** Frequency, Resonance, Morph
@@ -145,13 +145,8 @@
 - enable you to use either of the Mod Encoders (gold knobs) to quickly change the parameter value of the parameter in focus. The knobs automatically map to the selected parameter and you can use either knob (eliminating the guess work about which knob to turn).
 - enable you to quickly change parameters in focus for editing by turning select or using shift + shortcut pad
 - enable you to view the current parameter value setting for the parameters that are currently automatable.
-<<<<<<< HEAD
 - illuminate each pad row according to the current value within the range of 0-128. E.g. bottom pad = 0-16, then 17-32, 33-48, 49-64, 65-80, 81-96, 97-112, 113-128) 
 - edit new or existing parameter automations on a per step basis, at any zoom level across the entire timeline. Each row in a step column corresponds to a range of values in the parameter value range (0-128) (see above). If you press the bottom row, the value will be set to 0. if you press the top row, the value will be set to 128. Pressing the rows in between increments/decrements the value by 18 (e.g. 0, 18, 36, 54, 72, 90, 108, 128). 
-=======
-- illuminate each pad row according to the current value within the range of 0-127. E.g. bottom pad = 0-16, then 17-32, 33-48, 49-64, 65-80, 81-96, 97-112, 113-127) 
-- edit new or existing parameter automations on a per step basis, at any zoom level across the entire timeline. Each row in a step column corresponds to a range of values in the parameter value range (0-127) (see above). If you press the bottom row, the value will be set to 0. if you press the top row, the value will be set to 127. Pressing the rows in between increments/decrements the value by 18 (e.g. 0, 18, 36, 54, 72, 90, 108, 127). 
->>>>>>> de296562
 
 > **Note 1:** as with the current instrument clip view, if you enter/modify automations at a lower zoom level (e.g. between steps), the higher zoom level will let you know you've done so by blurring the pad colour at the higher zoom level).
 
@@ -328,13 +323,8 @@
 
 # De-scoped Items (Future Release)
 
-<<<<<<< HEAD
-=======
-- Interpolation bug from left to right that doesn't exist from right to left
->>>>>>> de296562
 - Improving interpolation (I want to get more granular, do the calculation at the lowest possible node)
 - Adjust multi pad press so that it renders the second pad's value at the last possible node (within that pad)
-- How can you refine the values that the multi pad press uses? (e.g. refine first pad value with gold knob, connect it to the second pad's refined value)
 - Automation for Audio Clips
 - Key Frames + Parameter value for each frame
 - Automation Shapes
