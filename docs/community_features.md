# Community Features
## 1. Introduction

Every time a Pull Request improves the community firmware it shall note down its achievements and usage in this document.

## 2. File Compatibility Warning
In general, we try to maintain file compatibility with the official firmware. However, **files (including songs, presets, etc.) that use community features may not ever load correctly on the official firmware again**. Make sure to back up your SD card!

## 3. General Improvements

Here is a list of general improvements that have been made, ordered from newest to oldest:

#### 3.1 - Patch Cables

- ([#17]) Increase the resolution of "patch cables" between mod sources and destinations.

#### 3.2 - MPE
- ([#29]) Bugfix to respect MPE zones in kit rows. In the official firmware kit rows with midi learned to a channel would be triggered by an MPE zone which uses that channel. With this change they respect zones in the same way as synth and midi clips.

#### 3.3 - MIDI
- ([#47]) Extra MIDI ports on the USB interface for MPE. Port 2 shows in the midi device menu, and improves the usability of MPE-capable devices through the USB interface by allowing MPE zones to be sent to port 2 and non-MPE to be sent to port 1 (or vice versa). A third port is added for future use such as a desktop/mobile companion app, DAW control or Mackie HUI emulation.

#### 3.4 - Tempo
- ([#178]) New option (FINE TEMPO in the Runtime Settings (Community Features) menu) to invert the push+turn behavior of the "TEMPO" knob. With this option enabled the tempo changes by 1 when unpushed and 4 when pushed (vs 4 unpushed and 1 pushed in the official firmware). This option defaults to OFF.
	- This feature can be turned ON/OFF in the Runtime Settings (Community Features) Menu (accessed by pressing "SHIFT" + "SELECT"). 

## 4. New Features Added

Here is a list of features that have been added to the firmware as a list, grouped by category:

### 4.1 - Song View Features

#### 4.1.1 - Master Compressor
- ([#137]) In the Song view, select "AFFECT ENTIRE" and "SIDECHAIN" modulation button, and adjust the upper gold knob. Push the upper gold knob to switch to the next setting (Threshold (dB), Makeup Gain (dB), Attack (ms), Release (ms), Ratio, MIX). The LEDs next to the knob act as a gain reduction meter.

	- This feature can be turned ON/OFF in the Runtime Settings (Community Features) Menu (accessed by pressing "SHIFT" + "SELECT"). 

- Follow up PR's:
	- ([#200]) Fixed master compressor. The masterVolumeAdjustment value is now considered in the process. With this change, threshold value are now displayed correctly. This modification affects songs that had saved master compressor settings.
	- ([#220]) Fixed a bug in the song view that, when the "SIDECHAIN" knob was turned while holding down a clip pad, the "SIDECHAIN" value and the Master Compressor Threshold would change at the same time.

#### 4.1.2 - Change Row Colour

 - ([#163]) Pressing a "CLIP" row + "SHIFT" & Turning Vertical Encoder ▼︎▲︎ changes the selected row color. This is the same shortcut like before when setting the color in the clip view.

#### 4.1.3 - New Grid Layout

 - ([#251]) Add new grid session layout to "SONG" mode. All functionality from (classic) row layout applies except for the following:
	 - The data model of rows and grid mode are compatible, you can switch between them freely
	 - In grid mode you will not be able to see multiple clips that are in the same section, only the first one. To make them visible move the clips to other sections
	 - The colored coloumn on the right are all available sections, the columns are automatically filled with the tracks in the same order as in arrangement mode
	 - In session mode hold "SONG" and turn "SELECT" encoder to switch between row layout and grid layout
	 - Existing clips (dimly white or green) can be opened by holding "CLIP" button and clicking on them
	 - New clips can be created by holding "CLIP" button and clicking on an empty pad. If the column was empty a new track is created
	 - By quickly clicking (and releasing) populated pads you can change the arm state
		 - If "SHIFT" is held at the same time the clip will launch immediately
		 - If "RECORD" is held at the same time you can change recording status
		 - If "HORIZONTAL ENCODER" ◀︎▶︎ is held at the same time you can change solo state
	 - By holding a populated pad you can see the track, change the parameters and convert it to other instruments similar to rows layout
	 - Hold an existing pad and press on another pad in the same, other or empty row to copy clips. If possible the content will be converted to the target track type
	 - To delete a clip hold the pad and press the "SAVE/DELETE" button
	 - To arm a whole row click on the section color to the right
	 - To immediately switch to a whole row hold "SHIFT" and click on the section color
	 - To MIDI learn:
		 - Arming a section hold "LEARN/INPUT" and hold the section pad
		 - Arming a clip hold "LEARN/INPUT" and hold the clip pad
		 - Note input to a track hold "SHIFT" + "LEARN/INPUT" and hold the pad of any populated clip for that track
	 - Compared to rows layout the following is not supported
	 	 - Overdub recording
		 - Copying clips to arranger
		 - Copying audio clips between different tracks

<<<<<<< HEAD
### Song View
 - ([#163]) Pressing a clip row + shift & scroll vertically changes the selected row color. This is the same shortcut like before when setting the color in the clip view.
 - ([#196]) Holding the status pad (mute pad) for a clip and pressing select brings up a clip type selection menu. The options are:
    - Default (DEFA) - the default Deluge clip type.
	- Fill (FILL) - Fill clip. It appears orange/cyan on the status pads, and when triggered it will schedule itself to start at such a time that it _finishes_ at the start of the next loop. If the fill clip is longer than the remaining time, it is triggered immediately at a point midway through. The loop length is set by the longest playing clip, or by the total length of a section times the repeat count set for that section. **Limitation**: a fill clip is still subject to the one clip per instrument behavior of the Deluge. Fill clips can steal an output from another fill, but they cannot steal from a non-fill. This can lead to some fills never starting since a default type clip has the needed instrument. This can be worked around by cloning the instrument to an independent copy.
=======
#### 4.1.4 - Catch Notes

 - ([#221]) The normal behavior of the Deluge is to try to keep up with 'in progress' notes when instant switching between clips by playing them late. However this leads to glitches with drum clips and other percussive sounds. Changing this setting to OFF will prevent this behavior and *not* try to keep up with those notes, leading to smoother instant switching between clips.
	- This feature can be turned ON/OFF in the Runtime Settings (Community Features) Menu (accessed by pressing "SHIFT" + "SELECT"). 

### 4.2 - Clip View - General Features (Instrument and Audio Clips)

#### 4.2.1 - Filters
 - ([#103]) Adds a new filter in the low-pass slot, a state-variable filter. This filter has significantly less distortion than the ladder filters, think sequential vs. moog. Cutoff and resonance ranges are subject to change with further testing.

	- Follow-up PR's: ([#125] and [#212]) Various SVF fixes

- ([#336]) Morphable and Driveable Parallel Filters
	- Add an SVF option to the HPF slot, set for HPF mode by default. This can be modified through the menu, shortcuts, or clicking the lower knob while HPF is selected.

	- Follow-up PR: ([#339]) SVF Notch Filter
 		- Adds an SVF notch mode (SV_Notch) alongside the SVF Band mode (SV_Band)
		- Changes SVF morph in HP slot to go HP-band/notch-LP (HP by default)
		- Tweaks default ladder saturation to match original firmware
		- Applies ladder gain on input instead of feedback, avoiding interaction with resonance
		- Tweaks SVF level to match ladder volumes
		- Removes distinction between high and lowpass SVF enums so they can now be used in either slot
adds HP ladder morph to filter FM

	- Adds a 3rd filter paramater called morph, placed in the menu and on the pads under the db/oct on filters. Morph smoothly morphs the SVF through LP-BP-HP, and smoothly increases drive in the ladder filters. This param is modulatable and automatable

	- Adds a setting to switch the filter order or run them in parallel. This setting is menu only and named ROUTE

#### 4.2.2 - Stereo Chorus
- ([#120]) New Stereo Chorus type added to Mod FX. The recommended settings are OFFSET=30, DEPTH=17, and RATE=15.

#### 4.2.3 - MIDI Takeover Mode

This mode affects how the deluge handles MIDI input for learned CC controls.

 - ([#170]) A new takeover submenu was created in the MIDI settings menu which consists of three modes that can be selected from:

	**1. Jump:** This is the default mode for the Deluge. As soon as a Midi Knob/Fader position is changed, the Deluge's internal Knob position/Parameter value jumps to the position of the Midi Knob/Fader.

	**2. Pickup:** The deluge will ignore changes to its internal Knob position/Parameter value until the Midi Knob/Fader's position is equal to the Deluge Knob position. After which the Midi Knob/Fader will move in sync with the Deluge.

	**3. Scale:** The deluge will increase/decrease its internal Knob position/Parameter value relative to the change of the Midi Knob/Fader position and the amount of "runway" remaining on the Midi controller. Once the Midi controller reaches its maximum or minimum position, the Midi Knob/Fader will move in sync with the Deluge. The Deluge value will always decrease/increase in the same direction as the Midi controller.

#### 4.2.4 - Alternative Delay Types for Mod Encoders (Golden Knobs)
- ([#282]) Ability to select, using a Community Features Menu, which parameters are controlled when you click the "DELAY"-related golden knobs. The default (for upper and lower knobs) is PingPong On/Off and Type (Digital/Analog), and you can modify it so the knob clicks change the Sync Type (Even, Triplets, Even) and Sync Level (Off, Whole, 2nd, 4th...) respectively.

	- This feature can be turned ON/OFF in the Runtime Settings (Community Features) Menu (accessed by pressing "SHIFT" + "SELECT"). 

#### 4.2.5 - Patchable Wavefolding Distortion

- ([#349]) Adds a pre filter wavefolder, and the depth is patchable/automatable. The depth is accessible in both the menu and on the pad between saturation and LPF cutoff. The fold has no effect when set to 0 and removes itself from the signal path.
	- Note that it has no effect on square waves, it's best with sines and triangles

#### 4.2.6 - Grain FX

- ([#363]) New Grain FX type added to Mod FX. This effect is somewhat resource-intensive, so please use only one instance per song.

	- Parameters:
		- **Mod Depth:** Controls Grain Volume / Dry Wet Mix
		- **Mod Offset:** Adjusts Grain Size (10ms - 800ms)
		- **Mod Rate:** Sets Grain Rate (0.5hz - 180hz)
		- **Mod Feedback:** Selects Grain Type

	- Grain Type (Presets):
		- **Preset 1:** Unison and +1 Octave (Reverse)
		- **Preset 2:** Unison and -1 Octave
		- **Preset 3:** Unison and +1 Octave (Defalut)
		- **Preset 4:** 5th and +1 Octave
		- **Preset 5:** Unison and +1/-1 Octave (Tempo Sync)

#### 4.2.7 - Quantized Stutter

- ([#357]) Ability to set, using the Community Features Menu, the stutterer effect to be quantized to 4th, 8th, 16th, 32nd, and 64th rate when selecting it. Once you have pressed the Stutter knob, then the selected value will be the center value of the knob and you can go up and down with the golden knob and come back to the original rate by centering the knob (LEDs will flash indicating it).
>>>>>>> 51d5dd49

### 4.3 - Instrument Clip View - General Features

These features were added to the Instrument Clip View and affect Synth, Kit and Midi instrument clip types.

#### 4.3.1 - New LFO Shapes
LFO types added to the "LFO SHAPE" shortcut.

 - ([#32]) **Random Walk:** Starts at zero and walks up or down by small increments when triggered.
 - ([#32]) **Sample&Hold:** Picks a new random value every time it is triggered.

#### 4.3.2 - New LFO Synchronization Modes
Synchronization modes accessible through the "LFO SYNC" shortcut.

 - ([#32]) **Triplets:** Synchronizes the LFO to "triplet" (3/2) divisions.
 - ([#32]) **Dotted:** Synchronizes the LFO to "dotted" (2/3) divisions.

#### 4.3.3 - Quantize & Humanize
 - ([#129])
	- Press and hold a note in clip view and turn the tempo knob right or left to apply quantize or humanize respectively to that row.
	- Press and hold a note and press and turn the tempo knob to apply quantize or humanize to all rows.
	- The amount of quantization/humanization is shown in the display.
	- This feature can be turned ON/OFF in the Runtime Settings (Community Features) Menu (accessed by pressing "SHIFT" + "SELECT"). 

#### 4.3.4 - Fill Mode
 - ([#211]) Fill Mode is a new iteration/probability setting for notes. The FILL setting is at the start of the probability range, before 5%. Notes set to FILL are only played when fill mode is active. There are two ways to activate FILL mode - set it as a Global MIDI Command and/or set it to override the front panel Sync Scaling button. For Global MIDI Commands go to SETTINGS > MIDI > CMD > FILL. To override the Sync Scaling button set SETTINGS > COMMUNITY FEATURES > SYNC to FILL. The orignal Sync Scaling function is moved to SHIFT + SYNC-SCALING.

#### 4.3.5 - Automation View
 - For a detailed description of this feature as well the button shortcuts/combos, please refer to the feature documentation: [Automation View Documentation]
 - ([#241]) Automation Instrument Clip View is a new view that complements the existing Instrument Clip View.
	- It is accessed from within the Clip View by pressing the Clip button (which will blink to indicate you are in the Automation View).
	- You can edit Non-MPE Parameter Automation for Synth, Kit and Midi instrument clips on a per step basis at any zoom level.
	- A community features sub-menu titled Automation was created to access a number of configurable settings for changes to existing behaviour.
	- The three changes to existing behaviour included in this feature are: Clearing Clips, Nudging Notes and Shifting a Clip Horizontally.
 - Follow-up PR's: 
	- ([#347]) Added new automatable parameters
 	- ([#360]) Fixed interpolation bugs, added fine tuning for long presses, and added pad selection mode

#### 4.3.6 - Set Probability By Row

- ([#368]) Extends the probability system to set a row at a time. Hold an audition pad and turn select to change the whole rows probability. This is particularly useful in combination with the euclidean sequencing to get a semi random pattern going

### 4.4 - Instrument Clip View - Synth/Midi/CV Clip Features

#### 4.4.1 - Keyboard View

##### 4.4.1.1 - Note Offset

 - ([#46]) Note offset between rows is now configurable by holding "SHIFT" and turning "HORIZONTAL ENCODER" ◀︎▶︎. This allows e.g. an isomorphic keyboard layout by setting the row offset to 12. The setting is saved per clip in the song file.

##### 4.4.1.2 - Keyboard API and General Improvements

 - ([#138] and [#337])
  	 - Users can switch between layouts with the "KEYBOARD" button and "SELECT" knob
	 - Keyboard mode allows freely switch between all types (Synth, Kit, MIDI, CV) automatically getting the first compatible layout
	 - Drum trigger edge sizes in Drums layout for kits can now be changed between 1 and 8 with "SHIFT" + turn "HORIZONTAL ENCODER" ◀︎▶︎
	 - A new in-key only layout that removes out of scale buttons
	 - New way to change scale in keyboard mode: Hold "SCALE" and press "SELECT" knob
	 - New way to change scale root note in keyboard mode: Hold "SCALE" and turn "SELECT" knob

##### 4.4.1.3 - Highlight Incoming Notes

 - ([#250]) New community feature makes In-Key and Isometric layout display incoming MIDI notes with their velocity.
	- This feature can be turned ON/OFF in the Runtime Settings (Community Features) Menu (accessed by pressing "SHIFT" + "SELECT"). 

##### 4.4.1.4 - Display Norns Layout

 - ([#250]) New community feature renders all incoming notes consecutively as white pads with velocity as brightness.
	- This feature can be turned ON/OFF in the Runtime Settings (Community Features) Menu (accessed by pressing "SHIFT" + "SELECT"). 

### 4.5 - Instrument Clip View - Synth/Kit Clip Features

#### 4.5.1 - Mod Matrix
 - ([#157]) Add a "MOD MATRIX" entry to the sound editor menu which shows a list of all currently active modulations.

#### 4.5.2 - Unison Stereo Spread
 - ([#223]) The unison parts can be spread accross the stereo field. Press "SELECT" in the "UNISON NUMBER" menu to access the new unison spread parameter.

#### 4.5.3 - Waveform Loop Lock
 - ([#293]) When a sample has loop start and loop end points set, holding down loop start and tapping loop end will lock the loop points together. Moving one will move the other, keeping them the same distance apart. Use the same process to unlock the loop points. Use "SHIFT" + turn "HORIZONTAL ENCODER" ◀︎▶︎ to double or half the loop length.

### 4.6 - Instrument Clip View - Kit Clip Features

#### 4.6.1 - Keyboard View
 - ([#112]) All-new use for the "KEYBOARD" button in kit clips, uses the main pad grid for MPC-style 16 level playing. Horizontal encoder scrolls by one pad at a time, allowing positioning drums left to right, and vertical encoder jumps vertically by rows.
 - Follow-up PR: ([#317]) Fixed the issue where audition pads would remain illuminated after pressing pads 9 to 16 and then returning to the Clip View.

#### 4.6.2 - Drum Randomizer / Load Random Samples

 - ([#122]) Pressing "AUDITION + RANDOM" on a drum kit row will load a random sample from the same folder as the currently enabled sample and load it as the sound for that row. Currently limited to 25 files for performance reasons.
	- This feature can be turned ON/OFF in the Runtime Settings (Community Features) Menu (accessed by pressing "SHIFT" + "SELECT").

#### 4.6.3 - Manual Slicing / Lazy Chop

- ([#198]) In the Slicer view, press the Horizonal Encoder ◀︎▶︎ knob. When you press the green pad in the bottom left, it starts playing the first slice, and pressing an empty pad creates a new slice. Turning the Select knob to the left or pressing the Pad + DELETE button allows you to delete a slice.

- Turning the Horizontal Encoder ◀︎▶︎ knob allows you to adjust the start point of the slice. Additionally, turning the Vertical Encoder ▼︎▲︎ knob transposes the slice.

- Follow-up PR: ([#210]) Changed to stop audio preview (played by the sample browser) when entering manual slicer mode.

#### 4.6.4 - Batch Delete Kit Rows
   
 - ([#234]) While you can delete a kit row by holding a Note in a row and pressing "SAVE/DELETE", the "Delete Unused Kit Rows" feature allows you to batch delete kit rows which does not contain any notes, freeing kits from unused sounds (which take some precious RAM). While inside a Kit, hold "KIT" and press "SHIFT" + "SAVE/DELETE". A confirmation message will appear: "Deleted unused rows". This command is not executed if there are no notes at all in the kit.
	- This feature can be turned ON/OFF in the Runtime Settings (Community Features) Menu (accessed by pressing "SHIFT" + "SELECT").

### 4.7 Audio Clip View - Features

#### 4.7.1 - Shift Clip

 - ([#141]) Holding the "VERTICAL ENCODER" ▼︎▲︎ down while turning the "HORIZONTAL ENCODER" ◀︎▶︎ will shift the clip along the underlying audio file, similar to the same interface for instrument clips.

## 5. Runtime Settings aka Community Features Menu

In the main menu of the deluge (accessed by pressing "SHIFT" + the "SELECT" knob) there is an entry called "Community Features" that allows changing behavior and turning features on and off in comparison to the original and previous community firmwares. Here is a list of all options and what they do:

* Drum Randomizer (DRUM)
	* When On, the "AUDITION + RANDOM" shortcut is enabled.
* Master Compressor (MAST)
	* When On, the Master Compressor is enabled.
* Fine Tempo Knob (FINE)
	* When On, the Fine Tempo change option is enabled.
* Quantize (QUAN)
	* When On, the Note Quantize shortcut is enabled.
* Mod. Depth Decimals (MOD.)
	* When On, Modulation Resolution is increased.
* Catch Notes (CATC)
	* When Off, existing "Catch Notes" behaviour is disabled.
* Delete Unused Kit Rows (DELE)
	* When On, the Delete Unused Kit Rows shortcut (hold "KIT" then "SHIFT" + "SAVE/DELETE") is enabled.
* Alternative Golden Knob Delay Params
	* When On, it changes the behaviour of the Mod Encoder button action from the default (PingPong and Type) to the alternative params (SyncType and SyncLevel).
* Automation (AUTO)
	* Interpolation
		* When On, Interpolation is on by default in the Automation Instrument Clip View.
		* Note: This is just a default setting and can be overriden in the Automation Instrument Clip View using the Select encoder button.
	* Clear Clip
		* When On, clearing a clip in the regular Instrument Clip View will clear Notes and MPE, but not Automation.
		* When On, to clear Non-MPE Automation you will need to enter the Automation Instrument Clip View.
	* Nudge Note
		* When On, nudging a note in the regular Instrument Clip View will nudge the Note and MPE, but not the Automation.
		* When On, to nudge Non-MPE Automation, you will need to either Shift or Manually Edit the automation in the Automation Instrument Clip View.
	* Shift Note
		* When On, shifting notes horizontally in the regular Instrument Clip View will shift the Notes and MPE, but not the Automation.
		* When On, to shift Non-MPE Automation horizontally you will need to enter the Automation Instrument Clip View.
  * Allow Insecure Develop Sysex Messages
  	* When On, the ability to load firmware over USB is enabled.
  * Sync Scaling Action
  	* When set to Fill, it changes the behaviour of the "SYNC-SCALING" button is changed to activate "FILL" mode. The original Sync Scaling button function is moved to "SHIFT" + "SYNC-SCALING".
  * Highlight Incoming Notes
  	* When On, In-Key and Isometric Keyboard layouts display incoming MIDI notes with their velocity.
  * Display Norns Layout
  	* When On, all incoming notes are rendered consecutively as white pads with velocity as brightness.

## 6. Sysex Handling

Support for sending and receiving large sysex messages has been added. Initially, this has been used for development centric features.

- ([#174] and [#192]) Send the contents of the screen to a computer. This allows 7SEG behavior to be evaluated on OLED hardware and vice versa
- ([#215]) Forward debug messages. This can be used as an alternative to RTT for print-style debugging.
- ([#295]) Load firmware over USB. As this could be a security risk, it must be enabled in community feature settings

## 7. Compiletime settings

This list includes all preprocessor switches that can alter firmware behaviour at compile time and thus require a different firmware

* ENABLE_SYSEX_LOAD

    Allow loading firmware over sysex as described above

* FEATURE_...

    Description of said feature, first new feature please replace this

[#17]: https://github.com/SynthstromAudible/DelugeFirmware/pull/17
[#29]: https://github.com/SynthstromAudible/DelugeFirmware/pull/29
[#32]: https://github.com/SynthstromAudible/DelugeFirmware/pull/32
[#46]: https://github.com/SynthstromAudible/DelugeFirmware/pull/46
[#47]: https://github.com/SynthstromAudible/DelugeFirmware/pull/47
[#103]: https://github.com/SynthstromAudible/DelugeFirmware/pull/103
[#112]: https://github.com/SynthstromAudible/DelugeFirmware/pull/112
[#120]: https://github.com/SynthstromAudible/DelugeFirmware/pull/120
[#122]: https://github.com/SynthstromAudible/DelugeFirmware/pull/122
[#125]: https://github.com/SynthstromAudible/DelugeFirmware/pull/125
[#129]: https://github.com/SynthstromAudible/DelugeFirmware/pull/129
[#141]: https://github.com/SynthstromAudible/DelugeFirmware/pull/141
[#137]: https://github.com/SynthstromAudible/DelugeFirmware/pull/137
[#138]: https://github.com/SynthstromAudible/DelugeFirmware/pull/138
[#157]: https://github.com/SynthstromAudible/DelugeFirmware/pull/157
[#163]: https://github.com/SynthstromAudible/DelugeFirmware/pull/163
[#178]: https://github.com/SynthstromAudible/DelugeFirmware/pull/178
[#170]: https://github.com/SynthstromAudible/DelugeFirmware/pull/170
<<<<<<< HEAD
[#196]: https://github.com/SynthstromAudible/DelugeFirmware/pull/196
=======
[#174]: https://github.com/SynthstromAudible/DelugeFirmware/pull/174
[#192]: https://github.com/SynthstromAudible/DelugeFirmware/pull/192
[#198]: https://github.com/SynthstromAudible/DelugeFirmware/pull/198
[#200]: https://github.com/SynthstromAudible/DelugeFirmware/pull/200
[#210]: https://github.com/SynthstromAudible/DelugeFirmware/pull/210
[#211]: https://github.com/SynthstromAudible/DelugeFirmware/pull/211
[#212]: https://github.com/SynthstromAudible/DelugeFirmware/pull/212
[#215]: https://github.com/SynthstromAudible/DelugeFirmware/pull/215
[#220]: https://github.com/SynthstromAudible/DelugeFirmware/pull/220
>>>>>>> 51d5dd49
[#221]: https://github.com/SynthstromAudible/DelugeFirmware/pull/221
[#223]: https://github.com/SynthstromAudible/DelugeFirmware/pull/223
[#234]: https://github.com/SynthstromAudible/DelugeFirmware/pull/234
[#241]: https://github.com/SynthstromAudible/DelugeFirmware/pull/241
[#250]: https://github.com/SynthstromAudible/DelugeFirmware/pull/250
[#251]: https://github.com/SynthstromAudible/DelugeFirmware/pull/251
[#282]: https://github.com/SynthstromAudible/DelugeFirmware/pull/282
[#293]: https://github.com/SynthstromAudible/DelugeFirmware/pull/293
[#295]: https://github.com/SynthstromAudible/DelugeFirmware/pull/295
[#317]: https://github.com/SynthstromAudible/DelugeFirmware/pull/317
[#336]: https://github.com/SynthstromAudible/DelugeFirmware/pull/336
[#337]: https://github.com/SynthstromAudible/DelugeFirmware/pull/337
[#339]: https://github.com/SynthstromAudible/DelugeFirmware/pull/339
[#347]: https://github.com/SynthstromAudible/DelugeFirmware/pull/347
[#349]: https://github.com/SynthstromAudible/DelugeFirmware/pull/349
[#357]: https://github.com/SynthstromAudible/DelugeFirmware/pull/357
[#360]: https://github.com/SynthstromAudible/DelugeFirmware/pull/360
[#363]: https://github.com/SynthstromAudible/DelugeFirmware/pull/363
[#368]: https://github.com/SynthstromAudible/DelugeFirmware/pull/368
[Automation View Documentation]: https://github.com/SynthstromAudible/DelugeFirmware/blob/community/docs/features/automation_view.md<|MERGE_RESOLUTION|>--- conflicted
+++ resolved
@@ -70,17 +70,16 @@
 		 - Copying clips to arranger
 		 - Copying audio clips between different tracks
 
-<<<<<<< HEAD
-### Song View
- - ([#163]) Pressing a clip row + shift & scroll vertically changes the selected row color. This is the same shortcut like before when setting the color in the clip view.
+#### 4.1.4 - Catch Notes
+
+ - ([#221]) The normal behavior of the Deluge is to try to keep up with 'in progress' notes when instant switching between clips by playing them late. However this leads to glitches with drum clips and other percussive sounds. Changing this setting to OFF will prevent this behavior and *not* try to keep up with those notes, leading to smoother instant switching between clips.
+	- This feature can be turned ON/OFF in the Runtime Settings (Community Features) Menu (accessed by pressing "SHIFT" + "SELECT"). 
+
+#### 4.1.5 - Fill Clips
+
  - ([#196]) Holding the status pad (mute pad) for a clip and pressing select brings up a clip type selection menu. The options are:
     - Default (DEFA) - the default Deluge clip type.
 	- Fill (FILL) - Fill clip. It appears orange/cyan on the status pads, and when triggered it will schedule itself to start at such a time that it _finishes_ at the start of the next loop. If the fill clip is longer than the remaining time, it is triggered immediately at a point midway through. The loop length is set by the longest playing clip, or by the total length of a section times the repeat count set for that section. **Limitation**: a fill clip is still subject to the one clip per instrument behavior of the Deluge. Fill clips can steal an output from another fill, but they cannot steal from a non-fill. This can lead to some fills never starting since a default type clip has the needed instrument. This can be worked around by cloning the instrument to an independent copy.
-=======
-#### 4.1.4 - Catch Notes
-
- - ([#221]) The normal behavior of the Deluge is to try to keep up with 'in progress' notes when instant switching between clips by playing them late. However this leads to glitches with drum clips and other percussive sounds. Changing this setting to OFF will prevent this behavior and *not* try to keep up with those notes, leading to smoother instant switching between clips.
-	- This feature can be turned ON/OFF in the Runtime Settings (Community Features) Menu (accessed by pressing "SHIFT" + "SELECT"). 
 
 ### 4.2 - Clip View - General Features (Instrument and Audio Clips)
 
@@ -150,7 +149,6 @@
 #### 4.2.7 - Quantized Stutter
 
 - ([#357]) Ability to set, using the Community Features Menu, the stutterer effect to be quantized to 4th, 8th, 16th, 32nd, and 64th rate when selecting it. Once you have pressed the Stutter knob, then the selected value will be the center value of the knob and you can go up and down with the golden knob and come back to the original rate by centering the knob (LEDs will flash indicating it).
->>>>>>> 51d5dd49
 
 ### 4.3 - Instrument Clip View - General Features
 
@@ -342,11 +340,9 @@
 [#163]: https://github.com/SynthstromAudible/DelugeFirmware/pull/163
 [#178]: https://github.com/SynthstromAudible/DelugeFirmware/pull/178
 [#170]: https://github.com/SynthstromAudible/DelugeFirmware/pull/170
-<<<<<<< HEAD
-[#196]: https://github.com/SynthstromAudible/DelugeFirmware/pull/196
-=======
 [#174]: https://github.com/SynthstromAudible/DelugeFirmware/pull/174
 [#192]: https://github.com/SynthstromAudible/DelugeFirmware/pull/192
+[#196]: https://github.com/SynthstromAudible/DelugeFirmware/pull/196
 [#198]: https://github.com/SynthstromAudible/DelugeFirmware/pull/198
 [#200]: https://github.com/SynthstromAudible/DelugeFirmware/pull/200
 [#210]: https://github.com/SynthstromAudible/DelugeFirmware/pull/210
@@ -354,7 +350,6 @@
 [#212]: https://github.com/SynthstromAudible/DelugeFirmware/pull/212
 [#215]: https://github.com/SynthstromAudible/DelugeFirmware/pull/215
 [#220]: https://github.com/SynthstromAudible/DelugeFirmware/pull/220
->>>>>>> 51d5dd49
 [#221]: https://github.com/SynthstromAudible/DelugeFirmware/pull/221
 [#223]: https://github.com/SynthstromAudible/DelugeFirmware/pull/223
 [#234]: https://github.com/SynthstromAudible/DelugeFirmware/pull/234
