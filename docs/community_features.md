# Community Features

## 1. Introduction

Every time a Pull Request improves the community firmware it shall be noted down what it accomplishes and how it is
used.

Reference the 'Community Features Menu' section at the end of this document to understand what each entry is and their
7SEG abbreviations.

## 2. File Compatibility Warning

In general, we try to maintain file compatibility with the official firmware. However, **files (including songs,
presets, etc.) that use community features may not ever load correctly on the official firmware again**. Make sure to
back up your SD card!

## 3. General Improvements

Here is a list of general improvements that have been made, ordered from newest to oldest:

#### 3.1 - Patch Cable Modulation Resolution

- ([#17]) Increase the resolution of "patch cables" between mod sources and destinations. This adds two decimal points
  when modulating parameters.
    - This feature is `ON` by default and can be set to `ON` or `OFF` via `SETTINGS > COMMUNITY FEATURES`.

#### 3.2 - MPE

- ([#512]) Change handling of MPE expression when collapsed to a single MIDI channel. Previously Y axis would still be
  sent as CC74 on single MIDI channels. This changes it to send CC1 instead, allowing for controllable behaviour on more
  non-MPE synths. Future work will make a menu to set this per device.

- ([#934]) Allow converting polyphonic expression to monophonic expression. Two settings are added to midi clips under a
  new menu entry POLY EXPRESSION TO MONO. AFTERTOUCH converts MPE or poly aftertouch to channel aftertouch, and MPE
  converts poly y-axis to mod wheel and poly pitch bend to an average monophonic pitch bend. For y axis and aftertouch
  the highest value wins.

#### 3.3 - MIDI

- ([#47]) Extra MIDI ports on the USB interface for MPE. Port 2 shows in the MIDI device menu, and improves the
  usability of MPE-capable devices through the USB interface by allowing MPE zones to be sent to port 2 and non-MPE to
  be sent to port 1 (or vice versa). A third port is added for future use such as a desktop/mobile companion app, DAW
  control or Mackie HUI emulation. When USB for MIDI is plugged into the Deluge, you can browse these settings
  in `SETTINGS > MIDI > DEVICES > UPSTREAM USB PORT 1` or `UPSTREAM USB PORT 2`.
- ([#147]) Allows CCs to be learnt to the global commands (play, stop, loop, fill, etc.)
- ([#889]) Master MIDI Follow Mode whereby after setting a master MIDI follow channel for Synth/MIDI/CV clips, Kit
  clips, and for Parameters, all MIDI (notes + cc’s) received will be directed to control the active view (e.g. arranger
  view, song view, audio clip view, instrument clip view).
    - For a detailed description of this feature, please refer to the feature
      documentation: [MIDI Follow Mode Documentation]
    - Comes with a MIDI feedback mode to send updated parameter values on the MIDI follow channel for learned MIDI cc's.
      Feedback is sent whenever you change context on the deluge and whenever parameter values for the active context
      are changed.
    - Settings related to MIDI Follow Mode can be found in `SETTINGS > MIDI > MIDI-FOLLOW`.
    - ([#976]) For users of Loopy Pro, you will find a MIDI Follow template in this
      folder: [MIDI Follow Mode Loopy Pro Template]
        - It is setup to send and receive on channel 15 when the Deluge is connected via USB (and detected “Deluge Port
          1”)
    - ([#1053]) For users of Touch OSC, you will find a MIDI Follow template in this
      folder: [MIDI Follow Mode Touch OSC Template]
- ([#865]) MIDI Loopback - All notes and CCs from MIDI clips are sent back to Deluge, available to be learned to other
  clips. The behavior is as if there were a physical loopback cable, connecting Deluge's MIDI out to MIDI in. Turn
  on/off in Song View Sound Menu. This may be used for things like additive synthesis (one MIDI clip controls several
  synth instrument clips), generative melodies / polymeter rhythms (two or more MIDI clips of different lengths control
  the same instrument or kit clip), or macro control of sounds (have CC modulation in a separate MIDI clip that is
  turned on or off)..
- ([#963]) MIDI Select Kit Row - Added new Select Kit Row setting to the MIDI Defaults menu, which can be found
  in `SETTINGS > MIDI > SELECT KIT ROW`. When this setting is enabled, midi notes received for learned kit row's will
  update the kit row selection in the learned kit clip. This also works with midi follow. This is useful because by
  updating the kit row selection, you can now control the parameters for that kit row. With midi follow and midi
  feedback enabled, this will also send updated cc feedback for the new kit row selection.
- ([#1251]) MIDI learn for kit - from song or arranger view, a kit can now be learnt to a midi channel in the same way
  as synths. The note sent for the learn will be treated as the first row for the kit, and increasing notes get mapped
  to the next rows

#### 3.4 - Tempo

- ([#178]) New option (`FINE TEMPO` in the `COMMUNITY FEATURES` menu). Inverts the push+turn behavior of the `TEMPO`
  encoder. With this option enabled the tempo changes by 1 when unpushed and ~4 when pushed (vs ~4 unpushed and 1 pushed
  in the official firmware).
    - This feature is `ON` by default and can be set to `ON` or `OFF` via `SETTINGS > COMMUNITY FEATURES`.

#### 3.5 - Kits

- ([#395]) Load synth presets into kit rows by holding the row's `AUDITION` + `SYNTH`. Saving kit rows to synth presets
  is not yet implemented.

#### 3.6 - Global Interface

- ([#118]) Sticky Shift - When enabled, tapping `SHIFT` will lock shift `ON` unless another button is also pressed
  during the short press duration.
    - This feature is `OFF` by default and can be set to `ON` or `OFF` via `SETTINGS > COMMUNITY FEATURES`.
- ([#118]) Shift LED feedback can now be toggled manually, however it will turn ON or OFF in conjunction with Sticky
  Shift (adjust SHIFT LED FEEDBACK afterwards).
    - This feature is `OFF` by default and can be set to `ON` or `OFF` via `SETTINGS > COMMUNITY FEATURES`.

#### 3.7 - Mod Wheel

- ([#512]) Incoming mod wheel MIDI data from non-MPE devices now maps to the `Y` axis.

#### 3.8 - Visual Feedback on Value Changes with Mod Encoders and Increased Resolution for Value's in Menu's

- ([#636]) Changing parameter values with Mod (Gold) Encoders now displays a pop-up with the current value of the
  parameter. The `SOUND` and `MODULATION` screens when parameter and modulation editing have also been adjusted to show
  the same value range as displayed with the Mod Encoders.
    - This allows for better fine-tuning of values.
    - The value range displayed is 0-50 for non-MIDI parameters and 0-127 for MIDI parameters.
    - Note: In the Menu, if you wish to scroll through the parameter value range faster at an accelerated rate of +/- 5,
      hold `SHIFT` while turning the Select Encoder.

#### 3.9 - Enable Stutter Rate Automation

- ([#653]) Enabled ability to record stutter rate automation with mod (gold) encoder.
    - Note: This feature does not enable you to automate the triggering of stutter

#### 3.10 - Adjust Metronome Volume

- ([#683]) The Metronome's volume now respects the song's volume and will increase and decrease in volume together with
  the Gold Volume Encoder.
    - In addition, a `DEFAULTS` menu entry was created titled `METRONOME` which enables you to set a value between 1-50
      to further adjust the volume of the Metronome. 1 being the lowest metronome volume that can be heard when the
      Song's volume is at its maximum and 50 being the loudest metronome volume.

#### 3.11 - Mod Button Pop-up

- ([#888]) Added Mod Button pop-up to display the current Mod (Gold) Encoder context (e.g. LPF/HPF Mode, Delay Mode and
  Type, Reverb Room Size, Compressor Mode, ModFX Type and Param).

## 4. New Features Added

Here is a list of features that have been added to the firmware as a list, grouped by category:

### 4.1 - Song View Features

#### 4.1.1 - Compressors

- ([#630]) In Song view, select `AFFECT ENTIRE` and the `SIDECHAIN`-related parameter button. Adjust the `UPPER` gold
  encoder for a single knob compressor with auto makeup gain (`ONE` mode). For detailed editing, press the `SIDECHAIN`
  -related gold encoder (`FULL` mode). The top LED will become a compression meter. Clicking the `REVERB`-related lower
  gold encoder will cycle through additional params: `RATIO` (displays ratio), `ATTACK` & `RELEASE` (shown in
  milliseconds) and Sidechain `HPF` (shown in Hz). The sidechain HPF is useful to remove some bass from the compressor
  level detection, which sounds like an increase in bass allowed through the compression.

    - `ATTACK`: 0ms - 63ms

    - `RELEASE`: 50ms - 363ms

    - `HPF SHELF`: 0hz - 102hz

    - `RATIO`: 2:1 - 256:1

    - `THRESHOLD`: 0 - 50
- ([#1173]) In clip view, the settings are available under the COMPRESSOR menu entry. The same parameters exist there.
  In kits there is both a per row compressor, accessed through the menu when affect entire is off, and a kit compressor
  accessed while it is on.

#### 4.1.2 - Change Row Colour

- ([#163]) In Song View, pressing a clip row pad + `SHIFT` + turning `▼︎▲︎` changes the selected row color. This is
  similar to the shortcut when setting the color while in a clip view.

#### 4.1.3 - Fill Clips and Once Clips

- ([#196] and [#1018]) Holding the status pad (mute pad) for a clip and pressing `SELECT` brings up a clip type
  selection menu. The options are:
    - Default (DEFA) - the default Deluge clip type.
    - Fill (FILL) - Fill clip. It appears orange/cyan on the status pads, and when triggered it will schedule itself to
      start at such a time that it _finishes_ at the start of the next loop. If the fill clip is longer than the
      remaining time, it is triggered immediately at a point midway through. The loop length is set by the longest
      playing clip, or by the total length of a section times the repeat count set for that section. **Limitation**: a
      fill clip is still subject to the one clip per instrument behavior of the Deluge. Fill clips can steal an output
      from another fill, but they cannot steal from a non-fill. This can lead to some fills never starting since a
      default type clip has the needed instrument. This can be worked around by cloning the instrument to an independent
      copy.
    - Once (ONCE) - Once clip. It appears orange/cyan on the status pads, and when triggered it will schedule itself to
      start at the start of the next loop. Then it will schedule itself to stop, so it just plays once. This type of
      clips also work when soloing them, they will solo just for one loop and unsolo after that. **Limitation**: a Once
      clip is still subject to the one clip per instrument behavior of the Deluge, A Once clip can steal an output from
      other normal clips, so take that into account when you plan your performance.

#### 4.1.4 - Catch Notes

- ([#221]) The normal behavior of the Deluge is to try to keep up with 'in progress' notes when instant switching
  between clips by playing them late. However this leads to glitches with drum clips and other percussive sounds.
  Changing this setting to OFF will prevent this behavior and *not* try to keep up with those notes, leading to smoother
  instant switching between clips.
    - This feature is `ON` by default and can be set to `ON` or `OFF` via `SETTINGS > COMMUNITY FEATURES`.

#### 4.1.5 - Grid View

- ([#251]) Add new grid session layout to song view. All functionality from (classic) row layout applies except for the
  following:
    - The data model of rows and grid mode are compatible, you can switch between them freely
    - In grid mode you will not be able to see multiple clips that are in the same section, only the first one. To make
      them visible move the clips to other sections
    - The colored coloumn on the right are all available sections, the columns are automatically filled with the tracks
      in the same order as in arrangement mode
    - In song view hold `SONG` and turn `SELECT` knob to switch between row layout and grid layout
    - Compared to rows layout overdub recording and copying clips to arranger is currently not supported
    - Every track (column) has a random generated color that can be changed in edit mode (see below)
    - Launched clips are full color, unlaunched dimmed and during soloing all non soloed clips are greyed out
    - New default settings that can be reached pressing both `SHIFT` + `SELECT`: `MENU > DEFAULTS > UI > SONG`
        - Layout: Select the default layout for all new songs
        - Grid
            - Default active mode: "Selection" allows changing the mode as described below, all other settings will
              always make mode snap back to the configured one (default Selection)
            - Select in green mode: Enabling this will make allow holding clips in green (launch) mode to change their
              parameters like in blue mode, tradeoff is arming is executed on finger up (default on)
            - Empty pad unarm: Enabling will make pressing empty pads in a track unarm all playing tracks in that
              track (default off)
    - There are different interaction modes that change how the grid behaves
        - The mode can be changed by clicking on one of the colored pads in the Audition/Section column on the right
        - To permanently switch the mode click on a pad and release, to temporarily switch hold the mode pad and use the
          grid, the mode will snap back to the current permanent one
        - Green mode
            - All main pads behave the same as the Mute/Launch pads in rows layout (arm/immediate
              launch/mute/record/MIDI learn arm)
            - Section pads (left sidebar column) behave the same as in rows layout, in addition Shift+Section will
              immediate launch all clips in that row
        - Blue mode
            - All main pads behave the same as the main pads in rows layout (open/select/create/delete/MIDI learn)
            - While holding a clip it can be copied to other empty slots by clicking on them, apart from
              audio/instrument conversion clips are automatically moved to that instrument/track and converted (e.g.
              Synth to MIDI target)
            - Track color can be changed by holding any populated clip in a column and rotating `▼︎▲︎`. For fine changes
              to the color press `▼︎▲︎` while turning it.
            - Section pads (left sidebar column) will allow changing repeat count while held

#### 4.1.6 - Performance View

- For a detailed description of this feature as well the button shortcuts/combos, please refer to the feature
  documentation: [Performance View Documentation]
- ([#711]) Adds a new performance view, accessible from Song Row View and Arranger View's using the Keyboard button or
  the Song Grid View using the Pink Grid Mode pad in the bottom right hand corner of the sidebar.
    - Each column on the grid represents a different "FX" and each pad/row in the column corresponds to a different FX
      value.
    - Specifications:
        - Perform FX menu to edit Song level parameters and enable/disable editing mode.
        - 16 FX columns
            - 1 Param assigned to each column
        - 8 FX values per column
            - Long press pads in a column to change value momentarily and reset it (to the value before the pad was
              pressed) upon pad release
            - Short press pads in a column to the change value until you press the pad again (resetting it to the value
              before the pad was pressed)
        - Editing mode to edit the FX values assigned to each pad and the parameter assigned to each FX column
        - Save defaults as PerformanceView.xml file
            - Adjustable default Values assigned to each FX column via "Value" editing mode or PerformanceView.xml
            - Adjustable default Param assigned to each FX column via "Param" editing mode or PerformanceView.xml
            - Adjustable default "held pad" settings for each FX column via Performance View or PerformanceView.xml (
              simply change a held pad in Performance View and save the layout to save the layout with the held pads).
        - Load defaults from PerformanceView.xml file

### 4.1.7 - Added Master Chromatic Transpose of All Scale Mode Instrument Clips

- ([#1159]) Using the same combo as in a Synth / Midi / CV clip, press and turn `▼︎▲︎` to transpose all scale mode clips
  up or down by 1 semitone.
    - You can customize the amount of semitones that clips are transposed by, by holding Shift and turning `▼︎▲︎`. The
      display will show the number of semitones.
    - After transposing the display show the new Root Note (and Scale Name if you have an OLED display).
    - Does not affect audio clips or kit clips.
    - Works in Song Row/Grid View, Arranger View, Arranger Automation View and Performance View.

### 4.2 - Clip View - General Features (Instrument and Audio Clips)

#### 4.2.1 - Filters

- ([#103] and [#336]) Adds 2 new state variable filters to both `LPF dB/OCT` and `HPF dB/OCT`. This filter has
  significantly less distortion than the ladder filters, think sequential vs. moog.
- The `MORPH` parameter (pads under both `LPF dB/OCT` and `HPF dB/OCT`) adjusts smoothly from lowpass ->
  bandpass/notch -> highpass. `MORPH` is inverted in the `HPF MORPH` slot so that at 0 the filter is highpass and at 50
  it is lowpassed.
    - The `MORPH` param is also effective to the ladder filters. In `12 LADDER/24 LADDER/DRIVE` filters it smoothly
      increases drive and in the `HP LADDER` it adds filter FM. This param is modulatable and automatable.
    - `FILTER ROUTE` is accessible via the `SOUND` menu only and adjusts the filter order
      from `HPF TO LPF`, `LPF TO HPF`, or `PARALLEL`.

#### 4.2.2 - Stereo Chorus

- ([#120]) New Stereo Chorus type added to Mod FX. `MOD FX DEPTH` will adjust the amount of stereo widening the effect
  has.

#### 4.2.3 - MIDI Takeover Mode

This mode affects how the Deluge handles MIDI input for learned CC controls.

- ([#170]) A new `TAKEOVER` submenu was created in the `MIDI` settings menu which consists of three modes that can be
  selected from:

  **1. `JUMP`:** This is the default mode for the Deluge. As soon as a MIDI encoder/Fader position is changed, the
  Deluge's internal encoder position/Parameter value jumps to the position of the MIDI encoder/Fader.

  **2. `PICKUP`:** The Deluge will ignore changes to its internal encoder position/Parameter value until the MIDI
  encoder/Fader's position is equal to the Deluge encoder position. After which the MIDI encoder/Fader will move in sync
  with the Deluge.

  **3. `SCALE`:** The Deluge will increase/decrease its internal encoder position/Parameter value relative to the change
  of the MIDI encoder/Fader position and the amount of "runway" remaining on the MIDI controller. Once the MIDI
  controller reaches its maximum or minimum position, the MIDI encoder/Fader will move in sync with the Deluge. The
  Deluge value will always decrease/increase in the same direction as the MIDI controller.

#### 4.2.4 - Alternative Delay Types for Param Encoders (Gold encoders)

- ([#282]) Ability to select in `COMMUNITY FEATURES` menu, which parameters are controlled when you click the `DELAY`
  -related golden encoders. The default (for upper and lower encoders) is `PINGPONG` (`ON/OFF`)
  and `TYPE` (`DIGITAL`/`ANALOG`), and you can modify it so the encoder clicks change
  the `SYNC TYPE` (`EVEN, TRIPLETS, DOTTED`) and `SYNC RATE` (`OFF, WHOLE, 2ND, 4TH, ETC`) respectively.

    - This feature is `OFF` by default and can be set to `ON` or `OFF` via `SETTINGS > COMMUNITY FEATURES`.

#### 4.2.5 - Patchable Wavefolding Distortion

- ([#349]) Adds a pre filter `WAVEFOLDE` distortion, and the depth is patchable/automatable. The depth is accessible in
  both the menu and on the un-labeled pad between `SATURATION` and `LPF FREQ`. The fold has no effect when set to 0 and
  removes itself from the signal path.
    - Note that it has no effect on square waves, it's best with sines and triangles

#### 4.2.6 - Quantized Stutter

- ([#357]) Set the stutter effect to be quantized to `4TH, 8TH, 16TH, 32ND, and 64TH` rate before triggering it. Once
  you have pressed the `STUTTER`-related gold encoder, then the selected value will be the center value of the encoder
  and you can go up and down with the golden encoder and come back to the original rate by centering the encoder (LEDs
  will flash indicating it).

    - This feature is `OFF` by default and can be set to `ON` or `OFF` via `SETTINGS > COMMUNITY FEATURES`.

#### 4.2.7 - Grain FX

- ([#363]) New `GRAIN` added to Mod FX. This effect is resource-intensive, so it's suggested to use only one instance
  per song and/or resample and remove the clip or effect afterwards. As such it is turned `OFF` by default for now.

    - Parameters:
        - **`MOD RATE`:** Sets Grain Rate (0.5hz - 180hz)
        - **`MOD DEPTH`:** Controls Grain Volume / Dry Wet Mix
        - **`MOD FEEDBACK`:** Selects Grain Type (See below for values)
        - **`MOD OFFSET`:** Adjusts Grain Size (10ms - 800ms)

    - Grain Type (Presets):
        - **`0-10`:** Unison and +1 Octave (Reversed)
        - **`11-20`** Unison and -1 Octave
        - **`21-30`:** Unison and +1 Octave (Defalut)
        - **`31-40`:** 5th and +1 Octave
        - **`41-50`:** Unison and +1/-1 Octave (Tempo Sync)

    - This feature is `OFF` by default and can be set to `ON` or `OFF` via `SETTINGS > COMMUNITY FEATURES`.

#### 4.2.8 - Alternate Reverb Models

- ([#1065]) New reverb models are available for selection inside of the `FX > REVERB > MODEL` menu. These include:
    - Freeverb (the original Deluge reverb)
    - Mutable (an adapted version of the reverb found in Mutable Instruments' Rings module)
        - The Mutable reverb model has been set as the default reverb model for new songs. Old songs will respect the
          reverb model used with those songs.

### 4.3 - Instrument Clip View - General Features

These features were added to the Instrument Clip View and affect Synth, Kit and MIDI instrument clip types.

#### 4.3.1 - New LFO Shapes

LFO types added to the "LFO SHAPE" shortcut.

- ([#32]) **`RANDOM WALK`:** Starts at zero and walks up or down by small increments when triggered.
- ([#32]) **`SAMPLE&HOLD`:** Picks a new random value every time it is triggered.

#### 4.3.2 - New LFO Synchronization Modes

Synchronization modes accessible through `SYNC` shortcuts for `ARP`, `LFO1`, `DELAY`.

- ([#32]) **`TPLTS`:** Synchronizes the LFO to triplet (3/2) divisions.
- ([#32]) **`DTTED`:** Synchronizes the LFO to dotted (2/3) divisions.

#### 4.3.3 - Quantize & Humanize

- ([#129])
    - Press and hold an audition pad in clip view and turn the tempo encoder right or left to apply `QUANTIZE`
      or `HUMANIZE` respectively to that row.
    - Press and hold an audition pad and press and turn the tempo encoder to apply quantize or humanize to all rows.
    - The amount of quantization/humanization is shown in the display by 10% increments: 0%-100%
    - This is destructive (your original note positions are not saved) The implementation of this feature is likely to
      change in the future
    - This feature is `ON` by default and can be set to `ON` or `OFF` via `SETTINGS > COMMUNITY FEATURES`.

#### 4.3.4 - Fill / Not Fill Modes

- ([#211]) Fill Mode is a new iteration/probability setting for notes. The `FILL` setting is at the start of the
  probability range. Notes set to `FILL` are only played when fill mode is active. These notes will be highlighted in
  bright blue color when the Fill button is held. There are two ways to activate `FILL` mode - set it as a Global MIDI
  Command and/or set it to override the front panel `SYNC-SCALING` button. For Global MIDI Commands go
  to `SETTINGS > MIDI > CMD > FILL`. To override to `SYNC-SCALING`, set `SETTINGS > COMMUNITY FEATURES > SYNC`
  to `FILL`. The orignal `SYNC-SCALING` function is moved to `SHIFT` + `SYNC-SCALING`.
- ([#994]) Additionaly, there is also the Not Fill Mode, which is right before the `FILL` setting in the probability
  selector. On the OLED Deluge, this is shown as `NOT FILL`, and on 7-SEG Deluge, this will be shown as `FILL.` (with a
  dot). Notes set to `NOT FILL` are only played when fill mode is NOT active, that is, while regular playback, and,
  contrary to `FILL` notes, will be silenced when the fill mode is active. These notes will be highlighted in bright red
  color when the Fill button is held.

#### 4.3.5 - Automation View

- For a detailed description of this feature as well the button shortcuts/combos, please refer to the feature
  documentation: [Automation View Documentation]
- ([#241]) Automation Clip View is a new view that complements the existing Clip View.
    - It is accessed from within the Clip View by pressing  `CLIP` (which will blink to indicate you are in the
      Automation View).
    - You can edit Non-MPE Parameter Automation for Synth, Kit, MIDI, and Audio clips on a per step basis at any zoom
      level.
    - A `COMMUNITY FEATURES` sub-menu titled `AUTOMATION` was created to access a number of configurable settings for
      changes to existing behaviour.
    - The three changes to existing behaviour included in this feature are: Clearing Clips, Nudging Notes and Shifting a
      Clip Horizontally.
- Follow-up PR's:
    - ([#347]) Added new automatable parameters
    - ([#360]) Fixed interpolation bugs, added fine tuning for long presses, and added pad selection mode
    - ([#636]) Updated Parameter Values displayed in Automation View to match Parameter Value Ranges displayed in the
      Menu's. E.g. instead of 0 - 128, it now displays 0 - 50 (except for Pan which now displays -25 to +25 and MIDI
      instrument clips which now display 0 - 127).
    - ([#658]) Added Stutter Rate Parameter to Automation View. Note: this does not allow you to automate the triggering
      of stutter.
    - ([#681]) Added new automation community feature menu to re-instate audition pad shortcuts in the Automation Clip
      View.
        - Currently in the Instrument Clip View if you hold down an audition pad and press a shortcut pad on the grid,
          it will open the menu corresponding to that shortcut pad.
        - By default in the Automation Clip View that same behaviour of holding an audition pad and pressing a shortcut
          pad is disabled in favour of you being able to hold down an audition pad and adjust the automation lane values
          so that you can audible hear the changes to the sound while adjusting automation settings.
        - Through the community features menu, you can disable this change and re-instate the audition pad shortcuts by
          setting the community feature to "Off."
    - ([#886]) Remove parameters that have no effect in Automation View:
        - Removed Arp and Portamento from Kit Affect Entire
        - Removed Portamento from Kit Rows
    - ([#887]) Added ability to set the parameter value to the middle point between two pads pressed in a single column.
      E.g. press pads 4 and 5 to set the value to 25/50.
    - ([#887]) Updated Master Pitch parameter to display the value range of -25 to +25.
    - ([#889]) Fixed bug where automation view grid would not update / refresh when a parameter value was changed by a
      MIDI Controller that was learned to that param.
    - ([#966]) Added automation view for audio clips
    - ([#1039]) Added automation view for arranger.
        - Hold `SHIFT` and press `SONG` to enter Automation Arranger View from Arranger View.
        - Press `SONG` while in Automation Arranger View to exit back to Arranger View
        - Press `AFFECT ENTIRE` while in Automation Arranger View to go back to Automation Overview
        - Press `CROSS SCREEN` while in Automation Arranger View to activate/de-activate automatic scrolling during
          playback
        - Also, moved automation community features to defaults menu found at `SETTINGS > DEFAULTS > AUTOMATION`
            * Automation (AUTO)
                * Interpolation (INTE)
                    * When On, Interpolation is on by default in the Automation View.
                    * Note: This is just a default setting and can be overriden in the Automation View using the Shift +
                      Interpolation grid button shortcut combo.
                * Clear (CLEA)
                    * When On, clearing the arrangement in arranger view / a clip in the regular Instrument Clip View
                      will clear Notes and MPE, but not Automation.
                    * When On, to clear Non-MPE Automation you will need to enter the Automation Instrument Clip View.
                * Shift Note (SHIF)
                    * When On, shifting notes horizontally in the regular Arranger View / Instrument Clip View will
                      shift the Arrangement / Notes and MPE, but not the Automation.
                    * When On, to shift Non-MPE Automation horizontally you will need to enter the Automation Instrument
                      Clip View.
                * Nudge (NUDG)
                    * When On, nudging a note in the regular Instrument Clip View will nudge the Note and MPE, but not
                      the Automation.
                    * When On, to nudge Non-MPE Automation, you will need to either Shift or Manually Edit the
                      automation in the Automation Clip View.
                * Disable Audition Pad Shortcuts (SCUT)
                    * When On, audition pad shortcuts are disabled. Holding an audition pad and pressing a shortcut pad
                      will not activate the shortcut and will not change the selected parameter.
                    * When On, to change the selected parameter you will need to either:
                        1) use the select encoder;
                        2) use the shift + shortcut pad combo; or
                        3) go back to the automation overview;
    - ([#1083]) Updated the Automation Overview and grid shortcuts in automation view for MIDI clips to match the grid
      shortcut cc mappings for MIDI Follow. So if you want to change what CC's map to what grid shortcuts in the
      Automation View for MIDI Clips, you would need to edit the MIDIFollow.XML template for MIDI Follow mode.
    - ([#1156]) Change interpolation shortcut + Provide better integration with Deluge menu system and consistency with
      Select encoder usage.
        - Updated `AUTOMATION VIEW` to move the Interpolation shortcut to the Interpolation pad in the first column of
          the Deluge grid (second pad from the top). Toggle interpolation on/off using Shift + Interpolation shortcut
          pad. The Interpolation shortcut pad will blink to indicate that interpolation is enabled.
        - Updated `AUTOMATION VIEW` to remove select encoder scrolling selection of non-MIDI clip parameters. Select
          encoder is now used to fine tune non-MIDI parameter values in the `AUTOMATION VIEW EDITOR`.
        - Updated `AUTOMATION VIEW` to provide access to Settings menu (hold shift + press select encoder)
        - Updated `AUTOMATION VIEW` to provide access to the Sound menu (press select encoder)
        - Updated automatable parameter editing menu's (accessed via Sound menu or Shift + parameter shortcut) to
          provide the ability to enter the `AUTOMATION VIEW EDITOR` directly from the parameter menu. While in the menu
          press Clip (if you are in a clip) or Song (if you are in arranger) to exit out of the menu and enter
          the `AUTOMATION VIEW EDITOR`.

#### 4.3.6 - Set Probability By Row

- ([#368]) Extends the probability system to set a row at a time. Hold an `AUDITION` pad and turn `SELECT` to change the
  whole rows probability. This is particularly useful in combination with the euclidean sequencing to get a semi random
  pattern going

#### 4.3.7 - Shorcut for "Transpose clip" is now "Nudge notes vertically for clip"

- ([#1183]) The command `SHIFT` + hold and turn `▼︎▲︎` inside a clip was causing an unexpected behavior in which all
  other clips in the song were also transposed. This has been fixed by changing this command to a "Vertical nudge"
  command, based on current clip display (either in scale or non-scale mode). This saves user from the need to "zoom
  out, copy all notes, scroll up or down, and paste all notes" to nudge notes vertically.
    - If the clip is in scale mode, all the notes are shifted up or down by one step in the scale.
    - If the clip is not in scale mode, all the notes are shifted up or down by one semitone.
    - Note: the other command for octave transposition, that is, hold and turn `▼︎▲︎`, keeps working in the same way, by
      nudging notes by one octave, regardless of the clip scale mode.

### 4.4 - Instrument Clip View - Synth/MIDI/CV Clip Features

#### 4.4.1 - Keyboard View

##### 4.4.1.1 - Row Step

- ([#46]) Row Step affects the offset between rows, `ROW STEP` is now configurable by holding `SHIFT` and
  turning `◀︎▶︎`. The default Deluge Keyboard note offset is 5. A row step of 12 will produce a layout in which any
  given note's octave is directly above or below it. The setting is saved per clip in the song file.

##### 4.4.1.2 - Keyboard API and General Improvements

- ([#138] and [#337])
    - Users can switch between layouts by pressing `KEYBOARD` and turning `SELECT`
    - Keyboard mode allows freely switch between all types (`SYNTH, KIT, MIDI, CV`) automatically getting the first
      compatible layout
    - Drum trigger edge sizes in Drums layout for kits can now be changed between 1 and 8 with `SHIFT` + turn `◀︎▶︎`
    - A new in-key only layout that removes out of scale buttons/notes.
    - New way to change `SCALE` in keyboard mode: Hold `SCALE` and press `SELECT`
    - New way to change scale `ROOT NOTE` in keyboard mode: Hold `SCALE` and turn `SELECT`
    - A new menu to select the default Keyboard Layout has been added in `MENU -> DEFAULTS -> UI -> KEYBOARD -> LAYOUT`

##### 4.4.1.3 - Highlight Incoming Notes

- ([#250]) New community feature makes In-Key and Isometric layout display incoming MIDI notes with their velocity.
    - This feature is `ON` by default and can be set to `ON` or `OFF` in the `COMMUNITY FEATURES` menu (
      via `SETTINGS > COMMUNITY FEATURES`).

##### 4.4.1.4 - Display Norns Layout

- ([#250]) Enables keyboard layout which emulates a monome grid for monome norns using Midigrid mod on norns by
  rendering incoming MIDI notes on channel 16 as white pads using velocity for pad brightness.
    - This feature is `OFF` by default and can be set to `ON` or `OFF` in the `COMMUNITY FEATURES` menu (
      via `SETTINGS > COMMUNITY FEATURES`).
    - Deluge has multiple USB ports, 3 as of this writing. Use Deluge 1 as the device on norns.
    - The Midigrid mod translates MIDI notes between norns and Deluge to use the grid as a controller for a norns
      script. Midigrid sends MIDI notes on channel 16 from norns to Deluge to light up grid LEDs. When a pad is pressed
      on Deluge, it sends out a MIDI note on channel 16 to norns. This means that Deluge's usual way of learning a MIDI
      controller to a synth clip will be constantly interrupted by the stream of MIDI notes coming in on channel 16 from
      norns. To learn external MIDI controls to Deluge while using the Midigrid mod, first stop the running script on
      norns, turn off the Midigrid mod in the mod menu, or determine another method to pause the grid updating MIDI
      messages from norns.
    - The functionality of the grid changes with each norns script.

  **1.** Connect Deluge to norns with a USB cable for MIDI.  
  **2.** Install [Midigrid](https://llllllll.co/t/midigrid-use-launchpads-midi-grid-controllers-with-norns/42336/) on
  your norns, turn on the mod, set to 128 grid size.  
  **3.** Turn on two features in the `COMMUNITY FEATURES` menu (via `SETTINGS > COMMUNITY FEATURES`): "Highlight
  Incoming Notes" (HIGH) and "Norns Layout" (NORN) both set to ON.  
  **4.** Create a MIDI clip on Deluge by pressing `MIDI` button in Clip View. Set MIDI output for the clip to channel 16
  by turning the `SELECT` encoder.  
  **5.** Select the keyboard layout on the MIDI clip. Press and hold keyboard button and turn `SELECT` encoder to
  select "Norns Layout" (NORN).  
  **6.** Select a [script](https://norns.community/) on norns that supports grid controls (awake, boingg,
  rudiments, ... ).  
  **7.** The grid LEDs should light up indicating that norns is sending MIDI notes out on channel 16 to Deluge. Press a
  pad to see a change on norns indicating Deluge is sending MIDI notes out on channel 16.

<<<<<<< HEAD
#### 4.4.1.5 - Selectable Sidebar Functions

- ([#255]) In the keyboard view, a function can be mapped to each column of pads in the sidebar.
  ([#255]) In the keyboard view, each column of pads can be assigned a function.
  You can change which function is selected by holding the top pad and turning the horizontal
  encoder. Functions include:
=======
#### 4.4.1.5 - Selectable Sidebar Controls
  - ([#255]) In the keyboard view, a control can be mapped to each column of pads in the sidebar.
    ([#255]) In the keyboard view, each column of pads can be assigned a control.
    You can change which control is selected by holding the top pad and turning the horizontal
    encoder. Controls include:
>>>>>>> b18d172b
    - Velocity (VEL - Red): Low velocity is on the bottom pad and high on the top pad scaled linearly.
      The range can be adjusted by holding the top or bottom pad and scrolling the vertical encoder.
      Hold a pad down to change the velocity of notes played while held. The velocity will return to
      default when you release the pad. Short press a pad to set a new default velocity.
	  This is called "Momentary" mode and is the default. You can disable it from the main menu:
	  Defaults -> UI -> Keyboard -> Sidebar controls (CTRL) -> Momentary Velocity (MVEL)
    - Modwheel (MOD - Blue): This controls the modwheel (Y) setting and has the same
      controls as the velocity control. Its behaviour is set to "Momentary" by default. You can
	  disable it from the main menu:
	  Defaults -> UI -> Keyboard -> Sidebar controls (CTRL) -> Momentary Modwheel (MMOD)
    - Chords (CHRD - Green): Press and hold or tap to either temporarily set a
      chord or change the default chord. Any note you play will be interpreted as the root note
      and the remaining notes will be played along with it. The default chord is none.
      You can get back to none by short pressing the current chord. Chords include 5th, Sus2,
      Minor, Major, Sus4, Minor7, Dom7, Major7. All are in closed root position.
    - Chord Memory (CMEM - Cyan): Hold a chord down and press a pad to remember the chord. Press
      that pad again to play it. You can play over the top of your saved chords. To clear a chord,
      press shift and the pad you want to clear.
    - Scale Mode (SMOD - Yellow): Press and hold a pad to temporarily change the scale of the
      keyboard to the selected scale mode. Tap a scale mode to make it the new default. The scale
      pads will default to the first 7 scale modes, but you can change any pad to any scale by
      holding it down and turning the vertical encoder. If the scale that is going to be set
	  can't fit/transpose the existing notes from your clips, screen will show `Can't`.

#### 4.4.2 - New scales

- ([#991]) Added new scales for instrument clips.
    - The new set of scales is:
        - 7-note scales: Major, Minor, Dorian, Phrygian, Lydian, Mixolydian, Locrian, Melodic Minor, Hungarian Minor,
          Marva (Indian), Arabian
        - 6-note scales: Whole Tone, Blues
        - 5-note scales: Pentatonic Minor, Hirajoshi (Japanese)
    - You rotate through them the same way as before, using Shift + Scale.
    - **Improvement:** when you exit Scale mode, and enter Scale mode again, if there was already a selected Scale, and
      it fits the notes you have entered, the Deluge will prefer that scale, instead of trying to change your scale or
      root note to other scale.
    - **Migrating from previous firmwares:** the new Default Scale setting is saved in a different memory slot. The
      Deluge will import the selected scale from the old location, resetting the old location value to "None".
    - **Limitation:** For being able to change your scale to a scale with less notes (for example, from Arabic to Whole
      Tone, or from Blues to Pentatonic), in order for the Deluge to be able to transpose them, the notes entered among
      all clips in the song must fit the new scale. If you have added more notes that what can fit in the new scale, the
      Deluge will omit those scales, and cycle back to the beginning of the Scales list (that is, going back to the
      Major scale).

### 4.5 - Instrument Clip View - Synth/Kit Clip Features

#### 4.5.1 - Mod Matrix

- ([#157]) Add a `MOD MATRIX` entry to the `SOUND` menu which shows a list of all currently active modulations.

#### 4.5.2 - Unison Stereo Spread

- ([#223]) The unison parts can be spread accross the stereo field. Press `SELECT` when in the `UNISON NUMBER` menu to
  access the new unison spread parameter.

#### 4.5.3 - Waveform Loop Lock

- ([#293]) When a sample has `LOOP START` (CYAN) and `LOOP END` (MAGENTA) points set, holding down `LOOP START` and
  tapping `LOOP END` will `LOCK` the points together. Moving one will move the other, keeping them the same distance
  apart. Use the same process to unlock the loop points. Use `SHIFT` + turn `◀︎▶︎` to double or half the loop length.
- **WARNING: If you shift loop points after being locked there is a chance when you delete a loop point, a loop point
  will exist outside of the SAMPLE START or SAMPLE END range and cause a crash. (Known Bug)**

#### 4.5.4 - Copy row(s)

- ([#805]) If you hold down the audition pad(s) while pressing the shortcut to "copy notes", only the auditioned rows
  will be copied. If you were to normally paste these rows, no behavior is changed from the current implementation. It's
  exactly the same result as deleting the notes on any rows you didn't have held down before copying.

#### 4.5.5 - Paste gently

- ([#805]) Pressing `SHIFT` + `CROSS SCREEN` + `◀︎▶︎` will paste any notes on the clipboard _over_ the existing notes
  i.e. the existing notes will not be deleted and the clipboard contents will be added to the existing notes.
  Positioning/scale/timing semantics have not changed, only whether the notes are cleared before pasting.

### 4.6 - Instrument Clip View - Kit Clip Features

#### 4.6.1 - Keyboard View

- ([#112]) All-new use for the `KEYBOARD` button in kit clips, uses the main pad grid for MPC-style 16 level
  playing. `◀︎▶︎` scrolls by one pad at a time, allowing positioning drums left to right, and `▼︎▲︎` jumps vertically by
  rows.
- Follow-up PR: ([#317]) Fixed the issue where audition pads would remain illuminated after pressing pads 9 to 16 and
  then returning to the Clip View.

#### 4.6.2 - Drum Randomizer / Load Random Samples

- ([#122]) Pressing `AUDITION` + `RANDOM` on a drum kit row will load a random sample from the same folder as the
  currently enabled sample and load it as the sound for that row. Currently limited to 25 files for performance reasons.
    - This feature is `ON` by default and can be set to `ON` or `OFF` via `SETTINGS > COMMUNITY FEATURES`.

#### 4.6.3 - Manual Slicing / Lazy Chop

- ([#198]) In the `SLICE` menu, press `◀︎▶︎` to enter `MANUAL SLICING`. When you press the green pad in the bottom left,
  it starts playing the first slice, and pressing any empty pad creates a new slice at the time you've pressed it.
  Turning `SELECT` to the left or pressing the `PAD` + `DELETE` button allows you to delete a slice.

- Turning `◀︎▶︎` allows you to adjust the start point of the slice. Additionally, turning `▼︎▲︎` transposes the slice by
  a semitone.

- Follow-up PR: ([#210]) Changed to stop audio preview (played by the sample browser) when entering manual slicer mode.

#### 4.6.4 - Batch Delete Kit Rows

- ([#234]) While you can delete a kit row by holding a Note in a row and pressing `SAVE/DELETE`,
  the `DELETE UNUSED KIT ROWS` feature allows you to batch delete kit rows which does not contain any notes, freeing
  kits from unused sounds (which take some precious RAM). While inside a Kit, hold `KIT` + `SHIFT` + `SAVE/DELETE`. A
  confirmation message will appear: "DELETE UNUSED ROWS". This command is not executed if there are no notes at all in
  the kit.
    - This feature is `ON` by default and can be set to `ON` or `OFF` via `SETTINGS > COMMUNITY FEATURES`.

### 4.7 Audio Clip View - Features

#### 4.7.1 - Shift Clip

- ([#141]) Holding `▼︎▲︎` down while turning `◀︎▶︎` will shift the waveform of an Audio clip, similar to Instrument
  clips.

### 4.8 Third Party Device Integration

This is largely on the development side and created the start of a system of modules and hook points for enabling
actions on the Deluge to signal third-party equipment over hosted USB. To start things off this includes some support
for the Lumi Keys Studio Edition, described below.

### 4.8.1 Lumi Keys Studio Edition

- ([#812]) When using the Deluge as a USB Midi Host and attaching a Lumi Keys Studio Edition, the keys will go dark
  until it is learned to a clip. Once learned to a clip, the keys will match the colour of the currently visible
  octave (compatible Deluge scales that will match Lumi scales are Major, Minor, Dorian, Phrygian, Lydian, Mixolydian,
  Locrian, Harmonic Minor, Arabian, Whole Tone, Blues, and Pentatonic Minor).
    - The lit and darkened keys will be aligned with the selected root and scale, so long as the selected scale is one
      of the builtin scales supported by the Lumi.
    - While Lumi has limited options for MPE separation, it will be configured to align with the dominant MPE range
      defined on the Deluge (upper or lower dominant).

## 5. Community Features Menu (aka Runtime Settings)

In the main menu of the Deluge (accessed by pressing both "SHIFT" + the "SELECT" encoder) there is
the `COMMUNITY FEATURES` (OLED) or `FEAT` (7SEG) entry which allows you to turn features on and off as needed. Here is a
list of all options as listed in OLED and 7SEG displays and what they do:

* Drum Randomizer (DRUM)
    * When On, the "AUDITION + RANDOM" shortcut is enabled.
* Fine Tempo Knob (TEMP)
    * When On, the Fine Tempo change option is enabled.
* Quantize (QUAN)
    * When On, the Note Quantize shortcut is enabled.
* Mod. Depth Decimals (MOD.)
    * When On, Modulation Resolution is increased.
* Catch Notes (CATC)
    * When Off, existing "Catch Notes" behaviour is disabled.
* Delete Unused Kit Rows (UNUS)
    * When On, the Delete Unused Kit Rows shortcut (hold "KIT" then "SHIFT" + "SAVE/DELETE") is enabled.
* Alternative Golden Knob Delay Params (DELA)
    * When On, it changes the behaviour of the Mod Encoder button action from the default (PingPong and Type) to the
      alternative params (SyncType and SyncLevel).
* Stutter Rate Quantize (STUT)
    * When On, the ability to set the stutterer effect to be quantized to 4th, 8th, 16th, 32nd, and 64th rate when
      selecting it is enabled.
* Allow Insecure Develop Sysex Messages (SYSX)
    * When On, the ability to load firmware over USB is enabled.
* Sync Scaling Action (SCAL)
    * When set to Fill, it changes the behaviour of the "SYNC-SCALING" button is changed to activate "FILL" mode. The
      original Sync Scaling button function is moved to "SHIFT" + "SYNC-SCALING".
* Highlight Incoming Notes (HIGH)
    * When On, In-Key and Isometric Keyboard layouts display incoming MIDI notes with their velocity.
* Display Norns Layout (NORN)
    * When On, enables keyboard layout which emulates monome grid for monome norns using midigrid mod where incoming
      midi
      notes on channel 16 are rendered as white pads using velocity for brightness.
* Sticky Shift (STIC)
    * When On, tapping shift briefly will enable sticky keys while a long press will keep it on. Enabling this setting
      will automatically enable "Light Shift" as well.
* Light Shift (LIGH)
    * When On, the Deluge will illuminate the shift button when shift is active. Mostly useful in conjunction with
      sticky
      shift.
* Grain FX (GRFX)
    * When On, `GRAIN` will be a selectable option in the `MOD FX TYPE` category. Resource intensive, recommended to
      only use one instance per song or resample and remove instance afterwards.
* Emulated Display (EMUL)
    * This allows you to emulate the 7SEG screen on a deluge with OLED hardware screen.
    * In "Toggle" mode, the "SHIFT" + "LEARN" + "AFFECT-ENTIRE" combination can used to switch between screen types at
      any time.
    * With the "7SEG" mode, the deluge will boot with the emulated display.
    * This option is technically available also on deluge with 7SEG hardware. But as you need an external display to
      render the OLED screen, it is of more limited use.

## 6. Sysex Handling

Support for sending and receiving large sysex messages has been added. Initially, this has been used for development
centric features.

- ([#174] and [#192]) Send the contents of the screen to a computer. This allows 7SEG behavior to be evaluated on OLED
  hardware and vice versa
- ([#215]) Forward debug messages. This can be used as an alternative to RTT for print-style
  debugging. (`./dbt sysex-logging <port_number>`)
- ([#295]) Load firmware over USB. As this could be a security risk, it must be enabled in community feature
  settings. (`./dbt loadfw <port_number> <hex_key> <firmware_file_path>`)

## 7. Compiletime settings

This list includes all preprocessor switches that can alter firmware behaviour at compile time and thus require a
different firmware

* ENABLE_SYSEX_LOAD

  Allow loading firmware over sysex as described above

* FEATURE_...

  Description of said feature, first new feature please replace this

[#17]: https://github.com/SynthstromAudible/DelugeFirmware/pull/17

[#32]: https://github.com/SynthstromAudible/DelugeFirmware/pull/32

[#46]: https://github.com/SynthstromAudible/DelugeFirmware/pull/46

[#47]: https://github.com/SynthstromAudible/DelugeFirmware/pull/47

[#103]: https://github.com/SynthstromAudible/DelugeFirmware/pull/103

[#112]: https://github.com/SynthstromAudible/DelugeFirmware/pull/112

[#118]: https://github.com/SynthstromAudible/DelugeFirmware/pull/118

[#120]: https://github.com/SynthstromAudible/DelugeFirmware/pull/120

[#122]: https://github.com/SynthstromAudible/DelugeFirmware/pull/122

[#125]: https://github.com/SynthstromAudible/DelugeFirmware/pull/125

[#129]: https://github.com/SynthstromAudible/DelugeFirmware/pull/129

[#138]: https://github.com/SynthstromAudible/DelugeFirmware/pull/138

[#141]: https://github.com/SynthstromAudible/DelugeFirmware/pull/141

[#147]: https://github.com/SynthstromAudible/DelugeFirmware/pull/147

[#157]: https://github.com/SynthstromAudible/DelugeFirmware/pull/157

[#163]: https://github.com/SynthstromAudible/DelugeFirmware/pull/163

[#170]: https://github.com/SynthstromAudible/DelugeFirmware/pull/170

[#174]: https://github.com/SynthstromAudible/DelugeFirmware/pull/174

[#178]: https://github.com/SynthstromAudible/DelugeFirmware/pull/178

[#192]: https://github.com/SynthstromAudible/DelugeFirmware/pull/192

[#196]: https://github.com/SynthstromAudible/DelugeFirmware/pull/196

[#198]: https://github.com/SynthstromAudible/DelugeFirmware/pull/198

[#200]: https://github.com/SynthstromAudible/DelugeFirmware/pull/200

[#210]: https://github.com/SynthstromAudible/DelugeFirmware/pull/210

[#211]: https://github.com/SynthstromAudible/DelugeFirmware/pull/211

[#212]: https://github.com/SynthstromAudible/DelugeFirmware/pull/212

[#215]: https://github.com/SynthstromAudible/DelugeFirmware/pull/215

[#220]: https://github.com/SynthstromAudible/DelugeFirmware/pull/220

[#221]: https://github.com/SynthstromAudible/DelugeFirmware/pull/221

[#223]: https://github.com/SynthstromAudible/DelugeFirmware/pull/223

[#234]: https://github.com/SynthstromAudible/DelugeFirmware/pull/234

[#241]: https://github.com/SynthstromAudible/DelugeFirmware/pull/241

[#250]: https://github.com/SynthstromAudible/DelugeFirmware/pull/250

[#251]: https://github.com/SynthstromAudible/DelugeFirmware/pull/251

[#282]: https://github.com/SynthstromAudible/DelugeFirmware/pull/282

[#293]: https://github.com/SynthstromAudible/DelugeFirmware/pull/293

[#295]: https://github.com/SynthstromAudible/DelugeFirmware/pull/295

[#317]: https://github.com/SynthstromAudible/DelugeFirmware/pull/317

[#336]: https://github.com/SynthstromAudible/DelugeFirmware/pull/336

[#337]: https://github.com/SynthstromAudible/DelugeFirmware/pull/337

[#339]: https://github.com/SynthstromAudible/DelugeFirmware/pull/339

[#347]: https://github.com/SynthstromAudible/DelugeFirmware/pull/347

[#349]: https://github.com/SynthstromAudible/DelugeFirmware/pull/349

[#357]: https://github.com/SynthstromAudible/DelugeFirmware/pull/357

[#360]: https://github.com/SynthstromAudible/DelugeFirmware/pull/360

[#363]: https://github.com/SynthstromAudible/DelugeFirmware/pull/363

[#368]: https://github.com/SynthstromAudible/DelugeFirmware/pull/368

[#395]: https://github.com/SynthstromAudible/DelugeFirmware/pull/395

[#512]: https://github.com/SynthstromAudible/DelugeFirmware/pull/512

[#630]: https://github.com/SynthstromAudible/DelugeFirmware/pull/630

[#636]: https://github.com/SynthstromAudible/DelugeFirmware/pull/636

[#653]: https://github.com/SynthstromAudible/DelugeFirmware/pull/653

[#658]: https://github.com/SynthstromAudible/DelugeFirmware/pull/658

[#681]: https://github.com/SynthstromAudible/DelugeFirmware/pull/681

[#683]: https://github.com/SynthstromAudible/DelugeFirmware/pull/683

[#711]: https://github.com/SynthstromAudible/DelugeFirmware/pull/711

[#805]: https://github.com/SynthstromAudible/DelugeFirmware/pull/805

[#812]: https://github.com/SynthstromAudible/DelugeFirmware/pull/812

[#865]: https://github.com/SynthstromAudible/DelugeFirmware/pull/865

[#886]: https://github.com/SynthstromAudible/DelugeFirmware/pull/886

[#887]: https://github.com/SynthstromAudible/DelugeFirmware/pull/887

[#888]: https://github.com/SynthstromAudible/DelugeFirmware/pull/888

[#889]: https://github.com/SynthstromAudible/DelugeFirmware/pull/889

[#934]: https://github.com/SynthstromAudible/DelugeFirmware/pull/934

[#963]: https://github.com/SynthstromAudible/DelugeFirmware/pull/963

[#966]: https://github.com/SynthstromAudible/DelugeFirmware/pull/966

[#976]: https://github.com/SynthstromAudible/DelugeFirmware/pull/976

[#991]: https://github.com/SynthstromAudible/DelugeFirmware/pull/991

[#994]: https://github.com/SynthstromAudible/DelugeFirmware/pull/994

[#1018]: https://github.com/SynthstromAudible/DelugeFirmware/pull/1018

[#1039]: https://github.com/SynthstromAudible/DelugeFirmware/pull/1039

[#1053]: https://github.com/SynthstromAudible/DelugeFirmware/pull/1053

[#1065]: https://github.com/SynthstromAudible/DelugeFirmware/pull/1065

[#1083]: https://github.com/SynthstromAudible/DelugeFirmware/pull/1083

[#1156]: https://github.com/SynthstromAudible/DelugeFirmware/pull/1156

[#1159]: https://github.com/SynthstromAudible/DelugeFirmware/pull/1159

[#1173]: https://github.com/SynthstromAudible/DelugeFirmware/pull/1173

[#1183]: https://github.com/SynthstromAudible/DelugeFirmware/pull/1183

[#1251]: https://github.com/SynthstromAudible/DelugeFirmware/pull/1251

[Automation View Documentation]: https://github.com/SynthstromAudible/DelugeFirmware/blob/release/1.0/docs/features/automation_view.md

[Performance View Documentation]: https://github.com/SynthstromAudible/DelugeFirmware/blob/community/docs/features/performance_view.md

[MIDI Follow Mode Documentation]: https://github.com/SynthstromAudible/DelugeFirmware/blob/community/docs/features/midi_follow_mode.md

[MIDI Follow Mode Loopy Pro Template]: https://github.com/SynthstromAudible/DelugeFirmware/tree/community/contrib/midi_follow/loopy_pro

[MIDI Follow Mode Touch OSC Template]: https://github.com/SynthstromAudible/DelugeFirmware/tree/community/contrib/midi_follow/touch_osc<|MERGE_RESOLUTION|>--- conflicted
+++ resolved
@@ -559,20 +559,11 @@
   **7.** The grid LEDs should light up indicating that norns is sending MIDI notes out on channel 16 to Deluge. Press a
   pad to see a change on norns indicating Deluge is sending MIDI notes out on channel 16.
 
-<<<<<<< HEAD
-#### 4.4.1.5 - Selectable Sidebar Functions
-
-- ([#255]) In the keyboard view, a function can be mapped to each column of pads in the sidebar.
-  ([#255]) In the keyboard view, each column of pads can be assigned a function.
-  You can change which function is selected by holding the top pad and turning the horizontal
-  encoder. Functions include:
-=======
 #### 4.4.1.5 - Selectable Sidebar Controls
   - ([#255]) In the keyboard view, a control can be mapped to each column of pads in the sidebar.
     ([#255]) In the keyboard view, each column of pads can be assigned a control.
     You can change which control is selected by holding the top pad and turning the horizontal
     encoder. Controls include:
->>>>>>> b18d172b
     - Velocity (VEL - Red): Low velocity is on the bottom pad and high on the top pad scaled linearly.
       The range can be adjusted by holding the top or bottom pad and scrolling the vertical encoder.
       Hold a pad down to change the velocity of notes played while held. The velocity will return to
