# Community Features

## 1. Introduction

Every time a Pull Request improves the community firmware it shall be noted down what it accomplishes and how it is
used.

Please note that this document describes the state of the very latest
development work for a future Deluge version at a given time, and many of the
features are not yet available in released stable versions. Documentation
about released versions can be found here:

- [1.1.x (Beethoven)](https://github.com/SynthstromAudible/DelugeFirmware/blob/release/1.1/docs/community_features.md)
- [1.0.x (Amadeus)](https://github.com/SynthstromAudible/DelugeFirmware/blob/release/1.0/docs/community_features.md)

For more detailed version information, see the [changelog](https://github.com/SynthstromAudible/DelugeFirmware/blob/community/CHANGELOG.md).

Reference the 'Community Features Menu' section at the end of this document to understand what each entry is and their
7SEG abbreviations.

## 2. File Compatibility Warning

In general, we try to maintain file compatibility with the official firmware. However, **files (including songs,
presets, etc.) that use community features may not ever load correctly on the official firmware again**. Make sure to
back up your SD card!

## 3. General Improvements

Here is a list of general improvements that have been made, ordered from newest to oldest:

#### 3.1 - Patch Cable Modulation Resolution

- ([#17]) Increase the resolution of "patch cables" between mod sources and destinations. This adds two decimal points
  when modulating parameters.
    - This feature is `ON` by default and can be set to `ON` or `OFF` via `SETTINGS > COMMUNITY FEATURES`.

#### 3.2 - MPE

- ([#512]) Change handling of MPE expression when collapsed to a single MIDI channel. Previously Y axis would still be
  sent as CC74 on single MIDI channels. This changes it to send CC1 instead, allowing for controllable behaviour on more
  non-MPE synths. Future work will make a menu to set this per device.

- ([#934]) Allow converting polyphonic expression to monophonic expression. Two settings are added to midi clips under a
  new menu entry POLY EXPRESSION TO MONO. AFTERTOUCH converts MPE or poly aftertouch to channel aftertouch, and MPE
  converts poly y-axis to mod wheel and poly pitch bend to an average monophonic pitch bend. For y axis and aftertouch
  the highest value wins.

- ([#2343]) Allow converting output Y axis to mod wheel (cc1) to support synths with a limited MPE implementation, such 
as the micromonsta and the dreadbox nymphes.

#### 3.3 - MIDI

- ([#47]) `Extra MIDI ports on the USB interface for MPE.` Port 2 shows in the MIDI device menu, and improves the
  usability of MPE-capable devices through the USB interface by allowing MPE zones to be sent to port 2 and non-MPE to
  be sent to port 1 (or vice versa). A third port is added for future use such as a desktop/mobile companion app, DAW
  control or Mackie HUI emulation. When USB for MIDI is plugged into the Deluge, you can browse these settings
  in `SETTINGS > MIDI > DEVICES > UPSTREAM USB PORT 1` or `UPSTREAM USB PORT 2`.
- ([#147]) Allows CCs to be learnt to the global commands (play, stop, loop, fill, etc.)

- ([#1251]) `MIDI learn for kit` - from song or arranger view, a kit can now be learnt to a midi channel in the same way
  as synths. The note sent for the learn will be treated as the first row for the kit, and increasing notes get mapped
  to the next rows

- ([#837]) `MIDI control over transpose / scale.`
    - Accessed via external MIDI via a new learnable global MIDI command in `SETTINGS > MIDI > CMD > TRANSPOSE`. It
      learns the entire channel, not just a single note.
    - Accessed internally from a MIDI clip. Turn the channel to the end of the list past the MPE zones to 'Transpose'.
      Notes in this clip now alter the transposition of the song.
    - Clips not in scale mode are unaffected (similar to the existing transpose behaviour from the encoders).
    - Configureable in `SETTINGS > MIDI > TRANSPOSE` between chromatic and in-scale transposition.
        - When set to `in-scale mode`:
            - an incoming MIDI note that is already in-scale will set the root note, and rotate the existing notes into
              place. Eg, starting in C major, an incoming D will set the root note to D, but keep the scale notes,
              resulting in D Dorian. For other scales, eg Harmonic minor, this rotation still applies.
            - Out of scale notes are ignored.
            - MIDI clips routed to transpose can be in either scale mode or chromatic. Using the audition pads, placing
              notes on the grid, or notes triggered during playback will cause the root note to move around on the
              audition pads, or in keyboard view.
        - When set to `chromatic mode`:
            - incoming notes set the root note. Scale mode clips are all transposed chromatically.
            - MIDI clips routed to 'Transpose' cannot be in scale mode. Existing clips of this type will drop back to
              chromatic mode, and pressing the Scale button will display 'CANT'.
    - Choice of octave is determined by the first note received by each song (this is reset on each song load). The
      first transpostino will move the root note by at most a fifth, to the closest matching note. Subsequent transpose
      events will respect the octave as normal.
        - Eg. Song is in C major. Transpose receives a D3. Regardless of whether the song is just a bassline, or pads,
          or a high synth part, it all goes up to D Dorian or D Major depending on the inkey/chromatic setting. After
          that a D4 will put everything up an octave. If instead the first transpose is a D4, this will initially only
          go up a tone, and after that a D5 will go up an octave, or a D3 will go down etc.
    - **Limitation** Just as with setting transposition from the encoders, a new transpose event will cut off currently
      playing notes. If this is done from a MIDI clip, it can cut off notes right at the start so they are never heard.
      Clip playback ensures transpose clips play first to affect new notes starting at the same position correctly, 
      but any already sounding notes will be stopped.

- ([#889]) `Master MIDI Follow Mode` whereby after setting a master MIDI follow channel for Synth/MIDI/CV clips, Kit
  clips, and for Parameters, all MIDI (notes + cc’s) received will be directed to control the active or selected clip).
    - For a detailed description of this feature, please refer to the feature
      documentation: [MIDI Follow Mode Documentation]
    - Comes with a MIDI feedback mode to send updated parameter values on the MIDI follow channel for learned MIDI cc's.
      Feedback is sent whenever you change context on the deluge and whenever parameter values for the active context
      are changed.
    - Settings related to MIDI Follow Mode can be found in `SETTINGS > MIDI > MIDI-FOLLOW`.
    - ([#976]) For users of Loopy Pro, you will find a MIDI Follow template in this
      folder: [MIDI Follow Mode Loopy Pro Template]
        - It is setup to send and receive on channel 15 when the Deluge is connected via USB (and detected as “Deluge Port
          1”), so you must go to your Deluge, and do Shift + Select to enter the main menu, go to MIDI -> MIDI-FOLLOW -> CHANNEL A,
          and set it to 15. In case your port is detected with a different name in Loopy (it could happen if the language of your
          iOS device is not English), like for example "Deluge **Puerto** 1" (in Spanish), you can always transfer the existing
          midi bindings from one port to the other by going to Loopy's Menu -> Control Settings -> Current Project -> Default ->
          look for the "Deluge Port 1" section and tap on "TRANSFER" to copy or move all the midi bindings to the real
          port name of your Deluge.
        - As a bonus, this project also contains a page "B" with controls for the Song's global parameters, which must be learned
          individually (not part of MIDI Follow). To do that, go to Deluge Song view, click Select button to enter the
          Song menu, go to each parameter (Volume, Pan, LPF Freq, etc), hold Learn button and then move the knobs and
          faders within page "B" of Loopy's project.
        - Pages "C" and "D" are the controls that are doing the heavy lifting of sending/receiving midi so they can't be deleted.
          Pages "A" and "B" are just the "user facing" controls, tied to the stepped dials from the other two pages.
        - **How to setup Feedback:** In Loopy, go to Menu -> Control Settings -> MIDI Devices section -> Deluge Port 1 -> make sure
          that Feedback switch is enabled.
          In your Deluge, do Shift + Select to enter the main menu, go to MIDI -> MIDI-FOLLOW -> FEEDBACK. Here you can select the
          Channel to send feedback to, the Rate at which feedback is sent for Automation, and you must set Filter Responses to DISABLED.
    - ([#1053]) For users of Touch OSC, you will find a MIDI Follow template in this
      folder: [MIDI Follow Mode Touch OSC Template]

- ([#963]) `MIDI Select Kit Row` - Added new Select Kit Row setting to the MIDI Defaults menu, which can be found
  in `SETTINGS > MIDI > SELECT KIT ROW`. When this setting is enabled, midi notes received for learned kit row's will
  update the kit row selection in the learned kit clip. This also works with midi follow. This is useful because by
  updating the kit row selection, you can now control the parameters for that kit row. With midi follow and midi
  feedback enabled, this will also send updated cc feedback for the new kit row selection.


- ([#170]) A new `TAKEOVER` submenu was created in the `MIDI` settings menu which consists of three modes that can be
  selected from. This mode affects how the Deluge handles MIDI input for learned CC controls:

  **1. `JUMP`:** This is the default mode for the Deluge. As soon as a MIDI encoder/Fader position is changed, the
  Deluge's internal encoder position/Parameter value jumps to the position of the MIDI encoder/Fader.

  **2. `PICKUP`:** The Deluge will ignore changes to its internal encoder position/Parameter value until the MIDI
  encoder/Fader's position is equal to the Deluge encoder position. After which the MIDI encoder/Fader will move in sync
  with the Deluge.

  **3. `SCALE`:** The Deluge will increase/decrease its internal encoder position/Parameter value relative to the change
  of the MIDI encoder/Fader position and the amount of "runway" remaining on the MIDI controller. Once the MIDI
  controller reaches its maximum or minimum position, the MIDI encoder/Fader will move in sync with the Deluge. The
  Deluge value will always decrease/increase in the same direction as the MIDI controller.

  **4. `RELATIVE`:** The Deluge will increase/decrease its internal encoder position/Parameter value using the relative value changes (offset) sent by the controller. The controller must be actually sending relative value changes (127 for down and 1 for up) in order for this to work.


#### 3.4 - Tempo & Swing

- ([#178]) New option (`FINE TEMPO` in the `COMMUNITY FEATURES` menu). Inverts the push+turn behavior of the `TEMPO`
  encoder. With this option enabled the tempo changes by 1 when unpushed and ~4 when pushed (vs ~4 unpushed and 1 pushed
  in the official firmware).
    - This feature is `ON` by default and can be set to `ON` or `OFF` via `SETTINGS > COMMUNITY FEATURES`.

- ([#2264]) Swing interval can now be changed by holding `TAP TEMPO` button while turning the `TEMPO` encoder. To view current
  swing interval hold `TAP TEMPO` and press `TEMPO`. The menu for setting the swing interval has been moved from
  `SETTINGS > SWING INTERVAL` to `SONG > SWING INTERVAL`. Additionally, when changing either swing amount or interval using the
  `TEMPO` encoder, first encoder detent shows the current swing without changing it, with subsequent ones editing it.

- ([#2367]) Tempo changes can now be recorded to automation in arranger view

#### 3.5 - Kits

- ([#395]) Load synth presets into kit rows by holding the row's `AUDITION` + `SYNTH`. Saving can be done by holding the
  audition pad and pressing save.

#### 3.6 - Global Interface

- ([#118]) Sticky Shift - When enabled, tapping `SHIFT` will lock shift `ON` unless another button is also pressed
  during the short press duration.
    - This feature is `OFF` by default and can be set to `ON` or `OFF` via `SETTINGS > COMMUNITY FEATURES`.
- ([#118]) Shift LED feedback can now be toggled manually, however it will turn ON or OFF in conjunction with Sticky
  Shift (adjust SHIFT LED FEEDBACK afterwards).
    - This feature is `OFF` by default and can be set to `ON` or `OFF` via `SETTINGS > COMMUNITY FEATURES`.
- ([#1305]) Number of count-in bars is now configurable under `SETTINGS > RECORDING > COUNT-IN BARS`.

#### 3.7 - Mod Wheel

- ([#512]) Incoming mod wheel MIDI data from non-MPE devices now maps to the `Y` axis.

#### 3.8 - Visual Feedback on Value Changes with Mod Encoders and Increased Resolution for Value's in Menu's

- ([#636]) Changing parameter values with Mod (Gold) Encoders now displays a pop-up with the current value of the
  parameter. The `SOUND` and `MODULATION` screens when parameter and modulation editing have also been adjusted to show
  the same value range as displayed with the Mod Encoders.
    - This allows for better fine-tuning of values.
    - The value range displayed is 0-50 for non-MIDI parameters and 0-127 for MIDI parameters.
    - Note: In the Menu, if you wish to scroll through the parameter value range faster at an accelerated rate of +/- 5,
      hold `SHIFT` while turning the Select Encoder.

#### 3.9 - Enable Stutter Rate Automation

- ([#653]) Enabled ability to record stutter rate automation with mod (gold) encoder.
    - Note: This feature does not enable you to automate the triggering of stutter

#### 3.10 - Adjust Metronome Volume

- ([#683]) The Metronome's volume now respects the song's volume and will increase and decrease in volume together with
  the Gold Volume Encoder.
    - In addition, a `DEFAULTS` menu entry was created titled `METRONOME` which enables you to set a value between 1-50
      to further adjust the volume of the Metronome. 1 being the lowest metronome volume that can be heard when the
      Song's volume is at its maximum and 50 being the loudest metronome volume.

#### 3.11 - Mod Button Pop-up

- ([#888]) Added Mod Button pop-up to display the current Mod (Gold) Encoder context (e.g. LPF/HPF Mode, Delay Mode and
  Type, Reverb Room Size, Compressor Mode, ModFX Type and Param).

#### 3.12 - Automatically load the last open/saved song or user-defined template at startup.

- ([#1272]) Added feature to load automatically projects at startup.
  To activate the feature, press `SHIFT` + `SELECT` : `MENU > DEFAULTS > STARTUP SONG`.
- Four modes are available :
    - `NEW SONG` : default mode, empty project on clip view with default synth.
    - `TEMPLATE` : it will load `DEFAULT.XML` project that will be saved automatically when you select this mode, and
      will enable you to edit it later on and to replace the default blank song by a user-defined template.
    - `LAST OPENED SONG` : it will load the last long that you `OPENED` before shutting down the Deluge.
    - `LAST SAVED SONG` : it will load the least songs that you `SAVED` before shutting down the Deluge.
- In case of issue loading a song, a failsafe mode will be triggered :
    - If a crash occurs at startup loading a song, it will automatically deactivate the feature and will show you at startup which song is having issues.
    - the feature will be deactivated until either:
      - the canary file `SONGS/_STARTUP_OFF_CHECK{SONG}` is removed from UI song browser or from the sd card.
      - `LAST OPENED SONG`/ `LAST SAVED SONG` / `TEMPLATE` refers to another song, in which case previous canary file will be ignored (but still needs to be manually removed).
- In case of the crash still persists, you can always factory reset by holding `SELECT` while powering on the Deluge, which will force to boot up on `NEW SONG`.

#### 3.13 - Preserve Pad Brightness Preference Through Power Cycle

- ([#1312]) Save user-defined pad brightness level and restore it at startup.
  To use this feature, press `SHIFT` + `SELECT` : `MENU > DEFAULTS > PAD BRIGHTNESS`.
    - Default : Full brightness (`100`).
    - Min value `4`, Max Value `100`.

#### 3.14 - Learn Mod (Gold) Encoders to full Mod Matrix / Patch Cable value range
- ([#1382]) Mod (Gold) Encoders learned to the Mod Matrix / Patch Cable parameters can now access the full value range of those parameters (e.g. from -50 to +50)
  - In addition, a pop-up was added when using gold encoders learned to the Mod Matrix / Patch Cable parameters to show the source parameter(s) and destination parameter.

#### 3.15 - Make Mod (Gold) Encoders LED indicators bipolar
- ([#1480]) As a follow-up to [#1382] which enabled Gold Knobs to access the full range of a Patch cable, the LED indicators for gold knobs editing bipolar params (e.g. Pan, Pitch, Patch Cable), are now bipolar. The lights of a bipolar LED indicator are lit up as follows
  - Middle value = No lights lit
  - Maximum value = Top two lights fully lit
    - Between middle and maximum the top two lights will be lit up proportionately to the value in that range
  - Minimum value = Bottom two lights fully lit
    - Between middle and minimum, the bottom two lights will be lit up proportionately to the value in that range

#### 3.16 - High CPU Usage Indicator
- ([#1506]) The play button button will blink when deluge CPU usage is high which indicates that synth voices / sample playback may be culled.
  - To activate the feature, press `SHIFT` + `SELECT` : `MENU > DEFAULTS > HIGH CPU INDICATOR`.

#### 3.17 - Select Audio Clip Source from Audio Clip Menu
- ([#1531]) Added ability to select audio source from within an Audio Clip by opening the Audio Clip Sound Menu (`SHIFT` + `SELECT`) and Selecting the `AUDIO SOURCE` menu
  - Not included in c1.1.0
- ([#2371]) Source can now also be set to a specific track on the deluge. This enables an additional TRACK menu to choose 
which track to record from. To run the instrument through the audio clip's FX choose the FX PROCESSING option

#### 3.18 - Set Audio Clip Length Equal to Sample Length
- ([#1542]) Added new shortcut to set the length of an audio clip to the same length as its sample at the current tempo. This functionally removes timestretching until the Audio Clip length or Song tempo is changed. 
  - Press `▼︎▲︎` + `◀︎▶︎` to set the Audio Clip length equal to the length of the audio sample.
    - This action is also available in the `Audio Clip Sound Menu` (Press `SELECT`) by Selecting the `ACTIONS` menu and Pressing `SELECT` on the `Set Clip Length to Sample Length` action.
  - Press `SHIFT` + `◀︎▶︎` + `turn ◀︎▶︎` to adjust the audio clip's length independent of timestretching.

#### 3.19 - Sample Slice Default Mode

- ([#1589]) Added a new default setting that controls which playback mode new slices of a kit will get. 
-  To change the setting, press `SHIFT` + `SELECT` : `MENU > DEFAULTS > SAMPLE SLICE MODE`.
- every new slice in a kit using the slicer will now get one of the modes by default
  -  `CUT`, `ONCE`, `LOOP`, `STRETCH`
  - the setting is persistent after reboot
  - if a kit slice is shorter then 2s, the slicer will automatically switch to `ONCE` (default behaviour)

#### 3.20 Default Hold Press Time

- ([#1846]) Added new default menu to set the length of time to register a `Hold Press` for use with `Sticky Shift`, `Performance View`, and the `Keyboard Sidebar Layouts.`
  - Set the default Hold Press time by accessing `SETTINGS > DEFAULTS > HOLD PRESS TIME`

#### 3.21 Eased Timeline Zoom Level Restrictions

- ([#1962]) The maximum zoom level has been increased. Now, the maximum zoom is the point the point where the entire timeline is represented by a single grid cell.
- This allows for more flexibility when entering long notes and chord progressions.
- While changing the zoom level, the horizontal encoder will briefly pause while passing the zoom level which represents the entire sequence. This is to prevent frustration from users who are used to the prior limitations.

#### 3.22 Exit menus by holding back

- ([#2166]) Holding back will now fully exit your current menu

#### 3.23 Automated Stem Exporting

- For a detailed description of this feature as well the button shortcuts/combos, please refer to the feature documentation: [Stem Export Documentation]
- ([#2260]) Added `STEM EXPORT`, an automated process for exporting `CLIP STEMS` while in `SONG VIEW` and `INSTRUMENT STEMS` while in `ARRANGER VIEW`. Press `SAVE + RECORD` to start exporting stems. Press `BACK` to cancel stem exporting and stop recording and playback.
- ([#2327]) You can also start the stem export via a new `EXPORT STEMS` menu found in the `SONG` menu accessible in Song and Arranger Views. Start the stem export by entering the `SONG\EXPORT STEMS\` menu and pressing `SELECT` on the menu item titled `START EXPORT`. It will exit out of the menu and display the export progress on the display.
- ([#2330]) You can configure settings for the stem export via the `EXPORT STEMS` menu found in the `SONG` menu accessible in Song and Arranger Views. Enter `SONG\EXPORT STEMS\CONFIGURE EXPORT\` to configure various stem export settings.

#### 3.24 Render Clip / Section Launch Event Playhead in Song Grid and Performance Views
- ([#2315]) A white playhead is now rendered in Song Grid and Performance Views that let's you know when a clip or section launch event is scheduled to occur. The playhead only renders the last 16 notes before a launch event.
  - Note: this playhead can be turned off in the Community Features submenu titled: `Enable Launch Event Playhead (PLAY)`

#### 3.25 Display Number of Bars / Notes Remaining until Clip / Section Launch Event
- ([#2315]) The display now shows the number of Bars (or Quarter Notes for the last bar) remaining until a clip or section launch event in all Song views (Grid, Row, Performance).

#### 3.26 Updated UI for Interacting with Toggle Menu's and Sub Menu's
- ([#2345]) For toggle (ON/OFF) menu's, you can now view and toggle the ON/OFF status without entering the menu by simply pressing on the `SELECT` encoder while the menu is selected.
 - OLED renders a checkbox that shows current ON/OFF status. Selecting that menu with select encoder will toggle the checkbox as opposed to entering the menu.
 - 7SEG renders a dot at the end of the menu item to show current ON/OFF status. Selecting that menu with select encoder will toggle the dot as opposed to entering the menu.
 - Submenu's on OLED are rendered with a ">" at the end to indicate that it is a submenu.

#### 3.27 Updated UI for Creating New Clips in New Tracks in Song Grid View
- ([#2429]) Added new mechanism for creating New Clips in New Tracks in `SONG GRID VIEW`
  - When you press a pad in a new track, a menu will appear asking you to confirm the type of clip you wish to create. The clip type selected to be created is shown on the display and is also indicated by the clip type button that is blinking.
    - The default clip type for new clips created can be configured in `SETTINGS > DEFAULTS > UI > CLIP TYPE > NEW CLIP TYPE` menu.
    - You can also configure whether the clip type for the next clip type you create should default to the last clip type you created. This helps with fast creation of multiple clips of the same type. You can enable this default setting in the `SETTINGS > DEFAULTS > UI > CLIP TYPE > USE LAST CLIP TYPE` menu.
    - If you just a tap a pad quickly to create a new clip, it will create that new clip using either the default clip type or the last clip type you created (if you enable this).
    - If you press and hold a pad, you can choose a different type to create in a number of ways:
      - by turning the select encoder to switch between the various clip types. You can create that clip type by pressing on the select encoder or letting go of the pad.
      - by pressing one of the clip type buttons (e.g. `SYNTH`, `KIT`, `MIDI`, `CV`). 
      - If you let go of the pad without selecting a different type, it will create the clip using the last create type (or the last selected type if you changed selection using select encoder).
    - If you press `BACK` before releasing a pad or selecting a clip type, it will cancel the clip creation.
- These changes only apply to `SONG GRID VIEW` and NOT `SONG ROW VIEW`

#### 3.28 Updated UI for Converting Empty Instrument Clip to Audio Clip, Setting Clip Mode and Clip Name in Song Grid View
- ([#2299]) `HOLDING PAD FOR THE CLIP` + `PRESSING SELECT` in `SONG GRID VIEW` will now open the `CLIP SETTINGS` menu.
- If you open the menu with with an `INSTRUMENT CLIP` selected, then the menu will give you three options:
  1) `Convert to Audio`: Press select on this option to convert the selected `instrument clip` into an `audio clip`. The menu will exit after converting the clip.
  2) `Clip Mode`: Press select on this option to enter the `Clip Mode` menu so you can change the Clip Mode between `INFINITE`, `FILL` and `ONCE`.
  3) `Clip Name`: Press select on this option to enter the `Clip Name` UI to set the name for the clip.
- If you open the menu with an `AUDIO CLIP` selected, then the menu will give two options: `Clip Mode` and `Clip Name`.
- This change only applies to `SONG GRID VIEW` and NOT `SONG ROW VIEW`

#### 3.29 UI Accessibility Defaults Menu
- ([#2537]) Added `DEFAULTS (DEFA) > UI > ACCESSIBILITY (ACCE)` menu which contains accessibility changes to the Deluge UI to make the deluge more accessible to users with disabilities. These changes included:
  - `Shortcuts (SHOR)` to make specific shortcut combinations more accessible for users with mobility restrictions.
    - `HORIZONTAL ENCODER ◀︎▶︎` + `PLAY` is changed to `CROSS SCREEN` + `PLAY`
  - `Menu Highlighting (HIGH)` changes how menu highlighting is rendered on `OLED` displays by drawing a vertical bar `|` on the left edge of the display beside the selected menu item instead of highlighting the area of the selected menu item by inverting the text.

#### 3.30 Added ability to Start / Restart Playback from Specific Clip Pad in Arranger View
- ([#2615]) Added ability to start / restart arrangement playback from the clip pad you're holding in arranger view.
  - Note: you need to select a pad of any clip in arranger in order for this to work (it cannot be an empty pad)
  
#### 3.31 Added Song New Midi Learn Menu
- ([#2645]) Added new `MIDI LEARN` menu to the `SONG` menu. In `Song Grid View` this menu enables you to learn `Clip/Section Launch`. In `Song Row View` this menu enables you to learn the `Clip/Section Launch` and `Instrument`.
  - While in this menu, you just need to `hold a clip / section` and send midi to learn that clip / section. If you press the `clip / section` again you will unlearn it.

<<<<<<< HEAD
#### 3.32 Updated UI for Creating New Clips in Song Row View
- ([#2716]) The default clip type for new clips created can be configured in `SETTINGS > DEFAULTS > UI > CLIP TYPE > NEW CLIP TYPE` menu.
    - You can also configure whether the clip type for the next clip type you create should default to the last clip type you created. This helps with fast creation of multiple clips of the same type. You can enable this default setting in the `SETTINGS > DEFAULTS > UI > CLIP TYPE > USE LAST CLIP TYPE` menu.
    - NOTE: The default clip type / last clip type setting cannot be used with CV clips and Audio clips in Song Row View. If you set the default to CV or Audio or enable use of the last clip type (and the last clip type is a CV or Audio Clip), then it will create a Synth clip by default. 
        - This is because Audio Clips cannot currently be converted to other clip types and thus you will be stuck with only being able to create Audio Clips (unless you change the default and/or disable use of last clip type). The same applies to CV clips, which after two CV clips created, would prevent you from creating other clips (unless you change the default and/or disable use of last clip type).
=======
#### 3.32 - Alternative Delay Types for Param Encoders (Gold encoders)

- ([#282]) Ability to select in `COMMUNITY FEATURES` menu, which parameters are controlled when you click the `DELAY`
  -related golden encoders. The default (for upper and lower encoders) is `PINGPONG` (`ON/OFF`)
  and `TYPE` (`DIGITAL`/`ANALOG`), and you can modify it so the encoder clicks change
  the `SYNC TYPE` (`EVEN, TRIPLETS, DOTTED`) and `SYNC RATE` (`OFF, WHOLE, 2ND, 4TH, ETC`) respectively.

    - This feature is `OFF` by default and can be set to `ON` or `OFF` via `SETTINGS > COMMUNITY FEATURES`.

>>>>>>> 50080034

## 4. New Features Added

Here is a list of features that have been added to the firmware as a list, grouped by category:

### 4.1 - Song View Features

#### 4.1.1 - Compressors

- ([#630]) In Song view, select `AFFECT ENTIRE` and the `SIDECHAIN`-related parameter button. Adjust the `UPPER` gold
  encoder for a single knob compressor with auto makeup gain (`ONE` mode). For detailed editing, press the `SIDECHAIN`
  -related gold encoder (`FULL` mode). The top LED will become a compression meter. Clicking the `REVERB`-related lower
  gold encoder will cycle through additional params: `RATIO` (displays ratio), `ATTACK` & `RELEASE` (shown in
  milliseconds) and Sidechain `HPF` (shown in Hz). The sidechain HPF is useful to remove some bass from the compressor
  level detection, which sounds like an increase in bass allowed through the compression. There is also a blend control 
  to allow parallel compression.

    - `ATTACK`: 0ms - 63ms

    - `RELEASE`: 50ms - 363ms

    - `HPF SHELF`: 0hz - 102hz

    - `RATIO`: 2:1 - 256:1

    - `THRESHOLD`: 0 - 50
  
    - `BLEND` : 0-100%
- ([#1173]) In clip view, the settings are available under the COMPRESSOR menu entry. The same parameters exist there.
  In kits there is both a per row compressor, accessed through the menu when affect entire is off, and a kit compressor
  accessed while it is on.

#### 4.1.2 - Change Row Colour

- ([#163]) In Song View, pressing a clip row pad + `SHIFT` + turning `▼︎▲︎` changes the selected row color. This is
  similar to the shortcut when setting the color while in a clip view.

#### 4.1.3 - Fill Clips and Once Clips

- ([#196] and [#1018]) In Song View (Rows mode), holding a clip or the status pad (mute pad) for a clip and pressing `SELECT`
  brings up a `CLIP MODE` menu. For Grid Mode, only holding a clip and pressing `SELECT` will bring up the `CLIP MODE` menu. 
  
  The `CLIP MODE` menu enables you the set the following launch style options for a clip:
    - **`INFINITE (INF)`** - the default Deluge launch style.
    - **`Fill (FILL)`** - Fill clip.
        - When launched it will schedule itself to start at such a time that it _finishes_ at the start of the next
        loop. If the fill clip is longer than the remaining time, it is triggered immediately at a point midway through.
        The loop length is set by the longest playing clip, or by the total length of a section times the repeat count set for that section.
        - **Limitation**: a fill clip is still subject to the one clip per instrument behavior of the Deluge. Fill clips
          can steal an output from another fill, but they cannot steal from a non-fill. This can lead to some fills
          never starting since a default type clip has the needed instrument. This can be worked around by cloning the
          instrument to an independent copy.
    - **`Once (ONCE)`** - Once clip.
        - When triggered it will schedule itself to
        start at the start of the next loop. Then it will schedule itself to stop, so it just plays once. This type of
        clips also work when soloing them, they will solo just for one loop and unsolo after that.
        - **Limitation**: a Once clip is still subject to the one clip per instrument behavior of the Deluge, A Once
          clip can steal an output from other normal clips, so take that into account when you plan your performance.

#### 4.1.4 - Catch Notes

- ([#221]) The normal behavior of the Deluge is to try to keep up with 'in progress' notes when instant switching
  between clips by playing them late. However this leads to glitches with drum clips and other percussive sounds.
  Changing this setting to OFF will prevent this behavior and *not* try to keep up with those notes, leading to smoother
  instant switching between clips.
    - This feature is `ON` by default and can be set to `ON` or `OFF` via `SETTINGS > COMMUNITY FEATURES`.

#### 4.1.5 - Grid View

- ([#251]) Add new grid session layout to song view. All functionality from (classic) row layout applies except for the
  following:
    - The data model of rows and grid mode are compatible, you can switch between them freely
    - In grid mode you will not be able to see multiple clips that are in the same section, only the first one. To make
      them visible move the clips to other sections
    - The colored column on the right are all available sections, the columns are automatically filled with the tracks
      in the same order as in arrangement mode
    - In song view hold `SONG` and turn `SELECT` knob to switch between row layout and grid layout
    - Compared to rows layout overdub recording and copying clips to arranger is currently not supported
    - Every track (column) has a random generated color that can be changed in edit mode (see below)
    - Launched clips are full color, unlaunched dimmed and during soloing all non soloed clips are greyed out
    - New default settings that can be reached pressing both `SHIFT` + `SELECT`: `MENU > DEFAULTS > UI > SONG`
        - `Layout:` Select the default layout for all new songs
        - `Grid`
            - `Default active mode:` "Selection" allows changing the mode as described below, all other settings will
              always make mode snap back to the configured one (default Selection)
            - `Select in green mode:` Enabling this will make allow holding clips in green (launch) mode to change their
              parameters like in blue mode, tradeoff is arming is executed on finger up (default on). 
                - In addition, with this mode enabled, if you hold a clip and press the clip button you will enter that clip.
            - `Empty pad unarm:` Enabling will make pressing empty pads in a track unarm all playing tracks in that
              track (default off)
    - There are different interaction modes that change how the grid behaves
        - The mode can be changed by clicking on one of the colored pads in the Audition/Section column on the right
        - To permanently switch the mode click on a pad and release, to temporarily switch hold the mode pad and use the
          grid, the mode will snap back to the current permanent one
        - `Green mode`
            - All main pads behave the same as the Mute/Launch pads in rows layout (arm/immediate
              launch/mute/record/MIDI learn arm)
            - Section pads (left sidebar column) behave the same as in rows layout, in addition Shift+Section will
              immediate launch all clips in that row
        - `Blue mode`
            - All main pads behave the same as the main pads in rows layout (open/select/create/delete/MIDI learn)
            - While holding a clip it can be copied to other empty slots by clicking on them, apart from
              audio/instrument conversion clips are automatically moved to that instrument/track and converted (e.g.
              Synth to MIDI target)
            - Track color can be changed by holding any populated clip in a column and rotating `▼︎▲︎`. For fine changes
              to the color press `▼︎▲︎` while turning it.
            - Section pads (left sidebar column) will allow changing repeat count while held
- ([#970]) Streamline recording new clips while Deluge is playing
    - This assumes the Deluge is in Grid mode, you are in Green mode, the Deluge is Playing, and Recording is enabled.
    - To use this feature you will need to enable it in the menu:
        1. Enter `SETTINGS > DEFAULTS > UI > SONG > GRID > EMPTY PADS > CREATE + RECORD` and select `ENABLED`
        2. Exit Settings menu to save settings
    - The following steps enable you to quickly create and arm new clips for recording:
        1. In Grid view, make sure you are in Green mode.
        2. Press `PLAY` to start playback and press `RECORD` to enable recording.
        3. Short-press any empty pad in an existing Instrument column to create and arm a new clip for recording
        4. The new clip that was just created will be selected and start recording at the beginning of the next bar
        5. You can press `RECORD` to stop recording or press that new clip to stop recording.
        6. Repeat steps as required.
- ([#2421]) Allow true overdubbing for grid audio clips
  - Traditional guitar style looping is now possible for audio clips in grid mode. To use it monitoring must be active 
  - The loop will capture all fx in the audio clip (e.g. it's recording at the end of the signal chain) and then reset the fx
  - LOOP will begin an auto extending overdub. The initial sample will loop and the clip will extend as you keep playing
  - Pressing LOOP again will end recording quantized to the original length (e.g. LOOPing on a 1-bar clip will quantize to 1 bar)
    - This works similarly to increasing loop length on an EDP style looper but without needing to set it in advance 
  - LAYER will continuously layer over the existing audio without extending the loop
    - This works like an overdub on a pedal style looper
  - Only the midi loop commands work at this time but loop controls will be added to grid down the road

#### 4.1.6 - Performance View

- For a detailed description of this feature as well the button shortcuts/combos, please refer to the feature
  documentation: [Performance View Documentation]
- ([#711]) Adds a new performance view, accessible from Song Row View and Arranger View's using the Keyboard button or
  the Song Grid View using the Pink Grid Mode pad in the bottom right hand corner of the sidebar.
    - Each column on the grid represents a different "FX" and each pad/row in the column corresponds to a different FX
      value.
    - Specifications:
        - Perform FX menu to edit Song level parameters and enable/disable editing mode.
        - 16 FX columns
            - 1 Param assigned to each column
        - 8 FX values per column
            - Long press pads (>= 100ms by default) in a column to change the value momentarily and reset it (to the value before the pad was pressed) upon pad release
            - Short press pads (< 100ms by default) in a column to change the value until you press the pad again (resetting it to the value before the pad was pressed)
            - Quickly clear all held values by pressing `HORIZONTAL ENCODER ◀︎▶︎` + `BACK` (resetting FX values back to their previous state)
        - Editing mode to edit the FX values assigned to each pad and the parameter assigned to each FX column
        - Save defaults as PerformanceView.xml file
            - Adjustable default Values assigned to each FX column via `VALUE` editing mode or PerformanceView.xml
            - Adjustable default Param assigned to each FX column via `PARAM` editing mode or PerformanceView.xml
            - Adjustable default "held pad" settings for each FX column via Performance View or PerformanceView.xml (
              simply change a held pad in Performance View and save the layout to save the layout with the held pads).
        - Load defaults from PerformanceView.xml file

### 4.1.7 - Added Master Chromatic Transpose of All Scale Mode Instrument Clips

- ([#1159]) Using the same combo as in a Synth / Midi / CV clip, press and turn `▼︎▲︎` to transpose all scale mode clips
  up or down by 1 semitone.
    - You can customize the amount of semitones that clips are transposed by, by holding Shift and pressing and turning `▼︎▲︎`. The
      display will show the number of semitones.
    - After transposing the display show the new Root Note (and Scale Name if you have an OLED display).
    - Does not affect audio clips or kit clips.
    - Works in Song Row/Grid View, Arranger View, Arranger Automation View and Performance View.

### 4.1.8 - Added VU Meter rendering to Song / Arranger View

- ([#1344]) Added `VU Meter` rendering in the sidebar in Song / Arranger / Performance Views.
    - To display the VU meter:
        - turn `AFFECT ENTIRE` on
        - select the `LEVEL/PAN` mod button
        - press the `LEVEL/PAN` mod button again to toggle the VU Meter on / off.
          - note: the `LEVEL/PAN` mod button will blink when the VU meter is on and displayed
    - The VU meter will stop rendering if you switch mod button selections, turn affect entire off, select a clip, or
      exit Song/Arranger views.
    - The VU meter will render the decibels below clipping on the grid with the colours green, yellow and red.
        - Red indicates DAC clipping and is rendered on the top row of the grid.
        - The Yellow pad below Red (second from top) indicates soft clipping.
        - If you do not want any clipping, you should target levels not exceeding -4.5 dB (e.g. not exceeding the 3rd pad from top)
        - Each row on the grid corresponds to the following decibels below clipping values:
            - y7 = hard clipping (-0.2 or higher)
            - y6 = soft clipping (-4.4 to -0.3)
            - y5 = -8.8 to -4.5 (target -4.5 or lower to avoid any clipping)
            - y4 = -13.2 to -8.9
            - y3 = -17.6 to -13.3
            - y2 = -22.0 to -17.7
            - y1 = -26.4 to -22.1
            - y0 = -30.8 to -26.5

### 4.1.9 - Song macros

Macros are a way to quickly switch playing clips without needing to go into song view.
From session view, open the `SONG MENU` and enter the `CONFIGURE MACROS` menu to edit macros. 

There are 8 macro slots shown in the left sidebar. 

To assign a macro, first select a macro slot and then press a clip in the grid. 

Pressing the same clip multiple time cycles though different modes:

- `Clip macro`: Launch or mute the clip
  - Individual clips are green/red, so you see if they get deactivated, just like in song row view
- `Output macro`: cycle though all clips for this particular output
- `Section macro`: Launch all clips for this section

After assigning a clip to a slot, you can press the macro slot to see what clip has been assigned to it (clip will alternate between the clip's colour and white).

Inside a `CLIP TIMELINE VIEW`, hold `SONG` button and press the `LEFT SIDEBAR` to launch a macro.

In `KEYBOARD VIEW`, macros are available as a sidebar control. `SHIFT` makes the launch immediate just like in song view. `AFFECT ENTIRE` + `CLIP MACRO` can be used to jump to edit the clip.

### 4.2 - Clip View - General Features (Instrument and Audio Clips)

#### 4.2.1 - Filters

- ([#103] and [#336]) Adds 2 new state variable filters to both `LPF dB/OCT` and `HPF dB/OCT`. This filter has
  significantly less distortion than the ladder filters, think sequential vs. moog.
- A third parameter is added to all filter types. The shortcut is the pad under dB/Oct and it's value is kept when
  changing filter types. This param is modulatable and automatable.
    - In SVFs, the `MORPH` parameter adjusts smoothly from lowpass -> bandpass/notch -> highpass. `MORPH` is inverted in
      the `HPF MORPH` slot so that at 0 the filter is highpass and at 50 it is lowpassed.
    - In lowpass ladder filters, the `DRIVE` param smoothly increases filter drive.
    - In the highpass ladder filter `FM` adds filter FM. Try it with the resonance up!
- `FILTER ROUTE` is accessible via the `SOUND` menu only and adjusts the filter order from `HPF TO LPF`, `LPF TO HPF`,
  or `PARALLEL`.

#### 4.2.2 - Stereo Chorus

- ([#120]) New Stereo Chorus type added to Mod FX. `MOD FX DEPTH` will adjust the amount of stereo widening the effect
  has.

#### 4.2.3 - Warbler Effect

- ([#2712]) New Warble fx, which provides randomly warbling pitch shifting and delays to simulate things from a tape reel 
warbling up to getting chewed up by the machine and spat back out. It's essentially a flanger/chorus/whatever based modulation 
abomination that makes super cool lofi warbley noises. It essentially consists of two things, a randomly drifting vibrato 
and a comb filter. Controls are the normal rate/depth/feedback/offset.

    - To make a tape warble type thing set rate to 15ish, depth to 5-10, feedback 0-2 and offset at 25

    - With depth at 0 and feedback at 0 it's not doing anything. If you turn up feedback you'll start to comb filter the signal, offset controls the length of the comb filter. Turning depth up adds modulation to that delay time (like a chorus or flanger) but since the modulation is unpredictable it sounds more "warm" "analog" "chewy" "lofi"

    - Turning rate up makes it go faster

    - Turning feedback up makes it get super weird

    - Turning offset up adds phasing (unless feedback is 0, in which case it does nothing)

#### 4.2.4 - Warble LFO
- ([#2712]) The randomly varying wave at the center of the warbler, but made into an LFO

#### 4.2.5 - Patchable Wavefolding Distortion

- ([#349]) Adds a pre filter `WAVEFOLDE` distortion, and the depth is patchable/automatable. The depth is accessible in
  both the menu and on the un-labeled pad between `SATURATION` and `LPF FREQ`. The fold has no effect when set to 0 and
  removes itself from the signal path.
    - Note that it has no effect on square waves, it's best with sines and triangles

#### 4.2.6 - Quantized Stutter

- ([#357]) Set the stutter effect to be quantized to `4TH, 8TH, 16TH, 32ND, and 64TH` rate before triggering it. Once
  you have pressed the `STUTTER`-related gold encoder, then the selected value will be the center value of the encoder
  and you can go up and down with the golden encoder and come back to the original rate by centering the encoder (LEDs
  will flash indicating it).

    - This feature is `OFF` by default and can be set to `ON` or `OFF` via `SETTINGS > COMMUNITY FEATURES`.

#### 4.2.7 - Grain FX

- ([#363]) New `GRAIN` added to Mod FX. This effect is resource-intensive, so it's suggested to use only one instance
  per song and/or resample and remove the clip or effect afterwards. As such it is turned `OFF` by default for now.

    - Parameters:
        - **`MOD RATE`:** Sets Grain Rate (0.5hz - 180hz)
        - **`MOD DEPTH`:** Controls Grain Volume / Dry Wet Mix
        - **`MOD FEEDBACK`:** Selects Grain Type (See below for values)
        - **`MOD OFFSET`:** Adjusts Grain Size (10ms - 800ms)

    - Grain Type (Presets):
        - **`0-10`:** Unison and +1 Octave (Reversed)
        - **`11-20`** Unison and -1 Octave
        - **`21-30`:** Unison and +1 Octave (Defalut)
        - **`31-40`:** 5th and +1 Octave
        - **`41-50`:** Unison and +1/-1 Octave (Tempo Sync)

    - This feature is `OFF` by default and can be set to `ON` or `OFF` via `SETTINGS > COMMUNITY FEATURES`.

#### 4.2.8 - Reverb Improvements

- ([#1065]) New reverb models are available for selection inside of the `FX > REVERB > MODEL` menu. These include:
    - Freeverb (the original Deluge reverb)
    - Mutable (an adapted version of the reverb found in Mutable Instruments' Rings module)
        - The Mutable reverb model has been set as the default reverb model for new songs. Old songs will respect the
          reverb model used with those songs.

- ([#2080]) Reverb can now be panned fully left or right. Old songs retain their reverb panning behavior, but display
  it as smaller numbers. This change also fixes an issue with reverb values displaying differently than how they were
  set.

### 4.3 - Instrument Clip View - General Features

These features were added to the Instrument Clip View and affect Synth, Kit and MIDI instrument clip types.

#### 4.3.1 - New LFO Shapes

LFO types added to the "LFO SHAPE" shortcut.

- ([#32]) **`RANDOM WALK`:** Starts at zero and walks up or down by small increments when triggered.
- ([#32]) **`SAMPLE&HOLD`:** Picks a new random value every time it is triggered.

#### 4.3.2 - New LFO Synchronization Options

Additional synchronization modes accessible through `SYNC` shortcuts for `ARP`, `LFO1`, `LFO2`, and `DELAY`:

- ([#32]) **`TPLTS`:** Synchronizes the LFO to triplet (3/2) divisions.
- ([#32]) **`DTTED`:** Synchronizes the LFO to dotted (2/3) divisions.

LFO2 can be synchronized as well, using the labelled LFO2 sync pad. Where LFO2 synchronization is relative
to each individual note onset. ([#1978])

#### 4.3.3 - Quantize & Humanize

- ([#129])
    - Press and hold an audition pad in clip view and turn the tempo encoder right or left to apply `QUANTIZE`
      or `HUMANIZE` respectively to that row.
    - Press and hold an audition pad and press and turn the tempo encoder to apply quantize or humanize to all rows.
    - The amount of quantization/humanization is shown in the display by 10% increments: 0%-100%
    - This is destructive (your original note positions are not saved) The implementation of this feature is likely to
      change in the future
    - This feature is `ON` by default and can be set to `ON` or `OFF` via `SETTINGS > COMMUNITY FEATURES`.

#### 4.3.4 - Fill / Not Fill Modes

- ([#211]) Fill Mode is a new iteration/probability setting for notes. The `FILL` setting is at the start of the
  probability range. Notes set to `FILL` are only played when fill mode is active. These notes will be highlighted in
  bright blue color when the Fill button is held. There are two ways to activate `FILL` mode - set it as a Global MIDI
  Command and/or set it to override the front panel `SYNC-SCALING` button. For Global MIDI Commands go
  to `SETTINGS > MIDI > CMD > FILL`. To override to `SYNC-SCALING`, set `SETTINGS > COMMUNITY FEATURES > SYNC`
  to `FILL`. The orignal `SYNC-SCALING` function is moved to `SHIFT` + `SYNC-SCALING`.
- ([#994]) Additionaly, there is also the Not Fill Mode, which is right before the `FILL` setting in the probability
  selector. On the OLED Deluge, this is shown as `NOT FILL`, and on 7-SEG Deluge, this will be shown as `FILL.` (with a
  dot). Notes set to `NOT FILL` are only played when fill mode is NOT active, that is, while regular playback, and,
  contrary to `FILL` notes, will be silenced when the fill mode is active. These notes will be highlighted in bright red
  color when the Fill button is held.

#### 4.3.5 - Automation View

- For a detailed description of this feature as well the button shortcuts/combos, please refer to the feature
  documentation: [Automation View Documentation]
- ([#241]) Automation Clip View is a new view that complements the existing Clip View.
    - It is accessed from within the Clip View by pressing  `CLIP` (which will blink to indicate you are in the
      Automation View).
    - You can edit Non-MPE Parameter Automation for Synth, Kit, MIDI, and Audio clips on a per step basis at any zoom
      level.
    - A `COMMUNITY FEATURES` sub-menu titled `AUTOMATION` was created to access a number of configurable settings for
      changes to existing behaviour.
    - The three changes to existing behaviour included in this feature are: Clearing Clips, Nudging Notes and Shifting a
      Clip Horizontally.
- Follow-up PR's:
    - ([#347]) Added new automatable parameters
    - ([#360]) Fixed interpolation bugs, added fine tuning for long presses, and added pad selection mode
    - ([#636]) Updated Parameter Values displayed in Automation View to match Parameter Value Ranges displayed in the
      Menu's. E.g. instead of 0 - 128, it now displays 0 - 50 (except for Pan which now displays -25 to +25 and MIDI
      instrument clips which now display 0 - 127).
    - ([#658]) Added Stutter Rate Parameter to Automation View. Note: this does not allow you to automate the triggering
      of stutter.
    - ([#681]) Added new automation community feature menu to re-instate audition pad shortcuts in the Automation Clip
      View.
        - Currently in the Instrument Clip View if you hold down an audition pad and press a shortcut pad on the grid,
          it will open the menu corresponding to that shortcut pad.
        - By default in the Automation Clip View that same behaviour of holding an audition pad and pressing a shortcut
          pad is disabled in favour of you being able to hold down an audition pad and adjust the automation lane values
          so that you can audible hear the changes to the sound while adjusting automation settings.
        - Through the community features menu, you can disable this change and re-instate the audition pad shortcuts by
          setting the community feature to "Off."
    - ([#886]) Remove parameters that have no effect in Automation View:
        - Removed Arp and Portamento from Kit Affect Entire
        - Removed Portamento from Kit Rows
    - ([#887]) Added ability to set the parameter value to the middle point between two pads pressed in a single column.
      E.g. press pads 4 and 5 to set the value to 25/50.
    - ([#887]) Updated Master Pitch parameter to display the value range of -25 to +25.
    - ([#889]) Fixed bug where automation view grid would not update / refresh when a parameter value was changed by a
      MIDI Controller that was learned to that param.
    - ([#966]) Added automation view for audio clips
    - ([#1039]) Added automation view for arranger.
        - Hold `SHIFT` and press `SONG` to enter Automation Arranger View from Arranger View.
        - Press `SONG` while in Automation Arranger View to exit back to Arranger View
        - Press `AFFECT ENTIRE` while in Automation Arranger View to go back to Automation Overview
        - Press `CROSS SCREEN` while in Automation Arranger View to activate/de-activate automatic scrolling during
          playback
        - Also, moved automation community features to defaults menu found at `SETTINGS > DEFAULTS > AUTOMATION`
            * `Automation (AUTO)`
                * `Interpolation (INTE)`
                    * When On, Interpolation is on by default in the Automation View.
                    * Note: This is just a default setting and can be overriden in the Automation View using the Shift +
                      Interpolation grid button shortcut combo.
                * `Clear (CLEA)`
                    * When On, clearing the arrangement in arranger view / a clip in the regular Instrument Clip View
                      will clear Notes and MPE, but not Automation.
                    * When On, to clear Non-MPE Automation you will need to enter the Automation Instrument Clip View.
                * `Shift Note (SHIF)`
                    * When On, shifting notes horizontally in the regular Arranger View / Instrument Clip View will
                      shift the Arrangement / Notes and MPE, but not the Automation.
                    * When On, to shift Non-MPE Automation horizontally you will need to enter the Automation Instrument
                      Clip View.
                * `Nudge (NUDG)`
                    * When On, nudging a note in the regular Instrument Clip View will nudge the Note and MPE, but not
                      the Automation.
                    * When On, to nudge Non-MPE Automation, you will need to either Shift or Manually Edit the
                      automation in the Automation Clip View.
                * `Disable Audition Pad Shortcuts (SCUT)`
                    * When On, audition pad shortcuts are disabled. Holding an audition pad and pressing a shortcut pad
                      will not activate the shortcut and will not change the selected parameter.
                    * When On, to change the selected parameter you will need to either:
                        1) use the select encoder;
                        2) use the shift + shortcut pad combo; or
                        3) go back to the automation overview;
    - ([#1083]) Updated the Automation Overview and grid shortcuts in automation view for MIDI clips to match the grid
      shortcut cc mappings for MIDI Follow. So if you want to change what CC's map to what grid shortcuts in the
      Automation View for MIDI Clips, you would need to edit the MIDIFollow.XML template for MIDI Follow mode.
    - ([#1156]) Change interpolation shortcut + Provide better integration with Deluge menu system and consistency with
      Select encoder usage.
        - Updated `AUTOMATION VIEW` to move the Interpolation shortcut to the Interpolation pad in the first column of
          the Deluge grid (second pad from the top). Toggle interpolation on/off using Shift + Interpolation shortcut
          pad. The Interpolation shortcut pad will blink to indicate that interpolation is enabled.
        - Updated `AUTOMATION VIEW` to provide access to Settings menu (hold shift + press select encoder)
        - Updated `AUTOMATION VIEW` to provide access to the Sound menu (press select encoder)
        - Updated automatable parameter editing menu's (accessed via Sound menu or Shift + parameter shortcut) to
          provide the ability to access the `AUTOMATION VIEW EDITOR` directly from the parameter menu. While in the menu
          press Clip (if you are in a clip) or Song (if you are in arranger) to open the `AUTOMATION VIEW EDITOR` while you are still in the menu. You will be able to interact with the grid to edit automation for the current parameter / patch cable selected in the menu.
    - ([#1374]) Added `AUTOMATION VIEW` for `PATCH CABLES / MODULATION DEPTH`. Simply enter the modulation menu that displays `SOURCE -> DESTINATION` and then press `CLIP` to access the `AUTOMATION VIEW EDITOR` for that specific Patch Cable / Modulation Depth.
      - ([#1607]) You can also use the `SELECT ENCODER` while in the `AUTOMATION VIEW EDITOR` to scroll to any patch cables that exist.
    - ([#1456]) Added an in-between-layer in the Deluge menu system to be able to access and interact with the `AUTOMATION VIEW EDITOR` while you are still in the menu from the regular `ARRANGER / CLIP VIEW`. When you exit the menu you will be returned to the View you were in prior to entering the menu. Press Clip (if you are in a clip) or Song (if you are in arranger) to temporarily open the `AUTOMATION VIEW EDITOR` while you are still in the menu.    
    - ([#1480]) As a follow-up to [#1374] which enabled enabled patch cables to be edited in Automation View, the Automation Editor has now been modified to display param values according to whether the Param is bipolar or not. If it's a bipolar param, the grid will light up as follows:
      - Middle value = no pads lit up
      - Positive value = top 4 pads lit up according to position in middle to maximum value rnage
      - Negative value = bottom 4 pads lit up according to position in middle to minimum value range
      - Note: per the functionality added in [#887] mentioned above, you can set a param to the middle value by pressing the two pads in a column or you can use the fine tuning method with the gold encoders in or out of pad selection mode by selecting a pad and turning gold encoder.
      - To make it easier to set the middle value, functionality has been added to blink the LED indicators when you reach the middle value and it also makes it more difficult to turn the knob past the middle value as it currently did outside automation view editor.
    - ([#1898] [#2136]) Change pad selection mode shortcut.
      - Updated `AUTOMATION VIEW` to move `PAD SELECTION MODE` shortcut to the `WAVEFORM` pad in the first column of the Deluge grid (very top left pad). Toggle pad selection mode on/off using `SHIFT` + `WAVEFORM` shortcut pad. The Waveform shortcut pad will blink to indicate that pad selection mode is enabled.    

#### 4.3.6 - Set Probability By Row

- ([#368]) Extends the probability system to set a row at a time. Hold an `AUDITION` pad and turn `SELECT` to change the
  whole rows probability. This is particularly useful in combination with the euclidean sequencing to get a semi random
  pattern going

#### 4.3.7 - Shorcut for "Transpose clip" is now "Nudge notes vertically for clip"

- ([#1183]) The command `SHIFT` + hold and turn `▼︎▲︎` inside a clip was causing an unexpected behavior in which all
  other clips in the song were also transposed. This has been fixed by changing this command to a "Vertical nudge"
  command, based on current clip display (either in scale or non-scale mode). This saves user from the need to "zoom
  out, copy all notes, scroll up or down, and paste all notes" to nudge notes vertically.
    - If the clip is in scale mode, all the notes are shifted up or down by one step in the scale.
    - If the clip is not in scale mode, all the notes are shifted up or down by one semitone.
    - Note: the other command for octave transposition, that is, hold and turn `▼︎▲︎`, keeps working in the same way, by
      nudging notes by one octave, regardless of the clip scale mode.

#### 4.3.8 - Advanced Arpeggiator

- ([#1198]) Added new features to the arpeggiator, which include:
    - Splitted the old `Mode` setting into separate settings: `Mode` (Off or Arpeggiator), `Octave Mode` (Up, Down,
      Up&Down, Alternate or Random) and `Note Mode` (Up, Down, Up&Down, AsPlayed or Random), so you can setup
      individually how octaves are walked and how notes are walked in the sequence.
    - The `Mode` pad shortcut is now an `Arp preset` shortcut, which will update the new 3 settings all at once:
        - `Off` will disable arpeggiator.
        - `Up` will setup Mode to `Arpeggiator`, Octave Mode to `Up` and Note Mode to `Up`.
        - `Down` will setup Mode to `Arpeggiator`, Octave Mode to `Down` and Note Mode to `Down`.
        - `Both` will setup Mode to `Arpeggiator`, Octave Mode to `Alternate` and Note Mode to `Up`.
        - `Random` will setup Mode to `Arpeggiator`, Octave Mode to `Random` and Note Mode to `Random`.
        - `Custom` will setup Mode to `Arpeggiator`, and enter a submenu to let you edit Octave Mode and Note Mode.
    - **`Mode (MODE):`**
        - `Off` disables the arpeggiator.
        - `Arpeggiator` (ARP) enables the arpeggiator.
    - **`Octave Mode (OMOD):`**
        - `Up` (UP) will walk the octaves up.
        - `Down` (DOWN) will walk the octaves down.
        - `Up & Down` (UPDN) will walk the octaves up and down, repeating the highest and lowest octaves.
        - `Alternate` (ALT)  will walk the octaves up, and then down reversing the Notes pattern (without
          repeating notes). Tip: Octave Mode set to Alternate and Note Mode set to Up is equivalent to
          the old `Both` mode.
        - `Random` (RAND) will choose a random octave every time the Notes pattern has played.
          Tip: Set also Note Mode to Random to have the equivalent to the old `Random` mode.
    - **`Note Mode (NMOD):`**
        - `Up` (UP) will walk the notes up.
        - `Down` (DOWN) will walk the notes down. Tip: this mode also works in conjunction with Octave Mode
          Alternate, which will walk all the notes and octaves all the way down, and then up reversing it.
        - `Up & Down` (UPDN) will walk the notes up and down, repeating the highest and lowest notes.
        - `As played` (PLAY) will walk the notes in the same order that they were played. Tip: this mode
          also works in conjunction with Octave Mode Alternate, which will walk all the notes and octaves
          all the way up (with notes as played), and then down reversing the order of played notes.
        - `Random` (RAND) will choose a random note each time. If the Octave Mode is set to something
          different than Random, then the pattern will play, in the same octave, the same number of random
          notes as notes are in the held chord and then move to a different octave based on the Octave Mode.
          Tip: Set also Octave Mode to Random to have the equivalent to the old `Random` mode.
    - **`Rhythm`** (RHYT) (unpatchet parameter, assignable to golden knobs):
      This parameter will play silences in some of the steps. This menu option show zeroes
      and dashes, "0" means "play note", and "-" means "don't play note" (or play a silence).
      The available options are:
      <details>
      <summary>Rhythm Options</summary>
        <ul>
          <li> 0: None</li>
          <li> 1: 0--</li>
          <li> 2: 00-</li>
          <li> 3: 0-0</li>
          <li> 4: 0-00</li>
          <li> 5: 00--</li>
          <li> 6: 000-</li>
          <li> 7: 0--0</li>
          <li> 8: 00-0</li>
          <li> 9: 0----</li>
          <li>10: 0-000</li>
          <li>11: 00---</li>
          <li>12: 0000-</li>
          <li>13: 0---0</li>
          <li>14: 00-00</li>
          <li>15: 0-0--</li>
          <li>16: 000-0</li>
          <li>17: 0--0-</li>
          <li>18: 0--00</li>
          <li>19: 000--</li>
          <li>20: 00--0</li>
          <li>21: 0-00-</li>
          <li>22: 00-0-</li>
          <li>23: 0-0-0</li>
          <li>24: 0-----</li>
          <li>25: 0-0000</li>
          <li>26: 00----</li>
          <li>27: 00000-</li>
          <li>28: 0----0</li>
          <li>29: 00-000</li>
          <li>30: 0-0---</li>
          <li>31: 0000-0</li>
          <li>32: 0---0-</li>
          <li>33: 000-00</li>
          <li>34: 0--000</li>
          <li>35: 000---</li>
          <li>36: 0000--</li>
          <li>37: 0---00</li>
          <li>38: 00--00</li>
          <li>39: 0-00--</li>
          <li>40: 000--0</li>
          <li>41: 0--00-</li>
          <li>42: 0-0-00</li>
          <li>43: 00-0--</li>
          <li>44: 000-0-</li>
          <li>45: 0--0-0</li>
          <li>46: 0-000-</li>
          <li>47: 00---0</li>
          <li>48: 00--0-</li>
          <li>49: 0-0--0</li>
          <li>50: 00-0-0</li>
        </ul>
      </details>
    - **`Sequence Length`** (LENG) (unpatchet parameter, assignable to golden knobs):
        - If set to zero, the arpeggiator pattern will play fully.
        - If set to a value higher than zero, the pattern will play up to the set number of notes, and then
          reset itself to start from the beginning. Tip: You can use this in combination with the Rhythm parameter
          to create longer and more complex rhythm patterns.
    - **`Ratcheting:`** There are two new parameters (unpatched, assignable to golden knobs), to control how notes
      are ratcheted. A ratchet is when a note repeats itself several times in the same time interval that the
      original note has to play.
        - `Ratchet Amount` (RATC): this will set the maximum number of ratchets that an arpeggiator step
          could have (each step will randomize the number of ratchet notes between 1 and max value).
            - From values 0 to 4, no ratchet notes
            - From 5 to 19, up to 2 ratchet notes
            - From 20 to 34, up to 4 ratchet notes
            - From 35 to 50, up to 8 ratchet notes
        - `Ratchet Probability` (RPRO): this sets how likely a step is to be ratcheted
            - Being 0 (0%), no ratchets at all
            - And 50 (100%), all notes will evaluate to be ratcheted.
    - **`MPE`** settings:
      - `Velocity`: if you have an MPE keyboard you may want to enable this. It will allow you to control the
      velocity of each new arpeggiated note by applying different pressure (aftertouch) or slide (Y) on the keys.

#### 4.3.9 - Velocity View

- For a detailed description of this feature as well the button shortcuts/combos, please refer to the feature documentation: [Velocity View Documentation]
- ([#2046]) Added `VELOCITY VIEW`, accessible from `AUTOMATION VIEW OVERVIEW` by pressing the `VELOCITY` shortcut or from `INSTRUMENT CLIP VIEW` by pressing `AUDITION PAD + VELOCITY`. Velocity View enables you to edit the velocities and other parameters of notes in a single note row using a similar interface to `AUTOMATION VIEW`.

#### 4.3.10 - Enhanced Note Probability, Iterance and Fill

- ([#2641]) Enhanced existing note probability, iteration and fill function functionality by enabling you to use each type independently. This means that you can now apply probability to iteration and fill and you can also apply iteration to fill.
  - Holding a note / note row and turning the select encoder now only changes probability.
  - To edit note / note row iteration and fill settings you need to access the new note and note row editor menu's.

#### 4.3.11 - Added New Note and Note Row Editor Menu's
- For a detailed description of this feature as well the button shortcuts/combos, please refer to the feature documentation: [Note / Note Row Editor Documentation]
- ([#2641]) Added new note and note row editor menu's to edit note and note row parameters.
  - Hold a note and press the select encoder to enter the note editor menu. While in the note editor menu, the selected note will blink. You can select other notes by pressing the notes on the grid.
  - Hold a note row audition pad and press the select encoder to enter the note row editor menu. While in the note row editor menu, the select note row audition pad will blink. You can select other note row's by pressing the note row audition pad.

#### 4.3.12 - Auto Load sample when browsing

- ([#2676]) When browsing for sample to assign to a Synth or to a Kit Row, you can now enable auto-load of previewed samples. To do this, open the sample browser (`SHIFT + BROWSE`), and engage `AUTO-LOAD` by pressing `LOAD`. While the `LOAD` LED is on, all the samples that you preview will automatically be loaded to the instrument as if you had confirmed the selection. This makes previewing single cycle waveforms way more convenient, for example.

### 4.4 - Instrument Clip View - Synth/MIDI/CV Clip Features

#### 4.4.1 - Keyboard View

##### 4.4.1.1 - Row Step

- ([#46]) Row Step affects the offset between rows, `ROW STEP` is now configurable by holding `SHIFT` and
  turning `◀︎▶︎`. The default Deluge Keyboard note offset is 5. A row step of 12 will produce a layout in which any
  given note's octave is directly above or below it. The setting is saved per clip in the song file.

##### 4.4.1.2 - Keyboard API and General Improvements

- ([#138] and [#337])
    - Users can switch between layouts by pressing `KEYBOARD` and turning `SELECT`
    - Keyboard mode allows freely switch between all types (`SYNTH, KIT, MIDI, CV`) automatically getting the first
      compatible layout
    - Drum trigger edge sizes in Drums layout for kits can now be changed between 1 and 8 with `SHIFT` + turn `◀︎▶︎`
    - A new in-key only layout that removes out of scale buttons/notes.
    - New way to change `SCALE` in keyboard mode: Hold `SCALE` and press `SELECT`
    - New way to change scale `ROOT NOTE` in keyboard mode: Hold `SCALE` and turn `SELECT`
    - A new menu to select the default Keyboard Layout has been added in `MENU -> DEFAULTS -> UI -> KEYBOARD -> LAYOUT`

##### 4.4.1.3 - Highlight Incoming Notes

- ([#250]) New community feature makes In-Key and Isometric layout display incoming MIDI notes with their velocity.
    - This feature is `ON` by default and can be set to `ON` or `OFF` in the `COMMUNITY FEATURES` menu (
      via `SETTINGS > COMMUNITY FEATURES`).

##### 4.4.1.4 - Display Norns Layout

- ([#250]) Enables keyboard layout which emulates a monome grid for monome norns using Midigrid mod on norns by
  rendering incoming MIDI notes on channel 16 as white pads using velocity for pad brightness.
    - This feature is `OFF` by default and can be set to `ON` or `OFF` in the `COMMUNITY FEATURES` menu (
      via `SETTINGS > COMMUNITY FEATURES`).
    - Deluge has multiple USB ports, 3 as of this writing. Use Deluge 1 as the device on norns.
    - The Midigrid mod translates MIDI notes between norns and Deluge to use the grid as a controller for a norns
      script. Midigrid sends MIDI notes on channel 16 from norns to Deluge to light up grid LEDs. When a pad is pressed
      on Deluge, it sends out a MIDI note on channel 16 to norns. This means that Deluge's usual way of learning a MIDI
      controller to a synth clip will be constantly interrupted by the stream of MIDI notes coming in on channel 16 from
      norns. To learn external MIDI controls to Deluge while using the Midigrid mod, first stop the running script on
      norns, turn off the Midigrid mod in the mod menu, or determine another method to pause the grid updating MIDI
      messages from norns.
    - The functionality of the grid changes with each norns script.

  **1.** Connect Deluge to norns with a USB cable for MIDI.  
  **2.** Install [Midigrid](https://llllllll.co/t/midigrid-use-launchpads-midi-grid-controllers-with-norns/42336/) on
  your norns, turn on the mod, set to 128 grid size.  
  **3.** Turn on two features in the `COMMUNITY FEATURES` menu (via `SETTINGS > COMMUNITY FEATURES`): "Highlight
  Incoming Notes" (HIGH) and "Norns Layout" (NORN) both set to ON.  
  **4.** Create a MIDI clip on Deluge by pressing `MIDI` button in Clip View. Set MIDI output for the clip to channel 16
  by turning the `SELECT` encoder.  
  **5.** Select the keyboard layout on the MIDI clip. Press and hold keyboard button and turn `SELECT` encoder to
  select "Norns Layout" (NORN).  
  **6.** Select a [script](https://norns.community/) on norns that supports grid controls (awake, boingg,
  rudiments, ... ).  
  **7.** The grid LEDs should light up indicating that norns is sending MIDI notes out on channel 16 to Deluge. Press a
  pad to see a change on norns indicating Deluge is sending MIDI notes out on channel 16.

#### 4.4.1.5 - Selectable Sidebar Controls

- ([#901]) In the keyboard view, a control can be mapped to each column of pads in the sidebar. You can change which
  control is selected by holding the top pad and turning the horizontal encoder. Controls include:
    - **`Velocity (VEL - Red):`** Low velocity is on the bottom pad and high on the top pad scaled linearly.
      The range can be adjusted by holding the top or bottom pad and scrolling the vertical encoder.
      Hold a pad down to change the velocity of notes played while held. The velocity will return to
      default when you release the pad. Short press a pad to set a new default velocity.
      This is called "Momentary" mode and is the default. You can disable it from the main menu:
      Defaults -> UI -> Keyboard -> Sidebar controls (CTRL) -> Momentary Velocity (MVEL)
    - **`Modwheel (MOD - Blue):`** This controls the modwheel (Y) setting and has the same
      controls as the velocity control. Its behaviour is set to "Momentary" by default. You can
      disable it from the main menu:
      Defaults -> UI -> Keyboard -> Sidebar controls (CTRL) -> Momentary Modwheel (MMOD)
    - **`Chords (CHRD - Green):`** Press and hold or tap to either temporarily set a
      chord or change the default chord. Any note you play will be interpreted as the root note
      and the remaining notes will be played along with it. The default chord is none.
      You can get back to none by short pressing the current chord. Chords include 5th, Sus2,
      Minor, Major, Sus4, Minor7, Dom7, Major7. All are in closed root position.
    - **`Song Chord Memory (CMEM - Cyan):`** Hold a chord down and press a pad to remember the chord. Press
      that pad again to play it. You can play over the top of your saved chords. To clear a chord,
      press shift and the pad you want to clear. Chord memory is shared across all song clips and it
      is saved in the song file.
    - **`Clip Chord Memory (CCME - Purple):`** Hold a chord down and press a pad to remember the chord. Press
      that pad again to play it. You can play over the top of your saved chords. To clear a chord,
      press shift and the pad you want to clear. Clip chord memory is available only to the current instrument.
    - **`Scale Mode (SMOD - Yellow):`** Press and hold a pad to temporarily change the scale of the
      keyboard to the selected scale mode. Tap a scale mode to make it the new default. The scale
      pads will default to the first 7 scale modes, but you can change any pad to any scale by
      holding it down and turning the vertical encoder. If the scale that is going to be set
      can't fit/transpose the existing notes from your clips, screen will show `Can't`.
    - **`Song Macro Mode (SONG - various):`** Activate [Song macros](#419---song-macros).

- ([#2174]) With the addition of the new Keyboard Sidebar Controls, the default behaviour of being able to immediately exit the menu by pressing a sidebar pad while in Keyboard View was removed. To accomodate users that still wish to be able to exit the menus immediately by pressing a sidebar pad, a new community feature toggle has been added (`Enable KB View Sidebar Menu Exit (EXIT)`) which will enable you to immediately exit the menu using the top left sidebar pad if you are in the `SETTINGS` or `SOUND` menu for `KEYBOARD VIEW`.

#### 4.4.1.6 - Display Chord Keyboard Layout

- For a detailed description of this feature as well the button shortcuts/combos, please refer to the feature
  documentation: [Chord Keyboard Documentation]

- ([#2475]) Enables `CHORD` keyboard, out of scale view with two modes, `ROW`, with chords spread out on each row across the pads, and `COLUMN`, where each column is a series a harmonically similar chords that can often sound nice substited for each other. After enabling the `Chord Keyboards (CHRD)` community feature (see the [Community Features Menu](#5-community-features-menu-aka-runtime-settings) for more information), the `CHORD` keyboard is accessible the same way as other instrument supporting keyboards. While on `SYNTH`, `MIDI`, or `CV`, press `KEYBOARD` to enter into a `KEYBOARD` view, and then press `SELECT` + `KEYBOARD` to cycle through layouts to find the `CHORD` keyboard layout.

- As the UI and implementation is still experimental, a community setting has to be activated to access the `CHORD` keyboard. See the [Community Features Menu](#5-community-features-menu-aka-runtime-settings) for more information.

#### 4.4.1.7 - Display Chord Library Keyboard Layout

- For a detailed description of this feature as well the button shortcuts/combos, please refer to the feature
  documentation: [Chord Keyboard Documentation]

- ([#2385]) Enables `CHORD LIBRARY` keyboard layout which displays a library of chords on the pads. After enabling the `Chord Keyboards (CHRD)` community feature (see the [Community Features Menu](#5-community-features-menu-aka-runtime-settings) for more information), the `CHORD LIBRARY` keyboard is accessible the same way as other instrument supporting keyboards. While on `SYNTH`, `MIDI`, or `CV`, press `KEYBOARD` to enter into a `KEYBOARD` view, and then press `SELECT` + `KEYBOARD` to cycle through layouts to find the `CHORD LIBRARY` keyboard layout.

- As the UI and implementation is still experimental, a community setting has to be activated to access the `CHORD LIBRARY` keyboard. See the [Community Features Menu](#5-community-features-menu-aka-runtime-settings) for more information.

#### 4.4.2 - Scales

- ([#991]) Added new scales for instrument clips.
    - The new set of scales is:
        - `7-note scales:` Major, Minor, Dorian, Phrygian, Lydian, Mixolydian, Locrian, Melodic Minor, Hungarian Minor,
          Marva (Indian), Arabian
        - `6-note scales:` Whole Tone, Blues
        - `5-note scales:` Pentatonic Minor, Hirajoshi (Japanese)
    - You rotate through them the same way as before, using Shift + Scale.
    - **Improvement:** when you exit Scale mode, and enter Scale mode again, if there was already a selected Scale, and
      it fits the notes you have entered, the Deluge will prefer that scale, instead of trying to change your scale or
      root note to other scale.
    - **Migrating from previous firmwares:** the new Default Scale setting is saved in a different memory slot. The
      Deluge will import the selected scale from the old location, resetting the old location value to "None".
    - **Limitation:** For being able to change your scale to a scale with less notes (for example, from Arabic to Whole
      Tone, or from Blues to Pentatonic), in order for the Deluge to be able to transpose them, the notes entered among
      all clips in the song must fit the new scale. If you have added more notes that what can fit in the new scale, the
      Deluge will omit those scales, and cycle back to the beginning of the Scales list (that is, going back to the
      Major scale).

- ([#2365]) Added learning a user specified scale.
    - Hold `LEARN` and press `SCALE` while in clip view. Notes from current clip & all scale mode clips are learned as the "USER"
      scale. This scale is part of the normal scale rotation, accessible with `SHIFT` + `SCALE`, and saved as part of the song.
      If another user scale is learned, the previous one is overwritten: currently each song can only have one user scale.
    - If you enter scale mode from a chromatic clip, and the implied scale cannot be represented by any of the existing
      preset scales, it will be learned as a user scale, overwriting the previous `USER` scale.
    - NOTE: extended support for user scales is planned, allowing multiple user scales to be learned, saved, and loaded. Soon!

- ([#2376]) Added `ACTIVE SCALES` menu.
    - `SONG > ACTIVE SCALES` toggles scales on and off from the `SHIFT + SCALE` rotation for the current song. Active scales
      are saved as part of the song. On 7-segment display dot indicates that the named scale is active, lack of dot indicates
      it has been disabled.
    - `DEFAULTS > SCALE > ACTIVE SCALES` sets the active scales for new songs. When `RANDOM` is set as
      `DEFAULTS > SCALE > INIT SCALE`, the random scale is selected from default active scales.

### 4.5 - Instrument Clip View - Synth/Kit Clip Features

#### 4.5.1 - Mod Matrix

- ([#157]) Add a `MOD MATRIX` entry to the `SOUND` menu which shows a list of all currently active modulations.

#### 4.5.2 - Unison Stereo Spread

- ([#223]) The unison parts can be spread accross the stereo field. Press `SELECT` when in the `UNISON NUMBER` menu to
  access the new unison spread parameter.

#### 4.5.3 - Waveform Loop Lock

- ([#293]) When a sample has `LOOP START` (CYAN) and `LOOP END` (MAGENTA) points set, holding down `LOOP START` and
  tapping `LOOP END` will `LOCK` the points together. Moving one will move the other, keeping them the same distance
  apart. Use the same process to unlock the loop points. Use `SHIFT` + turn `◀︎▶︎` to double or half the loop length.
- **WARNING: If you shift loop points after being locked there is a chance when you delete a loop point, a loop point
  will exist outside of the SAMPLE START or SAMPLE END range and cause a crash. (Known Bug)**

#### 4.5.4 - Copy row(s)

- ([#805]) If you hold down the audition pad(s) while pressing the shortcut to "copy notes", only the auditioned rows
  will be copied. If you were to normally paste these rows, no behavior is changed from the current implementation. It's
  exactly the same result as deleting the notes on any rows you didn't have held down before copying.

#### 4.5.5 - Paste gently

- ([#805]) Pressing `SHIFT` + `CROSS SCREEN` + `◀︎▶︎` will paste any notes on the clipboard _over_ the existing notes
  i.e. the existing notes will not be deleted and the clipboard contents will be added to the existing notes.
  Positioning/scale/timing semantics have not changed, only whether the notes are cleared before pasting.

#### 4.5.6 - Configure Note Row Play Direction
- ([#1739]) Added Synth/MIDI/CV clip configuration of note row play direction. Hold audition pad while entering the play direction menu to set the play direction for the selected note row. While in the note row play direction menu, you can select other note rows to quickly set the play directiom for multiple note rows.

#### 4.5.7 - DX7 Synth type

- For a detailed description of this feature as well the button shortcuts/combos, please refer to the feature
  documentation: [DX7 Synth Documentation]

- ([#1114]) A new synth type is added fully compatible with DX7 patches, including editing of all DX7 parameters. This is implemented
as an oscillator type within the subtractive engine, so it can be combined with filters and other features of this engine.

  - Patches can be imported from the common 32-patch bank syx-file format, and afterwards saved as SYNTH presets or as part of songs.

  - As the UI and implementation is still experimental, a community setting has to be activated to create new DX7 patches. See the separate document for details.

### 4.6 - Instrument Clip View - Kit Clip Features

#### 4.6.1 - Keyboard View

- ([#112]) All-new use for the `KEYBOARD` button in kit clips, uses the main pad grid for MPC-style 16 level
  playing. `◀︎▶︎` scrolls by one pad at a time, allowing positioning drums left to right, and `▼︎▲︎` jumps vertically by
  rows.
- Follow-up PR: ([#317]) Fixed the issue where audition pads would remain illuminated after pressing pads 9 to 16 and
  then returning to the Clip View.

#### 4.6.2 - Drum Randomizer / Load Random Samples

- ([#122]) Pressing `AUDITION` + `RANDOM` on a drum kit row will load a random sample from the same folder as the
  currently enabled sample and load it as the sound for that row.
    - This feature is `ON` by default and can be set to `ON` or `OFF` via `SETTINGS > COMMUNITY FEATURES`.

#### 4.6.3 - Manual Slicing / Lazy Chop

- ([#198]) In the `SLICE` menu, press `◀︎▶︎` to enter `MANUAL SLICING`. When you press the green pad in the bottom left,
  it starts playing the first slice, and pressing any empty pad creates a new slice at the time you've pressed it.
  Turning `SELECT` to the left or pressing the `PAD` + `DELETE` button allows you to delete a slice.

- Turning `◀︎▶︎` allows you to adjust the start point of the slice. Additionally, turning `▼︎▲︎` transposes the slice by
  a semitone.

- Follow-up PR: ([#210]) Changed to stop audio preview (played by the sample browser) when entering manual slicer mode.

#### 4.6.4 - Batch Delete Kit Rows

- ([#234]) While you can delete a kit row by holding a Note in a row and pressing `SAVE/DELETE`,
  the `DELETE UNUSED KIT ROWS` feature allows you to batch delete kit rows which does not contain any notes, freeing
  kits from unused sounds (which take some precious RAM). While inside a Kit, hold `KIT` + `SHIFT` + `SAVE/DELETE`. A
  confirmation message will appear: "DELETE UNUSED ROWS". This command is not executed if there are no notes at all in
  the kit.
    - This feature is `ON` by default and can be set to `ON` or `OFF` via `SETTINGS > COMMUNITY FEATURES`.

### 4.7 Instrument Clip View - Midi Clip Features

#### 4.7.1 - Save/Load MIDI Presets

- ([#1390]) Allows saving and loading midi presets. They end up in a new folder named MIDI.
  - Note: The information that is saved is the MIDI channel selection, and the assignments of CC parameters to golden knobs.

### 4.8 Audio Clip View - Features

#### 4.8.1 - Shift Clip

- ([#141]) Holding `▼︎▲︎` down while turning `◀︎▶︎` will shift the waveform of an Audio clip, similar to Instrument
  clips.

### 4.9 Third Party Device Integration

This is largely on the development side and created the start of a system of modules and hook points for enabling
actions on the Deluge to signal third-party equipment over hosted USB. To start things off this includes some support
for the Lumi Keys Studio Edition, described below.

### 4.9.1 Lumi Keys Studio Edition

- ([#812]) When using the Deluge as a USB Midi Host and attaching a Lumi Keys Studio Edition, the keys will go dark
  until it is learned to a clip. Once learned to a clip, the keys will match the colour of the currently visible
  octave (compatible Deluge scales that will match Lumi scales are Major, Minor, Dorian, Phrygian, Lydian, Mixolydian,
  Locrian, Harmonic Minor, Arabian, Whole Tone, Blues, and Pentatonic Minor).
    - The lit and darkened keys will be aligned with the selected root and scale, so long as the selected scale is one
      of the builtin scales supported by the Lumi.
    - While Lumi has limited options for MPE separation, it will be configured to align with the dominant MPE range
      defined on the Deluge (upper or lower dominant).

## 5. Community Features Menu (aka Runtime Settings)

In the main menu of the Deluge (accessed by pressing both "SHIFT" + the "SELECT" encoder) there is
the `COMMUNITY FEATURES` (OLED) or `FEAT` (7SEG) entry which allows you to turn features on and off as needed. Here is a
list of all options as listed in OLED and 7SEG displays and what they do:

* `Drum Randomizer (DRUM)`
    * When On, the "AUDITION + RANDOM" shortcut is enabled.
* `Fine Tempo Knob (TEMP)`
    * When On, the Fine Tempo change option is enabled.
* `Quantize (QUAN)`
    * When On, the Note Quantize shortcut is enabled.
* `Mod. Depth Decimals (MOD.)`
    * When On, Modulation Resolution is increased.
* `Catch Notes (CATC)`
    * When Off, existing "Catch Notes" behaviour is disabled.
* `Delete Unused Kit Rows (UNUS)`
    * When On, the Delete Unused Kit Rows shortcut (hold "KIT" then "SHIFT" + "SAVE/DELETE") is enabled.
* `Alternative Golden Knob Delay Params (DELA)`
    * When On, it changes the behaviour of the Mod Encoder button action from the default (PingPong and Type) to the
      alternative params (SyncType and SyncLevel).
* `Stutter Rate Quantize (STUT)`
    * When On, the ability to set the stutterer effect to be quantized to 4th, 8th, 16th, 32nd, and 64th rate when
      selecting it is enabled.
* `Allow Insecure Develop Sysex Messages (SYSX)`
    * When On, the ability to load firmware over USB is enabled.
* `Sync Scaling Action (SCAL)`
    * When set to Fill, it changes the behaviour of the "SYNC-SCALING" button is changed to activate "FILL" mode. The
      original Sync Scaling button function is moved to "SHIFT" + "SYNC-SCALING".
* `Highlight Incoming Notes (HIGH)`
    * When On, In-Key and Isometric Keyboard layouts display incoming MIDI notes with their velocity.
* `Display Norns Layout (NORN)`
    * When On, enables keyboard layout which emulates monome grid for monome norns using midigrid mod where incoming
      midi
      notes on channel 16 are rendered as white pads using velocity for brightness.
* `Sticky Shift (STIC)`
    * When On, tapping shift briefly will enable sticky keys while a long press will keep it on. Enabling this setting
      will automatically enable "Light Shift" as well.
* `Light Shift (LIGH)`
    * When On, the Deluge will illuminate the shift button when shift is active. Mostly useful in conjunction with
      sticky
      shift.
* `Grain FX (GRFX)`
    * When On, `GRAIN` will be a selectable option in the `MOD FX TYPE` category. Resource intensive, recommended to
      only use one instance per song or resample and remove instance afterwards.
* `Enable DX Shortcuts (DX7S)`
    * When On, full access is granted to the relevant DX UI behaviors (see [DX7 Synth Documentation]).
* `Emulated Display (EMUL)`
    * This allows you to emulate the 7SEG screen on a deluge with OLED hardware screen.
    * In "Toggle" mode, the "SHIFT" + "LEARN" + "AFFECT-ENTIRE" combination can used to switch between screen types at
      any time.
    * With the "7SEG" mode, the deluge will boot with the emulated display.
    * This option is technically available also on deluge with 7SEG hardware. But as you need an external display to
      render the OLED screen, it is of more limited use.
* `KB View Sidebar Menu Exit (EXIT)`
    * When On, while in the `SETTINGS` or `SOUND` menu of `KEYBOARD VIEW`, pressing the top left sidebar pad will immediately exit the menu.
* `Launch Event Playhead (PLAY)`
    * When On, a red and white playhead will be rendered in Song Grid and Performance Views that let's you know that a maximum of one bar (16 notes) is remaining before a clip or section launch event is scheduled to occur.
* `Chord Keyboards (CHRD)`
    * When On, enables the `CHORD` keyboard, which allows playing in-scale chords in a column or accross pads in a row as well as enables the `CHORD LIBRARY` keyboard layout which allows playing a library of chords on the pads. See [Chord Keyboard Layout](#4416---display-chord-keyboard-layout) and [Chord Library Keyboard Layout](#4417---display-chord-library-keyboard-layout) for more information.
* `Alternative Playback Start Behaviour (STAR)`
    * When On, the behaviour of playback start shortcuts changes as follows:
      * With playback off, pressing `PLAY` will start playback from the current grid scroll position
      * With playback off, pressing `HORIZONTAL ENCODER ◀︎▶︎` + `PLAY` will start playback from the start of the arrangement or clip
* `Grid View Loop Pads (LOOP)`
    * When On, two pads (Red and Magenta) in the `GRID VIEW` sidebar will be illuminated and enable you to trigger the `LOOP` (Red) and `LAYERING LOOP` (Magenta) global MIDI commands to make it easier for you to loop in `GRID VIEW` without a MIDI controller.

## 6. Sysex Handling

Support for sending and receiving large sysex messages has been added. Initially, this has been used for development
centric features.

- ([#174] and [#192]) Send the contents of the screen to a computer. This allows 7SEG behavior to be evaluated on OLED
  hardware and vice versa
- ([#215]) Forward debug messages. This can be used as an alternative to RTT for print-style
  debugging. (`./dbt sysex-logging <port_number>`)
- ([#295]) Load firmware over USB. As this could be a security risk, it must be enabled in community feature
  settings. (`./dbt loadfw <port_number> <hex_key> <firmware_file_path>`)

## 7. Compiletime settings

This list includes all preprocessor switches that can alter firmware behaviour at compile time and thus require a
different firmware

* ENABLE_SYSEX_LOAD

  Allow loading firmware over sysex as described above

* ENABLE_MATRIX_DEBUG

  Enable additional debug output for matrix driver when pads are pressed

* FEATURE_...

  Description of said feature, first new feature please replace this

[#17]: https://github.com/SynthstromAudible/DelugeFirmware/pull/17

[#32]: https://github.com/SynthstromAudible/DelugeFirmware/pull/32

[#46]: https://github.com/SynthstromAudible/DelugeFirmware/pull/46

[#47]: https://github.com/SynthstromAudible/DelugeFirmware/pull/47

[#103]: https://github.com/SynthstromAudible/DelugeFirmware/pull/103

[#112]: https://github.com/SynthstromAudible/DelugeFirmware/pull/112

[#118]: https://github.com/SynthstromAudible/DelugeFirmware/pull/118

[#120]: https://github.com/SynthstromAudible/DelugeFirmware/pull/120

[#122]: https://github.com/SynthstromAudible/DelugeFirmware/pull/122

[#125]: https://github.com/SynthstromAudible/DelugeFirmware/pull/125

[#129]: https://github.com/SynthstromAudible/DelugeFirmware/pull/129

[#138]: https://github.com/SynthstromAudible/DelugeFirmware/pull/138

[#141]: https://github.com/SynthstromAudible/DelugeFirmware/pull/141

[#147]: https://github.com/SynthstromAudible/DelugeFirmware/pull/147

[#157]: https://github.com/SynthstromAudible/DelugeFirmware/pull/157

[#163]: https://github.com/SynthstromAudible/DelugeFirmware/pull/163

[#170]: https://github.com/SynthstromAudible/DelugeFirmware/pull/170

[#174]: https://github.com/SynthstromAudible/DelugeFirmware/pull/174

[#178]: https://github.com/SynthstromAudible/DelugeFirmware/pull/178

[#192]: https://github.com/SynthstromAudible/DelugeFirmware/pull/192

[#196]: https://github.com/SynthstromAudible/DelugeFirmware/pull/196

[#198]: https://github.com/SynthstromAudible/DelugeFirmware/pull/198

[#200]: https://github.com/SynthstromAudible/DelugeFirmware/pull/200

[#210]: https://github.com/SynthstromAudible/DelugeFirmware/pull/210

[#211]: https://github.com/SynthstromAudible/DelugeFirmware/pull/211

[#212]: https://github.com/SynthstromAudible/DelugeFirmware/pull/212

[#215]: https://github.com/SynthstromAudible/DelugeFirmware/pull/215

[#220]: https://github.com/SynthstromAudible/DelugeFirmware/pull/220

[#221]: https://github.com/SynthstromAudible/DelugeFirmware/pull/221

[#223]: https://github.com/SynthstromAudible/DelugeFirmware/pull/223

[#234]: https://github.com/SynthstromAudible/DelugeFirmware/pull/234

[#241]: https://github.com/SynthstromAudible/DelugeFirmware/pull/241

[#250]: https://github.com/SynthstromAudible/DelugeFirmware/pull/250

[#251]: https://github.com/SynthstromAudible/DelugeFirmware/pull/251

[#282]: https://github.com/SynthstromAudible/DelugeFirmware/pull/282

[#293]: https://github.com/SynthstromAudible/DelugeFirmware/pull/293

[#295]: https://github.com/SynthstromAudible/DelugeFirmware/pull/295

[#317]: https://github.com/SynthstromAudible/DelugeFirmware/pull/317

[#336]: https://github.com/SynthstromAudible/DelugeFirmware/pull/336

[#337]: https://github.com/SynthstromAudible/DelugeFirmware/pull/337

[#339]: https://github.com/SynthstromAudible/DelugeFirmware/pull/339

[#347]: https://github.com/SynthstromAudible/DelugeFirmware/pull/347

[#349]: https://github.com/SynthstromAudible/DelugeFirmware/pull/349

[#357]: https://github.com/SynthstromAudible/DelugeFirmware/pull/357

[#360]: https://github.com/SynthstromAudible/DelugeFirmware/pull/360

[#363]: https://github.com/SynthstromAudible/DelugeFirmware/pull/363

[#368]: https://github.com/SynthstromAudible/DelugeFirmware/pull/368

[#395]: https://github.com/SynthstromAudible/DelugeFirmware/pull/395

[#512]: https://github.com/SynthstromAudible/DelugeFirmware/pull/512

[#630]: https://github.com/SynthstromAudible/DelugeFirmware/pull/630

[#636]: https://github.com/SynthstromAudible/DelugeFirmware/pull/636

[#653]: https://github.com/SynthstromAudible/DelugeFirmware/pull/653

[#658]: https://github.com/SynthstromAudible/DelugeFirmware/pull/658

[#681]: https://github.com/SynthstromAudible/DelugeFirmware/pull/681

[#683]: https://github.com/SynthstromAudible/DelugeFirmware/pull/683

[#711]: https://github.com/SynthstromAudible/DelugeFirmware/pull/711

[#805]: https://github.com/SynthstromAudible/DelugeFirmware/pull/805

[#812]: https://github.com/SynthstromAudible/DelugeFirmware/pull/812

[#837]: https://github.com/SynthstromAudible/DelugeFirmware/pull/837

[#886]: https://github.com/SynthstromAudible/DelugeFirmware/pull/886

[#887]: https://github.com/SynthstromAudible/DelugeFirmware/pull/887

[#888]: https://github.com/SynthstromAudible/DelugeFirmware/pull/888

[#889]: https://github.com/SynthstromAudible/DelugeFirmware/pull/889

[#901]: https://github.com/SynthstromAudible/DelugeFirmware/pull/901

[#934]: https://github.com/SynthstromAudible/DelugeFirmware/pull/934

[#963]: https://github.com/SynthstromAudible/DelugeFirmware/pull/963

[#966]: https://github.com/SynthstromAudible/DelugeFirmware/pull/966

[#970]: https://github.com/SynthstromAudible/DelugeFirmware/pull/970

[#976]: https://github.com/SynthstromAudible/DelugeFirmware/pull/976

[#991]: https://github.com/SynthstromAudible/DelugeFirmware/pull/991

[#994]: https://github.com/SynthstromAudible/DelugeFirmware/pull/994

[#1018]: https://github.com/SynthstromAudible/DelugeFirmware/pull/1018

[#1039]: https://github.com/SynthstromAudible/DelugeFirmware/pull/1039

[#1053]: https://github.com/SynthstromAudible/DelugeFirmware/pull/1053

[#1065]: https://github.com/SynthstromAudible/DelugeFirmware/pull/1065

[#1083]: https://github.com/SynthstromAudible/DelugeFirmware/pull/1083

[#1114]: https://github.com/SynthstromAudible/DelugeFirmware/pull/1114

[#1156]: https://github.com/SynthstromAudible/DelugeFirmware/pull/1156

[#1159]: https://github.com/SynthstromAudible/DelugeFirmware/pull/1159

[#1173]: https://github.com/SynthstromAudible/DelugeFirmware/pull/1173

[#1183]: https://github.com/SynthstromAudible/DelugeFirmware/pull/1183

[#1198]: https://github.com/SynthstromAudible/DelugeFirmware/pull/1198

[#1251]: https://github.com/SynthstromAudible/DelugeFirmware/pull/1251

[#1272]: https://github.com/SynthstromAudible/DelugeFirmware/pull/1272

[#1305]: https://github.com/SynthstromAudible/DelugeFirmware/pull/1305

[#1312]: https://github.com/SynthstromAudible/DelugeFirmware/pull/1312

[#1344]: https://github.com/SynthstromAudible/DelugeFirmware/pull/1344

[#1374]: https://github.com/SynthstromAudible/DelugeFirmware/pull/1374

[#1382]: https://github.com/SynthstromAudible/DelugeFirmware/pull/1382

[#1390]: https://github.com/SynthstromAudible/DelugeFirmware/pull/1390

[#1456]: https://github.com/SynthstromAudible/DelugeFirmware/pull/1456

[#1480]: https://github.com/SynthstromAudible/DelugeFirmware/pull/1480

[#1506]: https://github.com/SynthstromAudible/DelugeFirmware/pull/1506

[#1531]: https://github.com/SynthstromAudible/DelugeFirmware/pull/1531

[#1542]: https://github.com/SynthstromAudible/DelugeFirmware/pull/1542

[#1589]: https://github.com/SynthstromAudible/DelugeFirmware/pull/1589

[#1607]: https://github.com/SynthstromAudible/DelugeFirmware/pull/1607

[#1739]: https://github.com/SynthstromAudible/DelugeFirmware/pull/1739

[#1846]: https://github.com/SynthstromAudible/DelugeFirmware/pull/1846

[#1898]: https://github.com/SynthstromAudible/DelugeFirmware/pull/1898

[#1962]: https://github.com/SynthstromAudible/DelugeFirmware/pull/1962

[#2046]: https://github.com/SynthstromAudible/DelugeFirmware/pull/2046

[#2080]: https://github.com/SynthstromAudible/DelugeFirmware/pull/2080

[#2136]: https://github.com/SynthstromAudible/DelugeFirmware/pull/2136

[#2166]: https://github.com/SynthstromAudible/DelugeFirmware/pull/2166

[#2174]: https://github.com/SynthstromAudible/DelugeFirmware/pull/2166

[#2260]: https://github.com/SynthstromAudible/DelugeFirmware/pull/2260

[#2299]: https://github.com/SynthstromAudible/DelugeFirmware/pull/2299

[#2315]: https://github.com/SynthstromAudible/DelugeFirmware/pull/2315

[#2327]: https://github.com/SynthstromAudible/DelugeFirmware/pull/2327

[#2330]: https://github.com/SynthstromAudible/DelugeFirmware/pull/2330

[#2343]: https://github.com/SynthstromAudible/DelugeFirmware/pull/2343

[#2345]: https://github.com/SynthstromAudible/DelugeFirmware/pull/2345

[#2371]: https://github.com/SynthstromAudible/DelugeFirmware/pull/2371

[#2367]: https://github.com/SynthstromAudible/DelugeFirmware/pull/2367

[#2385]: https://github.com/SynthstromAudible/DelugeFirmware/pull/2385

[#2421]: https://github.com/SynthstromAudible/DelugeFirmware/pull/2421

[#2429]: https://github.com/SynthstromAudible/DelugeFirmware/pull/2429

[#2475]: https://github.com/SynthstromAudible/DelugeFirmware/pull/2475

[#2537]: https://github.com/SynthstromAudible/DelugeFirmware/pull/2537

[#2615]: https://github.com/SynthstromAudible/DelugeFirmware/pull/2615

[#2641]: https://github.com/SynthstromAudible/DelugeFirmware/pull/2641

[#2645]: https://github.com/SynthstromAudible/DelugeFirmware/pull/2645

[#2676]: https://github.com/SynthstromAudible/DelugeFirmware/pull/2676

<<<<<<< HEAD
[#2716]: https://github.com/SynthstromAudible/DelugeFirmware/pull/2716
=======
[#2712]: https://github.com/SynthstromAudible/DelugeFirmware/pull/2712
>>>>>>> 50080034

[Automation View Documentation]: https://github.com/SynthstromAudible/DelugeFirmware/blob/community/docs/features/automation_view.md

[Velocity View Documentation]: https://github.com/SynthstromAudible/DelugeFirmware/blob/community/docs/features/velocity_view.md

[Performance View Documentation]: https://github.com/SynthstromAudible/DelugeFirmware/blob/community/docs/features/performance_view.md

[MIDI Follow Mode Documentation]: https://github.com/SynthstromAudible/DelugeFirmware/blob/community/docs/features/midi_follow_mode.md

[MIDI Follow Mode Loopy Pro Template]: https://github.com/SynthstromAudible/DelugeFirmware/tree/community/contrib/midi_follow/loopy_pro

[MIDI Follow Mode Touch OSC Template]: https://github.com/SynthstromAudible/DelugeFirmware/tree/community/contrib/midi_follow/touch_osc

[DX7 Synth Documentation]: https://github.com/SynthstromAudible/DelugeFirmware/blob/community/docs/features/dx_synth.md

[Stem Export Documentation]: https://github.com/SynthstromAudible/DelugeFirmware/blob/community/docs/features/stem_export.md

[Chord Keyboard Documentation]: https://github.com/SynthstromAudible/DelugeFirmware/blob/community/docs/features/chord_keyboard.md

[Note / Note Row Editor Documentation]: https://github.com/SynthstromAudible/DelugeFirmware/blob/community/docs/features/note_noterow_editor.md<|MERGE_RESOLUTION|>--- conflicted
+++ resolved
@@ -55,11 +55,25 @@
   be sent to port 1 (or vice versa). A third port is added for future use such as a desktop/mobile companion app, DAW
   control or Mackie HUI emulation. When USB for MIDI is plugged into the Deluge, you can browse these settings
   in `SETTINGS > MIDI > DEVICES > UPSTREAM USB PORT 1` or `UPSTREAM USB PORT 2`.
+
 - ([#147]) Allows CCs to be learnt to the global commands (play, stop, loop, fill, etc.)
 
-- ([#1251]) `MIDI learn for kit` - from song or arranger view, a kit can now be learnt to a midi channel in the same way
-  as synths. The note sent for the learn will be treated as the first row for the kit, and increasing notes get mapped
-  to the next rows
+- ([#170]) A new `TAKEOVER` submenu was created in the `MIDI` settings menu which consists of three modes that can be
+  selected from. This mode affects how the Deluge handles MIDI input for learned CC controls:
+
+  **1. `JUMP`:** This is the default mode for the Deluge. As soon as a MIDI encoder/Fader position is changed, the
+  Deluge's internal encoder position/Parameter value jumps to the position of the MIDI encoder/Fader.
+
+  **2. `PICKUP`:** The Deluge will ignore changes to its internal encoder position/Parameter value until the MIDI
+  encoder/Fader's position is equal to the Deluge encoder position. After which the MIDI encoder/Fader will move in sync
+  with the Deluge.
+
+  **3. `SCALE`:** The Deluge will increase/decrease its internal encoder position/Parameter value relative to the change
+  of the MIDI encoder/Fader position and the amount of "runway" remaining on the MIDI controller. Once the MIDI
+  controller reaches its maximum or minimum position, the MIDI encoder/Fader will move in sync with the Deluge. The
+  Deluge value will always decrease/increase in the same direction as the MIDI controller.
+
+  **4. `RELATIVE`:** The Deluge will increase/decrease its internal encoder position/Parameter value using the relative value changes (offset) sent by the controller. The controller must be actually sending relative value changes (127 for down and 1 for up) in order for this to work.
 
 - ([#837]) `MIDI control over transpose / scale.`
     - Accessed via external MIDI via a new learnable global MIDI command in `SETTINGS > MIDI > CMD > TRANSPOSE`. It
@@ -128,24 +142,9 @@
   updating the kit row selection, you can now control the parameters for that kit row. With midi follow and midi
   feedback enabled, this will also send updated cc feedback for the new kit row selection.
 
-
-- ([#170]) A new `TAKEOVER` submenu was created in the `MIDI` settings menu which consists of three modes that can be
-  selected from. This mode affects how the Deluge handles MIDI input for learned CC controls:
-
-  **1. `JUMP`:** This is the default mode for the Deluge. As soon as a MIDI encoder/Fader position is changed, the
-  Deluge's internal encoder position/Parameter value jumps to the position of the MIDI encoder/Fader.
-
-  **2. `PICKUP`:** The Deluge will ignore changes to its internal encoder position/Parameter value until the MIDI
-  encoder/Fader's position is equal to the Deluge encoder position. After which the MIDI encoder/Fader will move in sync
-  with the Deluge.
-
-  **3. `SCALE`:** The Deluge will increase/decrease its internal encoder position/Parameter value relative to the change
-  of the MIDI encoder/Fader position and the amount of "runway" remaining on the MIDI controller. Once the MIDI
-  controller reaches its maximum or minimum position, the MIDI encoder/Fader will move in sync with the Deluge. The
-  Deluge value will always decrease/increase in the same direction as the MIDI controller.
-
-  **4. `RELATIVE`:** The Deluge will increase/decrease its internal encoder position/Parameter value using the relative value changes (offset) sent by the controller. The controller must be actually sending relative value changes (127 for down and 1 for up) in order for this to work.
-
+- ([#1251]) `MIDI learn for kit` - from song or arranger view, a kit can now be learnt to a midi channel in the same way
+  as synths. The note sent for the learn will be treated as the first row for the kit, and increasing notes get mapped
+  to the next rows
 
 #### 3.4 - Tempo & Swing
 
@@ -161,12 +160,19 @@
 
 - ([#2367]) Tempo changes can now be recorded to automation in arranger view
 
-#### 3.5 - Kits
+#### 3.5 - Alternative Delay Types for Param Encoders (Gold encoders)
+- ([#282]) Ability to select in `COMMUNITY FEATURES` menu, which parameters are controlled when you click the `DELAY`
+  -related golden encoders. The default (for upper and lower encoders) is `PINGPONG` (`ON/OFF`)
+  and `TYPE` (`DIGITAL`/`ANALOG`), and you can modify it so the encoder clicks change
+  the `SYNC TYPE` (`EVEN, TRIPLETS, DOTTED`) and `SYNC RATE` (`OFF, WHOLE, 2ND, 4TH, ETC`) respectively.
+    - This feature is `OFF` by default and can be set to `ON` or `OFF` via `SETTINGS > COMMUNITY FEATURES`.
+
+#### 3.6 - Kits
 
 - ([#395]) Load synth presets into kit rows by holding the row's `AUDITION` + `SYNTH`. Saving can be done by holding the
   audition pad and pressing save.
 
-#### 3.6 - Global Interface
+#### 3.7 - Global Interface
 
 - ([#118]) Sticky Shift - When enabled, tapping `SHIFT` will lock shift `ON` unless another button is also pressed
   during the short press duration.
@@ -176,11 +182,11 @@
     - This feature is `OFF` by default and can be set to `ON` or `OFF` via `SETTINGS > COMMUNITY FEATURES`.
 - ([#1305]) Number of count-in bars is now configurable under `SETTINGS > RECORDING > COUNT-IN BARS`.
 
-#### 3.7 - Mod Wheel
+#### 3.8 - Mod Wheel
 
 - ([#512]) Incoming mod wheel MIDI data from non-MPE devices now maps to the `Y` axis.
 
-#### 3.8 - Visual Feedback on Value Changes with Mod Encoders and Increased Resolution for Value's in Menu's
+#### 3.9 - Visual Feedback on Value Changes with Mod Encoders and Increased Resolution for Value's in Menu's
 
 - ([#636]) Changing parameter values with Mod (Gold) Encoders now displays a pop-up with the current value of the
   parameter. The `SOUND` and `MODULATION` screens when parameter and modulation editing have also been adjusted to show
@@ -190,12 +196,12 @@
     - Note: In the Menu, if you wish to scroll through the parameter value range faster at an accelerated rate of +/- 5,
       hold `SHIFT` while turning the Select Encoder.
 
-#### 3.9 - Enable Stutter Rate Automation
+#### 3.10 - Enable Stutter Rate Automation
 
 - ([#653]) Enabled ability to record stutter rate automation with mod (gold) encoder.
     - Note: This feature does not enable you to automate the triggering of stutter
 
-#### 3.10 - Adjust Metronome Volume
+#### 3.11 - Adjust Metronome Volume
 
 - ([#683]) The Metronome's volume now respects the song's volume and will increase and decrease in volume together with
   the Gold Volume Encoder.
@@ -203,12 +209,12 @@
       to further adjust the volume of the Metronome. 1 being the lowest metronome volume that can be heard when the
       Song's volume is at its maximum and 50 being the loudest metronome volume.
 
-#### 3.11 - Mod Button Pop-up
+#### 3.12 - Mod Button Pop-up
 
 - ([#888]) Added Mod Button pop-up to display the current Mod (Gold) Encoder context (e.g. LPF/HPF Mode, Delay Mode and
   Type, Reverb Room Size, Compressor Mode, ModFX Type and Param).
 
-#### 3.12 - Automatically load the last open/saved song or user-defined template at startup.
+#### 3.13 - Automatically load the last open/saved song or user-defined template at startup.
 
 - ([#1272]) Added feature to load automatically projects at startup.
   To activate the feature, press `SHIFT` + `SELECT` : `MENU > DEFAULTS > STARTUP SONG`.
@@ -225,18 +231,18 @@
       - `LAST OPENED SONG`/ `LAST SAVED SONG` / `TEMPLATE` refers to another song, in which case previous canary file will be ignored (but still needs to be manually removed).
 - In case of the crash still persists, you can always factory reset by holding `SELECT` while powering on the Deluge, which will force to boot up on `NEW SONG`.
 
-#### 3.13 - Preserve Pad Brightness Preference Through Power Cycle
+#### 3.14 - Preserve Pad Brightness Preference Through Power Cycle
 
 - ([#1312]) Save user-defined pad brightness level and restore it at startup.
   To use this feature, press `SHIFT` + `SELECT` : `MENU > DEFAULTS > PAD BRIGHTNESS`.
     - Default : Full brightness (`100`).
     - Min value `4`, Max Value `100`.
 
-#### 3.14 - Learn Mod (Gold) Encoders to full Mod Matrix / Patch Cable value range
+#### 3.15 - Learn Mod (Gold) Encoders to full Mod Matrix / Patch Cable value range
 - ([#1382]) Mod (Gold) Encoders learned to the Mod Matrix / Patch Cable parameters can now access the full value range of those parameters (e.g. from -50 to +50)
   - In addition, a pop-up was added when using gold encoders learned to the Mod Matrix / Patch Cable parameters to show the source parameter(s) and destination parameter.
 
-#### 3.15 - Make Mod (Gold) Encoders LED indicators bipolar
+#### 3.16 - Make Mod (Gold) Encoders LED indicators bipolar
 - ([#1480]) As a follow-up to [#1382] which enabled Gold Knobs to access the full range of a Patch cable, the LED indicators for gold knobs editing bipolar params (e.g. Pan, Pitch, Patch Cable), are now bipolar. The lights of a bipolar LED indicator are lit up as follows
   - Middle value = No lights lit
   - Maximum value = Top two lights fully lit
@@ -244,23 +250,23 @@
   - Minimum value = Bottom two lights fully lit
     - Between middle and minimum, the bottom two lights will be lit up proportionately to the value in that range
 
-#### 3.16 - High CPU Usage Indicator
+#### 3.17 - High CPU Usage Indicator
 - ([#1506]) The play button button will blink when deluge CPU usage is high which indicates that synth voices / sample playback may be culled.
   - To activate the feature, press `SHIFT` + `SELECT` : `MENU > DEFAULTS > HIGH CPU INDICATOR`.
 
-#### 3.17 - Select Audio Clip Source from Audio Clip Menu
+#### 3.18 - Select Audio Clip Source from Audio Clip Menu
 - ([#1531]) Added ability to select audio source from within an Audio Clip by opening the Audio Clip Sound Menu (`SHIFT` + `SELECT`) and Selecting the `AUDIO SOURCE` menu
   - Not included in c1.1.0
 - ([#2371]) Source can now also be set to a specific track on the deluge. This enables an additional TRACK menu to choose 
 which track to record from. To run the instrument through the audio clip's FX choose the FX PROCESSING option
 
-#### 3.18 - Set Audio Clip Length Equal to Sample Length
+#### 3.19 - Set Audio Clip Length Equal to Sample Length
 - ([#1542]) Added new shortcut to set the length of an audio clip to the same length as its sample at the current tempo. This functionally removes timestretching until the Audio Clip length or Song tempo is changed. 
   - Press `▼︎▲︎` + `◀︎▶︎` to set the Audio Clip length equal to the length of the audio sample.
     - This action is also available in the `Audio Clip Sound Menu` (Press `SELECT`) by Selecting the `ACTIONS` menu and Pressing `SELECT` on the `Set Clip Length to Sample Length` action.
   - Press `SHIFT` + `◀︎▶︎` + `turn ◀︎▶︎` to adjust the audio clip's length independent of timestretching.
 
-#### 3.19 - Sample Slice Default Mode
+#### 3.20 - Sample Slice Default Mode
 
 - ([#1589]) Added a new default setting that controls which playback mode new slices of a kit will get. 
 -  To change the setting, press `SHIFT` + `SELECT` : `MENU > DEFAULTS > SAMPLE SLICE MODE`.
@@ -269,42 +275,42 @@
   - the setting is persistent after reboot
   - if a kit slice is shorter then 2s, the slicer will automatically switch to `ONCE` (default behaviour)
 
-#### 3.20 Default Hold Press Time
+#### 3.21 Default Hold Press Time
 
 - ([#1846]) Added new default menu to set the length of time to register a `Hold Press` for use with `Sticky Shift`, `Performance View`, and the `Keyboard Sidebar Layouts.`
   - Set the default Hold Press time by accessing `SETTINGS > DEFAULTS > HOLD PRESS TIME`
 
-#### 3.21 Eased Timeline Zoom Level Restrictions
+#### 3.22 Eased Timeline Zoom Level Restrictions
 
 - ([#1962]) The maximum zoom level has been increased. Now, the maximum zoom is the point the point where the entire timeline is represented by a single grid cell.
 - This allows for more flexibility when entering long notes and chord progressions.
 - While changing the zoom level, the horizontal encoder will briefly pause while passing the zoom level which represents the entire sequence. This is to prevent frustration from users who are used to the prior limitations.
 
-#### 3.22 Exit menus by holding back
+#### 3.23 Exit menus by holding back
 
 - ([#2166]) Holding back will now fully exit your current menu
 
-#### 3.23 Automated Stem Exporting
+#### 3.24 Automated Stem Exporting
 
 - For a detailed description of this feature as well the button shortcuts/combos, please refer to the feature documentation: [Stem Export Documentation]
 - ([#2260]) Added `STEM EXPORT`, an automated process for exporting `CLIP STEMS` while in `SONG VIEW` and `INSTRUMENT STEMS` while in `ARRANGER VIEW`. Press `SAVE + RECORD` to start exporting stems. Press `BACK` to cancel stem exporting and stop recording and playback.
 - ([#2327]) You can also start the stem export via a new `EXPORT STEMS` menu found in the `SONG` menu accessible in Song and Arranger Views. Start the stem export by entering the `SONG\EXPORT STEMS\` menu and pressing `SELECT` on the menu item titled `START EXPORT`. It will exit out of the menu and display the export progress on the display.
 - ([#2330]) You can configure settings for the stem export via the `EXPORT STEMS` menu found in the `SONG` menu accessible in Song and Arranger Views. Enter `SONG\EXPORT STEMS\CONFIGURE EXPORT\` to configure various stem export settings.
 
-#### 3.24 Render Clip / Section Launch Event Playhead in Song Grid and Performance Views
+#### 3.25 Render Clip / Section Launch Event Playhead in Song Grid and Performance Views
 - ([#2315]) A white playhead is now rendered in Song Grid and Performance Views that let's you know when a clip or section launch event is scheduled to occur. The playhead only renders the last 16 notes before a launch event.
   - Note: this playhead can be turned off in the Community Features submenu titled: `Enable Launch Event Playhead (PLAY)`
 
-#### 3.25 Display Number of Bars / Notes Remaining until Clip / Section Launch Event
+#### 3.26 Display Number of Bars / Notes Remaining until Clip / Section Launch Event
 - ([#2315]) The display now shows the number of Bars (or Quarter Notes for the last bar) remaining until a clip or section launch event in all Song views (Grid, Row, Performance).
 
-#### 3.26 Updated UI for Interacting with Toggle Menu's and Sub Menu's
+#### 3.27 Updated UI for Interacting with Toggle Menu's and Sub Menu's
 - ([#2345]) For toggle (ON/OFF) menu's, you can now view and toggle the ON/OFF status without entering the menu by simply pressing on the `SELECT` encoder while the menu is selected.
  - OLED renders a checkbox that shows current ON/OFF status. Selecting that menu with select encoder will toggle the checkbox as opposed to entering the menu.
  - 7SEG renders a dot at the end of the menu item to show current ON/OFF status. Selecting that menu with select encoder will toggle the dot as opposed to entering the menu.
  - Submenu's on OLED are rendered with a ">" at the end to indicate that it is a submenu.
 
-#### 3.27 Updated UI for Creating New Clips in New Tracks in Song Grid View
+#### 3.28 Updated UI for Creating New Clips in New Tracks in Song Grid View
 - ([#2429]) Added new mechanism for creating New Clips in New Tracks in `SONG GRID VIEW`
   - When you press a pad in a new track, a menu will appear asking you to confirm the type of clip you wish to create. The clip type selected to be created is shown on the display and is also indicated by the clip type button that is blinking.
     - The default clip type for new clips created can be configured in `SETTINGS > DEFAULTS > UI > CLIP TYPE > NEW CLIP TYPE` menu.
@@ -317,7 +323,7 @@
     - If you press `BACK` before releasing a pad or selecting a clip type, it will cancel the clip creation.
 - These changes only apply to `SONG GRID VIEW` and NOT `SONG ROW VIEW`
 
-#### 3.28 Updated UI for Converting Empty Instrument Clip to Audio Clip, Setting Clip Mode and Clip Name in Song Grid View
+#### 3.29 Updated UI for Converting Empty Instrument Clip to Audio Clip, Setting Clip Mode and Clip Name in Song Grid View
 - ([#2299]) `HOLDING PAD FOR THE CLIP` + `PRESSING SELECT` in `SONG GRID VIEW` will now open the `CLIP SETTINGS` menu.
 - If you open the menu with with an `INSTRUMENT CLIP` selected, then the menu will give you three options:
   1) `Convert to Audio`: Press select on this option to convert the selected `instrument clip` into an `audio clip`. The menu will exit after converting the clip.
@@ -326,37 +332,25 @@
 - If you open the menu with an `AUDIO CLIP` selected, then the menu will give two options: `Clip Mode` and `Clip Name`.
 - This change only applies to `SONG GRID VIEW` and NOT `SONG ROW VIEW`
 
-#### 3.29 UI Accessibility Defaults Menu
+#### 3.30 UI Accessibility Defaults Menu
 - ([#2537]) Added `DEFAULTS (DEFA) > UI > ACCESSIBILITY (ACCE)` menu which contains accessibility changes to the Deluge UI to make the deluge more accessible to users with disabilities. These changes included:
   - `Shortcuts (SHOR)` to make specific shortcut combinations more accessible for users with mobility restrictions.
     - `HORIZONTAL ENCODER ◀︎▶︎` + `PLAY` is changed to `CROSS SCREEN` + `PLAY`
   - `Menu Highlighting (HIGH)` changes how menu highlighting is rendered on `OLED` displays by drawing a vertical bar `|` on the left edge of the display beside the selected menu item instead of highlighting the area of the selected menu item by inverting the text.
 
-#### 3.30 Added ability to Start / Restart Playback from Specific Clip Pad in Arranger View
+#### 3.31 Added ability to Start / Restart Playback from Specific Clip Pad in Arranger View
 - ([#2615]) Added ability to start / restart arrangement playback from the clip pad you're holding in arranger view.
   - Note: you need to select a pad of any clip in arranger in order for this to work (it cannot be an empty pad)
   
-#### 3.31 Added Song New Midi Learn Menu
+#### 3.32 Added Song New Midi Learn Menu
 - ([#2645]) Added new `MIDI LEARN` menu to the `SONG` menu. In `Song Grid View` this menu enables you to learn `Clip/Section Launch`. In `Song Row View` this menu enables you to learn the `Clip/Section Launch` and `Instrument`.
   - While in this menu, you just need to `hold a clip / section` and send midi to learn that clip / section. If you press the `clip / section` again you will unlearn it.
 
-<<<<<<< HEAD
-#### 3.32 Updated UI for Creating New Clips in Song Row View
+#### 3.33 Updated UI for Creating New Clips in Song Row View
 - ([#2716]) The default clip type for new clips created can be configured in `SETTINGS > DEFAULTS > UI > CLIP TYPE > NEW CLIP TYPE` menu.
     - You can also configure whether the clip type for the next clip type you create should default to the last clip type you created. This helps with fast creation of multiple clips of the same type. You can enable this default setting in the `SETTINGS > DEFAULTS > UI > CLIP TYPE > USE LAST CLIP TYPE` menu.
     - NOTE: The default clip type / last clip type setting cannot be used with CV clips and Audio clips in Song Row View. If you set the default to CV or Audio or enable use of the last clip type (and the last clip type is a CV or Audio Clip), then it will create a Synth clip by default. 
         - This is because Audio Clips cannot currently be converted to other clip types and thus you will be stuck with only being able to create Audio Clips (unless you change the default and/or disable use of last clip type). The same applies to CV clips, which after two CV clips created, would prevent you from creating other clips (unless you change the default and/or disable use of last clip type).
-=======
-#### 3.32 - Alternative Delay Types for Param Encoders (Gold encoders)
-
-- ([#282]) Ability to select in `COMMUNITY FEATURES` menu, which parameters are controlled when you click the `DELAY`
-  -related golden encoders. The default (for upper and lower encoders) is `PINGPONG` (`ON/OFF`)
-  and `TYPE` (`DIGITAL`/`ANALOG`), and you can modify it so the encoder clicks change
-  the `SYNC TYPE` (`EVEN, TRIPLETS, DOTTED`) and `SYNC RATE` (`OFF, WHOLE, 2ND, 4TH, ETC`) respectively.
-
-    - This feature is `OFF` by default and can be set to `ON` or `OFF` via `SETTINGS > COMMUNITY FEATURES`.
-
->>>>>>> 50080034
 
 ## 4. New Features Added
 
@@ -1556,11 +1550,9 @@
 
 [#2676]: https://github.com/SynthstromAudible/DelugeFirmware/pull/2676
 
-<<<<<<< HEAD
+[#2712]: https://github.com/SynthstromAudible/DelugeFirmware/pull/2712
+
 [#2716]: https://github.com/SynthstromAudible/DelugeFirmware/pull/2716
-=======
-[#2712]: https://github.com/SynthstromAudible/DelugeFirmware/pull/2712
->>>>>>> 50080034
 
 [Automation View Documentation]: https://github.com/SynthstromAudible/DelugeFirmware/blob/community/docs/features/automation_view.md
 
