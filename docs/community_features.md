--- conflicted
+++ resolved
@@ -944,18 +944,11 @@
 
 #### 4.3.10 - Enhanced Note Probability, Iterance and Fill
 
-<<<<<<< HEAD
-- ([#2641], [#2752]) Enhanced existing note probability, iteration and fill function functionality by enabling you to use each type independently. This means that you can now apply probability to iteration and fill and you can also apply iteration to fill.
-  - Holding a note / note row and turning the select encoder now only changes probability.
-  - To edit note / note row iteration and fill settings you need to access the new note and note row editor menu's.
-  - The iteration is now also customizable with custom iteration steps. If you scroll the iteration parameter all the way to the right, you will see the `CUSTOM` option. If you click the `SELECT` encoder, a new menu will appear to select the `DIVISOR` parameter (you can select from 1 to 8), and also as many `ITERATION #` toggles as `DIVISOR` is set, to allow you to activate or deactivate each iteration step.
-=======
 - ([#2641]) Enhanced existing note probability, iteration and fill function functionality by enabling you to use each type independently. This means that you can now apply probability to iteration and fill and you can also apply iteration to fill.
   - To edit probability, hold a note / audition pad and turn the select encoder to the left to display current probability value / set new probability value.
   - To edit iterance, hold a note / audition pad and turn the select encoder to the right to display current iterance value / set new iterance value.
   - The iteration is now also customizable with custom iteration steps. If you scroll the iteration parameter all the way to the right, you will see the `CUSTOM` option. If you click the `SELECT` encoder, a new menu will appear to select the `DIVISOR` parameter (you can select from 1 to 8), and also as many `ITERATION #` toggles as `DIVISOR` is set, to allow you to activate or deactivate each iteration step.
   - To edit fill, you need to access the new note and note row editor menu's.
->>>>>>> 38e4c79f
 
 #### 4.3.11 - Added New Note and Note Row Editor Menu's
 - For a detailed description of this feature as well the button shortcuts/combos, please refer to the feature documentation: [Note / Note Row Editor Documentation]
