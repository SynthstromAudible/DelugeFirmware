# Community Features
## 1. Introduction

Every time a Pull Request improves the community firmware it shall note down its achievements and usage in this document.

## 2. File Compatibility Warning
In general, we try to maintain file compatibility with the official firmware. However, **files (including songs, presets, etc.) that use community features may not ever load correctly on the official firmware again**. Make sure to back up your SD card!

## 3. General Improvements

Here is a list of general improvements that have been made, ordered from newest to oldest:

#### 3.1 - Patch Cables

- ([#17]) Increase the resolution of "patch cables" between mod sources and destinations.

#### 3.2 - MPE
- ([#29]) Bugfix to respect MPE zones in kit rows. In the official firmware kit rows with midi learned to a channel would be triggered by an MPE zone which uses that channel. With this change they respect zones in the same way as synth and midi clips.

#### 3.3 - MIDI
- ([#47]) Extra MIDI ports on the USB interface for MPE. Port 2 shows in the midi device menu, and improves the usability of MPE-capable devices through the USB interface by allowing MPE zones to be sent to port 2 and non-MPE to be sent to port 1 (or vice versa). A third port is added for future use such as a desktop/mobile companion app, DAW control or Mackie HUI emulation.

#### 3.4 - Tempo
- ([#178]) New option (FINE TEMPO in the Runtime Settings (Community Features) menu) to invert the push+turn behavior of the "TEMPO" knob. With this option enabled the tempo changes by 1 when unpushed and 4 when pushed (vs 4 unpushed and 1 pushed in the official firmware). This option defaults to OFF.
	- This feature can be turned ON/OFF in the Runtime Settings (Community Features) Menu (accessed by pressing "SHIFT" + "SELECT"). 

#### 3.5 - Kits
<<<<<<< HEAD
- ([#395]) Load synth presets into kit rows by holding the audition pad and pressing synth. Saving kit rows to synth presets is not yet implemented.

=======
- ([#395]) - Load synth presets into kit rows by holding the audition pad and pressing synth. Saving kit rows to synth presets is not yet implemented.
>>>>>>> 91c593d7

## 4. New Features Added

Here is a list of features that have been added to the firmware as a list, grouped by category:

### 4.1 - Song View Features

#### 4.1.1 - Master Compressor
- ([#137]) In the Song view, select "AFFECT ENTIRE" and "SIDECHAIN" modulation button, and adjust the upper gold knob. Push the upper gold knob to switch to the next setting (Threshold (dB), Makeup Gain (dB), Attack (ms), Release (ms), Ratio, MIX). The LEDs next to the knob act as a gain reduction meter.

	- This feature can be turned ON/OFF in the Runtime Settings (Community Features) Menu (accessed by pressing "SHIFT" + "SELECT"). 

- Follow up PR's:
	- ([#200]) Fixed master compressor. The masterVolumeAdjustment value is now considered in the process. With this change, threshold value are now displayed correctly. This modification affects songs that had saved master compressor settings.
	- ([#220]) Fixed a bug in the song view that, when the "SIDECHAIN" knob was turned while holding down a clip pad, the "SIDECHAIN" value and the Master Compressor Threshold would change at the same time.

#### 4.1.2 - Change Row Colour

 - ([#163]) Pressing a "CLIP" row + "SHIFT" & Turning Vertical Encoder ▼︎▲︎ changes the selected row color. This is the same shortcut like before when setting the color in the clip view.

#### 4.1.3 - Fill Clips

 - ([#196]) Holding the status pad (mute pad) for a clip and pressing select brings up a clip type selection menu. The options are:
    - Default (DEFA) - the default Deluge clip type.
	- Fill (FILL) - Fill clip. It appears orange/cyan on the status pads, and when triggered it will schedule itself to start at such a time that it _finishes_ at the start of the next loop. If the fill clip is longer than the remaining time, it is triggered immediately at a point midway through. The loop length is set by the longest playing clip, or by the total length of a section times the repeat count set for that section. **Limitation**: a fill clip is still subject to the one clip per instrument behavior of the Deluge. Fill clips can steal an output from another fill, but they cannot steal from a non-fill. This can lead to some fills never starting since a default type clip has the needed instrument. This can be worked around by cloning the instrument to an independent copy.


#### 4.1.4 - Catch Notes

 - ([#221]) The normal behavior of the Deluge is to try to keep up with 'in progress' notes when instant switching between clips by playing them late. However this leads to glitches with drum clips and other percussive sounds. Changing this setting to OFF will prevent this behavior and *not* try to keep up with those notes, leading to smoother instant switching between clips.
	- This feature can be turned ON/OFF in the Runtime Settings (Community Features) Menu (accessed by pressing "SHIFT" + "SELECT"). 

#### 4.1.5 - New Grid Layout

 - ([#251]) Add new grid session layout to "SONG" mode. All functionality from (classic) row layout applies except for the following:
	 - The data model of rows and grid mode are compatible, you can switch between them freely
	 - In grid mode you will not be able to see multiple clips that are in the same section, only the first one. To make them visible move the clips to other sections
	 - The colored coloumn on the right are all available sections, the columns are automatically filled with the tracks in the same order as in arrangement mode
	 - In session mode hold "SONG" and turn "SELECT" encoder to switch between row layout and grid layout
	 - Existing clips (dimly white or green) can be opened by holding "CLIP" button and clicking on them
	 - New clips can be created by holding "CLIP" button and clicking on an empty pad. If the column was empty a new track is created
	 - By quickly clicking (and releasing) populated pads you can change the arm state
		 - If "SHIFT" is held at the same time the clip will launch immediately
		 - If "RECORD" is held at the same time you can change recording status
		 - If "HORIZONTAL ENCODER" ◀︎▶︎ is held at the same time you can change solo state
	 - By holding a populated pad you can see the track, change the parameters and convert it to other instruments similar to rows layout
	 - Hold an existing pad and press on another pad in the same, other or empty row to copy clips. If possible the content will be converted to the target track type
	 - To delete a clip hold the pad and press the "SAVE/DELETE" button
	 - To arm a whole row click on the section color to the right
	 - To immediately switch to a whole row hold "SHIFT" and click on the section color
	 - To MIDI learn:
		 - Arming a section hold "LEARN/INPUT" and hold the section pad
		 - Arming a clip hold "LEARN/INPUT" and hold the clip pad
		 - Note input to a track hold "SHIFT" + "LEARN/INPUT" and hold the pad of any populated clip for that track
	 - Compared to rows layout the following is not supported
	 	 - Overdub recording
		 - Copying clips to arranger
		 - Copying audio clips between different tracks
### 4.2 - Clip View - General Features (Instrument and Audio Clips)

#### 4.2.1 - Filters
 - ([#103]) Adds a new filter in the low-pass slot, a state-variable filter. This filter has significantly less distortion than the ladder filters, think sequential vs. moog. Cutoff and resonance ranges are subject to change with further testing.

	- Follow-up PR's: ([#125] and [#212]) Various SVF fixes

- ([#336]) Morphable and Driveable Parallel Filters
	- Add an SVF option to the HPF slot, set for HPF mode by default. This can be modified through the menu, shortcuts, or clicking the lower knob while HPF is selected.

	- Follow-up PR: ([#339]) SVF Notch Filter
 		- Adds an SVF notch mode (SV_Notch) alongside the SVF Band mode (SV_Band)
		- Changes SVF morph in HP slot to go HP-band/notch-LP (HP by default)
		- Tweaks default ladder saturation to match original firmware
		- Applies ladder gain on input instead of feedback, avoiding interaction with resonance
		- Tweaks SVF level to match ladder volumes
		- Removes distinction between high and lowpass SVF enums so they can now be used in either slot
adds HP ladder morph to filter FM

	- Adds a 3rd filter paramater called morph, placed in the menu and on the pads under the db/oct on filters. Morph smoothly morphs the SVF through LP-BP-HP, and smoothly increases drive in the ladder filters. This param is modulatable and automatable

	- Adds a setting to switch the filter order or run them in parallel. This setting is menu only and named ROUTE

#### 4.2.2 - Stereo Chorus
- ([#120]) New Stereo Chorus type added to Mod FX. The recommended settings are OFFSET=30, DEPTH=17, and RATE=15.

#### 4.2.3 - MIDI Takeover Mode

This mode affects how the deluge handles MIDI input for learned CC controls.

 - ([#170]) A new takeover submenu was created in the MIDI settings menu which consists of three modes that can be selected from:

	**1. Jump:** This is the default mode for the Deluge. As soon as a Midi Knob/Fader position is changed, the Deluge's internal Knob position/Parameter value jumps to the position of the Midi Knob/Fader.

	**2. Pickup:** The deluge will ignore changes to its internal Knob position/Parameter value until the Midi Knob/Fader's position is equal to the Deluge Knob position. After which the Midi Knob/Fader will move in sync with the Deluge.

	**3. Scale:** The deluge will increase/decrease its internal Knob position/Parameter value relative to the change of the Midi Knob/Fader position and the amount of "runway" remaining on the Midi controller. Once the Midi controller reaches its maximum or minimum position, the Midi Knob/Fader will move in sync with the Deluge. The Deluge value will always decrease/increase in the same direction as the Midi controller.

#### 4.2.4 - Alternative Delay Types for Mod Encoders (Golden Knobs)
- ([#282]) Ability to select, using a Community Features Menu, which parameters are controlled when you click the "DELAY"-related golden knobs. The default (for upper and lower knobs) is PingPong On/Off and Type (Digital/Analog), and you can modify it so the knob clicks change the Sync Type (Even, Triplets, Even) and Sync Level (Off, Whole, 2nd, 4th...) respectively.

	- This feature can be turned ON/OFF in the Runtime Settings (Community Features) Menu (accessed by pressing "SHIFT" + "SELECT"). 

#### 4.2.5 - Patchable Wavefolding Distortion

- ([#349]) Adds a pre filter wavefolder, and the depth is patchable/automatable. The depth is accessible in both the menu and on the pad between saturation and LPF cutoff. The fold has no effect when set to 0 and removes itself from the signal path.
	- Note that it has no effect on square waves, it's best with sines and triangles

#### 4.2.6 - Quantized Stutter

- ([#357]) Ability to set, using the Community Features Menu, the stutterer effect to be quantized to 4th, 8th, 16th, 32nd, and 64th rate when selecting it. Once you have pressed the Stutter knob, then the selected value will be the center value of the knob and you can go up and down with the golden knob and come back to the original rate by centering the knob (LEDs will flash indicating it).

	- This feature can be turned ON/OFF in the Runtime Settings (Community Features) Menu (accessed by pressing "SHIFT" + "SELECT"). 

#### 4.2.7 - Grain FX

- ([#363]) New Grain FX type added to Mod FX. This effect is somewhat resource-intensive, so please use only one instance per song.

	- Parameters:
		- **Mod Depth:** Controls Grain Volume / Dry Wet Mix
		- **Mod Offset:** Adjusts Grain Size (10ms - 800ms)
		- **Mod Rate:** Sets Grain Rate (0.5hz - 180hz)
		- **Mod Feedback:** Selects Grain Type

	- Grain Type (Presets):
		- **Preset 1:** Unison and +1 Octave (Reverse)
		- **Preset 2:** Unison and -1 Octave
		- **Preset 3:** Unison and +1 Octave (Defalut)
		- **Preset 4:** 5th and +1 Octave
		- **Preset 5:** Unison and +1/-1 Octave (Tempo Sync)


	- This feature can be turned ON/OFF in the Runtime Settings (Community Features) Menu (accessed by pressing "SHIFT" + "SELECT"). 

### 4.3 - Instrument Clip View - General Features

These features were added to the Instrument Clip View and affect Synth, Kit and Midi instrument clip types.

#### 4.3.1 - New LFO Shapes
LFO types added to the "LFO SHAPE" shortcut.

 - ([#32]) **Random Walk:** Starts at zero and walks up or down by small increments when triggered.
 - ([#32]) **Sample&Hold:** Picks a new random value every time it is triggered.

#### 4.3.2 - New LFO Synchronization Modes
Synchronization modes accessible through the "LFO SYNC" shortcut.

 - ([#32]) **Triplets:** Synchronizes the LFO to "triplet" (3/2) divisions.
 - ([#32]) **Dotted:** Synchronizes the LFO to "dotted" (2/3) divisions.

#### 4.3.3 - Quantize & Humanize
 - ([#129])
	- Press and hold a note in clip view and turn the tempo knob right or left to apply quantize or humanize respectively to that row.
	- Press and hold a note and press and turn the tempo knob to apply quantize or humanize to all rows.
	- The amount of quantization/humanization is shown in the display.
	- This feature can be turned ON/OFF in the Runtime Settings (Community Features) Menu (accessed by pressing "SHIFT" + "SELECT"). 

#### 4.3.4 - Fill Mode
 - ([#211]) Fill Mode is a new iteration/probability setting for notes. The FILL setting is at the start of the probability range, before 5%. Notes set to FILL are only played when fill mode is active. There are two ways to activate FILL mode - set it as a Global MIDI Command and/or set it to override the front panel Sync Scaling button. For Global MIDI Commands go to SETTINGS > MIDI > CMD > FILL. To override the Sync Scaling button set SETTINGS > COMMUNITY FEATURES > SYNC to FILL. The orignal Sync Scaling function is moved to SHIFT + SYNC-SCALING.

#### 4.3.5 - Automation View
 - For a detailed description of this feature as well the button shortcuts/combos, please refer to the feature documentation: [Automation View Documentation]
 - ([#241]) Automation Instrument Clip View is a new view that complements the existing Instrument Clip View.
	- It is accessed from within the Clip View by pressing the Clip button (which will blink to indicate you are in the Automation View).
	- You can edit Non-MPE Parameter Automation for Synth, Kit and Midi instrument clips on a per step basis at any zoom level.
	- A community features sub-menu titled Automation was created to access a number of configurable settings for changes to existing behaviour.
	- The three changes to existing behaviour included in this feature are: Clearing Clips, Nudging Notes and Shifting a Clip Horizontally.
 - Follow-up PR's: 
	- ([#347]) Added new automatable parameters
 	- ([#360]) Fixed interpolation bugs, added fine tuning for long presses, and added pad selection mode

#### 4.3.6 - Set Probability By Row

- ([#368]) Extends the probability system to set a row at a time. Hold an audition pad and turn select to change the whole rows probability. This is particularly useful in combination with the euclidean sequencing to get a semi random pattern going

### 4.4 - Instrument Clip View - Synth/Midi/CV Clip Features

#### 4.4.1 - Keyboard View

##### 4.4.1.1 - Note Offset

 - ([#46]) Note offset between rows is now configurable by holding "SHIFT" and turning "HORIZONTAL ENCODER" ◀︎▶︎. This allows e.g. an isomorphic keyboard layout by setting the row offset to 12. The setting is saved per clip in the song file.

##### 4.4.1.2 - Keyboard API and General Improvements

 - ([#138] and [#337])
  	 - Users can switch between layouts with the "KEYBOARD" button and "SELECT" knob
	 - Keyboard mode allows freely switch between all types (Synth, Kit, MIDI, CV) automatically getting the first compatible layout
	 - Drum trigger edge sizes in Drums layout for kits can now be changed between 1 and 8 with "SHIFT" + turn "HORIZONTAL ENCODER" ◀︎▶︎
	 - A new in-key only layout that removes out of scale buttons
	 - New way to change scale in keyboard mode: Hold "SCALE" and press "SELECT" knob
	 - New way to change scale root note in keyboard mode: Hold "SCALE" and turn "SELECT" knob

##### 4.4.1.3 - Highlight Incoming Notes

 - ([#250]) New community feature makes In-Key and Isometric layout display incoming MIDI notes with their velocity.
	- This feature can be turned ON/OFF in the Runtime Settings (Community Features) Menu (accessed by pressing "SHIFT" + "SELECT"). 

##### 4.4.1.4 - Display Norns Layout

 - ([#250]) New community feature renders all incoming notes consecutively as white pads with velocity as brightness.
	- This feature can be turned ON/OFF in the Runtime Settings (Community Features) Menu (accessed by pressing "SHIFT" + "SELECT"). 

### 4.5 - Instrument Clip View - Synth/Kit Clip Features

#### 4.5.1 - Mod Matrix
 - ([#157]) Add a "MOD MATRIX" entry to the sound editor menu which shows a list of all currently active modulations.

#### 4.5.2 - Unison Stereo Spread
 - ([#223]) The unison parts can be spread accross the stereo field. Press "SELECT" in the "UNISON NUMBER" menu to access the new unison spread parameter.

#### 4.5.3 - Waveform Loop Lock
 - ([#293]) When a sample has loop start and loop end points set, holding down loop start and tapping loop end will lock the loop points together. Moving one will move the other, keeping them the same distance apart. Use the same process to unlock the loop points. Use "SHIFT" + turn "HORIZONTAL ENCODER" ◀︎▶︎ to double or half the loop length.

### 4.6 - Instrument Clip View - Kit Clip Features

#### 4.6.1 - Keyboard View
 - ([#112]) All-new use for the "KEYBOARD" button in kit clips, uses the main pad grid for MPC-style 16 level playing. Horizontal encoder scrolls by one pad at a time, allowing positioning drums left to right, and vertical encoder jumps vertically by rows.
 - Follow-up PR: ([#317]) Fixed the issue where audition pads would remain illuminated after pressing pads 9 to 16 and then returning to the Clip View.

#### 4.6.2 - Drum Randomizer / Load Random Samples

 - ([#122]) Pressing "AUDITION + RANDOM" on a drum kit row will load a random sample from the same folder as the currently enabled sample and load it as the sound for that row. Currently limited to 25 files for performance reasons.
	- This feature can be turned ON/OFF in the Runtime Settings (Community Features) Menu (accessed by pressing "SHIFT" + "SELECT").

#### 4.6.3 - Manual Slicing / Lazy Chop

- ([#198]) In the Slicer view, press the Horizonal Encoder ◀︎▶︎ knob. When you press the green pad in the bottom left, it starts playing the first slice, and pressing an empty pad creates a new slice. Turning the Select knob to the left or pressing the Pad + DELETE button allows you to delete a slice.

- Turning the Horizontal Encoder ◀︎▶︎ knob allows you to adjust the start point of the slice. Additionally, turning the Vertical Encoder ▼︎▲︎ knob transposes the slice.

- Follow-up PR: ([#210]) Changed to stop audio preview (played by the sample browser) when entering manual slicer mode.

#### 4.6.4 - Batch Delete Kit Rows
   
 - ([#234]) While you can delete a kit row by holding a Note in a row and pressing "SAVE/DELETE", the "Delete Unused Kit Rows" feature allows you to batch delete kit rows which does not contain any notes, freeing kits from unused sounds (which take some precious RAM). While inside a Kit, hold "KIT" and press "SHIFT" + "SAVE/DELETE". A confirmation message will appear: "Deleted unused rows". This command is not executed if there are no notes at all in the kit.
	- This feature can be turned ON/OFF in the Runtime Settings (Community Features) Menu (accessed by pressing "SHIFT" + "SELECT").

### 4.7 Audio Clip View - Features

#### 4.7.1 - Shift Clip

 - ([#141]) Holding the "VERTICAL ENCODER" ▼︎▲︎ down while turning the "HORIZONTAL ENCODER" ◀︎▶︎ will shift the clip along the underlying audio file, similar to the same interface for instrument clips.

## 5. Runtime Settings aka Community Features Menu

In the main menu of the deluge (accessed by pressing "SHIFT" + the "SELECT" knob) there is an entry called "Community Features" that allows changing behavior and turning features on and off in comparison to the original and previous community firmwares. Here is a list of all options and what they do:

* Drum Randomizer (DRUM)
	* When On, the "AUDITION + RANDOM" shortcut is enabled.
* Master Compressor (MAST)
	* When On, the Master Compressor is enabled.
* Fine Tempo Knob (FINE)
	* When On, the Fine Tempo change option is enabled.
* Quantize (QUAN)
	* When On, the Note Quantize shortcut is enabled.
* Mod. Depth Decimals (MOD.)
	* When On, Modulation Resolution is increased.
* Catch Notes (CATC)
	* When Off, existing "Catch Notes" behaviour is disabled.
* Delete Unused Kit Rows (DELE)
	* When On, the Delete Unused Kit Rows shortcut (hold "KIT" then "SHIFT" + "SAVE/DELETE") is enabled.
* Alternative Golden Knob Delay Params
	* When On, it changes the behaviour of the Mod Encoder button action from the default (PingPong and Type) to the alternative params (SyncType and SyncLevel).
* Stutter Rate Quantize
	* When On, the ability to set the stutterer effect to be quantized to 4th, 8th, 16th, 32nd, and 64th rate when selecting it is enabled.
* Automation (AUTO)
	* Interpolation
		* When On, Interpolation is on by default in the Automation Instrument Clip View.
		* Note: This is just a default setting and can be overriden in the Automation Instrument Clip View using the Select encoder button.
	* Clear Clip
		* When On, clearing a clip in the regular Instrument Clip View will clear Notes and MPE, but not Automation.
		* When On, to clear Non-MPE Automation you will need to enter the Automation Instrument Clip View.
	* Nudge Note
		* When On, nudging a note in the regular Instrument Clip View will nudge the Note and MPE, but not the Automation.
		* When On, to nudge Non-MPE Automation, you will need to either Shift or Manually Edit the automation in the Automation Instrument Clip View.
	* Shift Note
		* When On, shifting notes horizontally in the regular Instrument Clip View will shift the Notes and MPE, but not the Automation.
		* When On, to shift Non-MPE Automation horizontally you will need to enter the Automation Instrument Clip View.
* Allow Insecure Develop Sysex Messages
  	* When On, the ability to load firmware over USB is enabled.
* Sync Scaling Action
  	* When set to Fill, it changes the behaviour of the "SYNC-SCALING" button is changed to activate "FILL" mode. The original Sync Scaling button function is moved to "SHIFT" + "SYNC-SCALING".
* Highlight Incoming Notes
  	* When On, In-Key and Isometric Keyboard layouts display incoming MIDI notes with their velocity.
* Display Norns Layout
  	* When On, all incoming notes are rendered consecutively as white pads with velocity as brightness.

## 6. Sysex Handling

Support for sending and receiving large sysex messages has been added. Initially, this has been used for development centric features.

- ([#174] and [#192]) Send the contents of the screen to a computer. This allows 7SEG behavior to be evaluated on OLED hardware and vice versa
- ([#215]) Forward debug messages. This can be used as an alternative to RTT for print-style debugging.
- ([#295]) Load firmware over USB. As this could be a security risk, it must be enabled in community feature settings

## 7. Compiletime settings

This list includes all preprocessor switches that can alter firmware behaviour at compile time and thus require a different firmware

* ENABLE_SYSEX_LOAD

    Allow loading firmware over sysex as described above

* FEATURE_...

    Description of said feature, first new feature please replace this

[#17]: https://github.com/SynthstromAudible/DelugeFirmware/pull/17
[#29]: https://github.com/SynthstromAudible/DelugeFirmware/pull/29
[#32]: https://github.com/SynthstromAudible/DelugeFirmware/pull/32
[#46]: https://github.com/SynthstromAudible/DelugeFirmware/pull/46
[#47]: https://github.com/SynthstromAudible/DelugeFirmware/pull/47
[#103]: https://github.com/SynthstromAudible/DelugeFirmware/pull/103
[#112]: https://github.com/SynthstromAudible/DelugeFirmware/pull/112
[#120]: https://github.com/SynthstromAudible/DelugeFirmware/pull/120
[#122]: https://github.com/SynthstromAudible/DelugeFirmware/pull/122
[#125]: https://github.com/SynthstromAudible/DelugeFirmware/pull/125
[#129]: https://github.com/SynthstromAudible/DelugeFirmware/pull/129
[#141]: https://github.com/SynthstromAudible/DelugeFirmware/pull/141
[#137]: https://github.com/SynthstromAudible/DelugeFirmware/pull/137
[#138]: https://github.com/SynthstromAudible/DelugeFirmware/pull/138
[#157]: https://github.com/SynthstromAudible/DelugeFirmware/pull/157
[#163]: https://github.com/SynthstromAudible/DelugeFirmware/pull/163
[#178]: https://github.com/SynthstromAudible/DelugeFirmware/pull/178
[#170]: https://github.com/SynthstromAudible/DelugeFirmware/pull/170
[#174]: https://github.com/SynthstromAudible/DelugeFirmware/pull/174
[#192]: https://github.com/SynthstromAudible/DelugeFirmware/pull/192
[#196]: https://github.com/SynthstromAudible/DelugeFirmware/pull/196
[#198]: https://github.com/SynthstromAudible/DelugeFirmware/pull/198
[#200]: https://github.com/SynthstromAudible/DelugeFirmware/pull/200
[#210]: https://github.com/SynthstromAudible/DelugeFirmware/pull/210
[#211]: https://github.com/SynthstromAudible/DelugeFirmware/pull/211
[#212]: https://github.com/SynthstromAudible/DelugeFirmware/pull/212
[#215]: https://github.com/SynthstromAudible/DelugeFirmware/pull/215
[#220]: https://github.com/SynthstromAudible/DelugeFirmware/pull/220
[#221]: https://github.com/SynthstromAudible/DelugeFirmware/pull/221
[#223]: https://github.com/SynthstromAudible/DelugeFirmware/pull/223
[#234]: https://github.com/SynthstromAudible/DelugeFirmware/pull/234
[#241]: https://github.com/SynthstromAudible/DelugeFirmware/pull/241
[#250]: https://github.com/SynthstromAudible/DelugeFirmware/pull/250
[#251]: https://github.com/SynthstromAudible/DelugeFirmware/pull/251
[#282]: https://github.com/SynthstromAudible/DelugeFirmware/pull/282
[#293]: https://github.com/SynthstromAudible/DelugeFirmware/pull/293
[#295]: https://github.com/SynthstromAudible/DelugeFirmware/pull/295
[#317]: https://github.com/SynthstromAudible/DelugeFirmware/pull/317
[#336]: https://github.com/SynthstromAudible/DelugeFirmware/pull/336
[#337]: https://github.com/SynthstromAudible/DelugeFirmware/pull/337
[#339]: https://github.com/SynthstromAudible/DelugeFirmware/pull/339
[#347]: https://github.com/SynthstromAudible/DelugeFirmware/pull/347
[#349]: https://github.com/SynthstromAudible/DelugeFirmware/pull/349
[#357]: https://github.com/SynthstromAudible/DelugeFirmware/pull/357
[#360]: https://github.com/SynthstromAudible/DelugeFirmware/pull/360
[#363]: https://github.com/SynthstromAudible/DelugeFirmware/pull/363
[#368]: https://github.com/SynthstromAudible/DelugeFirmware/pull/368
<<<<<<< HEAD
[#395]: https://github.com/SynthstromAudible/DelugeFirmware/pull/395
=======
>>>>>>> 91c593d7
[Automation View Documentation]: https://github.com/SynthstromAudible/DelugeFirmware/blob/release/1.0/docs/features/automation_view.md<|MERGE_RESOLUTION|>--- conflicted
+++ resolved
@@ -25,12 +25,8 @@
 	- This feature can be turned ON/OFF in the Runtime Settings (Community Features) Menu (accessed by pressing "SHIFT" + "SELECT"). 
 
 #### 3.5 - Kits
-<<<<<<< HEAD
+
 - ([#395]) Load synth presets into kit rows by holding the audition pad and pressing synth. Saving kit rows to synth presets is not yet implemented.
-
-=======
-- ([#395]) - Load synth presets into kit rows by holding the audition pad and pressing synth. Saving kit rows to synth presets is not yet implemented.
->>>>>>> 91c593d7
 
 ## 4. New Features Added
 
@@ -384,8 +380,6 @@
 [#360]: https://github.com/SynthstromAudible/DelugeFirmware/pull/360
 [#363]: https://github.com/SynthstromAudible/DelugeFirmware/pull/363
 [#368]: https://github.com/SynthstromAudible/DelugeFirmware/pull/368
-<<<<<<< HEAD
 [#395]: https://github.com/SynthstromAudible/DelugeFirmware/pull/395
-=======
->>>>>>> 91c593d7
+
 [Automation View Documentation]: https://github.com/SynthstromAudible/DelugeFirmware/blob/release/1.0/docs/features/automation_view.md