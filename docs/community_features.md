--- conflicted
+++ resolved
@@ -24,14 +24,10 @@
 
 #### 3.3 - MIDI
 - ([#47]) Extra MIDI ports on the USB interface for MPE. Port 2 shows in the MIDI device menu, and improves the usability of MPE-capable devices through the USB interface by allowing MPE zones to be sent to port 2 and non-MPE to be sent to port 1 (or vice versa). A third port is added for future use such as a desktop/mobile companion app, DAW control or Mackie HUI emulation. When USB for MIDI is plugged into the Deluge, you can browse these settings in `SETTINGS > MIDI > DEVICES > UPSTREAM USB PORT 1` or `UPSTREAM USB PORT 2`.
-<<<<<<< HEAD
+- (#147) Allows CCs to be learnt to the global commands (play, stop, loop, fill, etc.)
 - ([#781]) Master MIDI Follow Mode whereby after enabling the mode, you set a master MIDI follow channel for synth clips, kit clips, and for parameters and all MIDI (notes + cc’s) received on the channel relevant for the active context will be directed to control the active view (e.g. arranger view, song view, audio clip view, instrument clip view). 
 	- Comes with a MIDI feedback mode to send updated parameter values on the MIDI follow channel for learned MIDI cc's. Feedback is sent whenever you change context on the deluge and whenever parameter values for the active context are changed.
 	- Settings related to MIDI Follow Mode can be found in `SETTINGS > MIDI > MIDI FOLLOW`. 
-=======
-  
-- (#147) Allows CCs to be learnt to the global commands (play, stop, loop, fill, etc.)
->>>>>>> f7aaa2c1
 
 #### 3.4 - Tempo
 - ([#178]) New option (`FINE TEMPO` in the `COMMUNITY FEATURES` menu). Inverts the push+turn behavior of the `TEMPO` encoder. With this option enabled the tempo changes by 1 when unpushed and ~4 when pushed (vs ~4 unpushed and 1 pushed in the official firmware).
