--- conflicted
+++ resolved
@@ -1215,11 +1215,8 @@
 * `Accessibility Shortcuts (ACCE)`
     * When On, the following shortcut combinations are changed in favour more accessible shortcut combinations for users with mobility restrictions:
       * `HORIZONTAL ENCODER ◀︎▶︎` + `PLAY` is changed to `CROSS SCREEN` + `PLAY`
-<<<<<<< HEAD
 * `Grid View Loop Pads (LOOP)`
     * When On, two pads (Red and Magenta) in the `GRID VIEW` sidebar will be illuminated and enable you to trigger the `LOOP` (Red) and `LAYERING LOOP` (Magenta) global MIDI commands to make it easier for you to loop in `GRID VIEW` without a MIDI controller.
-=======
->>>>>>> 9161f825
 
 ## 6. Sysex Handling
 
