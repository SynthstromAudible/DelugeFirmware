--- conflicted
+++ resolved
@@ -215,14 +215,11 @@
 	- ([#347]) Added new automatable parameters
  	- ([#360]) Fixed interpolation bugs, added fine tuning for long presses, and added pad selection mode
 	- ([#636]) Updated Parameter Values displayed in Automation View to match Parameter Value Ranges displayed in the Menu's. E.g. instead of 0 - 128, it now displays 0 - 50 (except for Pan which now displays -25 to +25 and MIDI instrument clips which now display 0 - 127).
-<<<<<<< HEAD
 	- ([#658]) Added Stutter Rate Parameter to Automation View. There is no grid shortcut for this parameter so you will not see a pad on the Automation Overview that indicates whether Stutter has been automated. This parameter can be selected and automated using the Select Encoder to scroll the available list of Automatable Parameters.
-=======
 	- ([#681]) Added new automation community feature menu to re-instate audition pad shortcuts in the Automation Instrument Clip View.
 		- Currently in the Instrument Clip View if you hold down an audition pad and press a shortcut pad on the grid, it will open the menu corresponding to that shortcut pad.
 		- By default in the Automation Instrument Clip View that same behaviour of holding an audition pad and pressing a shortcut pad is disabled in favour of you being able to hold down an audition pad and adjust the automation lane values so that you can audible hear the changes to the sound while adjusting automation settings.
 		- Through the community features menu, you can disable this change and re-instate the audition pad shortcuts by setting the community feature to "Off."
->>>>>>> 5a9c21da
 
 #### 4.3.6 - Set Probability By Row
 
@@ -423,11 +420,8 @@
 [#512]: https://github.com/SynthstromAudible/DelugeFirmware/pull/512
 [#630]: https://github.com/SynthstromAudible/DelugeFirmware/pull/630
 [#636]: https://github.com/SynthstromAudible/DelugeFirmware/pull/636
-<<<<<<< HEAD
 [#653]: https://github.com/SynthstromAudible/DelugeFirmware/pull/653
 [#658]: https://github.com/SynthstromAudible/DelugeFirmware/pull/658
-=======
 [#681]: https://github.com/SynthstromAudible/DelugeFirmware/pull/681
 [#683]: https://github.com/SynthstromAudible/DelugeFirmware/pull/683
->>>>>>> 5a9c21da
 [Automation View Documentation]: https://github.com/SynthstromAudible/DelugeFirmware/blob/release/1.0/docs/features/automation_view.md