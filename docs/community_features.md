# Community Features

## 1. Introduction

Every time a Pull Request improves the community firmware it shall be noted down what it accomplishes and how it is
used.

Reference the 'Community Features Menu' section at the end of this document to understand what each entry is and their
7SEG abbreviations.

## 2. File Compatibility Warning

In general, we try to maintain file compatibility with the official firmware. However, **files (including songs,
presets, etc.) that use community features may not ever load correctly on the official firmware again**. Make sure to
back up your SD card!

## 3. General Improvements

Here is a list of general improvements that have been made, ordered from newest to oldest:

#### 3.1 - Patch Cable Modulation Resolution

- ([#17]) Increase the resolution of "patch cables" between mod sources and destinations. This adds two decimal points
  when modulating parameters.
    - This feature is `ON` by default and can be set to `ON` or `OFF` via `SETTINGS > COMMUNITY FEATURES`.

#### 3.2 - MPE

- ([#512]) Change handling of MPE expression when collapsed to a single MIDI channel. Previously Y axis would still be
  sent as CC74 on single MIDI channels. This changes it to send CC1 instead, allowing for controllable behaviour on more
  non-MPE synths. Future work will make a menu to set this per device.

- ([#934]) Allow converting polyphonic expression to monophonic expression. Two settings are added to midi clips under a
  new menu entry POLY EXPRESSION TO MONO. AFTERTOUCH converts MPE or poly aftertouch to channel aftertouch, and MPE
  converts poly y-axis to mod wheel and poly pitch bend to an average monophonic pitch bend. For y axis and aftertouch
  the highest value wins.

#### 3.3 - MIDI

- ([#47]) `Extra MIDI ports on the USB interface for MPE.` Port 2 shows in the MIDI device menu, and improves the
  usability of MPE-capable devices through the USB interface by allowing MPE zones to be sent to port 2 and non-MPE to
  be sent to port 1 (or vice versa). A third port is added for future use such as a desktop/mobile companion app, DAW
  control or Mackie HUI emulation. When USB for MIDI is plugged into the Deluge, you can browse these settings
  in `SETTINGS > MIDI > DEVICES > UPSTREAM USB PORT 1` or `UPSTREAM USB PORT 2`.
- ([#147]) Allows CCs to be learnt to the global commands (play, stop, loop, fill, etc.)

- ([#1251]) `MIDI learn for kit` - from song or arranger view, a kit can now be learnt to a midi channel in the same way
  as synths. The note sent for the learn will be treated as the first row for the kit, and increasing notes get mapped
  to the next rows

- ([#837]) `MIDI control over transpose / scale.`
    - Accessed via external MIDI via a new learnable global MIDI command in `SETTINGS > MIDI > CMD > TRANSPOSE`. It
      learns the entire channel, not just a single note.
    - Accessed internally from a MIDI clip. Turn the channel to the end of the list past the MPE zones to 'Transpose'.
      Notes in this clip now alter the transposition of the song.
    - Clips not in scale mode are unaffected (similar to the existing transpose behaviour from the encoders).
    - Configureable in `SETTINGS > MIDI > TRANSPOSE` between chromatic and in-scale transposition.
        - When set to `in-scale mode`:
            - an incoming MIDI note that is already in-scale will set the root note, and rotate the existing notes into
              place. Eg, starting in C major, an incoming D will set the root note to D, but keep the scale notes,
              resulting in D Dorian. For other scales, eg Harmonic minor, this rotation still applies.
            - Out of scale notes are ignored.
            - MIDI clips routed to transpose can be in either scale mode or chromatic. Using the audition pads, placing
              notes on the grid, or notes triggered during playback will cause the root note to move around on the
              audition pads, or in keyboard view.
        - When set to `chromatic mode`:
            - incoming notes set the root note. Scale mode clips are all transposed chromatically.
            - MIDI clips routed to 'Transpose' cannot be in scale mode. Existing clips of this type will drop back to
              chromatic mode, and pressing the Scale button will display 'CANT'.
    - Choice of octave is determined by the first note received by each song (this is reset on each song load). The
      first transpostino will move the root note by at most a fifth, to the closest matching note. Subsequent transpose
      events will respect the octave as normal.
        - Eg. Song is in C major. Transpose receives a D3. Regardless of whether the song is just a bassline, or pads,
          or a high synth part, it all goes up to D Dorian or D Major depending on the inkey/chromatic setting. After
          that a D4 will put everything up an octave. If instead the first transpose is a D4, this will initially only
          go up a tone, and after that a D5 will go up an octave, or a D3 will go down etc.
    - **Limitation** Just as with setting transposition from the encoders, a new transpose event will cut off currently
      playing notes. If this is done from a MIDI clip, it can cut off notes right at the start so they are never heard.
      Clip playback ensures transpose clips play first to affect new notes starting at the same position correctly, 
      but any already sounding notes will be stopped.

- ([#889]) `Master MIDI Follow Mode` whereby after setting a master MIDI follow channel for Synth/MIDI/CV clips, Kit
  clips, and for Parameters, all MIDI (notes + cc’s) received will be directed to control the active view (e.g. arranger
  view, song view, audio clip view, instrument clip view).
    - For a detailed description of this feature, please refer to the feature
      documentation: [MIDI Follow Mode Documentation]
    - Comes with a MIDI feedback mode to send updated parameter values on the MIDI follow channel for learned MIDI cc's.
      Feedback is sent whenever you change context on the deluge and whenever parameter values for the active context
      are changed.
    - Settings related to MIDI Follow Mode can be found in `SETTINGS > MIDI > MIDI-FOLLOW`.
    - ([#976]) For users of Loopy Pro, you will find a MIDI Follow template in this
      folder: [MIDI Follow Mode Loopy Pro Template]
        - It is setup to send and receive on channel 15 when the Deluge is connected via USB (and detected “Deluge Port
          1”)
    - ([#1053]) For users of Touch OSC, you will find a MIDI Follow template in this
      folder: [MIDI Follow Mode Touch OSC Template]

- ([#865]) `MIDI Loopback` - All notes and CCs from MIDI clips are sent back to Deluge, available to be learned to other
  clips. The behavior is as if there were a physical loopback cable, connecting Deluge's MIDI out to MIDI in. Turn
  on/off in Song View Sound Menu. This may be used for things like additive synthesis (one MIDI clip controls several
  synth instrument clips), generative melodies / polymeter rhythms (two or more MIDI clips of different lengths control
  the same instrument or kit clip), or macro control of sounds (have CC modulation in a separate MIDI clip that is
  turned on or off)..

- ([#963]) `MIDI Select Kit Row` - Added new Select Kit Row setting to the MIDI Defaults menu, which can be found
  in `SETTINGS > MIDI > SELECT KIT ROW`. When this setting is enabled, midi notes received for learned kit row's will
  update the kit row selection in the learned kit clip. This also works with midi follow. This is useful because by
  updating the kit row selection, you can now control the parameters for that kit row. With midi follow and midi
  feedback enabled, this will also send updated cc feedback for the new kit row selection.

#### 3.4 - Tempo

- ([#178]) New option (`FINE TEMPO` in the `COMMUNITY FEATURES` menu). Inverts the push+turn behavior of the `TEMPO`
  encoder. With this option enabled the tempo changes by 1 when unpushed and ~4 when pushed (vs ~4 unpushed and 1 pushed
  in the official firmware).
    - This feature is `ON` by default and can be set to `ON` or `OFF` via `SETTINGS > COMMUNITY FEATURES`.

#### 3.5 - Kits

- ([#395]) Load synth presets into kit rows by holding the row's `AUDITION` + `SYNTH`. Saving can be done by holding the
  audition pad and pressing save.

#### 3.6 - Global Interface

- ([#118]) Sticky Shift - When enabled, tapping `SHIFT` will lock shift `ON` unless another button is also pressed
  during the short press duration.
    - This feature is `OFF` by default and can be set to `ON` or `OFF` via `SETTINGS > COMMUNITY FEATURES`.
- ([#118]) Shift LED feedback can now be toggled manually, however it will turn ON or OFF in conjunction with Sticky
  Shift (adjust SHIFT LED FEEDBACK afterwards).
    - This feature is `OFF` by default and can be set to `ON` or `OFF` via `SETTINGS > COMMUNITY FEATURES`.
- ([#1305]) Number of count-in bars is now configurable under `SETTINGS > RECORDING > COUNT-IN BARS`.

#### 3.7 - Mod Wheel

- ([#512]) Incoming mod wheel MIDI data from non-MPE devices now maps to the `Y` axis.

#### 3.8 - Visual Feedback on Value Changes with Mod Encoders and Increased Resolution for Value's in Menu's

- ([#636]) Changing parameter values with Mod (Gold) Encoders now displays a pop-up with the current value of the
  parameter. The `SOUND` and `MODULATION` screens when parameter and modulation editing have also been adjusted to show
  the same value range as displayed with the Mod Encoders.
    - This allows for better fine-tuning of values.
    - The value range displayed is 0-50 for non-MIDI parameters and 0-127 for MIDI parameters.
    - Note: In the Menu, if you wish to scroll through the parameter value range faster at an accelerated rate of +/- 5,
      hold `SHIFT` while turning the Select Encoder.

#### 3.9 - Enable Stutter Rate Automation

- ([#653]) Enabled ability to record stutter rate automation with mod (gold) encoder.
    - Note: This feature does not enable you to automate the triggering of stutter

#### 3.10 - Adjust Metronome Volume

- ([#683]) The Metronome's volume now respects the song's volume and will increase and decrease in volume together with
  the Gold Volume Encoder.
    - In addition, a `DEFAULTS` menu entry was created titled `METRONOME` which enables you to set a value between 1-50
      to further adjust the volume of the Metronome. 1 being the lowest metronome volume that can be heard when the
      Song's volume is at its maximum and 50 being the loudest metronome volume.

#### 3.11 - Mod Button Pop-up

- ([#888]) Added Mod Button pop-up to display the current Mod (Gold) Encoder context (e.g. LPF/HPF Mode, Delay Mode and
  Type, Reverb Room Size, Compressor Mode, ModFX Type and Param).

#### 3.12 - Automatically load the last open/saved song or user-defined template at startup.

- ([#1272]) Added feature to load automatically projects at startup.
  To activate the feature, press `SHIFT` + `SELECT` : `MENU > DEFAULTS > STARTUP SONG`.
- Four modes are available :
    - `NEW SONG` : default mode, empty project on clip view with default synth.
    - `TEMPLATE` : it will load `DEFAULT.XML` project that will be saved automatically when you select this mode, and
      will enable you to edit it later on and to replace the default blank song by a user-defined template.
    - `LAST OPENED SONG` : it will load the last long that you `OPENED` before shutting down the Deluge.
    - `LAST SAVED SONG` : it will load the least songs that you `SAVED` before shutting down the Deluge.
- In case of issue loading a song, a failsafe mode will be triggered :
    - If a crash occurs at startup loading a song, it will automatically deactivate the feature and will show you at startup which song is having issues.
    - the feature will be deactivated until either:
      - the canary file `SONGS/_STARTUP_OFF_CHECK{SONG}` is removed from UI song browser or from the sd card.
      - `LAST OPENED SONG`/ `LAST SAVED SONG` / `TEMPLATE` refers to another song, in which case previous canary file will be ignored (but still needs to be manually removed).
- In case of the crash still persists, you can always factory reset by holding `SELECT` while powering on the Deluge, which will force to boot up on `NEW SONG`.

#### 3.13 - Preserve Pad Brightness Preference Through Power Cycle

- ([#1312]) Save user-defined pad brightness level and restore it at startup.
  To use this feature, press `SHIFT` + `SELECT` : `MENU > DEFAULTS > PAD BRIGHTNESS`.
    - Default : Full brightness (`100`).
    - Min value `4`, Max Value `100`.

#### 3.14 - Learn Mod (Gold) Encoders to full Mod Matrix / Patch Cable value range
- ([#1382]) Mod (Gold) Encoders learned to the Mod Matrix / Patch Cable parameters can now access the full value range of those parameters (e.g. from -50 to +50)
  - In addition, a pop-up was added when using gold encoders learned to the Mod Matrix / Patch Cable parameters to show the source parameter(s) and destination parameter.

#### 3.15 - Make Mod (Gold) Encoders LED indicators bipolar
- ([#1480]) As a follow-up to [#1382] which enabled Gold Knobs to access the full range of a Patch cable, the LED indicators for gold knobs editing bipolar params (e.g. Pan, Pitch, Patch Cable), are now bipolar. The lights of a bipolar LED indicator are lit up as follows
  - Middle value = No lights lit
  - Maximum value = Top two lights fully lit
    - Between middle and maximum the top two lights will be lit up proportionately to the value in that range
  - Minimum value = Bottom two lights fully lit
    - Between middle and minimum, the bottom two lights will be lit up proportionately to the value in that range

#### 3.16 - Heavy CPU Usage (Culling) Indicator
- ([#1506]) The play button now blinks when the the CPU Usage of the Deluge is high and synth voices/sample playback are being culled.

<<<<<<< HEAD
#### 3.18 - Remove Timestretching From Audio Clip Sample
- ([#1542]) Added new shortcut to remove timestretching from an audio clip. Press `SHIFT` + `◀︎▶︎` to set the Audio Clip length equal to the length of the audio sample. This will effectively remove timestretching from the audio sample.
=======
#### 3.17 - Select Audio Clip Source from Audio Clip Menu
- ([#1531]) Added ability to select audio source from within an Audio Clip by opening the Audio Clip Sound Menu (`SHIFT` + `SELECT`) and Selecting the `AUDIO SOURCE` menu
  - Not included in c1.1.0
>>>>>>> 0e6fb57d

## 4. New Features Added

Here is a list of features that have been added to the firmware as a list, grouped by category:

### 4.1 - Song View Features

#### 4.1.1 - Compressors

- ([#630]) In Song view, select `AFFECT ENTIRE` and the `SIDECHAIN`-related parameter button. Adjust the `UPPER` gold
  encoder for a single knob compressor with auto makeup gain (`ONE` mode). For detailed editing, press the `SIDECHAIN`
  -related gold encoder (`FULL` mode). The top LED will become a compression meter. Clicking the `REVERB`-related lower
  gold encoder will cycle through additional params: `RATIO` (displays ratio), `ATTACK` & `RELEASE` (shown in
  milliseconds) and Sidechain `HPF` (shown in Hz). The sidechain HPF is useful to remove some bass from the compressor
  level detection, which sounds like an increase in bass allowed through the compression.

    - `ATTACK`: 0ms - 63ms

    - `RELEASE`: 50ms - 363ms

    - `HPF SHELF`: 0hz - 102hz

    - `RATIO`: 2:1 - 256:1

    - `THRESHOLD`: 0 - 50
- ([#1173]) In clip view, the settings are available under the COMPRESSOR menu entry. The same parameters exist there.
  In kits there is both a per row compressor, accessed through the menu when affect entire is off, and a kit compressor
  accessed while it is on.

#### 4.1.2 - Change Row Colour

- ([#163]) In Song View, pressing a clip row pad + `SHIFT` + turning `▼︎▲︎` changes the selected row color. This is
  similar to the shortcut when setting the color while in a clip view.

#### 4.1.3 - Fill Clips and Once Clips

- ([#196] and [#1018]) Holding the status pad (mute pad) for a clip and pressing `SELECT` brings up a clip type
  selection menu. The options are:
    - **`Default (DEFA)`** - the default Deluge clip type.
    - **`Fill (FILL)`** - Fill clip. It appears orange/cyan on the status pads, and when triggered it will schedule
      itself to
      start at such a time that it _finishes_ at the start of the next loop. If the fill clip is longer than the
      remaining time, it is triggered immediately at a point midway through. The loop length is set by the longest
      playing clip, or by the total length of a section times the repeat count set for that section.
        - **Limitation**: a fill clip is still subject to the one clip per instrument behavior of the Deluge. Fill clips
          can steal an output from another fill, but they cannot steal from a non-fill. This can lead to some fills
          never starting since a default type clip has the needed instrument. This can be worked around by cloning the
          instrument to an independent copy.
    - **`Once (ONCE)`** - Once clip. It appears orange/cyan on the status pads, and when triggered it will schedule
      itself to
      start at the start of the next loop. Then it will schedule itself to stop, so it just plays once. This type of
      clips also work when soloing them, they will solo just for one loop and unsolo after that.
        - **Limitation**: a Once clip is still subject to the one clip per instrument behavior of the Deluge, A Once
          clip can steal an output from other normal clips, so take that into account when you plan your performance.

#### 4.1.4 - Catch Notes

- ([#221]) The normal behavior of the Deluge is to try to keep up with 'in progress' notes when instant switching
  between clips by playing them late. However this leads to glitches with drum clips and other percussive sounds.
  Changing this setting to OFF will prevent this behavior and *not* try to keep up with those notes, leading to smoother
  instant switching between clips.
    - This feature is `ON` by default and can be set to `ON` or `OFF` via `SETTINGS > COMMUNITY FEATURES`.

#### 4.1.5 - Grid View

- ([#251]) Add new grid session layout to song view. All functionality from (classic) row layout applies except for the
  following:
    - The data model of rows and grid mode are compatible, you can switch between them freely
    - In grid mode you will not be able to see multiple clips that are in the same section, only the first one. To make
      them visible move the clips to other sections
    - The colored coloumn on the right are all available sections, the columns are automatically filled with the tracks
      in the same order as in arrangement mode
    - In song view hold `SONG` and turn `SELECT` knob to switch between row layout and grid layout
    - Compared to rows layout overdub recording and copying clips to arranger is currently not supported
    - Every track (column) has a random generated color that can be changed in edit mode (see below)
    - Launched clips are full color, unlaunched dimmed and during soloing all non soloed clips are greyed out
    - New default settings that can be reached pressing both `SHIFT` + `SELECT`: `MENU > DEFAULTS > UI > SONG`
        - `Layout:` Select the default layout for all new songs
        - `Grid`
            - `Default active mode:` "Selection" allows changing the mode as described below, all other settings will
              always make mode snap back to the configured one (default Selection)
            - `Select in green mode:` Enabling this will make allow holding clips in green (launch) mode to change their
              parameters like in blue mode, tradeoff is arming is executed on finger up (default on)
            - `Empty pad unarm:` Enabling will make pressing empty pads in a track unarm all playing tracks in that
              track (default off)
    - There are different interaction modes that change how the grid behaves
        - The mode can be changed by clicking on one of the colored pads in the Audition/Section column on the right
        - To permanently switch the mode click on a pad and release, to temporarily switch hold the mode pad and use the
          grid, the mode will snap back to the current permanent one
        - `Green mode`
            - All main pads behave the same as the Mute/Launch pads in rows layout (arm/immediate
              launch/mute/record/MIDI learn arm)
            - Section pads (left sidebar column) behave the same as in rows layout, in addition Shift+Section will
              immediate launch all clips in that row
        - `Blue mode`
            - All main pads behave the same as the main pads in rows layout (open/select/create/delete/MIDI learn)
            - While holding a clip it can be copied to other empty slots by clicking on them, apart from
              audio/instrument conversion clips are automatically moved to that instrument/track and converted (e.g.
              Synth to MIDI target)
            - Track color can be changed by holding any populated clip in a column and rotating `▼︎▲︎`. For fine changes
              to the color press `▼︎▲︎` while turning it.
            - Section pads (left sidebar column) will allow changing repeat count while held
- ([#970]) Streamline recording new clips while Deluge is playing
    - This assumes the Deluge is in Grid mode, you are in Green mode, the Deluge is Playing, and Recording is enabled.
    - To use this feature you will need to enable it in the menu:
        1. Enter `SETTINGS > DEFAULTS > UI > GRID > EMPTY PADS > CREATE + RECORD` and select `ENABLED`
        2. Exit Settings menu to save settings
    - The following steps enable you to quickly create and arm new clips for recording:
        1. In Grid view, make sure you are in Green mode.
        2. Press `PLAY` to start playback and press `RECORD` to enable recording.
        3. Short-press any empty pad in an existing Instrument column to create and arm a new clip for recording
        4. The new clip that was just created will be selected and start recording at the beginning of the next bar
        5. You can press `RECORD` to stop recording or press that new clip to stop recording.
        6. Repeat steps as required.

#### 4.1.6 - Performance View

- For a detailed description of this feature as well the button shortcuts/combos, please refer to the feature
  documentation: [Performance View Documentation]
- ([#711]) Adds a new performance view, accessible from Song Row View and Arranger View's using the Keyboard button or
  the Song Grid View using the Pink Grid Mode pad in the bottom right hand corner of the sidebar.
    - Each column on the grid represents a different "FX" and each pad/row in the column corresponds to a different FX
      value.
    - Specifications:
        - Perform FX menu to edit Song level parameters and enable/disable editing mode.
        - 16 FX columns
            - 1 Param assigned to each column
        - 8 FX values per column
            - Long press pads in a column to change value momentarily and reset it (to the value before the pad was
              pressed) upon pad release
            - Short press pads in a column to the change value until you press the pad again (resetting it to the value
              before the pad was pressed)
        - Editing mode to edit the FX values assigned to each pad and the parameter assigned to each FX column
        - Save defaults as PerformanceView.xml file
            - Adjustable default Values assigned to each FX column via "Value" editing mode or PerformanceView.xml
            - Adjustable default Param assigned to each FX column via "Param" editing mode or PerformanceView.xml
            - Adjustable default "held pad" settings for each FX column via Performance View or PerformanceView.xml (
              simply change a held pad in Performance View and save the layout to save the layout with the held pads).
        - Load defaults from PerformanceView.xml file

### 4.1.7 - Added Master Chromatic Transpose of All Scale Mode Instrument Clips

- ([#1159]) Using the same combo as in a Synth / Midi / CV clip, press and turn `▼︎▲︎` to transpose all scale mode clips
  up or down by 1 semitone.
    - You can customize the amount of semitones that clips are transposed by, by holding Shift and turning `▼︎▲︎`. The
      display will show the number of semitones.
    - After transposing the display show the new Root Note (and Scale Name if you have an OLED display).
    - Does not affect audio clips or kit clips.
    - Works in Song Row/Grid View, Arranger View, Arranger Automation View and Performance View.

### 4.1.8 - Added VU Meter rendering to Song / Arranger View

- ([#1344]) Added `VU Meter` rendering in the sidebar in Song / Arranger / Performance Views.
    - To display the VU meter:
        - turn `Affect Entire` on
        - select the `Volume mod button`
        - press the `Volume mod button` again to toggle the VU Meter on / off.
    - The VU meter will stop rendering if you switch mod button selections, turn affect entire off, select a clip, or
      exit Song/Arranger views.
    - The VU meter will render the decibels below clipping on the grid with the colours green, orange and red.
        - Red indicates clipping and is rendered on the top row of the grid.
        - Each row on the grid corresponds to the following decibels below clipping values:
            - y7 = clipping (0 or higher)
            - y6 = -4.4 to -0.1
            - y5 = -8.8 to -4.5
            - y4 = -13.2 to -8.9
            - y3 = -17.6 to -13.3
            - y2 = -22.0 to -17.7
            - y1 = -26.4 to -22.1
            - y0 = -30.8 to -26.5

### 4.2 - Clip View - General Features (Instrument and Audio Clips)

#### 4.2.1 - Filters

- ([#103] and [#336]) Adds 2 new state variable filters to both `LPF dB/OCT` and `HPF dB/OCT`. This filter has
  significantly less distortion than the ladder filters, think sequential vs. moog.
- A third parameter is added to all filter types. The shortcut is the pad under dB/Oct and it's value is kept when
  changing filter types. This param is modulatable and automatable.
    - In SVFs, the `MORPH` parameter adjusts smoothly from lowpass -> bandpass/notch -> highpass. `MORPH` is inverted in
      the `HPF MORPH` slot so that at 0 the filter is highpass and at 50 it is lowpassed.
    - In lowpass ladder filters, the `DRIVE` param smoothly increases filter drive.
    - In the highpass ladder filter `FM` adds filter FM. Try it with the resonance up!
- `FILTER ROUTE` is accessible via the `SOUND` menu only and adjusts the filter order from `HPF TO LPF`, `LPF TO HPF`,
  or `PARALLEL`.

#### 4.2.2 - Stereo Chorus

- ([#120]) New Stereo Chorus type added to Mod FX. `MOD FX DEPTH` will adjust the amount of stereo widening the effect
  has.

#### 4.2.3 - MIDI Takeover Mode

This mode affects how the Deluge handles MIDI input for learned CC controls.

- ([#170]) A new `TAKEOVER` submenu was created in the `MIDI` settings menu which consists of three modes that can be
  selected from:

  **1. `JUMP`:** This is the default mode for the Deluge. As soon as a MIDI encoder/Fader position is changed, the
  Deluge's internal encoder position/Parameter value jumps to the position of the MIDI encoder/Fader.

  **2. `PICKUP`:** The Deluge will ignore changes to its internal encoder position/Parameter value until the MIDI
  encoder/Fader's position is equal to the Deluge encoder position. After which the MIDI encoder/Fader will move in sync
  with the Deluge.

  **3. `SCALE`:** The Deluge will increase/decrease its internal encoder position/Parameter value relative to the change
  of the MIDI encoder/Fader position and the amount of "runway" remaining on the MIDI controller. Once the MIDI
  controller reaches its maximum or minimum position, the MIDI encoder/Fader will move in sync with the Deluge. The
  Deluge value will always decrease/increase in the same direction as the MIDI controller.

#### 4.2.4 - Alternative Delay Types for Param Encoders (Gold encoders)

- ([#282]) Ability to select in `COMMUNITY FEATURES` menu, which parameters are controlled when you click the `DELAY`
  -related golden encoders. The default (for upper and lower encoders) is `PINGPONG` (`ON/OFF`)
  and `TYPE` (`DIGITAL`/`ANALOG`), and you can modify it so the encoder clicks change
  the `SYNC TYPE` (`EVEN, TRIPLETS, DOTTED`) and `SYNC RATE` (`OFF, WHOLE, 2ND, 4TH, ETC`) respectively.

    - This feature is `OFF` by default and can be set to `ON` or `OFF` via `SETTINGS > COMMUNITY FEATURES`.

#### 4.2.5 - Patchable Wavefolding Distortion

- ([#349]) Adds a pre filter `WAVEFOLDE` distortion, and the depth is patchable/automatable. The depth is accessible in
  both the menu and on the un-labeled pad between `SATURATION` and `LPF FREQ`. The fold has no effect when set to 0 and
  removes itself from the signal path.
    - Note that it has no effect on square waves, it's best with sines and triangles

#### 4.2.6 - Quantized Stutter

- ([#357]) Set the stutter effect to be quantized to `4TH, 8TH, 16TH, 32ND, and 64TH` rate before triggering it. Once
  you have pressed the `STUTTER`-related gold encoder, then the selected value will be the center value of the encoder
  and you can go up and down with the golden encoder and come back to the original rate by centering the encoder (LEDs
  will flash indicating it).

    - This feature is `OFF` by default and can be set to `ON` or `OFF` via `SETTINGS > COMMUNITY FEATURES`.

#### 4.2.7 - Grain FX

- ([#363]) New `GRAIN` added to Mod FX. This effect is resource-intensive, so it's suggested to use only one instance
  per song and/or resample and remove the clip or effect afterwards. As such it is turned `OFF` by default for now.

    - Parameters:
        - **`MOD RATE`:** Sets Grain Rate (0.5hz - 180hz)
        - **`MOD DEPTH`:** Controls Grain Volume / Dry Wet Mix
        - **`MOD FEEDBACK`:** Selects Grain Type (See below for values)
        - **`MOD OFFSET`:** Adjusts Grain Size (10ms - 800ms)

    - Grain Type (Presets):
        - **`0-10`:** Unison and +1 Octave (Reversed)
        - **`11-20`** Unison and -1 Octave
        - **`21-30`:** Unison and +1 Octave (Defalut)
        - **`31-40`:** 5th and +1 Octave
        - **`41-50`:** Unison and +1/-1 Octave (Tempo Sync)

    - This feature is `OFF` by default and can be set to `ON` or `OFF` via `SETTINGS > COMMUNITY FEATURES`.

#### 4.2.8 - Alternate Reverb Models

- ([#1065]) New reverb models are available for selection inside of the `FX > REVERB > MODEL` menu. These include:
    - Freeverb (the original Deluge reverb)
    - Mutable (an adapted version of the reverb found in Mutable Instruments' Rings module)
        - The Mutable reverb model has been set as the default reverb model for new songs. Old songs will respect the
          reverb model used with those songs.

### 4.3 - Instrument Clip View - General Features

These features were added to the Instrument Clip View and affect Synth, Kit and MIDI instrument clip types.

#### 4.3.1 - New LFO Shapes

LFO types added to the "LFO SHAPE" shortcut.

- ([#32]) **`RANDOM WALK`:** Starts at zero and walks up or down by small increments when triggered.
- ([#32]) **`SAMPLE&HOLD`:** Picks a new random value every time it is triggered.

#### 4.3.2 - New LFO Synchronization Modes

Synchronization modes accessible through `SYNC` shortcuts for `ARP`, `LFO1`, `DELAY`.

- ([#32]) **`TPLTS`:** Synchronizes the LFO to triplet (3/2) divisions.
- ([#32]) **`DTTED`:** Synchronizes the LFO to dotted (2/3) divisions.

#### 4.3.3 - Quantize & Humanize

- ([#129])
    - Press and hold an audition pad in clip view and turn the tempo encoder right or left to apply `QUANTIZE`
      or `HUMANIZE` respectively to that row.
    - Press and hold an audition pad and press and turn the tempo encoder to apply quantize or humanize to all rows.
    - The amount of quantization/humanization is shown in the display by 10% increments: 0%-100%
    - This is destructive (your original note positions are not saved) The implementation of this feature is likely to
      change in the future
    - This feature is `ON` by default and can be set to `ON` or `OFF` via `SETTINGS > COMMUNITY FEATURES`.

#### 4.3.4 - Fill / Not Fill Modes

- ([#211]) Fill Mode is a new iteration/probability setting for notes. The `FILL` setting is at the start of the
  probability range. Notes set to `FILL` are only played when fill mode is active. These notes will be highlighted in
  bright blue color when the Fill button is held. There are two ways to activate `FILL` mode - set it as a Global MIDI
  Command and/or set it to override the front panel `SYNC-SCALING` button. For Global MIDI Commands go
  to `SETTINGS > MIDI > CMD > FILL`. To override to `SYNC-SCALING`, set `SETTINGS > COMMUNITY FEATURES > SYNC`
  to `FILL`. The orignal `SYNC-SCALING` function is moved to `SHIFT` + `SYNC-SCALING`.
- ([#994]) Additionaly, there is also the Not Fill Mode, which is right before the `FILL` setting in the probability
  selector. On the OLED Deluge, this is shown as `NOT FILL`, and on 7-SEG Deluge, this will be shown as `FILL.` (with a
  dot). Notes set to `NOT FILL` are only played when fill mode is NOT active, that is, while regular playback, and,
  contrary to `FILL` notes, will be silenced when the fill mode is active. These notes will be highlighted in bright red
  color when the Fill button is held.

#### 4.3.5 - Automation View

- For a detailed description of this feature as well the button shortcuts/combos, please refer to the feature
  documentation: [Automation View Documentation]
- ([#241]) Automation Clip View is a new view that complements the existing Clip View.
    - It is accessed from within the Clip View by pressing  `CLIP` (which will blink to indicate you are in the
      Automation View).
    - You can edit Non-MPE Parameter Automation for Synth, Kit, MIDI, and Audio clips on a per step basis at any zoom
      level.
    - A `COMMUNITY FEATURES` sub-menu titled `AUTOMATION` was created to access a number of configurable settings for
      changes to existing behaviour.
    - The three changes to existing behaviour included in this feature are: Clearing Clips, Nudging Notes and Shifting a
      Clip Horizontally.
- Follow-up PR's:
    - ([#347]) Added new automatable parameters
    - ([#360]) Fixed interpolation bugs, added fine tuning for long presses, and added pad selection mode
    - ([#636]) Updated Parameter Values displayed in Automation View to match Parameter Value Ranges displayed in the
      Menu's. E.g. instead of 0 - 128, it now displays 0 - 50 (except for Pan which now displays -25 to +25 and MIDI
      instrument clips which now display 0 - 127).
    - ([#658]) Added Stutter Rate Parameter to Automation View. Note: this does not allow you to automate the triggering
      of stutter.
    - ([#681]) Added new automation community feature menu to re-instate audition pad shortcuts in the Automation Clip
      View.
        - Currently in the Instrument Clip View if you hold down an audition pad and press a shortcut pad on the grid,
          it will open the menu corresponding to that shortcut pad.
        - By default in the Automation Clip View that same behaviour of holding an audition pad and pressing a shortcut
          pad is disabled in favour of you being able to hold down an audition pad and adjust the automation lane values
          so that you can audible hear the changes to the sound while adjusting automation settings.
        - Through the community features menu, you can disable this change and re-instate the audition pad shortcuts by
          setting the community feature to "Off."
    - ([#886]) Remove parameters that have no effect in Automation View:
        - Removed Arp and Portamento from Kit Affect Entire
        - Removed Portamento from Kit Rows
    - ([#887]) Added ability to set the parameter value to the middle point between two pads pressed in a single column.
      E.g. press pads 4 and 5 to set the value to 25/50.
    - ([#887]) Updated Master Pitch parameter to display the value range of -25 to +25.
    - ([#889]) Fixed bug where automation view grid would not update / refresh when a parameter value was changed by a
      MIDI Controller that was learned to that param.
    - ([#966]) Added automation view for audio clips
    - ([#1039]) Added automation view for arranger.
        - Hold `SHIFT` and press `SONG` to enter Automation Arranger View from Arranger View.
        - Press `SONG` while in Automation Arranger View to exit back to Arranger View
        - Press `AFFECT ENTIRE` while in Automation Arranger View to go back to Automation Overview
        - Press `CROSS SCREEN` while in Automation Arranger View to activate/de-activate automatic scrolling during
          playback
        - Also, moved automation community features to defaults menu found at `SETTINGS > DEFAULTS > AUTOMATION`
            * `Automation (AUTO)`
                * `Interpolation (INTE)`
                    * When On, Interpolation is on by default in the Automation View.
                    * Note: This is just a default setting and can be overriden in the Automation View using the Shift +
                      Interpolation grid button shortcut combo.
                * `Clear (CLEA)`
                    * When On, clearing the arrangement in arranger view / a clip in the regular Instrument Clip View
                      will clear Notes and MPE, but not Automation.
                    * When On, to clear Non-MPE Automation you will need to enter the Automation Instrument Clip View.
                * `Shift Note (SHIF)`
                    * When On, shifting notes horizontally in the regular Arranger View / Instrument Clip View will
                      shift the Arrangement / Notes and MPE, but not the Automation.
                    * When On, to shift Non-MPE Automation horizontally you will need to enter the Automation Instrument
                      Clip View.
                * `Nudge (NUDG)`
                    * When On, nudging a note in the regular Instrument Clip View will nudge the Note and MPE, but not
                      the Automation.
                    * When On, to nudge Non-MPE Automation, you will need to either Shift or Manually Edit the
                      automation in the Automation Clip View.
                * `Disable Audition Pad Shortcuts (SCUT)`
                    * When On, audition pad shortcuts are disabled. Holding an audition pad and pressing a shortcut pad
                      will not activate the shortcut and will not change the selected parameter.
                    * When On, to change the selected parameter you will need to either:
                        1) use the select encoder;
                        2) use the shift + shortcut pad combo; or
                        3) go back to the automation overview;
    - ([#1083]) Updated the Automation Overview and grid shortcuts in automation view for MIDI clips to match the grid
      shortcut cc mappings for MIDI Follow. So if you want to change what CC's map to what grid shortcuts in the
      Automation View for MIDI Clips, you would need to edit the MIDIFollow.XML template for MIDI Follow mode.
    - ([#1156]) Change interpolation shortcut + Provide better integration with Deluge menu system and consistency with
      Select encoder usage.
        - Updated `AUTOMATION VIEW` to move the Interpolation shortcut to the Interpolation pad in the first column of
          the Deluge grid (second pad from the top). Toggle interpolation on/off using Shift + Interpolation shortcut
          pad. The Interpolation shortcut pad will blink to indicate that interpolation is enabled.
        - Updated `AUTOMATION VIEW` to remove select encoder scrolling selection of non-MIDI clip parameters. Select
          encoder is now used to fine tune non-MIDI parameter values in the `AUTOMATION VIEW EDITOR`.
        - Updated `AUTOMATION VIEW` to provide access to Settings menu (hold shift + press select encoder)
        - Updated `AUTOMATION VIEW` to provide access to the Sound menu (press select encoder)
        - Updated automatable parameter editing menu's (accessed via Sound menu or Shift + parameter shortcut) to
          provide the ability to access the `AUTOMATION VIEW EDITOR` directly from the parameter menu. While in the menu
          press Clip (if you are in a clip) or Song (if you are in arranger) to open the `AUTOMATION VIEW EDITOR` while you are still in the menu. You will be able to interact with the grid to edit automation for the current parameter / patch cable selected in the menu.
    - ([#1374]) Added `AUTOMATION VIEW` for `PATCH CABLES / MODULATION DEPTH`. Simply enter the modulation menu that displays `SOURCE -> DESTINATION` and then press `CLIP` to access the `AUTOMATION VIEW EDITOR` for that specific Patch Cable / Modulation Depth.
    - ([#1456]) Added an in-between-layer in the Deluge menu system to be able to access and interact with the `AUTOMATION VIEW EDITOR` while you are still in the menu from the regular `ARRANGER / CLIP VIEW`. When you exit the menu you will be returned to the View you were in prior to entering the menu. Press Clip (if you are in a clip) or Song (if you are in arranger) to temporarily open the `AUTOMATION VIEW EDITOR` while you are still in the menu.    
    - ([#1480]) As a follow-up to [#1374] which enabled enabled patch cables to be edited in Automation View, the Automation Editor has now been modified to display param values according to whether the Param is bipolar or not. If it's a bipolar param, the grid will light up as follows:
      - Middle value = no pads lit up
      - Positive value = top 4 pads lit up according to position in middle to maximum value rnage
      - Negative value = bottom 4 pads lit up according to position in middle to minimum value range
      - Note: per the functionality added in [#887] mentioned above, you can set a param to the middle value by pressing the two pads in a column or you can use the fine tuning method with the gold encoders in or out of pad selection mode by selecting a pad and turning gold encoder.
      - To make it easier to set the middle value, functionality has been added to blink the LED indicators when you reach the middle value and it also makes it more difficult to turn the knob past the middle value as it currently did outside automation view editor.

#### 4.3.6 - Set Probability By Row

- ([#368]) Extends the probability system to set a row at a time. Hold an `AUDITION` pad and turn `SELECT` to change the
  whole rows probability. This is particularly useful in combination with the euclidean sequencing to get a semi random
  pattern going

#### 4.3.7 - Shorcut for "Transpose clip" is now "Nudge notes vertically for clip"

- ([#1183]) The command `SHIFT` + hold and turn `▼︎▲︎` inside a clip was causing an unexpected behavior in which all
  other clips in the song were also transposed. This has been fixed by changing this command to a "Vertical nudge"
  command, based on current clip display (either in scale or non-scale mode). This saves user from the need to "zoom
  out, copy all notes, scroll up or down, and paste all notes" to nudge notes vertically.
    - If the clip is in scale mode, all the notes are shifted up or down by one step in the scale.
    - If the clip is not in scale mode, all the notes are shifted up or down by one semitone.
    - Note: the other command for octave transposition, that is, hold and turn `▼︎▲︎`, keeps working in the same way, by
      nudging notes by one octave, regardless of the clip scale mode.

#### 4.3.8 - Advanced Arpeggiator

- ([#1198]) Added new features to the arpeggiator, which include:
    - Splitted the old `Mode` setting into separate settings: `Mode` (Off or Arpeggiator), `Octave Mode` (Up, Down,
      Up&Down, Alternate or Random) and `Note Mode` (Up, Down, Up&Down, AsPlayed or Random), so you can setup
      individually how octaves are walked and how notes are walked in the sequence.
    - The `Mode` pad shortcut is now an `Arp preset` shortcut, which will update the new 3 settings all at once:
        - `Off` will disable arpeggiator.
        - `Up` will setup Mode to `Arpeggiator`, Octave Mode to `Up` and Note Mode to `Up`.
        - `Down` will setup Mode to `Arpeggiator`, Octave Mode to `Down` and Note Mode to `Down`.
        - `Both` will setup Mode to `Arpeggiator`, Octave Mode to `Alternate` and Note Mode to `Up`.
        - `Random` will setup Mode to `Arpeggiator`, Octave Mode to `Random` and Note Mode to `Random`.
        - `Custom` will setup Mode to `Arpeggiator`, and enter a submenu to let you edit Octave Mode and Note Mode.
    - **`Mode (MODE):`**
        - `Off` disables the arpeggiator.
        - `Arpeggiator` (ARP) enables the arpeggiator.
    - **`Octave Mode (OMOD):`**
        - `Up` (UP) will walk the octaves up.
        - `Down` (DOWN) will walk the octaves down.
        - `Up & Down` (UPDN) will walk the octaves up and down, repeating the highest and lowest octaves.
        - `Alternate` (ALT)  will walk the octaves up, and then down reversing the Notes pattern (without
          repeating notes). Tip: Octave Mode set to Alternate and Note Mode set to Up is equivalent to
          the old `Both` mode.
        - `Random` (RAND) will choose a random octave every time the Notes pattern has played.
          Tip: Set also Note Mode to Random to have the equivalent to the old `Random` mode.
    - **`Note Mode (NMOD):`**
        - `Up` (UP) will walk the notes up.
        - `Down` (DOWN) will walk the notes down. Tip: this mode also works in conjunction with Octave Mode
          Alternate, which will walk all the notes and octaves all the way down, and then up reversing it.
        - `Up & Down` (UPDN) will walk the notes up and down, repeating the highest and lowest notes.
        - `As played` (PLAY) will walk the notes in the same order that they were played. Tip: this mode
          also works in conjunction with Octave Mode Alternate, which will walk all the notes and octaves
          all the way up (with notes as played), and then down reversing the order of played notes.
        - `Random` (RAND) will choose a random note each time. If the Octave Mode is set to something
          different than Random, then the pattern will play, in the same octave, the same number of random
          notes as notes are in the held chord and then move to a different octave based on the Octave Mode.
          Tip: Set also Octave Mode to Random to have the equivalent to the old `Random` mode.
    - **`Rhythm`** (RHYT) (unpatchet parameter, assignable to golden knobs):
      This parameter will play silences in some of the steps. This menu option show zeroes
      and dashes, "0" means "play note", and "-" means "don't play note" (or play a silence).
      The available options are:
      <details>
      <summary>Rhythm Options</summary>
        <ul>
          <li> 0: None</li>
          <li> 1: 0--</li>
          <li> 2: 00-</li>
          <li> 3: 0-0</li>
          <li> 4: 0-00</li>
          <li> 5: 00--</li>
          <li> 6: 000-</li>
          <li> 7: 0--0</li>
          <li> 8: 00-0</li>
          <li> 9: 0----</li>
          <li>10: 0-000</li>
          <li>11: 00---</li>
          <li>12: 0000-</li>
          <li>13: 0---0</li>
          <li>14: 00-00</li>
          <li>15: 0-0--</li>
          <li>16: 000-0</li>
          <li>17: 0--0-</li>
          <li>18: 0--00</li>
          <li>19: 000--</li>
          <li>20: 00--0</li>
          <li>21: 0-00-</li>
          <li>22: 00-0-</li>
          <li>23: 0-0-0</li>
          <li>24: 0-----</li>
          <li>25: 0-0000</li>
          <li>26: 00----</li>
          <li>27: 00000-</li>
          <li>28: 0----0</li>
          <li>29: 00-000</li>
          <li>30: 0-0---</li>
          <li>31: 0000-0</li>
          <li>32: 0---0-</li>
          <li>33: 000-00</li>
          <li>34: 0--000</li>
          <li>35: 000---</li>
          <li>36: 0000--</li>
          <li>37: 0---00</li>
          <li>38: 00--00</li>
          <li>39: 0-00--</li>
          <li>40: 000--0</li>
          <li>41: 0--00-</li>
          <li>42: 0-0-00</li>
          <li>43: 00-0--</li>
          <li>44: 000-0-</li>
          <li>45: 0--0-0</li>
          <li>46: 0-000-</li>
          <li>47: 00---0</li>
          <li>48: 00--0-</li>
          <li>49: 0-0--0</li>
          <li>50: 00-0-0</li>
        </ul>
      </details>
    - **`Sequence Length`** (LENG) (unpatchet parameter, assignable to golden knobs):
        - If set to zero, the arpeggiator pattern will play fully.
        - If set to a value higher than zero, the pattern will play up to the set number of notes, and then
          reset itself to start from the beginning. Tip: You can use this in combination with the Rhythm parameter
          to create longer and more complex rhythm patterns.
    - **`Ratcheting:`** There are two new parameters (unpatched, assignable to golden knobs), to control how notes
      are ratcheted. A ratchet is when a note repeats itself several times in the same time interval that the
      original note has to play.
        - `Ratchet Amount` (RATC): this will set the maximum number of ratchets that an arpeggiator step
          could have (each step will randomize the number of ratchet notes between 1 and max value).
            - From values 0 to 4, no ratchet notes
            - From 5 to 19, up to 2 ratchet notes
            - From 20 to 34, up to 4 ratchet notes
            - From 35 to 50, up to 8 ratchet notes
        - `Ratchet Probability` (RPRO): this sets how likely a step is to be ratcheted
            - Being 0 (0%), no ratchets at all
            - And 50 (100%), all notes will evaluate to be ratcheted.
    - **`MPE`** settings:
      - `Velocity`: if you have an MPE keyboard you may want to enable this. It will allow you to control the
      velocity of each new arpeggiated note by applying different pressure (aftertouch) or slide (Y) on the keys.

### 4.4 - Instrument Clip View - Synth/MIDI/CV Clip Features

#### 4.4.1 - Keyboard View

##### 4.4.1.1 - Row Step

- ([#46]) Row Step affects the offset between rows, `ROW STEP` is now configurable by holding `SHIFT` and
  turning `◀︎▶︎`. The default Deluge Keyboard note offset is 5. A row step of 12 will produce a layout in which any
  given note's octave is directly above or below it. The setting is saved per clip in the song file.

##### 4.4.1.2 - Keyboard API and General Improvements

- ([#138] and [#337])
    - Users can switch between layouts by pressing `KEYBOARD` and turning `SELECT`
    - Keyboard mode allows freely switch between all types (`SYNTH, KIT, MIDI, CV`) automatically getting the first
      compatible layout
    - Drum trigger edge sizes in Drums layout for kits can now be changed between 1 and 8 with `SHIFT` + turn `◀︎▶︎`
    - A new in-key only layout that removes out of scale buttons/notes.
    - New way to change `SCALE` in keyboard mode: Hold `SCALE` and press `SELECT`
    - New way to change scale `ROOT NOTE` in keyboard mode: Hold `SCALE` and turn `SELECT`
    - A new menu to select the default Keyboard Layout has been added in `MENU -> DEFAULTS -> UI -> KEYBOARD -> LAYOUT`

##### 4.4.1.3 - Highlight Incoming Notes

- ([#250]) New community feature makes In-Key and Isometric layout display incoming MIDI notes with their velocity.
    - This feature is `ON` by default and can be set to `ON` or `OFF` in the `COMMUNITY FEATURES` menu (
      via `SETTINGS > COMMUNITY FEATURES`).

##### 4.4.1.4 - Display Norns Layout

- ([#250]) Enables keyboard layout which emulates a monome grid for monome norns using Midigrid mod on norns by
  rendering incoming MIDI notes on channel 16 as white pads using velocity for pad brightness.
    - This feature is `OFF` by default and can be set to `ON` or `OFF` in the `COMMUNITY FEATURES` menu (
      via `SETTINGS > COMMUNITY FEATURES`).
    - Deluge has multiple USB ports, 3 as of this writing. Use Deluge 1 as the device on norns.
    - The Midigrid mod translates MIDI notes between norns and Deluge to use the grid as a controller for a norns
      script. Midigrid sends MIDI notes on channel 16 from norns to Deluge to light up grid LEDs. When a pad is pressed
      on Deluge, it sends out a MIDI note on channel 16 to norns. This means that Deluge's usual way of learning a MIDI
      controller to a synth clip will be constantly interrupted by the stream of MIDI notes coming in on channel 16 from
      norns. To learn external MIDI controls to Deluge while using the Midigrid mod, first stop the running script on
      norns, turn off the Midigrid mod in the mod menu, or determine another method to pause the grid updating MIDI
      messages from norns.
    - The functionality of the grid changes with each norns script.

  **1.** Connect Deluge to norns with a USB cable for MIDI.  
  **2.** Install [Midigrid](https://llllllll.co/t/midigrid-use-launchpads-midi-grid-controllers-with-norns/42336/) on
  your norns, turn on the mod, set to 128 grid size.  
  **3.** Turn on two features in the `COMMUNITY FEATURES` menu (via `SETTINGS > COMMUNITY FEATURES`): "Highlight
  Incoming Notes" (HIGH) and "Norns Layout" (NORN) both set to ON.  
  **4.** Create a MIDI clip on Deluge by pressing `MIDI` button in Clip View. Set MIDI output for the clip to channel 16
  by turning the `SELECT` encoder.  
  **5.** Select the keyboard layout on the MIDI clip. Press and hold keyboard button and turn `SELECT` encoder to
  select "Norns Layout" (NORN).  
  **6.** Select a [script](https://norns.community/) on norns that supports grid controls (awake, boingg,
  rudiments, ... ).  
  **7.** The grid LEDs should light up indicating that norns is sending MIDI notes out on channel 16 to Deluge. Press a
  pad to see a change on norns indicating Deluge is sending MIDI notes out on channel 16.

#### 4.4.1.5 - Selectable Sidebar Controls

- ([#901]) In the keyboard view, a control can be mapped to each column of pads in the sidebar. You can change which
  control is selected by holding the top pad and turning the horizontal encoder. Controls include:
    - **`Velocity (VEL - Red):`** Low velocity is on the bottom pad and high on the top pad scaled linearly.
      The range can be adjusted by holding the top or bottom pad and scrolling the vertical encoder.
      Hold a pad down to change the velocity of notes played while held. The velocity will return to
      default when you release the pad. Short press a pad to set a new default velocity.
      This is called "Momentary" mode and is the default. You can disable it from the main menu:
      Defaults -> UI -> Keyboard -> Sidebar controls (CTRL) -> Momentary Velocity (MVEL)
    - **`Modwheel (MOD - Blue):`** This controls the modwheel (Y) setting and has the same
      controls as the velocity control. Its behaviour is set to "Momentary" by default. You can
      disable it from the main menu:
      Defaults -> UI -> Keyboard -> Sidebar controls (CTRL) -> Momentary Modwheel (MMOD)
    - **`Chords (CHRD - Green):`** Press and hold or tap to either temporarily set a
      chord or change the default chord. Any note you play will be interpreted as the root note
      and the remaining notes will be played along with it. The default chord is none.
      You can get back to none by short pressing the current chord. Chords include 5th, Sus2,
      Minor, Major, Sus4, Minor7, Dom7, Major7. All are in closed root position.
    - **`Chord Memory (CMEM - Cyan):`** Hold a chord down and press a pad to remember the chord. Press
      that pad again to play it. You can play over the top of your saved chords. To clear a chord,
      press shift and the pad you want to clear.
    - **`Scale Mode (SMOD - Yellow):`** Press and hold a pad to temporarily change the scale of the
      keyboard to the selected scale mode. Tap a scale mode to make it the new default. The scale
      pads will default to the first 7 scale modes, but you can change any pad to any scale by
      holding it down and turning the vertical encoder. If the scale that is going to be set
      can't fit/transpose the existing notes from your clips, screen will show `Can't`.

#### 4.4.2 - New scales

- ([#991]) Added new scales for instrument clips.
    - The new set of scales is:
        - `7-note scales:` Major, Minor, Dorian, Phrygian, Lydian, Mixolydian, Locrian, Melodic Minor, Hungarian Minor,
          Marva (Indian), Arabian
        - `6-note scales:` Whole Tone, Blues
        - `5-note scales:` Pentatonic Minor, Hirajoshi (Japanese)
    - You rotate through them the same way as before, using Shift + Scale.
    - **Improvement:** when you exit Scale mode, and enter Scale mode again, if there was already a selected Scale, and
      it fits the notes you have entered, the Deluge will prefer that scale, instead of trying to change your scale or
      root note to other scale.
    - **Migrating from previous firmwares:** the new Default Scale setting is saved in a different memory slot. The
      Deluge will import the selected scale from the old location, resetting the old location value to "None".
    - **Limitation:** For being able to change your scale to a scale with less notes (for example, from Arabic to Whole
      Tone, or from Blues to Pentatonic), in order for the Deluge to be able to transpose them, the notes entered among
      all clips in the song must fit the new scale. If you have added more notes that what can fit in the new scale, the
      Deluge will omit those scales, and cycle back to the beginning of the Scales list (that is, going back to the
      Major scale).

### 4.5 - Instrument Clip View - Synth/Kit Clip Features

#### 4.5.1 - Mod Matrix

- ([#157]) Add a `MOD MATRIX` entry to the `SOUND` menu which shows a list of all currently active modulations.

#### 4.5.2 - Unison Stereo Spread

- ([#223]) The unison parts can be spread accross the stereo field. Press `SELECT` when in the `UNISON NUMBER` menu to
  access the new unison spread parameter.

#### 4.5.3 - Waveform Loop Lock

- ([#293]) When a sample has `LOOP START` (CYAN) and `LOOP END` (MAGENTA) points set, holding down `LOOP START` and
  tapping `LOOP END` will `LOCK` the points together. Moving one will move the other, keeping them the same distance
  apart. Use the same process to unlock the loop points. Use `SHIFT` + turn `◀︎▶︎` to double or half the loop length.
- **WARNING: If you shift loop points after being locked there is a chance when you delete a loop point, a loop point
  will exist outside of the SAMPLE START or SAMPLE END range and cause a crash. (Known Bug)**

#### 4.5.4 - Copy row(s)

- ([#805]) If you hold down the audition pad(s) while pressing the shortcut to "copy notes", only the auditioned rows
  will be copied. If you were to normally paste these rows, no behavior is changed from the current implementation. It's
  exactly the same result as deleting the notes on any rows you didn't have held down before copying.

#### 4.5.5 - Paste gently

- ([#805]) Pressing `SHIFT` + `CROSS SCREEN` + `◀︎▶︎` will paste any notes on the clipboard _over_ the existing notes
  i.e. the existing notes will not be deleted and the clipboard contents will be added to the existing notes.
  Positioning/scale/timing semantics have not changed, only whether the notes are cleared before pasting.

### 4.6 - Instrument Clip View - Kit Clip Features

#### 4.6.1 - Keyboard View

- ([#112]) All-new use for the `KEYBOARD` button in kit clips, uses the main pad grid for MPC-style 16 level
  playing. `◀︎▶︎` scrolls by one pad at a time, allowing positioning drums left to right, and `▼︎▲︎` jumps vertically by
  rows.
- Follow-up PR: ([#317]) Fixed the issue where audition pads would remain illuminated after pressing pads 9 to 16 and
  then returning to the Clip View.

#### 4.6.2 - Drum Randomizer / Load Random Samples

- ([#122]) Pressing `AUDITION` + `RANDOM` on a drum kit row will load a random sample from the same folder as the
  currently enabled sample and load it as the sound for that row. Currently limited to 25 files for performance reasons.
    - This feature is `ON` by default and can be set to `ON` or `OFF` via `SETTINGS > COMMUNITY FEATURES`.

#### 4.6.3 - Manual Slicing / Lazy Chop

- ([#198]) In the `SLICE` menu, press `◀︎▶︎` to enter `MANUAL SLICING`. When you press the green pad in the bottom left,
  it starts playing the first slice, and pressing any empty pad creates a new slice at the time you've pressed it.
  Turning `SELECT` to the left or pressing the `PAD` + `DELETE` button allows you to delete a slice.

- Turning `◀︎▶︎` allows you to adjust the start point of the slice. Additionally, turning `▼︎▲︎` transposes the slice by
  a semitone.

- Follow-up PR: ([#210]) Changed to stop audio preview (played by the sample browser) when entering manual slicer mode.

#### 4.6.4 - Batch Delete Kit Rows

- ([#234]) While you can delete a kit row by holding a Note in a row and pressing `SAVE/DELETE`,
  the `DELETE UNUSED KIT ROWS` feature allows you to batch delete kit rows which does not contain any notes, freeing
  kits from unused sounds (which take some precious RAM). While inside a Kit, hold `KIT` + `SHIFT` + `SAVE/DELETE`. A
  confirmation message will appear: "DELETE UNUSED ROWS". This command is not executed if there are no notes at all in
  the kit.
    - This feature is `ON` by default and can be set to `ON` or `OFF` via `SETTINGS > COMMUNITY FEATURES`.

### 4.7 Audio Clip View - Features

#### 4.7.1 - Shift Clip

- ([#141]) Holding `▼︎▲︎` down while turning `◀︎▶︎` will shift the waveform of an Audio clip, similar to Instrument
  clips.

### 4.8 Third Party Device Integration

This is largely on the development side and created the start of a system of modules and hook points for enabling
actions on the Deluge to signal third-party equipment over hosted USB. To start things off this includes some support
for the Lumi Keys Studio Edition, described below.

### 4.8.1 Lumi Keys Studio Edition

- ([#812]) When using the Deluge as a USB Midi Host and attaching a Lumi Keys Studio Edition, the keys will go dark
  until it is learned to a clip. Once learned to a clip, the keys will match the colour of the currently visible
  octave (compatible Deluge scales that will match Lumi scales are Major, Minor, Dorian, Phrygian, Lydian, Mixolydian,
  Locrian, Harmonic Minor, Arabian, Whole Tone, Blues, and Pentatonic Minor).
    - The lit and darkened keys will be aligned with the selected root and scale, so long as the selected scale is one
      of the builtin scales supported by the Lumi.
    - While Lumi has limited options for MPE separation, it will be configured to align with the dominant MPE range
      defined on the Deluge (upper or lower dominant).

## 5. Community Features Menu (aka Runtime Settings)

In the main menu of the Deluge (accessed by pressing both "SHIFT" + the "SELECT" encoder) there is
the `COMMUNITY FEATURES` (OLED) or `FEAT` (7SEG) entry which allows you to turn features on and off as needed. Here is a
list of all options as listed in OLED and 7SEG displays and what they do:

* `Drum Randomizer (DRUM)`
    * When On, the "AUDITION + RANDOM" shortcut is enabled.
* `Fine Tempo Knob (TEMP)`
    * When On, the Fine Tempo change option is enabled.
* `Quantize (QUAN)`
    * When On, the Note Quantize shortcut is enabled.
* `Mod. Depth Decimals (MOD.)`
    * When On, Modulation Resolution is increased.
* `Catch Notes (CATC)`
    * When Off, existing "Catch Notes" behaviour is disabled.
* `Delete Unused Kit Rows (UNUS)`
    * When On, the Delete Unused Kit Rows shortcut (hold "KIT" then "SHIFT" + "SAVE/DELETE") is enabled.
* `Alternative Golden Knob Delay Params (DELA)`
    * When On, it changes the behaviour of the Mod Encoder button action from the default (PingPong and Type) to the
      alternative params (SyncType and SyncLevel).
* `Stutter Rate Quantize (STUT)`
    * When On, the ability to set the stutterer effect to be quantized to 4th, 8th, 16th, 32nd, and 64th rate when
      selecting it is enabled.
* `Allow Insecure Develop Sysex Messages (SYSX)`
    * When On, the ability to load firmware over USB is enabled.
* `Sync Scaling Action (SCAL)`
    * When set to Fill, it changes the behaviour of the "SYNC-SCALING" button is changed to activate "FILL" mode. The
      original Sync Scaling button function is moved to "SHIFT" + "SYNC-SCALING".
* `Highlight Incoming Notes (HIGH)`
    * When On, In-Key and Isometric Keyboard layouts display incoming MIDI notes with their velocity.
* `Display Norns Layout (NORN)`
    * When On, enables keyboard layout which emulates monome grid for monome norns using midigrid mod where incoming
      midi
      notes on channel 16 are rendered as white pads using velocity for brightness.
* `Sticky Shift (STIC)`
    * When On, tapping shift briefly will enable sticky keys while a long press will keep it on. Enabling this setting
      will automatically enable "Light Shift" as well.
* `Light Shift (LIGH)`
    * When On, the Deluge will illuminate the shift button when shift is active. Mostly useful in conjunction with
      sticky
      shift.
* `Grain FX (GRFX)`
    * When On, `GRAIN` will be a selectable option in the `MOD FX TYPE` category. Resource intensive, recommended to
      only use one instance per song or resample and remove instance afterwards.
* `Emulated Display (EMUL)`
    * This allows you to emulate the 7SEG screen on a deluge with OLED hardware screen.
    * In "Toggle" mode, the "SHIFT" + "LEARN" + "AFFECT-ENTIRE" combination can used to switch between screen types at
      any time.
    * With the "7SEG" mode, the deluge will boot with the emulated display.
    * This option is technically available also on deluge with 7SEG hardware. But as you need an external display to
      render the OLED screen, it is of more limited use.

## 6. Sysex Handling

Support for sending and receiving large sysex messages has been added. Initially, this has been used for development
centric features.

- ([#174] and [#192]) Send the contents of the screen to a computer. This allows 7SEG behavior to be evaluated on OLED
  hardware and vice versa
- ([#215]) Forward debug messages. This can be used as an alternative to RTT for print-style
  debugging. (`./dbt sysex-logging <port_number>`)
- ([#295]) Load firmware over USB. As this could be a security risk, it must be enabled in community feature
  settings. (`./dbt loadfw <port_number> <hex_key> <firmware_file_path>`)

## 7. Compiletime settings

This list includes all preprocessor switches that can alter firmware behaviour at compile time and thus require a
different firmware

* ENABLE_SYSEX_LOAD

  Allow loading firmware over sysex as described above

* FEATURE_...

  Description of said feature, first new feature please replace this

[#17]: https://github.com/SynthstromAudible/DelugeFirmware/pull/17

[#32]: https://github.com/SynthstromAudible/DelugeFirmware/pull/32

[#46]: https://github.com/SynthstromAudible/DelugeFirmware/pull/46

[#47]: https://github.com/SynthstromAudible/DelugeFirmware/pull/47

[#103]: https://github.com/SynthstromAudible/DelugeFirmware/pull/103

[#112]: https://github.com/SynthstromAudible/DelugeFirmware/pull/112

[#118]: https://github.com/SynthstromAudible/DelugeFirmware/pull/118

[#120]: https://github.com/SynthstromAudible/DelugeFirmware/pull/120

[#122]: https://github.com/SynthstromAudible/DelugeFirmware/pull/122

[#125]: https://github.com/SynthstromAudible/DelugeFirmware/pull/125

[#129]: https://github.com/SynthstromAudible/DelugeFirmware/pull/129

[#138]: https://github.com/SynthstromAudible/DelugeFirmware/pull/138

[#141]: https://github.com/SynthstromAudible/DelugeFirmware/pull/141

[#147]: https://github.com/SynthstromAudible/DelugeFirmware/pull/147

[#157]: https://github.com/SynthstromAudible/DelugeFirmware/pull/157

[#163]: https://github.com/SynthstromAudible/DelugeFirmware/pull/163

[#170]: https://github.com/SynthstromAudible/DelugeFirmware/pull/170

[#174]: https://github.com/SynthstromAudible/DelugeFirmware/pull/174

[#178]: https://github.com/SynthstromAudible/DelugeFirmware/pull/178

[#192]: https://github.com/SynthstromAudible/DelugeFirmware/pull/192

[#196]: https://github.com/SynthstromAudible/DelugeFirmware/pull/196

[#198]: https://github.com/SynthstromAudible/DelugeFirmware/pull/198

[#200]: https://github.com/SynthstromAudible/DelugeFirmware/pull/200

[#210]: https://github.com/SynthstromAudible/DelugeFirmware/pull/210

[#211]: https://github.com/SynthstromAudible/DelugeFirmware/pull/211

[#212]: https://github.com/SynthstromAudible/DelugeFirmware/pull/212

[#215]: https://github.com/SynthstromAudible/DelugeFirmware/pull/215

[#220]: https://github.com/SynthstromAudible/DelugeFirmware/pull/220

[#221]: https://github.com/SynthstromAudible/DelugeFirmware/pull/221

[#223]: https://github.com/SynthstromAudible/DelugeFirmware/pull/223

[#234]: https://github.com/SynthstromAudible/DelugeFirmware/pull/234

[#241]: https://github.com/SynthstromAudible/DelugeFirmware/pull/241

[#250]: https://github.com/SynthstromAudible/DelugeFirmware/pull/250

[#251]: https://github.com/SynthstromAudible/DelugeFirmware/pull/251

[#282]: https://github.com/SynthstromAudible/DelugeFirmware/pull/282

[#293]: https://github.com/SynthstromAudible/DelugeFirmware/pull/293

[#295]: https://github.com/SynthstromAudible/DelugeFirmware/pull/295

[#317]: https://github.com/SynthstromAudible/DelugeFirmware/pull/317

[#336]: https://github.com/SynthstromAudible/DelugeFirmware/pull/336

[#337]: https://github.com/SynthstromAudible/DelugeFirmware/pull/337

[#339]: https://github.com/SynthstromAudible/DelugeFirmware/pull/339

[#347]: https://github.com/SynthstromAudible/DelugeFirmware/pull/347

[#349]: https://github.com/SynthstromAudible/DelugeFirmware/pull/349

[#357]: https://github.com/SynthstromAudible/DelugeFirmware/pull/357

[#360]: https://github.com/SynthstromAudible/DelugeFirmware/pull/360

[#363]: https://github.com/SynthstromAudible/DelugeFirmware/pull/363

[#368]: https://github.com/SynthstromAudible/DelugeFirmware/pull/368

[#395]: https://github.com/SynthstromAudible/DelugeFirmware/pull/395

[#512]: https://github.com/SynthstromAudible/DelugeFirmware/pull/512

[#630]: https://github.com/SynthstromAudible/DelugeFirmware/pull/630

[#636]: https://github.com/SynthstromAudible/DelugeFirmware/pull/636

[#653]: https://github.com/SynthstromAudible/DelugeFirmware/pull/653

[#658]: https://github.com/SynthstromAudible/DelugeFirmware/pull/658

[#681]: https://github.com/SynthstromAudible/DelugeFirmware/pull/681

[#683]: https://github.com/SynthstromAudible/DelugeFirmware/pull/683

[#711]: https://github.com/SynthstromAudible/DelugeFirmware/pull/711

[#805]: https://github.com/SynthstromAudible/DelugeFirmware/pull/805

[#812]: https://github.com/SynthstromAudible/DelugeFirmware/pull/812

[#837]: https://github.com/SynthstromAudible/DelugeFirmware/pull/837

[#865]: https://github.com/SynthstromAudible/DelugeFirmware/pull/865

[#886]: https://github.com/SynthstromAudible/DelugeFirmware/pull/886

[#887]: https://github.com/SynthstromAudible/DelugeFirmware/pull/887

[#888]: https://github.com/SynthstromAudible/DelugeFirmware/pull/888

[#889]: https://github.com/SynthstromAudible/DelugeFirmware/pull/889

[#901]: https://github.com/SynthstromAudible/DelugeFirmware/pull/901

[#934]: https://github.com/SynthstromAudible/DelugeFirmware/pull/934

[#963]: https://github.com/SynthstromAudible/DelugeFirmware/pull/963

[#966]: https://github.com/SynthstromAudible/DelugeFirmware/pull/966

[#970]: https://github.com/SynthstromAudible/DelugeFirmware/pull/970

[#976]: https://github.com/SynthstromAudible/DelugeFirmware/pull/976

[#991]: https://github.com/SynthstromAudible/DelugeFirmware/pull/991

[#994]: https://github.com/SynthstromAudible/DelugeFirmware/pull/994

[#1018]: https://github.com/SynthstromAudible/DelugeFirmware/pull/1018

[#1039]: https://github.com/SynthstromAudible/DelugeFirmware/pull/1039

[#1053]: https://github.com/SynthstromAudible/DelugeFirmware/pull/1053

[#1065]: https://github.com/SynthstromAudible/DelugeFirmware/pull/1065

[#1083]: https://github.com/SynthstromAudible/DelugeFirmware/pull/1083

[#1156]: https://github.com/SynthstromAudible/DelugeFirmware/pull/1156

[#1159]: https://github.com/SynthstromAudible/DelugeFirmware/pull/1159

[#1173]: https://github.com/SynthstromAudible/DelugeFirmware/pull/1173

[#1183]: https://github.com/SynthstromAudible/DelugeFirmware/pull/1183

[#1198]: https://github.com/SynthstromAudible/DelugeFirmware/pull/1198

[#1251]: https://github.com/SynthstromAudible/DelugeFirmware/pull/1251

[#1272]: https://github.com/SynthstromAudible/DelugeFirmware/pull/1272

[#1312]: https://github.com/SynthstromAudible/DelugeFirmware/pull/1312

[#1344]: https://github.com/SynthstromAudible/DelugeFirmware/pull/1344

[#1374]: https://github.com/SynthstromAudible/DelugeFirmware/pull/1374

[#1382]: https://github.com/SynthstromAudible/DelugeFirmware/pull/1382

[#1456]: https://github.com/SynthstromAudible/DelugeFirmware/pull/1456

[#1480]: https://github.com/SynthstromAudible/DelugeFirmware/pull/1480

[#1506]: https://github.com/SynthstromAudible/DelugeFirmware/pull/1506

<<<<<<< HEAD
[#1542]: https://github.com/SynthstromAudible/DelugeFirmware/pull/1542
=======
[#1531]: https://github.com/SynthstromAudible/DelugeFirmware/pull/1531
>>>>>>> 0e6fb57d

[Automation View Documentation]: https://github.com/SynthstromAudible/DelugeFirmware/blob/release/1.0/docs/features/automation_view.md

[Performance View Documentation]: https://github.com/SynthstromAudible/DelugeFirmware/blob/community/docs/features/performance_view.md

[MIDI Follow Mode Documentation]: https://github.com/SynthstromAudible/DelugeFirmware/blob/community/docs/features/midi_follow_mode.md

[MIDI Follow Mode Loopy Pro Template]: https://github.com/SynthstromAudible/DelugeFirmware/tree/community/contrib/midi_follow/loopy_pro

[MIDI Follow Mode Touch OSC Template]: https://github.com/SynthstromAudible/DelugeFirmware/tree/community/contrib/midi_follow/touch_osc<|MERGE_RESOLUTION|>--- conflicted
+++ resolved
@@ -201,14 +201,14 @@
 #### 3.16 - Heavy CPU Usage (Culling) Indicator
 - ([#1506]) The play button now blinks when the the CPU Usage of the Deluge is high and synth voices/sample playback are being culled.
 
-<<<<<<< HEAD
-#### 3.18 - Remove Timestretching From Audio Clip Sample
-- ([#1542]) Added new shortcut to remove timestretching from an audio clip. Press `SHIFT` + `◀︎▶︎` to set the Audio Clip length equal to the length of the audio sample. This will effectively remove timestretching from the audio sample.
-=======
 #### 3.17 - Select Audio Clip Source from Audio Clip Menu
 - ([#1531]) Added ability to select audio source from within an Audio Clip by opening the Audio Clip Sound Menu (`SHIFT` + `SELECT`) and Selecting the `AUDIO SOURCE` menu
   - Not included in c1.1.0
->>>>>>> 0e6fb57d
+
+#### 3.18 - Remove Timestretching From Audio Clip Sample
+- ([#1542]) Added new shortcut to remove timestretching from an audio clip and extend an audio clip without timestretching. 
+  - Press `SHIFT` + `◀︎▶︎` to set the Audio Clip length equal to the length of the audio sample. This will effectively remove timestretching from the audio sample.
+  - Press `SHIFT` + `◀︎▶︎` + `turn ◀︎▶︎` to lengthen the audio clip without timestretching.
 
 ## 4. New Features Added
 
@@ -1203,11 +1203,9 @@
 
 [#1506]: https://github.com/SynthstromAudible/DelugeFirmware/pull/1506
 
-<<<<<<< HEAD
+[#1531]: https://github.com/SynthstromAudible/DelugeFirmware/pull/1531
+
 [#1542]: https://github.com/SynthstromAudible/DelugeFirmware/pull/1542
-=======
-[#1531]: https://github.com/SynthstromAudible/DelugeFirmware/pull/1531
->>>>>>> 0e6fb57d
 
 [Automation View Documentation]: https://github.com/SynthstromAudible/DelugeFirmware/blob/release/1.0/docs/features/automation_view.md
 
