--- conflicted
+++ resolved
@@ -263,7 +263,6 @@
 	- ([#887]) Updated Master Pitch parameter to display the value range of -25 to +25.
 	- ([#889]) Fixed bug where automation view grid would not update / refresh when a parameter value was changed by a MIDI Controller that was learned to that param.
 	- ([#966]) Added automation view for audio clips
-<<<<<<< HEAD
 	- ([#1039]) Added automation view for arranger. 
 		- Hold `SHIFT` and press `SONG` to enter Automation Arranger View from Arranger View.
 		- Press `SONG` while in Automation Arranger View to exit back to Arranger View
@@ -289,9 +288,7 @@
 						1) use the select encoder; 
 						2) use the shift + shortcut pad combo; or
 						3) go back to the automation overview;		
-=======
 	- ([#1083]) Updated the Automation Overview and grid shortcuts in automation view for MIDI clips to match the grid shortcut cc mappings for MIDI Follow. So if you want to change what CC's map to what grid shortcuts in the Automation View for MIDI Clips, you would need to edit the MIDIFollow.XML template for MIDI Follow mode.
->>>>>>> 6cf87ee9
 
 #### 4.3.6 - Set Probability By Row
 
