--- conflicted
+++ resolved
@@ -254,11 +254,8 @@
 - ([#1506]) The play button button will blink when deluge CPU usage is high which indicates that synth voices / sample playback may be culled.
   - To activate the feature, press `SHIFT` + `SELECT` : `MENU > DEFAULTS > HIGH CPU INDICATOR`.
 
-<<<<<<< HEAD
-#### 3.17 - Select Audio Clip Source and Monitoring
-=======
-#### 3.18 - Select Audio Clip Source from Audio Clip Menu
->>>>>>> 55eabecb
+
+#### 3.18 - Select Audio Clip Source and Monitoring
 - ([#1531]) Added ability to select audio source from within an Audio Clip by opening the Audio Clip Sound Menu (`SHIFT` + `SELECT`) and Selecting the `AUDIO SOURCE` menu
   - Not included in c1.1.0
 - ([#2371]) Source can now also be set to a specific track on the deluge. This enables an additional TRACK menu to choose 
@@ -1550,9 +1547,8 @@
 
 [#2475]: https://github.com/SynthstromAudible/DelugeFirmware/pull/2475
 
-<<<<<<< HEAD
 [#2702]: https://github.com/SynthstromAudible/DelugeFirmware/pull/2702
-=======
+
 [#2537]: https://github.com/SynthstromAudible/DelugeFirmware/pull/2537
 
 [#2615]: https://github.com/SynthstromAudible/DelugeFirmware/pull/2615
@@ -1566,7 +1562,7 @@
 [#2712]: https://github.com/SynthstromAudible/DelugeFirmware/pull/2712
 
 [#2716]: https://github.com/SynthstromAudible/DelugeFirmware/pull/2716
->>>>>>> 55eabecb
+
 
 [Automation View Documentation]: https://github.com/SynthstromAudible/DelugeFirmware/blob/community/docs/features/automation_view.md
 
