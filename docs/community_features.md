# Community Features
## 1. Introduction

Every time a Pull Request improves the community firmware it shall note down its achievements and usage in this document.

## 2. File Compatibility Warning
In general, we try to maintain file compatibility with the official firmware. However, **files (including songs, presets, etc.) that use community features may not ever load correctly on the official firmware again**. Make sure to back up your SD card!

## 3. General Improvements

Here is a list of general improvements that have been made, ordered from newest to oldest:

#### 3.1 - Patch Cables

- ([#17]) Increase the resolution of "patch cables" between mod sources and destinations.

#### 3.2 - MPE
- ([#29]) Bugfix to respect MPE zones in kit rows. In the official firmware kit rows with midi learned to a channel would be triggered by an MPE zone which uses that channel. With this change they respect zones in the same way as synth and midi clips. ([#512]) adds further fixes related to channels 0 and 15 always getting received as MPE.

-([#512]) Change handling of MPE expression when collapsed to a single midi channel. Previously y axis would still be sent as CC74 on single midi channels. This changes it to send CC1 instead, allowing for controllable behaviour on more non-MPE synths. Future work will make a menu to set this per device. 

#### 3.3 - MIDI
- ([#47]) Extra MIDI ports on the USB interface for MPE. Port 2 shows in the midi device menu, and improves the usability of MPE-capable devices through the USB interface by allowing MPE zones to be sent to port 2 and non-MPE to be sent to port 1 (or vice versa). A third port is added for future use such as a desktop/mobile companion app, DAW control or Mackie HUI emulation.

#### 3.4 - Tempo
- ([#178]) New option (FINE TEMPO in the Runtime Settings (Community Features) menu) to invert the push+turn behavior of the "TEMPO" knob. With this option enabled the tempo changes by 1 when unpushed and 4 when pushed (vs 4 unpushed and 1 pushed in the official firmware). This option defaults to OFF.
	- This feature can be turned ON/OFF in the Runtime Settings (Community Features) Menu (accessed by pressing "SHIFT" + "SELECT"). 

#### 3.5 - Kits

- ([#395]) Load synth presets into kit rows by holding the audition pad and pressing synth. Saving kit rows to synth presets is not yet implemented.

<<<<<<< HEAD
#### 3.6 - Mod Wheel
- ([#512]) Incoming mod wheel on non-MPE synths now maps to y axis
=======
#### 3.6 - Global Interface

- ([#118]) Sticky Shift - When enabled, tapping shift will lock shift on unless another button is also pressed during the short press duration.
- ([#118]) Shift LED feedback can now be toggled manually.
>>>>>>> 6f5de5fa

## 4. New Features Added

Here is a list of features that have been added to the firmware as a list, grouped by category:

### 4.1 - Song View Features

#### 4.1.1 - Master Compressor
- ([#137]) In the Song view, select "AFFECT ENTIRE" and "SIDECHAIN" modulation button, and adjust the upper gold knob. Push the upper gold knob to switch to the next setting (Threshold (dB), Makeup Gain (dB), Attack (ms), Release (ms), Ratio, MIX). The LEDs next to the knob act as a gain reduction meter.

	- This feature can be turned ON/OFF in the Runtime Settings (Community Features) Menu (accessed by pressing "SHIFT" + "SELECT"). 

- Follow up PR's:
	- ([#200]) Fixed master compressor. The masterVolumeAdjustment value is now considered in the process. With this change, threshold value are now displayed correctly. This modification affects songs that had saved master compressor settings.
	- ([#220]) Fixed a bug in the song view that, when the "SIDECHAIN" knob was turned while holding down a clip pad, the "SIDECHAIN" value and the Master Compressor Threshold would change at the same time.

#### 4.1.2 - Change Row Colour

 - ([#163]) Pressing a "CLIP" row + "SHIFT" & Turning Vertical Encoder ▼︎▲︎ changes the selected row color. This is the same shortcut like before when setting the color in the clip view.

#### 4.1.3 - Fill Clips

 - ([#196]) Holding the status pad (mute pad) for a clip and pressing select brings up a clip type selection menu. The options are:
    - Default (DEFA) - the default Deluge clip type.
	- Fill (FILL) - Fill clip. It appears orange/cyan on the status pads, and when triggered it will schedule itself to start at such a time that it _finishes_ at the start of the next loop. If the fill clip is longer than the remaining time, it is triggered immediately at a point midway through. The loop length is set by the longest playing clip, or by the total length of a section times the repeat count set for that section. **Limitation**: a fill clip is still subject to the one clip per instrument behavior of the Deluge. Fill clips can steal an output from another fill, but they cannot steal from a non-fill. This can lead to some fills never starting since a default type clip has the needed instrument. This can be worked around by cloning the instrument to an independent copy.


#### 4.1.4 - Catch Notes

 - ([#221]) The normal behavior of the Deluge is to try to keep up with 'in progress' notes when instant switching between clips by playing them late. However this leads to glitches with drum clips and other percussive sounds. Changing this setting to OFF will prevent this behavior and *not* try to keep up with those notes, leading to smoother instant switching between clips.
	- This feature can be turned ON/OFF in the Runtime Settings (Community Features) Menu (accessed by pressing "SHIFT" + "SELECT"). 

#### 4.1.5 - New Grid Layout

 - ([#251]) Add new grid session layout to "SONG" mode. All functionality from (classic) row layout applies except for the following:
	 - The data model of rows and grid mode are compatible, you can switch between them freely
	 - In grid mode you will not be able to see multiple clips that are in the same section, only the first one. To make them visible move the clips to other sections
	 - The colored coloumn on the right are all available sections, the columns are automatically filled with the tracks in the same order as in arrangement mode
	 - In session mode hold "SONG" and turn "SELECT" encoder to switch between row layout and grid layout
	 - Existing clips (dimly white or green) can be opened by holding "CLIP" button and clicking on them
	 - New clips can be created by holding "CLIP" button and clicking on an empty pad. If the column was empty a new track is created
	 - By quickly clicking (and releasing) populated pads you can change the arm state
		 - If "SHIFT" is held at the same time the clip will launch immediately
		 - If "RECORD" is held at the same time you can change recording status
		 - If "HORIZONTAL ENCODER" ◀︎▶︎ is held at the same time you can change solo state
	 - By holding a populated pad you can see the track, change the parameters and convert it to other instruments similar to rows layout
	 - Hold an existing pad and press on another pad in the same, other or empty row to copy clips. If possible the content will be converted to the target track type
	 - To delete a clip hold the pad and press the "SAVE/DELETE" button
	 - To arm a whole row click on the section color to the right
	 - To immediately switch to a whole row hold "SHIFT" and click on the section color
	 - To MIDI learn:
		 - Arming a section hold "LEARN/INPUT" and hold the section pad
		 - Arming a clip hold "LEARN/INPUT" and hold the clip pad
		 - Note input to a track hold "SHIFT" + "LEARN/INPUT" and hold the pad of any populated clip for that track
	 - Compared to rows layout the following is not supported
	 	 - Overdub recording
		 - Copying clips to arranger
		 - Copying audio clips between different tracks
### 4.2 - Clip View - General Features (Instrument and Audio Clips)

#### 4.2.1 - Filters
 - ([#103]) Adds a new filter in the low-pass slot, a state-variable filter. This filter has significantly less distortion than the ladder filters, think sequential vs. moog. Cutoff and resonance ranges are subject to change with further testing.

	- Follow-up PR's: ([#125] and [#212]) Various SVF fixes

- ([#336]) Morphable and Driveable Parallel Filters
	- Add an SVF option to the HPF slot, set for HPF mode by default. This can be modified through the menu, shortcuts, or clicking the lower knob while HPF is selected.

	- Follow-up PR: ([#339]) SVF Notch Filter
 		- Adds an SVF notch mode (SV_Notch) alongside the SVF Band mode (SV_Band)
		- Changes SVF morph in HP slot to go HP-band/notch-LP (HP by default)
		- Tweaks default ladder saturation to match original firmware
		- Applies ladder gain on input instead of feedback, avoiding interaction with resonance
		- Tweaks SVF level to match ladder volumes
		- Removes distinction between high and lowpass SVF enums so they can now be used in either slot
adds HP ladder morph to filter FM

	- Adds a 3rd filter paramater called morph, placed in the menu and on the pads under the db/oct on filters. Morph smoothly morphs the SVF through LP-BP-HP, and smoothly increases drive in the ladder filters. This param is modulatable and automatable

	- Adds a setting to switch the filter order or run them in parallel. This setting is menu only and named ROUTE

#### 4.2.2 - Stereo Chorus
- ([#120]) New Stereo Chorus type added to Mod FX. The recommended settings are OFFSET=30, DEPTH=17, and RATE=15.

#### 4.2.3 - MIDI Takeover Mode

This mode affects how the deluge handles MIDI input for learned CC controls.

 - ([#170]) A new takeover submenu was created in the MIDI settings menu which consists of three modes that can be selected from:

	**1. Jump:** This is the default mode for the Deluge. As soon as a Midi Knob/Fader position is changed, the Deluge's internal Knob position/Parameter value jumps to the position of the Midi Knob/Fader.

	**2. Pickup:** The deluge will ignore changes to its internal Knob position/Parameter value until the Midi Knob/Fader's position is equal to the Deluge Knob position. After which the Midi Knob/Fader will move in sync with the Deluge.

	**3. Scale:** The deluge will increase/decrease its internal Knob position/Parameter value relative to the change of the Midi Knob/Fader position and the amount of "runway" remaining on the Midi controller. Once the Midi controller reaches its maximum or minimum position, the Midi Knob/Fader will move in sync with the Deluge. The Deluge value will always decrease/increase in the same direction as the Midi controller.

#### 4.2.4 - Alternative Delay Types for Mod Encoders (Golden Knobs)
- ([#282]) Ability to select, using a Community Features Menu, which parameters are controlled when you click the "DELAY"-related golden knobs. The default (for upper and lower knobs) is PingPong On/Off and Type (Digital/Analog), and you can modify it so the knob clicks change the Sync Type (Even, Triplets, Even) and Sync Level (Off, Whole, 2nd, 4th...) respectively.

	- This feature can be turned ON/OFF in the Runtime Settings (Community Features) Menu (accessed by pressing "SHIFT" + "SELECT"). 

#### 4.2.5 - Patchable Wavefolding Distortion

- ([#349]) Adds a pre filter wavefolder, and the depth is patchable/automatable. The depth is accessible in both the menu and on the pad between saturation and LPF cutoff. The fold has no effect when set to 0 and removes itself from the signal path.
	- Note that it has no effect on square waves, it's best with sines and triangles

#### 4.2.6 - Quantized Stutter

- ([#357]) Ability to set, using the Community Features Menu, the stutterer effect to be quantized to 4th, 8th, 16th, 32nd, and 64th rate when selecting it. Once you have pressed the Stutter knob, then the selected value will be the center value of the knob and you can go up and down with the golden knob and come back to the original rate by centering the knob (LEDs will flash indicating it).

	- This feature can be turned ON/OFF in the Runtime Settings (Community Features) Menu (accessed by pressing "SHIFT" + "SELECT"). 

#### 4.2.7 - Grain FX

- ([#363]) New Grain FX type added to Mod FX. This effect is somewhat resource-intensive, so please use only one instance per song.

	- Parameters:
		- **Mod Depth:** Controls Grain Volume / Dry Wet Mix
		- **Mod Offset:** Adjusts Grain Size (10ms - 800ms)
		- **Mod Rate:** Sets Grain Rate (0.5hz - 180hz)
		- **Mod Feedback:** Selects Grain Type

	- Grain Type (Presets):
		- **Preset 1:** Unison and +1 Octave (Reverse)
		- **Preset 2:** Unison and -1 Octave
		- **Preset 3:** Unison and +1 Octave (Defalut)
		- **Preset 4:** 5th and +1 Octave
		- **Preset 5:** Unison and +1/-1 Octave (Tempo Sync)


	- This feature can be turned ON/OFF in the Runtime Settings (Community Features) Menu (accessed by pressing "SHIFT" + "SELECT"). 

### 4.3 - Instrument Clip View - General Features

These features were added to the Instrument Clip View and affect Synth, Kit and Midi instrument clip types.

#### 4.3.1 - New LFO Shapes
LFO types added to the "LFO SHAPE" shortcut.

 - ([#32]) **Random Walk:** Starts at zero and walks up or down by small increments when triggered.
 - ([#32]) **Sample&Hold:** Picks a new random value every time it is triggered.

#### 4.3.2 - New LFO Synchronization Modes
Synchronization modes accessible through the "LFO SYNC" shortcut.

 - ([#32]) **Triplets:** Synchronizes the LFO to "triplet" (3/2) divisions.
 - ([#32]) **Dotted:** Synchronizes the LFO to "dotted" (2/3) divisions.

#### 4.3.3 - Quantize & Humanize
 - ([#129])
	- Press and hold a note in clip view and turn the tempo knob right or left to apply quantize or humanize respectively to that row.
	- Press and hold a note and press and turn the tempo knob to apply quantize or humanize to all rows.
	- The amount of quantization/humanization is shown in the display.
	- This feature can be turned ON/OFF in the Runtime Settings (Community Features) Menu (accessed by pressing "SHIFT" + "SELECT"). 

#### 4.3.4 - Fill Mode
 - ([#211]) Fill Mode is a new iteration/probability setting for notes. The FILL setting is at the start of the probability range, before 5%. Notes set to FILL are only played when fill mode is active. There are two ways to activate FILL mode - set it as a Global MIDI Command and/or set it to override the front panel Sync Scaling button. For Global MIDI Commands go to SETTINGS > MIDI > CMD > FILL. To override the Sync Scaling button set SETTINGS > COMMUNITY FEATURES > SYNC to FILL. The orignal Sync Scaling function is moved to SHIFT + SYNC-SCALING.

#### 4.3.5 - Automation View
 - For a detailed description of this feature as well the button shortcuts/combos, please refer to the feature documentation: [Automation View Documentation]
 - ([#241]) Automation Instrument Clip View is a new view that complements the existing Instrument Clip View.
	- It is accessed from within the Clip View by pressing the Clip button (which will blink to indicate you are in the Automation View).
	- You can edit Non-MPE Parameter Automation for Synth, Kit and Midi instrument clips on a per step basis at any zoom level.
	- A community features sub-menu titled Automation was created to access a number of configurable settings for changes to existing behaviour.
	- The three changes to existing behaviour included in this feature are: Clearing Clips, Nudging Notes and Shifting a Clip Horizontally.
 - Follow-up PR's: 
	- ([#347]) Added new automatable parameters
 	- ([#360]) Fixed interpolation bugs, added fine tuning for long presses, and added pad selection mode

#### 4.3.6 - Set Probability By Row

- ([#368]) Extends the probability system to set a row at a time. Hold an audition pad and turn select to change the whole rows probability. This is particularly useful in combination with the euclidean sequencing to get a semi random pattern going

### 4.4 - Instrument Clip View - Synth/Midi/CV Clip Features

#### 4.4.1 - Keyboard View

##### 4.4.1.1 - Note Offset

 - ([#46]) Note offset between rows is now configurable by holding "SHIFT" and turning "HORIZONTAL ENCODER" ◀︎▶︎. This allows e.g. an isomorphic keyboard layout by setting the row offset to 12. The setting is saved per clip in the song file.

##### 4.4.1.2 - Keyboard API and General Improvements

 - ([#138] and [#337])
  	 - Users can switch between layouts with the "KEYBOARD" button and "SELECT" knob
	 - Keyboard mode allows freely switch between all types (Synth, Kit, MIDI, CV) automatically getting the first compatible layout
	 - Drum trigger edge sizes in Drums layout for kits can now be changed between 1 and 8 with "SHIFT" + turn "HORIZONTAL ENCODER" ◀︎▶︎
	 - A new in-key only layout that removes out of scale buttons
	 - New way to change scale in keyboard mode: Hold "SCALE" and press "SELECT" knob
	 - New way to change scale root note in keyboard mode: Hold "SCALE" and turn "SELECT" knob

##### 4.4.1.3 - Highlight Incoming Notes

 - ([#250]) New community feature makes In-Key and Isometric layout display incoming MIDI notes with their velocity.
	- This feature can be turned ON/OFF in the Runtime Settings (Community Features) Menu (accessed by pressing "SHIFT" + "SELECT"). 

##### 4.4.1.4 - Display Norns Layout

 - ([#250]) New community feature renders all incoming notes consecutively as white pads with velocity as brightness.
	- This feature can be turned ON/OFF in the Runtime Settings (Community Features) Menu (accessed by pressing "SHIFT" + "SELECT"). 

### 4.5 - Instrument Clip View - Synth/Kit Clip Features

#### 4.5.1 - Mod Matrix
 - ([#157]) Add a "MOD MATRIX" entry to the sound editor menu which shows a list of all currently active modulations.

#### 4.5.2 - Unison Stereo Spread
 - ([#223]) The unison parts can be spread accross the stereo field. Press "SELECT" in the "UNISON NUMBER" menu to access the new unison spread parameter.

#### 4.5.3 - Waveform Loop Lock
 - ([#293]) When a sample has loop start and loop end points set, holding down loop start and tapping loop end will lock the loop points together. Moving one will move the other, keeping them the same distance apart. Use the same process to unlock the loop points. Use "SHIFT" + turn "HORIZONTAL ENCODER" ◀︎▶︎ to double or half the loop length.

### 4.6 - Instrument Clip View - Kit Clip Features

#### 4.6.1 - Keyboard View
 - ([#112]) All-new use for the "KEYBOARD" button in kit clips, uses the main pad grid for MPC-style 16 level playing. Horizontal encoder scrolls by one pad at a time, allowing positioning drums left to right, and vertical encoder jumps vertically by rows.
 - Follow-up PR: ([#317]) Fixed the issue where audition pads would remain illuminated after pressing pads 9 to 16 and then returning to the Clip View.

#### 4.6.2 - Drum Randomizer / Load Random Samples

 - ([#122]) Pressing "AUDITION + RANDOM" on a drum kit row will load a random sample from the same folder as the currently enabled sample and load it as the sound for that row. Currently limited to 25 files for performance reasons.
	- This feature can be turned ON/OFF in the Runtime Settings (Community Features) Menu (accessed by pressing "SHIFT" + "SELECT").

#### 4.6.3 - Manual Slicing / Lazy Chop

- ([#198]) In the Slicer view, press the Horizonal Encoder ◀︎▶︎ knob. When you press the green pad in the bottom left, it starts playing the first slice, and pressing an empty pad creates a new slice. Turning the Select knob to the left or pressing the Pad + DELETE button allows you to delete a slice.

- Turning the Horizontal Encoder ◀︎▶︎ knob allows you to adjust the start point of the slice. Additionally, turning the Vertical Encoder ▼︎▲︎ knob transposes the slice.

- Follow-up PR: ([#210]) Changed to stop audio preview (played by the sample browser) when entering manual slicer mode.

#### 4.6.4 - Batch Delete Kit Rows
   
 - ([#234]) While you can delete a kit row by holding a Note in a row and pressing "SAVE/DELETE", the "Delete Unused Kit Rows" feature allows you to batch delete kit rows which does not contain any notes, freeing kits from unused sounds (which take some precious RAM). While inside a Kit, hold "KIT" and press "SHIFT" + "SAVE/DELETE". A confirmation message will appear: "Deleted unused rows". This command is not executed if there are no notes at all in the kit.
	- This feature can be turned ON/OFF in the Runtime Settings (Community Features) Menu (accessed by pressing "SHIFT" + "SELECT").

### 4.7 Audio Clip View - Features

#### 4.7.1 - Shift Clip

 - ([#141]) Holding the "VERTICAL ENCODER" ▼︎▲︎ down while turning the "HORIZONTAL ENCODER" ◀︎▶︎ will shift the clip along the underlying audio file, similar to the same interface for instrument clips.

## 5. Runtime Settings aka Community Features Menu

In the main menu of the deluge (accessed by pressing "SHIFT" + the "SELECT" knob) there is an entry called "Community Features" that allows changing behavior and turning features on and off in comparison to the original and previous community firmwares. Here is a list of all options and what they do:

* Drum Randomizer (DRUM)
	* When On, the "AUDITION + RANDOM" shortcut is enabled.
* Master Compressor (MAST)
	* When On, the Master Compressor is enabled.
* Fine Tempo Knob (FINE)
	* When On, the Fine Tempo change option is enabled.
* Quantize (QUAN)
	* When On, the Note Quantize shortcut is enabled.
* Mod. Depth Decimals (MOD.)
	* When On, Modulation Resolution is increased.
* Catch Notes (CATC)
	* When Off, existing "Catch Notes" behaviour is disabled.
* Delete Unused Kit Rows (DELE)
	* When On, the Delete Unused Kit Rows shortcut (hold "KIT" then "SHIFT" + "SAVE/DELETE") is enabled.
* Alternative Golden Knob Delay Params
	* When On, it changes the behaviour of the Mod Encoder button action from the default (PingPong and Type) to the alternative params (SyncType and SyncLevel).
* Stutter Rate Quantize
	* When On, the ability to set the stutterer effect to be quantized to 4th, 8th, 16th, 32nd, and 64th rate when selecting it is enabled.
* Automation (AUTO)
	* Interpolation
		* When On, Interpolation is on by default in the Automation Instrument Clip View.
		* Note: This is just a default setting and can be overriden in the Automation Instrument Clip View using the Select encoder button.
	* Clear Clip
		* When On, clearing a clip in the regular Instrument Clip View will clear Notes and MPE, but not Automation.
		* When On, to clear Non-MPE Automation you will need to enter the Automation Instrument Clip View.
	* Nudge Note
		* When On, nudging a note in the regular Instrument Clip View will nudge the Note and MPE, but not the Automation.
		* When On, to nudge Non-MPE Automation, you will need to either Shift or Manually Edit the automation in the Automation Instrument Clip View.
	* Shift Note
		* When On, shifting notes horizontally in the regular Instrument Clip View will shift the Notes and MPE, but not the Automation.
		* When On, to shift Non-MPE Automation horizontally you will need to enter the Automation Instrument Clip View.
* Allow Insecure Develop Sysex Messages
  	* When On, the ability to load firmware over USB is enabled.
* Sync Scaling Action
  	* When set to Fill, it changes the behaviour of the "SYNC-SCALING" button is changed to activate "FILL" mode. The original Sync Scaling button function is moved to "SHIFT" + "SYNC-SCALING".
* Highlight Incoming Notes
  	* When On, In-Key and Isometric Keyboard layouts display incoming MIDI notes with their velocity.
* Display Norns Layout
  	* When On, all incoming notes are rendered consecutively as white pads with velocity as brightness.
* Sticky Shift
  	* When On, tapping shift briefly will enable sticky keys while a long press will keep it on. Enabling this setting will automatically enable "Light Shift" as well.
* Light Shift
  	* When On, the Deluge will illuminate the shift button when shift is active. Mostly useful in conjunction with sticky shift.

## 6. Sysex Handling

Support for sending and receiving large sysex messages has been added. Initially, this has been used for development centric features.

- ([#174] and [#192]) Send the contents of the screen to a computer. This allows 7SEG behavior to be evaluated on OLED hardware and vice versa
- ([#215]) Forward debug messages. This can be used as an alternative to RTT for print-style debugging.
- ([#295]) Load firmware over USB. As this could be a security risk, it must be enabled in community feature settings

## 7. Compiletime settings

This list includes all preprocessor switches that can alter firmware behaviour at compile time and thus require a different firmware

* ENABLE_SYSEX_LOAD

    Allow loading firmware over sysex as described above

* FEATURE_...

    Description of said feature, first new feature please replace this

[#17]: https://github.com/SynthstromAudible/DelugeFirmware/pull/17
[#29]: https://github.com/SynthstromAudible/DelugeFirmware/pull/29
[#32]: https://github.com/SynthstromAudible/DelugeFirmware/pull/32
[#46]: https://github.com/SynthstromAudible/DelugeFirmware/pull/46
[#47]: https://github.com/SynthstromAudible/DelugeFirmware/pull/47
[#103]: https://github.com/SynthstromAudible/DelugeFirmware/pull/103
[#112]: https://github.com/SynthstromAudible/DelugeFirmware/pull/112
[#118]: https://github.com/SynthstromAudible/DelugeFirmware/pull/118
[#120]: https://github.com/SynthstromAudible/DelugeFirmware/pull/120
[#122]: https://github.com/SynthstromAudible/DelugeFirmware/pull/122
[#125]: https://github.com/SynthstromAudible/DelugeFirmware/pull/125
[#129]: https://github.com/SynthstromAudible/DelugeFirmware/pull/129
[#137]: https://github.com/SynthstromAudible/DelugeFirmware/pull/137
[#138]: https://github.com/SynthstromAudible/DelugeFirmware/pull/138
[#141]: https://github.com/SynthstromAudible/DelugeFirmware/pull/141
[#157]: https://github.com/SynthstromAudible/DelugeFirmware/pull/157
[#163]: https://github.com/SynthstromAudible/DelugeFirmware/pull/163
[#170]: https://github.com/SynthstromAudible/DelugeFirmware/pull/170
[#174]: https://github.com/SynthstromAudible/DelugeFirmware/pull/174
[#178]: https://github.com/SynthstromAudible/DelugeFirmware/pull/178
[#192]: https://github.com/SynthstromAudible/DelugeFirmware/pull/192
[#196]: https://github.com/SynthstromAudible/DelugeFirmware/pull/196
[#198]: https://github.com/SynthstromAudible/DelugeFirmware/pull/198
[#200]: https://github.com/SynthstromAudible/DelugeFirmware/pull/200
[#210]: https://github.com/SynthstromAudible/DelugeFirmware/pull/210
[#211]: https://github.com/SynthstromAudible/DelugeFirmware/pull/211
[#212]: https://github.com/SynthstromAudible/DelugeFirmware/pull/212
[#215]: https://github.com/SynthstromAudible/DelugeFirmware/pull/215
[#220]: https://github.com/SynthstromAudible/DelugeFirmware/pull/220
[#221]: https://github.com/SynthstromAudible/DelugeFirmware/pull/221
[#223]: https://github.com/SynthstromAudible/DelugeFirmware/pull/223
[#234]: https://github.com/SynthstromAudible/DelugeFirmware/pull/234
[#241]: https://github.com/SynthstromAudible/DelugeFirmware/pull/241
[#250]: https://github.com/SynthstromAudible/DelugeFirmware/pull/250
[#251]: https://github.com/SynthstromAudible/DelugeFirmware/pull/251
[#282]: https://github.com/SynthstromAudible/DelugeFirmware/pull/282
[#293]: https://github.com/SynthstromAudible/DelugeFirmware/pull/293
[#295]: https://github.com/SynthstromAudible/DelugeFirmware/pull/295
[#317]: https://github.com/SynthstromAudible/DelugeFirmware/pull/317
[#336]: https://github.com/SynthstromAudible/DelugeFirmware/pull/336
[#337]: https://github.com/SynthstromAudible/DelugeFirmware/pull/337
[#339]: https://github.com/SynthstromAudible/DelugeFirmware/pull/339
[#347]: https://github.com/SynthstromAudible/DelugeFirmware/pull/347
[#349]: https://github.com/SynthstromAudible/DelugeFirmware/pull/349
[#357]: https://github.com/SynthstromAudible/DelugeFirmware/pull/357
[#360]: https://github.com/SynthstromAudible/DelugeFirmware/pull/360
[#363]: https://github.com/SynthstromAudible/DelugeFirmware/pull/363
[#368]: https://github.com/SynthstromAudible/DelugeFirmware/pull/368
[#395]: https://github.com/SynthstromAudible/DelugeFirmware/pull/395
[#512]: https://github.com/SynthstromAudible/DelugeFirmware/pull/512
[Automation View Documentation]: https://github.com/SynthstromAudible/DelugeFirmware/blob/release/1.0/docs/features/automation_view.md<|MERGE_RESOLUTION|>--- conflicted
+++ resolved
@@ -30,15 +30,13 @@
 
 - ([#395]) Load synth presets into kit rows by holding the audition pad and pressing synth. Saving kit rows to synth presets is not yet implemented.
 
-<<<<<<< HEAD
-#### 3.6 - Mod Wheel
-- ([#512]) Incoming mod wheel on non-MPE synths now maps to y axis
-=======
 #### 3.6 - Global Interface
 
 - ([#118]) Sticky Shift - When enabled, tapping shift will lock shift on unless another button is also pressed during the short press duration.
 - ([#118]) Shift LED feedback can now be toggled manually.
->>>>>>> 6f5de5fa
+
+#### 3.7 - Mod Wheel
+- ([#512]) Incoming mod wheel on non-MPE synths now maps to y axis
 
 ## 4. New Features Added
 
