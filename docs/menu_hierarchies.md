--- conflicted
+++ resolved
@@ -585,8 +585,6 @@
 	- Random (RAND)
 	- None
 </details>
-<<<<<<< HEAD
-=======
 <details><summary>Threshold Recording (THRE)</summary>
 	- Mode
 		- Disabled (OFF)
@@ -595,7 +593,6 @@
 		- Medium
 		- High
 </details>
->>>>>>> 2391ac93
 <details><summary>Configure Macros (MACR)</summary></details>
 <details><summary>Midi Learn (MIDI)</summary></details>
 <details><summary>Stem Export (STEM)</summary>
