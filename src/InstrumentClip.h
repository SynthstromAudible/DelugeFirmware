/*
 * Copyright © 2014-2023 Synthstrom Audible Limited
 *
 * This file is part of The Synthstrom Audible Deluge Firmware.
 *
 * The Synthstrom Audible Deluge Firmware is free software: you can redistribute it and/or modify it under the
 * terms of the GNU General Public License as published by the Free Software Foundation,
 * either version 3 of the License, or (at your option) any later version.
 *
 * This program is distributed in the hope that it will be useful, but WITHOUT ANY WARRANTY;
 * without even the implied warranty of MERCHANTABILITY or FITNESS FOR A PARTICULAR PURPOSE.
 * See the GNU General Public License for more details.
 *
 * You should have received a copy of the GNU General Public License along with this program.
 * If not, see <https://www.gnu.org/licenses/>.
*/

#ifndef INSTRUMENTCLIP_H
#define INSTRUMENTCLIP_H

#include <Clip.h>
#include <TimelineCounter.h>
#include "definitions.h"
#include "Arpeggiator.h"
#include "NoteRowVector.h"
#include "DString.h"

class Song;

class NoteRow;
class InstrumentClip;
class MidiCommand;
class Instrument;
class ModControllable;
class Drum;
class StereoSample;
class ParamManagerForTimeline;
class ParamManagerForTimeline;
class Sound;
class Note;
class ParamManagerMIDI;
class Action;
class ParamManagerForTimeline;
class ArrangementRow;
class TimelineView;
class ModelStackWithTimelineCounter;
class ModelStackWithModControllable;
class ModelStackWithNoteRow;

struct PendingNoteOn;

extern uint8_t undefinedColour[];

class InstrumentClip final : public Clip {
  public:
    InstrumentClip(Song* song = NULL);
    ~InstrumentClip();
    void increaseLengthWithRepeats(ModelStackWithTimelineCounter* modelStack, int32_t newLength, int independentNoteRowInstruction, bool completelyRenderOutIterationDependence = false, Action* action = NULL);
    void halveNoteRowsWithIndependentLength(ModelStackWithTimelineCounter* modelStack);
    void repeatOrChopToExactLength(ModelStackWithTimelineCounter* modelStack, int32_t newLength);
    void processCurrentPos(ModelStackWithTimelineCounter* modelStack, uint32_t posIncrement);
    bool renderAsSingleRow(ModelStackWithTimelineCounter* modelStack, TimelineView* editorScreen, int32_t xScroll, uint32_t xZoom, uint8_t* image, uint8_t occupancyMask[], bool addUndefinedArea, int noteRowIndexStart = 0, int noteRowIndexEnd = 2147483647, int xStart = 0, int xEnd = displayWidth, bool allowBlur = true, bool drawRepeats = false);
    void toggleNoteRowMute(ModelStackWithNoteRow* modelStack);
    void overviewMutePadPress(bool, bool);
    void midiCommandMute(bool);
    void getMainColourFromY(int yNote, int8_t, uint8_t[]);
    void stopAllNotesPlaying(ModelStackWithTimelineCounter* modelStack, bool actuallySoundChange = true);
    void resumePlayback(ModelStackWithTimelineCounter* modelStack, bool mayMakeSound = true);
    void setPos(ModelStackWithTimelineCounter* modelStack, int32_t newPos, bool useActualPosForParamManagers = true);
    void musicalModeChanged(uint8_t, int, ModelStackWithTimelineCounter* modelStack);
    void seeWhatNotesWithinOctaveArePresent(bool[], int, Song* song, bool deleteEmptyNoteRows = true);
    void transpose(int, ModelStackWithTimelineCounter* modelStack);
    void expectNoFurtherTicks(Song* song, bool actuallySoundChange = true);
    int clone(ModelStackWithTimelineCounter* modelStack, bool shouldFlattenReversing = false);
    NoteRow* createNewNoteRowForYVisual(int, Song* song);
    void changeNoteOffsetAndCounteract(int newNoteOffset);
    int getYVisualFromYNote(int, Song* song);
    int getYNoteFromYVisual(int, Song* song);
    int getYNoteFromYDisplay(int yDisplay, Song* song);
    int guessRootNote(Song* song, int previousRoot);
    void aboutToEdit();
    int getNumNoteRows();
    void ensureInaccessibleParamPresetValuesWithoutKnobsAreZero(ModelStackWithTimelineCounter* modelStack, Sound* sound);
    bool deleteSoundsWhichWontSound(Song* song);
    void setBackedUpParamManagerMIDI(ParamManagerForTimeline* newOne);
    void restoreBackedUpParamManagerMIDI(ModelStackWithModControllable* modelStack);
    int getNoteRowId(NoteRow* noteRow, int noteRowIndex);
    NoteRow* getNoteRowFromId(int id);
    void shiftHorizontally(ModelStackWithTimelineCounter* modelStack, int amount);
    bool containsAnyNotes();
    ModelStackWithNoteRow* getNoteRowOnScreen(int yDisplay, ModelStackWithTimelineCounter* modelStack);
    NoteRow* getNoteRowOnScreen(int yDisplay, Song* song, int* getIndex = NULL);
    bool currentlyScrollableAndZoomable();
    void recordNoteOn(ModelStackWithNoteRow* modelStack, int velocity, bool forcePos0 = false, int16_t const* mpeValuesOrNull = NULL, int fromMIDIChannel = MIDI_CHANNEL_NONE);
    void recordNoteOff(ModelStackWithNoteRow* modelStack, int velocity = DEFAULT_LIFT_VALUE);

    void copyBasicsFrom(Clip* otherClip);

    ArpeggiatorSettings arpSettings; // Not valid for Kits
    int32_t arpeggiatorRate;
    int32_t arpeggiatorGate;

    ParamManagerForTimeline backedUpParamManagerMIDI;

    bool inScaleMode; // Probably don't quiz this directly - call isScaleModeClip() instead

    int yScroll;
    int yScrollKeyboardScreen;

    int32_t ticksTilNextNoteRowEvent;
    int32_t noteRowsNumTicksBehindClip;

    LearnedMIDI soundMidiCommand; // This is now handled by the Instrument, but for loading old songs, we need to capture and store this

    NoteRowVector noteRows;

    bool wrapEditing;
    uint32_t wrapEditLevel;

    // These *only* store a valid preset number for the instrument-types that the Clip is not currently on
    int8_t backedUpInstrumentSlot[4];
    int8_t backedUpInstrumentSubSlot[4];
    String backedUpInstrumentName[2];
    String backedUpInstrumentDirPath[2];

    bool affectEntire;

    bool onKeyboardScreen;

    uint8_t midiBank; // 128 means none
    uint8_t midiSub; // 128 means none
    uint8_t midiPGM; // 128 means none

    uint8_t instrumentTypeWhileLoading; // For use only while loading song



    void lengthChanged(ModelStackWithTimelineCounter* modelStack, int32_t oldLength, Action* action = NULL);
    NoteRow *createNewNoteRowForKit(ModelStackWithTimelineCounter* modelStack, bool atStart, int* getIndex = NULL);
    int changeInstrument(ModelStackWithTimelineCounter* modelStack, Instrument *newInstrument, ParamManagerForTimeline* paramManager, int instrumentRemovalInstruction, InstrumentClip* favourClipForCloningParamManager = NULL, bool keepNoteRowsWithMIDIInput = true, bool giveMidiAssignmentsToNewInstrument = false);
    void detachFromOutput(ModelStackWithTimelineCounter* modelStack, bool shouldRememberDrumName, bool shouldDeleteEmptyNoteRowsAtEndOfList = false, bool shouldRetainLinksToSounds = false, bool keepNoteRowsWithMIDIInput = true, bool shouldGrabMidiCommands = false, bool shouldBackUpExpressionParamsToo = true);
    void assignDrumsToNoteRows(ModelStackWithTimelineCounter* modelStack, bool shouldGiveMIDICommandsToDrums = false, int numNoteRowsPreviouslyDeletedFromBottom = 0);
    void unassignAllNoteRowsFromDrums(ModelStackWithTimelineCounter* modelStack, bool shouldRememberDrumNames, bool shouldRetainLinksToSounds, bool shouldGrabMidiCommands, bool shouldBackUpExpressionParamsToo);
    int readFromFile(Song* song);
    void writeDataToFile(Song* song);
    void prepNoteRowsForExitingKitMode(Song* song);
    void deleteNoteRow(ModelStackWithTimelineCounter* modelStack, int i);
    int16_t getTopYNote();
    int16_t getBottomYNote();
    uint32_t getWrapEditLevel();
    ModelStackWithNoteRow* getNoteRowForYNote(int yNote, ModelStackWithTimelineCounter* modelStack);
    NoteRow* getNoteRowForYNote(int, int* getIndex = NULL);
    ModelStackWithNoteRow* getNoteRowForSelectedDrum(ModelStackWithTimelineCounter* modelStack);
    ModelStackWithNoteRow* getNoteRowForDrum(ModelStackWithTimelineCounter* modelStack, Drum* drum);
    NoteRow* getNoteRowForDrum(Drum* drum, int* getIndex = NULL);
    NoteRow *getOrCreateNoteRowForYNote(int yNote, Song* song, Action* action = NULL, bool* scaleAltered = NULL, int* getNoteRowIndex = NULL);
    ModelStackWithNoteRow* getOrCreateNoteRowForYNote(int yNote, ModelStackWithTimelineCounter* modelStack, Action* action = NULL, bool* scaleAltered = NULL);

<<<<<<< HEAD
    bool hasSameInstrument(InstrumentClip *otherTrack);
=======
    bool hasSameInstrument(InstrumentClip *otherClip);
>>>>>>> 2f6a1584
    bool isScaleModeClip();
    bool allowNoteTails(ModelStackWithNoteRow* modelStack);
    int setAudioInstrument(Instrument* newInstrument, Song* song, bool shouldNotifyInstrument, ParamManager* newParamManager, InstrumentClip* favourClipForCloningParamManager = NULL);

    void expectEvent();
    int32_t getDistanceToNextNote(Note* givenNote, ModelStackWithNoteRow* modelStack);
    void reGetParameterAutomation(ModelStackWithTimelineCounter* modelStack);
    void stopAllNotesForMIDIOrCV(ModelStackWithTimelineCounter* modelStack);
    void sendMIDIPGM();
    void noteRemovedFromMode(int yNoteWithinOctave, Song* song);
    void clear(Action* action, ModelStackWithTimelineCounter* modelStack);
    bool doesProbabilityExist(int32_t apartFromPos, int probability, int secondProbability = -1);
    void clearArea(ModelStackWithTimelineCounter* modelStack, int32_t startPos, int32_t endPos, Action* action);
    int getScaleType();
    void backupPresetSlot();
    void setPosForParamManagers(ModelStackWithTimelineCounter* modelStack, bool useActualPos = true);
    ModelStackWithNoteRow* getNoteRowForDrumName(ModelStackWithTimelineCounter* modelStack, char const* name);
    void compensateVolumeForResonance(ModelStackWithTimelineCounter* modelStack);
    int undoDetachmentFromOutput(ModelStackWithTimelineCounter* modelStack);
    int setNonAudioInstrument(Instrument* newInstrument, Song* song, ParamManager* newParamManager = NULL);
    int setInstrument(Instrument* newInstrument, Song* song, ParamManager* newParamManager, InstrumentClip* favourClipForCloningParamManager = NULL);
    void deleteOldDrumNames();
    void ensureScrollWithinKitBounds();
    bool isScrollWithinRange(int scrollAmount, int newYNote);
    int appendClip(ModelStackWithTimelineCounter* thisModelStack, ModelStackWithTimelineCounter* otherModelStack);
    void instrumentBeenEdited();
    Instrument* changeInstrumentType(ModelStackWithTimelineCounter* modelStack, int newInstrumentType);
    int transferVoicesToOriginalClipFromThisClone(ModelStackWithTimelineCounter* modelStackOriginal, ModelStackWithTimelineCounter* modelStackClone);
    void getSuggestedParamManager(Clip* newClip, ParamManagerForTimeline** suggestedParamManager, Sound* sound);
    int claimOutput(ModelStackWithTimelineCounter* modelStack);
    char const* getXMLTag() { return "instrumentClip"; }
    void finishLinearRecording(ModelStackWithTimelineCounter* modelStack, Clip* nextPendingLoop, int buttonLatencyForTempolessRecord);
    int beginLinearRecording(ModelStackWithTimelineCounter* modelStack, int buttonPressLatency);
    Clip* cloneAsNewOverdub(ModelStackWithTimelineCounter* modelStack, int newOverdubNature);
    bool isAbandonedOverdub();
    void quantizeLengthForArrangementRecording(ModelStackWithTimelineCounter* modelStack, int32_t lengthSoFar, uint32_t timeRemainder, int32_t suggestedLength, int32_t alternativeLongerLength);
    void setupAsNewKitClipIfNecessary(ModelStackWithTimelineCounter* modelStack);
    bool getCurrentlyRecordingLinearly();
    void abortRecording();
    void yDisplayNoLongerAuditioning(int yDisplay, Song* song);
    void shiftOnlyOneNoteRowHorizontally(ModelStackWithNoteRow* modelStack, int shiftAmount);
    int32_t getMaxLength();
    bool hasAnyPitchExpressionAutomationOnNoteRows();
    ModelStackWithNoteRow* duplicateModelStackForClipBeingRecordedFrom(ModelStackWithNoteRow* modelStack, char* otherModelStackMemory);
    void incrementPos(ModelStackWithTimelineCounter* modelStack, int32_t numTicks);

    // ----- TimelineCounter implementation -------
    void getActiveModControllable(ModelStackWithTimelineCounter* modelStack);

protected:
    void posReachedEnd(ModelStackWithTimelineCounter* modelStack);
    bool wantsToBeginLinearRecording(Song* song);
    bool cloneOutput(ModelStackWithTimelineCounter* modelStack);
    void pingpongOccurred(ModelStackWithTimelineCounter* modelStack);

private:
    InstrumentClip* instrumentWasLoadedByReferenceFromClip;

    void deleteEmptyNoteRowsAtEitherEnd(bool onlyIfNoDrum, ModelStackWithTimelineCounter* modelStack, bool mustKeepLastOne = true, bool keepOnesWithMIDIInput = true);
    void sendPendingNoteOn(ModelStackWithTimelineCounter* modelStack, PendingNoteOn* pendingNoteOn);
    int undoUnassignmentOfAllNoteRowsFromDrums(ModelStackWithTimelineCounter* modelStack);
    void deleteBackedUpParamManagerMIDI();
    bool possiblyDeleteEmptyNoteRow(NoteRow* noteRow, bool onlyIfNoDrum, Song* song, bool onlyIfNonNumeric = false, bool keepIfHasMIDIInput = true);
    void actuallyDeleteEmptyNoteRow(ModelStackWithNoteRow* modelStack);
    void prepareToEnterKitMode(Song* song);
    int readMIDIParamsFromFile(int32_t readAutomationUpToPos);

    bool lastProbabilities[NUM_PROBABILITY_VALUES];
    int32_t lastProbabiltyPos[NUM_PROBABILITY_VALUES];
	bool currentlyRecordingLinearly;

};

#endif<|MERGE_RESOLUTION|>--- conflicted
+++ resolved
@@ -156,11 +156,7 @@
     NoteRow *getOrCreateNoteRowForYNote(int yNote, Song* song, Action* action = NULL, bool* scaleAltered = NULL, int* getNoteRowIndex = NULL);
     ModelStackWithNoteRow* getOrCreateNoteRowForYNote(int yNote, ModelStackWithTimelineCounter* modelStack, Action* action = NULL, bool* scaleAltered = NULL);
 
-<<<<<<< HEAD
-    bool hasSameInstrument(InstrumentClip *otherTrack);
-=======
     bool hasSameInstrument(InstrumentClip *otherClip);
->>>>>>> 2f6a1584
     bool isScaleModeClip();
     bool allowNoteTails(ModelStackWithNoteRow* modelStack);
     int setAudioInstrument(Instrument* newInstrument, Song* song, bool shouldNotifyInstrument, ParamManager* newParamManager, InstrumentClip* favourClipForCloningParamManager = NULL);
