--- conflicted
+++ resolved
@@ -357,11 +357,8 @@
 
 // Exp params have different sources added together, converted to an exponential scale, then multiplied by the neutral value
 
-<<<<<<< HEAD
-=======
 
 // Local linear params begin
->>>>>>> a96acf02
 #define PARAM_LOCAL_OSC_A_VOLUME 0
 #define PARAM_LOCAL_OSC_B_VOLUME 1
 #define PARAM_LOCAL_VOLUME 2
