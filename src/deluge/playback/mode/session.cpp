--- conflicted
+++ resolved
@@ -493,7 +493,7 @@
 
 					/* Arm it again if a fill, so it stops at the launchEvent */
 					if (isFillLaunch && (clip->launchStyle==LAUNCH_STYLE_FILL)) {
-						clip->armState = ARM_STATE_ON_NORMAL;
+						clip->armState = ArmState::ON_NORMAL;
 					}
 
 					output->setActiveClip(
@@ -829,11 +829,7 @@
 	lastSectionArmed = 255;
 
 	// If Clip armed, cancel arming - but not if it's an "instant" toggle
-<<<<<<< HEAD
-	if (clip->armState && !(doInstant || clip->launchStyle == LAUNCH_STYLE_FILL)) {
-=======
-	if (clip->armState != ArmState::OFF && !doInstant) {
->>>>>>> b2c9ccb9
+	if (clip->armState != ArmState::OFF && !(doInstant || clip->launchStyle == LAUNCH_STYLE_FILL)) {
 		cancelArmingForClip(clip, clipIndex);
 	}
 
@@ -909,16 +905,9 @@
 				else if (currentPlaybackMode == this) {
 
 					// Instant-stop
-<<<<<<< HEAD
 					if (doInstant || clip->launchStyle == LAUNCH_STYLE_FILL) {
-						if (clip->armState) { // In case also already armed
-							clip->armState = ARM_STATE_OFF;
-=======
-					if (doInstant) {
-
 						if (clip->armState != ArmState::OFF) { // In case also already armed
 							clip->armState = ArmState::OFF;
->>>>>>> b2c9ccb9
 							launchSchedulingMightNeedCancelling();
 						}
 
@@ -1255,65 +1244,12 @@
 
 	// If nothing to sync to, which means no other Clips playing...
 	if (launchStatus == LAUNCH_STATUS_NOTHING_TO_SYNC_TO) {
-<<<<<<< HEAD
 		armClipsWithNothingToSyncTo(section, clip);
-=======
-
-		playbackHandler.endPlayback();
-
-		char modelStackMemory[MODEL_STACK_MAX_SIZE];
-		ModelStack* modelStack = setupModelStackWithSong(modelStackMemory, currentSong);
-
-		// Restart playback.
-		// If just one Clip...
-		if (clip) {
-			clip->activeIfNoSolo = true;
-			currentSong->assertActiveness(modelStack->addTimelineCounter(clip));
-		}
-
-		// Or, if a whole section...
-		else {
-			for (int32_t c = 0; c < currentSong->sessionClips.getNumElements(); c++) {
-				Clip* thisClip = currentSong->sessionClips.getClipAtIndex(c);
-
-				if (thisClip->section == section) {
-					thisClip->activeIfNoSolo = true;
-					currentSong->assertActiveness(modelStack->addTimelineCounter(thisClip)); // Very inefficient
-				}
-			}
-		}
-
-		playbackHandler
-		    .setupPlaybackUsingInternalClock(); // We're restarting playback, but it was already happening, so no need for PGMs
->>>>>>> b2c9ccb9
 	}
 
 	// This case, too, can only actually happen if no Clips are playing
 	else if (launchStatus == LAUNCH_STATUS_LAUNCH_ALONG_WITH_EXISTING_LAUNCHING) {
-<<<<<<< HEAD
 		armClipsAlongWithExistingLaunching(armState, section, clip);
-=======
-		// If just one Clip...
-		if (clip) {
-			armClipLowLevel(clip, armState);
-		}
-
-		// Or, if a whole section...
-		else {
-			for (int32_t l = 0; l < currentSong->sessionClips.getNumElements(); l++) {
-				Clip* thisClip = currentSong->sessionClips.getClipAtIndex(l);
-
-				if (thisClip->section == section) {
-
-					// If we're arming a section, we know there's no soloing or armed Clips, so that's easy.
-					// Only arm if it's not playing
-					if (!thisClip->activeIfNoSolo) {
-						armClipLowLevel(thisClip, armState);
-					}
-				}
-			}
-		}
->>>>>>> b2c9ccb9
 	}
 
 	else { // LAUNCH_STATUS_LAUNCH_USING_QUANTIZATION
@@ -1716,14 +1652,8 @@
 		// If late start...
 		if (doLateStart) {
 
-<<<<<<< HEAD
-
-			if (thisClip->armState) { // In case also already armed
-				thisClip->armState = ARM_STATE_OFF;
-=======
 			if (thisClip->armState != ArmState::OFF) { // In case also already armed
 				thisClip->armState = ArmState::OFF;
->>>>>>> b2c9ccb9
 				launchSchedulingMightNeedCancelling();
 			}
 
