/*
 * Copyright © 2014-2023 Synthstrom Audible Limited
 *
 * This file is part of The Synthstrom Audible Deluge Firmware.
 *
 * The Synthstrom Audible Deluge Firmware is free software: you can redistribute it and/or modify it under the
 * terms of the GNU General Public License as published by the Free Software Foundation,
 * either version 3 of the License, or (at your option) any later version.
 *
 * This program is distributed in the hope that it will be useful, but WITHOUT ANY WARRANTY;
 * without even the implied warranty of MERCHANTABILITY or FITNESS FOR A PARTICULAR PURPOSE.
 * See the GNU General Public License for more details.
 *
 * You should have received a copy of the GNU General Public License along with this program.
 * If not, see <https://www.gnu.org/licenses/>.
 */

#include "playback/mode/session.h"
#include "definitions_cxx.hpp"
#include "gui/ui/audio_recorder.h"
#include "gui/views/arranger_view.h"
#include "gui/views/automation_clip_view.h"
#include "gui/views/instrument_clip_view.h"
#include "gui/views/session_view.h"
#include "gui/views/view.h"
#include "io/debug/print.h"
#include "io/midi/midi_engine.h"
#include "model/action/action.h"
#include "model/action/action_logger.h"
#include "model/clip/clip_instance.h"
#include "model/clip/instrument_clip.h"
#include "model/clip/instrument_clip_minder.h"
#include "model/drum/drum.h"
#include "model/note/note_row.h"
#include "model/song/song.h"
#include "playback/playback_handler.h"
#include "processing/engines/audio_engine.h"
#include "processing/engines/cv_engine.h"
#include "processing/sound/sound_instrument.h"
#include <string.h>
// #include <algorithm>
#include "gui/ui/load/load_song_ui.h"
#include "gui/views/audio_clip_view.h"
#include "hid/buttons.h"
#include "hid/display/display.h"
#include "model/clip/audio_clip.h"
#include "model/model_stack.h"
#include "playback/mode/arrangement.h"
#include "storage/storage_manager.h"
#include "util/container/hashtable/open_addressing_hash_table.h"

Session session{};

enum class LaunchStatus {
	NOTHING_TO_SYNC_TO,
	LAUNCH_USING_QUANTIZATION,
	LAUNCH_ALONG_WITH_EXISTING_LAUNCHING,
};

Session::Session() {
	cancelAllLaunchScheduling();
	lastSectionArmed = 255;
}

void Session::armAllClipsToStop(int32_t afterNumRepeats) {

	Clip* waitForClip = currentSong->getLongestClip(false, true);

	if (!waitForClip) {
		return; // Nothing to do if no Clips are playing
	}

	uint32_t quantization;
	uint32_t currentPosWithinQuantization;
	LaunchStatus launchStatus =
	    investigateSyncedLaunch(waitForClip, &currentPosWithinQuantization, &quantization, 0xFFFFFFFF, false);

	if (launchStatus == LaunchStatus::NOTHING_TO_SYNC_TO) {
		// We'd never actually get here, because there always are Clips playing if this function gets called I think
	}

	else if (launchStatus == LaunchStatus::LAUNCH_USING_QUANTIZATION) {
		int32_t pos = currentPosWithinQuantization % quantization;
		int32_t ticksTilSwap = quantization - pos;
		scheduleLaunchTiming(playbackHandler.getActualSwungTickCount() + ticksTilSwap, afterNumRepeats, quantization);
	}

	else if (launchStatus == LaunchStatus::LAUNCH_ALONG_WITH_EXISTING_LAUNCHING) {
		// Nothing to do!
	}

	// If any soloing Clips
	if (currentSong->getAnyClipsSoloing()) {
		for (int32_t l = 0; l < currentSong->sessionClips.getNumElements(); l++) {
			Clip* clip = currentSong->sessionClips.getClipAtIndex(l);
			clip->activeIfNoSolo = false;
			if (clip->soloingInSessionMode) {
				clip->armState = ArmState::ON_NORMAL;
			}
		}
	}

	// Or if no soloing Clips
	else {
		for (int32_t l = 0; l < currentSong->sessionClips.getNumElements(); l++) {
			Clip* clip = currentSong->sessionClips.getClipAtIndex(l);
			clip->armState = clip->activeIfNoSolo ? ArmState::ON_NORMAL : ArmState::OFF;
		}
	}
}

void Session::armNextSection(int32_t oldSection, int32_t numRepetitions) {

	if (numRepetitions == -1) {
		numRepetitions = currentSong->sections[oldSection].numRepetitions;
	}
	if (currentSong->sessionClips.getClipAtIndex(0)->section != oldSection) {

		for (int32_t c = 1; c < currentSong->sessionClips.getNumElements(); c++) { // NOTE: starts at 1, not 0
			Clip* clip = currentSong->sessionClips.getClipAtIndex(c);

			if (clip->section == oldSection) {
				int32_t newSection =
				    currentSong->sessionClips.getClipAtIndex(c - 1)->section; // Grab section from next Clip down
				userWantsToArmClipsToStartOrSolo(newSection, NULL, true, false, false, numRepetitions, false);
				lastSectionArmed = newSection;
				return;
			}
		}
	}

	// If we're here, that was the last section
	armAllClipsToStop(numRepetitions);
	lastSectionArmed = 254;
}

// Returns whether it began
bool Session::giveClipOpportunityToBeginLinearRecording(Clip* clip, int32_t clipIndex, int32_t buttonPressLatency) {

	if (playbackHandler.recording == RecordingMode::ARRANGEMENT) {
		return false; // Not allowed if recording to arranger
	}

	// Must do this before calling opportunityToBeginLinearLoopRecording(), which may clone a new Output
	bool currentClipHasSameOutput = (getCurrentClip() && getCurrentOutput() == clip->output);

	char modelStackMemory[MODEL_STACK_MAX_SIZE];
	ModelStackWithTimelineCounter* modelStack = setupModelStackWithTimelineCounter(modelStackMemory, currentSong, clip);

	bool newOutputCreated;
	// May create new Output
	bool begun = clip->opportunityToBeginSessionLinearRecording(modelStack, &newOutputCreated, buttonPressLatency);

	if (begun) {

		if (getRootUI() == &sessionView) {
			sessionView.clipNeedsReRendering(clip); // Necessary for InstrumentClips
		}

		// If currently looking at the old clip, teleport us to the new one
		else if (currentClipHasSameOutput && getCurrentUI()->toClipMinder()) {

			currentSong->currentClip = clip;
			getCurrentUI()->focusRegained(); // A bit shifty...

			uiNeedsRendering(getCurrentUI());
		}

		if (clip->overdubNature != OverDubType::Normal && playbackHandler.isEitherClockActive()) {
			armClipToStopAction(clip);

			if (clip->getCurrentlyRecordingLinearly() && clip->overdubNature == OverDubType::ContinuousLayering) {
				// Create new clip if we're continuous-layering
				// Make it spawn more too
				currentSong->createPendingNextOverdubBelowClip(clip, clipIndex, OverDubType::ContinuousLayering);
			}
		}
	}

	if (newOutputCreated) {

		if (getRootUI() == &arrangerView) {

			if (getCurrentUI() == &arrangerView) {
				arrangerView.exitSubModeWithoutAction();
			}

			arrangerView.repopulateOutputsOnScreen(true);
		}
	}

	return begun;
}

/**
 * doLaunch
 *
 * Launches / stops clips at a 'launch event'. This occurs at the end of the current loop in song mode,
 * and additionally to launch fill clips.
 *
 * @param isFillLaunch - A non-fill launch acts on the arm states of all clips:
 * 	                        - Regular clips that are:
 * 								- stopping or starting
 * 								- stopping or starting soloing
 *                              - becoming active or inactive due to some other clip soloing
 *                              - finishing recording
 *                          - Fill clips that are still active and are armed to stop.
 *                       After a regular launch, no regular clips should be armed.
 * 						 Fill clips can remain armed across such a launch, since if
 * 	                     the section repeat count is > 1, or a single clip has had its
 *                       repeat count incread with the select knob, the fill waits until
 *                       the last repeat, whereas doLaunch is called at the end of every
 *                       repeat.
 *
 * 	                     A fill launch starts fill clips at the correct time, such
 *                       that they _finish_ at the next launch event. A fill launch
 *                       should leave non-fill clips unaffected. Fills that launch
 *                       may override other fills if they need the same synth/kit/audio
 *                       output, but must not override a non-fill.
 *
 */
void Session::doLaunch(bool isFillLaunch) {

	if (!isFillLaunch) {
		// For a normal launch, all armed clips either stop or start, and nothing is armed afterwards.
		// For a fill launch this is not true, fills can come in and then immediately arm to stop later,
		// Plus non fills should be unaffected and must remain armed (and visibly so).
		view.flashPlayDisable();
	}
	currentSong->deactivateAnyArrangementOnlyClips(); // In case any still playing after switch from arrangement

	bool anyLinearRecordingBefore = false;
	bool anySoloingAfter = false;
	bool anyClipsStillActiveAfter = false;

	char modelStackMemory[MODEL_STACK_MAX_SIZE];
	ModelStack* modelStack = setupModelStackWithSong(modelStackMemory, currentSong);

	OpenAddressingHashTableWith32bitKey outputsLaunchedFor;

	// First do a loop through all Clips seeing which ones are going to launch, so we can then go through again and
	// deactivate those Outputs' other Clips
	for (int32_t c = currentSong->sessionClips.getNumElements() - 1; c >= 0; c--) {
		Clip* clip = currentSong->sessionClips.getClipAtIndex(c);

		if (isFillLaunch
		    && (clip->fillEventAtTickCount <= 0
		        || playbackHandler.lastSwungTickActioned < clip->fillEventAtTickCount)) {
			/* This clip needs no action, since it is not a fill clip,
			   or it is but it's not time to start it, or it's not armed at all. */
			continue;
		}

		// Just gather a tiny bit of other info while we're at it
		anyLinearRecordingBefore = (anyLinearRecordingBefore || clip->getCurrentlyRecordingLinearly());

		// If this one's gonna launch to become active on its output (i.e. not gonna clone its output) when it wasn't
		// before...
		if (clip->armState != ArmState::OFF && !currentSong->isClipActive(clip)
		    && (!clip->isPendingOverdub || !clip->willCloneOutputForOverdub())) {

			Output* output = clip->output;

			if (isFillLaunch && clip->launchStyle == LaunchStyle::FILL && output->activeClip
			    && output->activeClip->launchStyle != LaunchStyle::FILL) {
				/* There's a non fill clip already on this output, don't launch */
				clip->armState = ArmState::OFF;
				continue;
			}

			bool alreadyLaunchedFor = false;
			outputsLaunchedFor.insert((uint32_t)output, &alreadyLaunchedFor);

			// If already seen another Clip to launch with same Output...
			if (alreadyLaunchedFor) {

				// No need to make note of that again, but we do get dibs if we're gonna be soloing
				if (clip->armState == ArmState::ON_TO_SOLO) {
					output->isGettingSoloingClip = true;
				}
			}

			// Or if haven't yet...
			else {
				output->alreadyGotItsNewClip = false;
				output->isGettingSoloingClip = (clip->armState == ArmState::ON_TO_SOLO);
			}
		}

		if (clip->soloingInSessionMode) {
			// If it's not armed, or its arming is just to stop recording, then it's still gonna be soloing afterwards
			if (clip->armState == ArmState::OFF || clip->getCurrentlyRecordingLinearly()) {
				anySoloingAfter = true;
				anyClipsStillActiveAfter = true;
			}
		}
		else {
			if (clip->armState == ArmState::ON_TO_SOLO) {
				anySoloingAfter = true;
				anyClipsStillActiveAfter = true;
			}
			else if (clip->armState == ArmState::ON_NORMAL) {
				if (!clip->activeIfNoSolo || clip->soloingInSessionMode || clip->getCurrentlyRecordingLinearly()) {
					anyClipsStillActiveAfter = true;
				}
			}
			else { // Not armed
				if (clip->soloingInSessionMode || clip->activeIfNoSolo) {
					anyClipsStillActiveAfter = true;
				}
			}
		}
	}

	// Normally it's enough that we set alreadyGotItsNewClip and isGettingSoloingClip on just the Outputs who have a
	// Clip launching. But in the case where soloing is stopping entirely, other Clips are going to be launching, so
	// we'll need to actually set these on all Outputs.
	if (!anySoloingAfter && currentSong->anyClipsSoloing) {
		for (Output* output = currentSong->firstOutput; output; output = output->next) {
			output->alreadyGotItsNewClip = false;
			output->isGettingSoloingClip = false;
		}
	}

	// Ok, now action the stopping of all Clips which need to stop - including ones which weren't actually armed to stop
	// but need to stop in order to make way for other ones which were armed to start. But we can't action the starting
	// of any Clips yet, until all stopping is done.
	for (int32_t c = currentSong->sessionClips.getNumElements() - 1; c >= 0; c--) {
		Clip* clip = currentSong->sessionClips.getClipAtIndex(c);

		clip->wasActiveBefore = currentSong->isClipActive(clip);

		// If active now (same as before cos we haven't changed it yet)...
		if (clip->wasActiveBefore) {

			bool stoppedLinearRecording = false;
			ModelStackWithTimelineCounter* modelStackWithTimelineCounter = modelStack->addTimelineCounter(clip);
			Output* output = clip->output;

			if (isFillLaunch && clip->launchStyle != LaunchStyle::FILL) {
				/* For a fill launch, ignore all other clips */
				continue;
			}

			// If armed to solo...
			if (clip->armState == ArmState::ON_TO_SOLO) {

				// We were active before, and we'll still be active, so no big change, just this:
				clip->soloingInSessionMode = true;
				clip->armState = ArmState::OFF;

				// If wanting to stop recording linearly at the same time as that...
				if (clip->getCurrentlyRecordingLinearly()) {
					clip->finishLinearRecording(
					    modelStackWithTimelineCounter,
					    NULL); // Won't be a pending overdub - those aren't allowed if we're gonna be soloing
					stoppedLinearRecording = true;
				}
			}

			// If armed to stop
			else if (clip->armState != ArmState::OFF && !isFillLaunch) {

				clip->armState = ArmState::OFF;

				// If output-recording (resampling) is stopping, we don't actually want to deactivate this Clip
				if (playbackHandler.stopOutputRecordingAtLoopEnd) {
					goto stopOnlyIfOutputTaken;
				}

				// Recording linearly
				if (clip->getCurrentlyRecordingLinearly()) {
doFinishLinearRecording:
					Clip* nextPendingOverdub = currentSong->getPendingOverdubWithOutput(clip->output);
					if (nextPendingOverdub) {
						nextPendingOverdub->copyBasicsFrom(
						    clip); // Copy this again, in case it's changed since it was created
					}

					clip->finishLinearRecording(modelStackWithTimelineCounter, nextPendingOverdub);
					stoppedLinearRecording = true;

					// After finishing recording linearly, normally we just keep playing.
					goto stopOnlyIfOutputTaken;
				}

				// Or, all other cases
				else {

					// If stopping soloing...
					if (clip->soloingInSessionMode) {

						clip->soloingInSessionMode = false;

						if (anySoloingAfter) {
							goto becameInactiveBecauseOfAnotherClipSoloing;
						}
						else {
							if (clip->activeIfNoSolo) {
								goto stopOnlyIfOutputTaken;
							}
							else {
								goto becameInactiveBecauseOfAnotherClipSoloing;
							}
						}
					}

becameInactiveNormally:
					clip->activeIfNoSolo = false;

becameInactiveBecauseOfAnotherClipSoloing:
					clip->expectNoFurtherTicks(currentSong, true);

					if (playbackHandler.recording == RecordingMode::ARRANGEMENT) {
						clip->getClipToRecordTo()->endInstance(playbackHandler.getActualArrangementRecordPos(), true);
					}
				}
			}

			// Or if not armed, check we're allowed to still be going
			else {

stopOnlyIfOutputTaken:
				// If some other Clip is gonna start soloing
				if (!currentSong->anyClipsSoloing && anySoloingAfter) {
					if (!stoppedLinearRecording && clip->getCurrentlyRecordingLinearly()) {
						goto doFinishLinearRecording;
					}
					else {
						goto becameInactiveBecauseOfAnotherClipSoloing; // Specifically do not change
						                                                // clip->activeIfNoSolo!
					}
				}

				// If some other Clip is launching for this Output, we gotta stop
				if (outputsLaunchedFor.lookup((uint32_t)output)) {

					if (clip->launchStyle == LaunchStyle::FILL) {
						// Must also disarm it if a fill clip to avoid it
						// re-starting at the eventual launch event.
						clip->armState = ArmState::OFF;
					}

					// If we're linearly recording, we want to stop that as well as ceasing to be active
					if (!stoppedLinearRecording && clip->getCurrentlyRecordingLinearly()) {
						goto doFinishLinearRecording;
					}
					else {
						if (clip->soloingInSessionMode) {
							clip->soloingInSessionMode = false;
							goto becameInactiveBecauseOfAnotherClipSoloing; // Specifically do not change
							                                                // clip->activeIfNoSolo!
						}
						else {
							goto becameInactiveNormally;
						}
					}
				}

				// Otherwise, no action needed - this Clip can just keep being active
			}
		}
	}

	// Now's the point where old linear recording has ended, and new is yet to begin. So separate any Actions, for
	// separate undoability
	actionLogger.closeAction(ActionType::RECORD);

	bool sectionWasJustLaunched = (lastSectionArmed < 254);
	bool anyLinearRecordingAfter = false;
	int32_t distanceTilLaunchEvent = 0; // For if clips automatically armed cos they just started recording a loop

	// Now action the launching of Clips
	for (int32_t c = currentSong->sessionClips.getNumElements() - 1; c >= 0; c--) {
		Clip* clip = currentSong->sessionClips.getClipAtIndex(c);

		if (isFillLaunch
		    && (clip->fillEventAtTickCount <= 0
		        || playbackHandler.lastSwungTickActioned < clip->fillEventAtTickCount)) {
			// In fill launches, ignore everything except fill clips that are launching
			// this very moment.
			continue;
		}

		// Once we laucnh a fill clip, reset its fill event tick count otherwise it will
		// trigger again later.
		clip->fillEventAtTickCount = 0;

		Output* output = clip->output;

		// If we didn't already deal with this Clip, meaning it wasn't active before this launch event...
		if (!clip->wasActiveBefore) {

			bool wasArmedToStartSoloing = (clip->armState == ArmState::ON_TO_SOLO);

			// If it's not armed, normally nothing needs to happen of course - it can just stay inactive
			if (clip->armState == ArmState::OFF) {

				// But if other soloing has stopped and we're suddenly to become active as a result...
				if (!anySoloingAfter && clip->activeIfNoSolo && currentSong->anyClipsSoloing) {
					goto probablyBecomeActive;
				}
			}

			// But if it is armed, to start playing or soloing...
			else {

				clip->armState = ArmState::OFF;

probablyBecomeActive:
				// If the Output already got its new Clip, then this Clip has missed out and can't become active on it
				if (output->alreadyGotItsNewClip
				    || (output->isGettingSoloingClip && !wasArmedToStartSoloing) // This clip is not the solo clip
				) {

					// But, if we're a pending overdub that's going to clone its Output...
					if (clip->isPendingOverdub && clip->willCloneOutputForOverdub()) {
						goto doNormalLaunch;
					}

					clip->activeIfNoSolo = false;
				}

				// Otherwise, everything's fine and we can launch this Clip
				else {

					output->alreadyGotItsNewClip = true;

doNormalLaunch:
					clip->soloingInSessionMode = wasArmedToStartSoloing;
					if (!wasArmedToStartSoloing) {
						clip->activeIfNoSolo = true;
					}

					ModelStackWithTimelineCounter* modelStackWithTimelineCounter = modelStack->addTimelineCounter(clip);

					clip->setPos(modelStackWithTimelineCounter, 0, false);

					giveClipOpportunityToBeginLinearRecording(clip, c, 0);
					output = clip->output; // A new Output may have been created as recording began

					// If that caused it to be armed *again*...
					if (clip->armState == ArmState::ON_NORMAL) {
						distanceTilLaunchEvent = std::max(distanceTilLaunchEvent, clip->loopLength);
					}

					// Arm it again if a fill, so it stops at the launchEvent
					if (isFillLaunch && (clip->launchStyle == LaunchStyle::FILL)) {
						clip->armState = ArmState::ON_NORMAL;
					}

					output->setActiveClip(
					    modelStackWithTimelineCounter); // Must be after giveClipOpportunityToBeginLinearRecording(),
					                                    // cos this call clears any recorded-early notes

					if (playbackHandler.recording == RecordingMode::ARRANGEMENT) {
						clip->beginInstance(currentSong, playbackHandler.getActualArrangementRecordPos());
					}
				}
			}
		}

		// Arm it again if a ONCE clip, so it stops at the launchEvent
		if (!isFillLaunch && (clip->activeIfNoSolo || clip->soloingInSessionMode)
		    && clip->launchStyle == LaunchStyle::ONCE && clip->armState == ArmState::OFF) {
			clip->armState = ArmState::ON_NORMAL;
			distanceTilLaunchEvent = std::max(distanceTilLaunchEvent, clip->loopLength);
		}

		bool clipActiveAfter = clip->soloingInSessionMode || (clip->activeIfNoSolo && !anySoloingAfter);

		if (clipActiveAfter) {
			anyLinearRecordingAfter = (anyLinearRecordingAfter || clip->getCurrentlyRecordingLinearly());
		}

		// If we found a playing Clip outside of the armed section, or vice versa, then we can't say we legitimately
		// just launched a section
		if (clip->launchStyle != LaunchStyle::FILL && clipActiveAfter != (clip->section == lastSectionArmed)) {
			sectionWasJustLaunched = false;
		}
	}

	currentSong->anyClipsSoloing = anySoloingAfter;

	if (!isFillLaunch) {
		// If some Clips are playing and they're all in the same section, we want to arm the next section
		if (sectionWasJustLaunched && currentSong->sections[lastSectionArmed].numRepetitions >= 1) {
			armNextSection(lastSectionArmed);
		}

		// Otherwise...
		else {

			bool sectionManuallyStopped = (lastSectionArmed == 254);

			lastSectionArmed = 255;

			// If no Clips active anymore...
			if (!anyClipsStillActiveAfter) {

				// If we're using the internal clock, we have the power to stop playback entirely
				if (playbackHandler.playbackState & PLAYBACK_CLOCK_INTERNAL_ACTIVE) {

					// If user is stopping resampling...
					if (playbackHandler.stopOutputRecordingAtLoopEnd) {
						playbackHandler.endPlayback();
					}

					// Or if the action was to manually stop all sections, which could happen if the last section in the
					// song was playing, or if the user ended output recording with playback
					else if (sectionManuallyStopped) {

						// Stop playback entirely
						playbackHandler.endPlayback();

						int32_t sectionToArm;
						// And re-activate the first section
						if (currentSong->sectionToReturnToAfterSongEnd < 254) {
							sectionToArm = currentSong->sectionToReturnToAfterSongEnd;
						}
						else {
							Clip* topClip = currentSong->sessionClips.getClipAtIndex(
							    currentSong->sessionClips.getNumElements() - 1);
							sectionToArm = topClip->section;
						}
						armSectionWhenNeitherClockActive(modelStack, sectionToArm, true);
						armingChanged();
					}
				}
			}

			// Or if some Clips still active...
			else {

				// If AudioClip recording just began...
				if (distanceTilLaunchEvent) {
					scheduleLaunchTiming(playbackHandler.lastSwungTickActioned + distanceTilLaunchEvent, 1,
					                     distanceTilLaunchEvent);
					armingChanged();
				}
			}
		}
	}

	// If we were doing linear recording before, but we just stopped, then exit RECORD mode, as indicated on LED
	if (anyLinearRecordingBefore && !anyLinearRecordingAfter) {
		if (playbackHandler.recording == RecordingMode::NORMAL) {
			playbackHandler.recording = RecordingMode::OFF;
			playbackHandler.setLedStates();
		}
	}

	AudioEngine::bypassCulling = true;
}

void Session::justAbortedSomeLinearRecording() {
	if (playbackHandler.isEitherClockActive() && currentPlaybackMode == this) {

		for (int32_t c = currentSong->sessionClips.getNumElements() - 1; c >= 0; c--) {
			Clip* clip = currentSong->sessionClips.getClipAtIndex(c);

			if (clip->isPendingOverdub || clip->getCurrentlyRecordingLinearly()) {
				return;
			}
		}

		// Exit RECORD mode, as indicated on LED
		if (playbackHandler.recording == RecordingMode::NORMAL) {
			playbackHandler.recording = RecordingMode::OFF;
			playbackHandler.setLedStates();
		}
	}
}

void Session::scheduleLaunchTiming(int64_t atTickCount, int32_t numRepeatsUntil,
                                   int32_t armedLaunchLengthForOneRepeat) {
	if (atTickCount > launchEventAtSwungTickCount) {
		playbackHandler.stopOutputRecordingAtLoopEnd = false;
		switchToArrangementAtLaunchEvent = false;
		launchEventAtSwungTickCount = atTickCount;
		numRepeatsTilLaunch = numRepeatsUntil;
		currentArmedLaunchLengthForOneRepeat = armedLaunchLengthForOneRepeat;

		int32_t ticksTilLaunchEvent = atTickCount - playbackHandler.lastSwungTickActioned;
		if (playbackHandler.swungTicksTilNextEvent > ticksTilLaunchEvent) {
			playbackHandler.swungTicksTilNextEvent = ticksTilLaunchEvent;
			playbackHandler.scheduleSwungTick();
		}
	}
}

void Session::scheduleFillEvent(Clip* clip, int64_t atTickCount) {
	clip->fillEventAtTickCount = atTickCount;
	int32_t ticksTilFillEvent = atTickCount - playbackHandler.lastSwungTickActioned;
	if (playbackHandler.swungTicksTilNextEvent > ticksTilFillEvent) {
		playbackHandler.swungTicksTilNextEvent = ticksTilFillEvent;
		playbackHandler.scheduleSwungTick();
	}
}

void Session::cancelAllLaunchScheduling() {
	launchEventAtSwungTickCount = 0;
}

void Session::launchSchedulingMightNeedCancelling() {
	if (!preLoadedSong && !areAnyClipsArmed()) {
		cancelAllLaunchScheduling();
		if (display->haveOLED()) {
			if (getCurrentUI() == &loadSongUI) {
				loadSongUI.displayLoopsRemainingPopup(); // Wait, could this happen?
			}
			else if (getRootUI() == &sessionView && !isUIModeActive(UI_MODE_CLIP_PRESSED_IN_SONG_VIEW)) {
				renderUIsForOled();
			}
		}
		else {
			sessionView.redrawNumericDisplay();
		}
	}
}

// Taking sync-scaling and the Clip's length into account, puts us at the place in the Clip as if playback had occurred
// under these conditions since the input clock started. Presumably we'd call this if the conditions have changed (e.g.
// sync-scaling changed) and we want to restore order
void Session::reSyncClipToSongTicks(Clip* clip) {

	if (clip->armState != ArmState::OFF) {
		clip->armState = ArmState::OFF;
		launchSchedulingMightNeedCancelling();
	}

	// If Clip inactive, nothing to do
	if (!currentSong->isClipActive(clip)) {
		return;
	}

	// I've sort of forgotten why this bit here is necessary (well, I know it deals with the skipping of ticks). Could
	// it just be put into the setPos() function? I basically copied this from Editor::launchClip()
	int32_t modifiedStartPos = (int32_t)playbackHandler.lastSwungTickActioned;
	while (modifiedStartPos < 0) {
		modifiedStartPos += clip->loopLength; // Fairly unlikely I think
	}

	char modelStackMemory[MODEL_STACK_MAX_SIZE];
	ModelStackWithTimelineCounter* modelStack = setupModelStackWithTimelineCounter(modelStackMemory, currentSong, clip);

	clip->setPos(modelStack, modifiedStartPos);

	clip->resumePlayback(modelStack);
}

// Will appropriately change a Clip's play-pos to sync it to input MIDI clock or another appropriate Clip's play-pos.
// Currently called only when a Clip is created or resized. In some cases, it'll determine that it doesn't want to
// resync the Clip - e.g. if there's nothing "nice" to sync it to. But if mustSetPosToSomething is supplied as true,
// then we'll make sure we still set the pos to something / sync it to something (because it presumably didn't have a
// valid pos yet). Check playbackHandler.isEitherClockActive() before calling this.
void Session::reSyncClip(ModelStackWithTimelineCounter* modelStack, bool mustSetPosToSomething, bool mayResumeClip) {

	Clip* clip = (Clip*)modelStack->getTimelineCounter();

	bool armingCancelled = clip->cancelAnyArming();
	if (armingCancelled) {
		launchSchedulingMightNeedCancelling();
	}

	if (playbackHandler.isEitherClockActive() && modelStack->song->isClipActive(clip)) {

		// If following external clock...
		if (playbackHandler.playbackState & PLAYBACK_CLOCK_EXTERNAL_ACTIVE) {

			// If this is in fact the sync-scaling Clip, we want to resync all Clips. The song will have already updated
			// its inputTickMagnitude
			if (clip == modelStack->song->getSyncScalingClip()) {
				playbackHandler.resyncInternalTicksToInputTicks(modelStack->song);
			}

			// Otherwise, set its position according to the incoming clock count. (Wait, why on earth do I have it not
			// syncing to other Clips in such cases? Some weird historical Deluge relic?)
			else {

				if (mustSetPosToSomething) {
doReSyncToSongTicks:
					reSyncClipToSongTicks(clip);
				}

				else {
					// ...but only if Clip length is a square multiple of input clock scaling
					uint32_t a = modelStack->song->getInputTickScale();
					while (a < clip->loopLength) {
						a <<= 1;
					}
					if (a == clip->loopLength) {
						goto doReSyncToSongTicks;
					}
				}
			}
		}

		// Or if playing from internal clock, then try to sync to another Clip with a similar-looking length (i.e.
		// hopefully the same time signature)
		else {
			Clip* syncToClip =
			    modelStack->song->getLongestActiveClipWithMultipleOrFactorLength(clip->loopLength, false, clip);
			if (syncToClip) {

				int32_t oldPos = clip->lastProcessedPos;
				clip->setPos(modelStack, syncToClip->getCurrentPosAsIfPlayingInForwardDirection());
				int32_t newPos = clip->lastProcessedPos;

				// Only call "resume" if pos actually changed. This way, we can save some dropping out of AudioClips
				if (oldPos != newPos || mustSetPosToSomething) {
					if (mayResumeClip) {
						clip->resumePlayback(modelStack);
					}
				}
				else {
					goto doAudioClipStuff;
				}
			}
			else {
				if (mustSetPosToSomething) {
					goto doReSyncToSongTicks;
				}

				// For AudioClips, even if we're not gonna call resumePlayback(), we still need to do some other stuff
				// if length has been changed (which it probably has if we're here)
doAudioClipStuff:
				if (clip->type == ClipType::AUDIO) {
					((AudioClip*)clip)->setupPlaybackBounds();
					((AudioClip*)clip)->sampleZoneChanged(modelStack);
				}
			}
		}
	}
}

void Session::userWantsToUnsoloClip(Clip* clip, bool forceLateStart, int32_t buttonPressLatency) {
	// If Deluge not playing session, easy
	if (!hasPlaybackActive()) {
doUnsolo:
		unsoloClip(clip);
	}

	// Or if Deluge *is* playing session...
	else {

		if (forceLateStart) {
			if (!playbackHandler.isEitherClockActive()) {
				goto doTempolessRecording;
			}
			else {
				goto doUnsolo;
			}
		}

		else {

			// Tempoless recording
			if (!playbackHandler.isEitherClockActive()) {
doTempolessRecording:
				if (clip->getCurrentlyRecordingLinearly()) { // Always true?
					playbackHandler.finishTempolessRecording(true, buttonPressLatency);
					return;
				}
			}

			// Otherwise, normal case - arm this Clip to stop soloing
			else {

				// armClips0(0, clip, false, forceLateStart); // Force "late start" if user holding shift button
				clip->armState = ArmState::ON_NORMAL;
				int64_t wantToStopAtTime =
				    playbackHandler.getActualSwungTickCount()
				    - clip->getClipToRecordTo()->getActualCurrentPosAsIfPlayingInForwardDirection() + clip->loopLength;
				scheduleLaunchTiming(wantToStopAtTime, 1, clip->loopLength);
			}
		}
	}
}

// clipIndex is optional
void Session::cancelArmingForClip(Clip* clip, int32_t* clipIndex) {
	clip->armState = ArmState::OFF;

	if (clip->getCurrentlyRecordingLinearly()) {
		bool anyDeleted = currentSong->deletePendingOverdubs(clip->output, clipIndex);
		if (anyDeleted) {
			uiNeedsRendering(&sessionView);
		}
	}

	launchSchedulingMightNeedCancelling();
}

// Beware - calling this might insert or delete a Clip! E.g. if we disarm a Clip that had a pending overdub, the overdub
// will get deleted. clipIndex is optional.
void Session::toggleClipStatus(Clip* clip, int32_t* clipIndex, bool doInstant, int32_t buttonPressLatency) {

	// Not allowed if playing arrangement
	if (playbackHandler.playbackState && currentPlaybackMode == &arrangement) {
		return;
	}

	lastSectionArmed = 255;

	// If Clip armed, cancel arming - but not if it's an "instant" toggle
	if (clip->launchStyle == LaunchStyle::FILL && clip->armState != ArmState::OFF && !clip->isActiveOnOutput()) {
		// Fill clips can be disarmed (to start) if they haven't started yet
		// Allowing the user to disarm them while armed to stop risks them
		// getting stuck on after the launchEvent.
		cancelArmingForClip(clip, clipIndex);
	}
	else if (clip->armState != ArmState::OFF && !doInstant) {
		cancelArmingForClip(clip, clipIndex);
	}

	// If Clip soloing
	else if (clip->soloingInSessionMode) {
		userWantsToUnsoloClip(clip, doInstant, buttonPressLatency);
	}

	// Or, if some other Clip is soloed, just toggle the playing status - it won't make a difference
	else if (currentSong->getAnyClipsSoloing()) {
		clip->activeIfNoSolo = !clip->activeIfNoSolo;

		// If became "active" (in background behind soloing), need to "deactivate" any other Clips - still talking about
		// in the "background" here.
		if (clip->activeIfNoSolo) {
			// For each Clip in session
			for (int32_t c = 0; c < currentSong->sessionClips.getNumElements(); c++) {
				Clip* thisClip = currentSong->sessionClips.getClipAtIndex(c);

				if (thisClip != clip && thisClip->output == clip->output) {
					thisClip->activeIfNoSolo = false;
				}
			}
		}
	}

	// Or if no other Clip was soloed...
	else {

		// If Clip STOPPED
		if (!clip->activeIfNoSolo) {

			// If Deluge not playing, easy
			if (!playbackHandler.isEitherClockActive()) {
				clip->activeIfNoSolo = true;

				char modelStackMemory[MODEL_STACK_MAX_SIZE];
				ModelStack* modelStack = setupModelStackWithSong(modelStackMemory, currentSong);
				ModelStackWithTimelineCounter* modelStackWithTimelineCounter = modelStack->addTimelineCounter(clip);

				currentSong->assertActiveness(modelStackWithTimelineCounter);

				// Special case if doing tempoless recording elsewhere - this action stops that
				if (playbackHandler.playbackState) {
					playbackHandler.finishTempolessRecording(true, buttonPressLatency);
					uiNeedsRendering(&sessionView, 0, 0xFFFFFFFF);
					return;
				}
			}

			// Or if Deluge playing
			else {
				userWantsToArmClipsToStartOrSolo(0, clip, false,
				                                 doInstant); // Force "late start" if user holding shift button
			}
		}

		// Or if Clip PLAYING
		else {

			// Playback on
			if (playbackHandler.playbackState) {

				// Tempoless recording
				if (!playbackHandler.isEitherClockActive()) {

					if (clip->getCurrentlyRecordingLinearly()) { // Always true?
						playbackHandler.finishTempolessRecording(true, buttonPressLatency);
						return;
					}
				}

				// Session active
				else if (currentPlaybackMode == this) {

					// Instant-stop
					if (doInstant || clip->launchStyle == LaunchStyle::FILL) {
						if (clip->armState != ArmState::OFF) { // In case also already armed
							clip->armState = ArmState::OFF;
							launchSchedulingMightNeedCancelling();
						}

						// Linear recording - stopping instantly in this case means reducing the Clip's length and
						// arming to stop recording real soon, at next tick
						if (clip->getCurrentlyRecordingLinearly()) {
							cancelAllArming();
							cancelAllLaunchScheduling();
							Action* action = actionLogger.getNewAction(ActionType::RECORD, ActionAddition::ALLOWED);
							currentSong->setClipLength(clip, clip->getLivePos() + 1, action,
							                           false); // Tell it not to resync
							armClipToStopAction(clip);

							sessionView.clipNeedsReRendering(clip);
							if (getCurrentClip()) {
								if (getCurrentClip()->onAutomationClipView) {
									uiNeedsRendering(&automationClipView, 0xFFFFFFFF, 0);
								}
								else {
									uiNeedsRendering(&instrumentClipView, 0xFFFFFFFF, 0);
								}
							}
						}

						// Or normal
						else {
							clip->expectNoFurtherTicks(currentSong);

							if (playbackHandler.recording == RecordingMode::ARRANGEMENT) {
								clip->getClipToRecordTo()->endInstance(playbackHandler.getActualArrangementRecordPos());
							}

							clip->activeIfNoSolo = false;
						}
					}

					// Or normal arm-to-stop
					else {
						armClipToStopAction(clip);
					}
				}

				// Arranger active
				else {
					return;
				}
			}

			// Playback off
			else {
				clip->activeIfNoSolo = false;
			}
		}
	}

	armingChanged();
}

// Beware - calling this might insert a Clip!
void Session::armClipToStopAction(Clip* clip) {
	clip->armState = ArmState::ON_NORMAL;

	int32_t actualCurrentPos = (uint32_t)clip->getClipToRecordTo()->getActualCurrentPosAsIfPlayingInForwardDirection()
	                           % (uint32_t)clip->loopLength;
	int64_t wantToStopAtTime = playbackHandler.getActualSwungTickCount() - actualCurrentPos + clip->loopLength;

	scheduleLaunchTiming(wantToStopAtTime, 1, clip->loopLength);
}

void Session::soloClipAction(Clip* clip, int32_t buttonPressLatency) {
	lastSectionArmed = 255;

	bool anyClipsDeleted = false;

	// If it was already soloed...
	if (clip->soloingInSessionMode) {
		userWantsToUnsoloClip(clip, Buttons::isShiftButtonPressed(), buttonPressLatency);
	}

	// Or if it wasn't...
	else {

		// No automatic overdubs are allowed during soloing, cos that's just too complicated
		anyClipsDeleted = currentSong->deletePendingOverdubs();

		// If either playback is off or there's tempoless recording...
		if (!playbackHandler.isEitherClockActive()) {

			char modelStackMemory[MODEL_STACK_MAX_SIZE];
			ModelStack* modelStack = setupModelStackWithSong(modelStackMemory, currentSong);
			ModelStackWithTimelineCounter* modelStackWithTimelineCounter = modelStack->addTimelineCounter(clip);

			soloClipRightNow(modelStackWithTimelineCounter);

			// Special case if doing tempoless recording elsewhere
			if (playbackHandler.playbackState) {
				playbackHandler.finishTempolessRecording(true, buttonPressLatency);
				uiNeedsRendering(&sessionView, 0, 0xFFFFFFFF);
				goto renderAndGetOut;
			}
		}

		else {
			userWantsToArmClipsToStartOrSolo(0, clip, false, Buttons::isShiftButtonPressed(), true, 1, true,
			                                 ArmState::ON_TO_SOLO); // Force "late start" if user holding shift button
		}
	}

	armingChanged();

renderAndGetOut:
	if (anyClipsDeleted) {
		uiNeedsRendering(&sessionView);
	}
}

void Session::armSection(uint8_t section, int32_t buttonPressLatency) {

	// Get rid of soloing. And if we're not a "share" section, get rid of arming too
	currentSong->turnSoloingIntoJustPlaying(currentSong->sections[section].numRepetitions != -1);

	// If every Clip in this section is already playing, and no other Clips are (unless we're a "share" section), then
	// there's no need to launch the section because it's already playing. So, make sure this isn't the case before we
	// go and do anything more
	for (int32_t c = 0; c < currentSong->sessionClips.getNumElements(); c++) {
		Clip* clip = currentSong->sessionClips.getClipAtIndex(c);

		// If a Clip in the section is not playing...
		if (clip->section == section && !clip->activeIfNoSolo) {
			goto yupThatsFine; // Remember, we cancelled any soloing, above
		}

		// If a Clip in another section is playing and we're not a "share" section...
		if (currentSong->sections[section].numRepetitions != -1 && clip->section != section
		    && ((clip->armState != ArmState::OFF) != clip->activeIfNoSolo)) {
			goto yupThatsFine;
		}
	}

	// If we're here, no need to continue
	launchSchedulingMightNeedCancelling();
	armingChanged();
	return;

yupThatsFine:
	bool stopAllOtherClips = (currentSong->sections[section].numRepetitions >= 0);

	// If Deluge not playing
	if (!playbackHandler.isEitherClockActive()) {

		char modelStackMemory[MODEL_STACK_MAX_SIZE];
		ModelStack* modelStack = setupModelStackWithSong(modelStackMemory, currentSong);

		armSectionWhenNeitherClockActive(modelStack, section, stopAllOtherClips);

		if (playbackHandler.playbackState) {
			playbackHandler.finishTempolessRecording(true, buttonPressLatency);
			return;
		}
	}

	// Or if Deluge playing
	else {
		userWantsToArmClipsToStartOrSolo(
		    section, NULL, stopAllOtherClips, false,
		    false); // Don't allow "late start". It's too fiddly to implement, and rarely even useful for sections
		lastSectionArmed = section;
	}

	armingChanged();
}

// Probably have to call armingChanged() after this.
// Can sorta be applicable either then !playback state, or when tempoless recording.
void Session::armSectionWhenNeitherClockActive(ModelStack* modelStack, int32_t section, bool stopAllOtherClips) {
	for (int32_t c = 0; c < modelStack->song->sessionClips.getNumElements(); c++) {
		Clip* clip = modelStack->song->sessionClips.getClipAtIndex(c);

		if (clip->section == section && !clip->activeIfNoSolo) {
			clip->activeIfNoSolo = true;

			ModelStackWithTimelineCounter* modelStackWithTimelineCounter = modelStack->addTimelineCounter(clip);

			modelStack->song->assertActiveness(modelStackWithTimelineCounter);
		}

		if (stopAllOtherClips && clip->section != section && clip->activeIfNoSolo) {
			// thisClip->expectNoFurtherTicks(currentSong); // No, don't need this, cos it's not playing!
			clip->activeIfNoSolo = false;
		}
	}
}

// Updates LEDs after arming changed
void Session::armingChanged() {
	if (getRootUI() == &sessionView) {
		if (currentSong->sessionLayout == SessionLayoutType::SessionLayoutTypeGrid) {
			uiNeedsRendering(&sessionView, 0xFFFFFFFF, 0xFFFFFFFF);
		}
		else {
			uiNeedsRendering(&sessionView, 0, 0xFFFFFFFF); // Only need the mute pads
		}

		if (getCurrentUI()->canSeeViewUnderneath()) {
			if (display->haveOLED()) {
				if (!isUIModeActive(UI_MODE_CLIP_PRESSED_IN_SONG_VIEW)
				    && !isUIModeActive(UI_MODE_HOLDING_ARRANGEMENT_ROW_AUDITION)) {
					renderUIsForOled();
				}
			}
			else {
				sessionView.redrawNumericDisplay();
			}
probablyDoFlashPlayEnable:
			if (hasPlaybackActive()) {
				view.flashPlayEnable();
			}
		}
	}
}

void Session::scheduleOverdubToStartRecording(Clip* overdub, Clip* clipAbove) {

	if (!playbackHandler.isEitherClockActive()) {
		return;
	}

	Clip* waitForClip = clipAbove;
	if (!waitForClip || !currentSong->isClipActive(waitForClip)) {
		waitForClip = currentSong->getLongestActiveClipWithMultipleOrFactorLength(overdub->loopLength, true, overdub);
	}

	uint32_t quantization;
	uint32_t currentPosWithinQuantization;
	LaunchStatus launchStatus =
	    investigateSyncedLaunch(waitForClip, &currentPosWithinQuantization, &quantization, overdub->loopLength, true);

	// If nothing to sync to, which means no other Clips playing...
	if (launchStatus == LaunchStatus::NOTHING_TO_SYNC_TO) {
		playbackHandler.endPlayback();
		playbackHandler.setupPlaybackUsingInternalClock(); // We're restarting playback, but it was already happening,
		                                                   // so no need for PGMs
	}

	// This case, too, can only actually happen if no Clips are playing
	else if (launchStatus == LaunchStatus::LAUNCH_ALONG_WITH_EXISTING_LAUNCHING) {}

	else { // LaunchStatus::LAUNCH_USING_QUANTIZATION
		currentPosWithinQuantization = currentPosWithinQuantization % quantization;
		uint32_t ticksTilStart = quantization - currentPosWithinQuantization;
		int64_t launchTime = playbackHandler.getActualSwungTickCount() + ticksTilStart;

		scheduleLaunchTiming(launchTime, 1, quantization);
	}

	armingChanged();
}

void Session::armClipsAlongWithExistingLaunching(ArmState armState, uint8_t section, Clip* clip) {
	// If just one Clip...
	if (clip) {
		armClipLowLevel(clip, armState);
	}
	else // Or, if a whole section...
	{
		for (int l = 0; l < currentSong->sessionClips.getNumElements(); l++) {
			Clip* thisClip = currentSong->sessionClips.getClipAtIndex(l);
			if (thisClip->section == section) {
				// If we're arming a section, we know there's no soloing or armed Clips, so that's easy.
				// Only arm if it's not playing
				if (!thisClip->activeIfNoSolo) {
					armClipLowLevel(thisClip, armState);
				}
			}
		}
	}
}

void Session::armClipsWithNothingToSyncTo(uint8_t section, Clip* clip) {
	playbackHandler.endPlayback();
	char modelStackMemory[MODEL_STACK_MAX_SIZE];
	ModelStack* modelStack = setupModelStackWithSong(modelStackMemory, currentSong);
	// Restart playback.
	// If just one Clip...
	if (clip) {
		clip->activeIfNoSolo = true;
		currentSong->assertActiveness(modelStack->addTimelineCounter(clip));
	}
	else // Or, if a whole section...
	{
		for (int c = 0; c < currentSong->sessionClips.getNumElements(); c++) {
			Clip* thisClip = currentSong->sessionClips.getClipAtIndex(c);
			if (thisClip->section == section) {
				thisClip->activeIfNoSolo = true;
				currentSong->assertActiveness(modelStack->addTimelineCounter(thisClip)); // Very inefficient
			}
		}
	}
	playbackHandler.setupPlaybackUsingInternalClock(); // We're restarting playback, but it was already happening, so no
	                                                   // need for PGMs
}

// This can only be called if the Deluge is currently playing
void Session::userWantsToArmClipsToStartOrSolo(uint8_t section, Clip* clip, bool stopAllOtherClips, bool forceLateStart,
                                               bool allowLateStart, int32_t newNumRepeatsTilLaunch,
                                               bool allowSubdividedQuantization, ArmState armState) {

	// Find longest starting Clip length, and what Clip we're waiting on
	uint32_t longestStartingClipLength;
	Clip* waitForClip;

	// ... if launching just a Clip
	if (clip) {

		// Now (Nov 2020), we're going to call getLongestActiveClipWithMultipleOrFactorLength() for all launching of a
		// Clip (not a section). It seems that for the past several years(?) this was broken and would always just wait
		// for the longest Clip.
		waitForClip = currentSong->getLongestActiveClipWithMultipleOrFactorLength(
		    clip->loopLength); // Allow it to return our same Clip if it wants - and if it's active, which could be what
		                       // we want in the case of arming-to-solo if Clip already active

		if (clip->launchStyle == LaunchStyle::FILL) {
			longestStartingClipLength = waitForClip->loopLength;
		}
		else {
			longestStartingClipLength = clip->loopLength;
		}
	}

	// ... or if launching a whole section
	else {

		// We don't want to call getLongestActiveClipWithMultipleOrFactorLength(), because when launching a new section,
		// the length of any of the new Clips being launched is irrelevant, cos they won't be playing at the same time
		// as any previously playing ones (normally). Also, this is how it seems to have worked for several years(?)
		// until the bugfix above, and I wouldn't want the behaviour changing on any users.
		waitForClip = currentSong->getLongestClip(false, true);
		longestStartingClipLength = 0;
		for (int32_t c = 0; c < currentSong->sessionClips.getNumElements(); c++) {
			Clip* thisClip = currentSong->sessionClips.getClipAtIndex(c);

			if (thisClip->section == section && thisClip->loopLength > longestStartingClipLength) {
				longestStartingClipLength = thisClip->loopLength;
			}
		}

		// If section was empty, use longest clip waitForClip length instead
		if (longestStartingClipLength == 0) {
			longestStartingClipLength = waitForClip->loopLength;
		}
	}

	uint32_t quantization;
	uint32_t currentPosWithinQuantization;
	LaunchStatus launchStatus = investigateSyncedLaunch(waitForClip, &currentPosWithinQuantization, &quantization,
	                                                    longestStartingClipLength, allowSubdividedQuantization);

	// If nothing to sync to, which means no other Clips playing...
	if (launchStatus == LaunchStatus::NOTHING_TO_SYNC_TO) {
		armClipsWithNothingToSyncTo(section, clip);
	}

	// This case, too, can only actually happen if no Clips are playing
	else if (launchStatus == LaunchStatus::LAUNCH_ALONG_WITH_EXISTING_LAUNCHING) {
		armClipsAlongWithExistingLaunching(armState, section, clip);
	}

	else { // LaunchStatus::LAUNCH_USING_QUANTIZATION
		armClipsToStartOrSoloWithQuantization(currentPosWithinQuantization, quantization, section, stopAllOtherClips,
		                                      clip, forceLateStart, allowLateStart, newNumRepeatsTilLaunch, armState);

		if (clip) {
			scheduleFillClip(clip);
		}
		else {
			scheduleFillClips(section);
		}
	}
}

LaunchStatus Session::investigateSyncedLaunch(Clip* waitForClip, uint32_t* currentPosWithinQuantization,
                                              uint32_t* quantization, uint32_t longestStartingClipLength,
                                              bool allowSubdividedQuantization) {

	// If no Clips are playing...
	if (!waitForClip) {

		// See if any other Clips are armed. We can start at the same time as them
		if (launchEventAtSwungTickCount) {
			return LaunchStatus::LAUNCH_ALONG_WITH_EXISTING_LAUNCHING;

			// Otherwise...
		}
		else {

			// If a clock is coming in or out, or metronome is on, use that to work out the loop point
			if ((playbackHandler.playbackState & PLAYBACK_CLOCK_EXTERNAL_ACTIVE) || playbackHandler.midiOutClockEnabled
			    || playbackHandler.metronomeOn
			    || cvEngine.gateChannels[WHICH_GATE_OUTPUT_IS_CLOCK].mode == GateType::SPECIAL
			    || playbackHandler.recording == RecordingMode::ARRANGEMENT) {

				uint32_t oneBar = currentSong->getBarLength();

				// If using internal clock (meaning metronome or clock output is on), just quantize to one bar. This is
				// potentially imperfect.
				if (playbackHandler.playbackState & PLAYBACK_CLOCK_INTERNAL_ACTIVE) {
					*quantization = oneBar;
				}

				// Otherwise, quantize to: the sync scale, magnified up to be at least 3 beats long
				else {

					// Work out the length of 3 beats, given the length of 1 bar. Or if 1 bar is already too short, just
					// use that, to avoid bugs
					uint32_t threeBeats;
					if (oneBar >= 2) {
						threeBeats = (oneBar * 3) >> 2;
					}
					else {
						threeBeats = oneBar;
					}

					*quantization = currentSong->getInputTickScale();
					while (*quantization < threeBeats) {
						*quantization <<= 1;
					}
				}

				*currentPosWithinQuantization = playbackHandler.getActualSwungTickCount();
				return LaunchStatus::LAUNCH_USING_QUANTIZATION;
			}

			// Or if using internal clock with no metronome or clock incoming or outgoing, then easy - we can really
			// just restart playback
			else {
				return LaunchStatus::NOTHING_TO_SYNC_TO;
			}
		}
	}

	// Or, the more normal case where some Clips were already playing
	else {

		// Quantize the launch to the length of the already-playing long Clip, or if the new Clip / section fits into it
		// a whole number of times, use that length
		if (allowSubdividedQuantization && longestStartingClipLength < waitForClip->loopLength
		    && ((uint32_t)waitForClip->loopLength % longestStartingClipLength) == 0) {
			*quantization = longestStartingClipLength;
		}
		else {
			*quantization = waitForClip->loopLength;
		}

		*currentPosWithinQuantization =
		    waitForClip->getClipToRecordTo()->getActualCurrentPosAsIfPlayingInForwardDirection();
		return LaunchStatus::LAUNCH_USING_QUANTIZATION;
	}
}

// Returns whether we are now armed. If not, it means it's just done the swap already in this function
bool Session::armForSongSwap() {
	D_PRINTLN("Session::armForSongSwap()");

	Clip* waitForClip = currentSong->getLongestClip(false, true);

	uint32_t quantization;
	uint32_t currentPosWithinQuantization;
	LaunchStatus launchStatus =
	    investigateSyncedLaunch(waitForClip, &currentPosWithinQuantization, &quantization, 0xFFFFFFFF, false);

	// If nothing to sync to, just do the swap right now
	if (launchStatus == LaunchStatus::NOTHING_TO_SYNC_TO) {
		playbackHandler.doSongSwap();
		playbackHandler.endPlayback();
		playbackHandler.setupPlaybackUsingInternalClock(); // No need to send PGMs - they're sent in doSongSwap().
		return false;
	}

	else if (launchStatus == LaunchStatus::LAUNCH_USING_QUANTIZATION) {
		int32_t pos = currentPosWithinQuantization % quantization;
		int32_t ticksTilSwap = quantization - pos;
		scheduleLaunchTiming(playbackHandler.getActualSwungTickCount() + ticksTilSwap, 1, quantization);
		D_PRINTLN("ticksTilSwap:  %d", ticksTilSwap);
	}
	else if (launchStatus == LaunchStatus::LAUNCH_ALONG_WITH_EXISTING_LAUNCHING) {
		// Nothing to do!
	}

	return true;
}

// Returns whether we are now armed. If not, it means it's just done the swap already in this function
bool Session::armForSwitchToArrangement() {

	Clip* waitForClip = currentSong->getLongestClip(false, true);

	uint32_t quantization;
	uint32_t currentPosWithinQuantization;
	LaunchStatus launchStatus =
	    investigateSyncedLaunch(waitForClip, &currentPosWithinQuantization, &quantization, 2147483647, false);

	if (launchStatus == LaunchStatus::NOTHING_TO_SYNC_TO) {
		playbackHandler.switchToArrangement();
		return false;
	}

	else if (launchStatus == LaunchStatus::LAUNCH_USING_QUANTIZATION) {
		int32_t pos = currentPosWithinQuantization % quantization;
		int32_t ticksTilSwap = quantization - pos;
		scheduleLaunchTiming(playbackHandler.getActualSwungTickCount() + ticksTilSwap, 1, quantization);
		switchToArrangementAtLaunchEvent = true;
	}
	else if (launchStatus == LaunchStatus::LAUNCH_ALONG_WITH_EXISTING_LAUNCHING) {
		switchToArrangementAtLaunchEvent = true;
	}

	return true;
}

void Session::armClipsToStartOrSoloWithQuantization(uint32_t pos, uint32_t quantization, uint8_t section,
                                                    bool stopAllOtherClips, Clip* clip, bool forceLateStart,
                                                    bool allowLateStart, int32_t newNumRepeatsTilLaunch,
                                                    ArmState armState) {

	// We want to allow the launch point to be a point "within" the longest Clip, at multiple lengths of our shortest
	// launching Clip
	pos = pos % quantization;

	bool doLateStart = forceLateStart;

	// If we were doing this just for one Clip (so a late-start might be allowed too)...
	if (clip) {
<<<<<<< HEAD
		if (clip->launchStyle == LaunchStyle::DEFAULT || (clip->launchStyle == LaunchStyle::FILL && !doLateStart)
		    || (clip->launchStyle == LaunchStyle::ONCE && !doLateStart)) {
			if (!doLateStart
			    && allowLateStart) { // Reminder - late start is never allowed for sections - just cos it's not that useful, and tricky to implement
=======
		if (clip->launchStyle == LaunchStyle::DEFAULT) {
			if (!doLateStart && allowLateStart) { // Reminder - late start is never allowed for sections - just cos it's
				                                  // not that useful, and tricky to implement
>>>>>>> 4cc496a5

				// See if that given point was only just reached a few milliseconds ago - in which case we'll do a "late
				// start"
				uint32_t timeAgo = pos * playbackHandler.getTimePerInternalTick(); // Accurate enough
				doLateStart = (timeAgo < kAmountNoteOnLatenessAllowed);
			}

			armClipToStartOrSoloUsingQuantization(clip, doLateStart, pos, armState);
		}
	}

	// Or, if we were doing it for a whole section - which means that we know armState == ArmState::ON_NORMAL, and no
	// late-start
	else {
		OpenAddressingHashTableWith32bitKey outputsWeHavePickedAClipFor;

		// Ok, we're going to do a big complex thing where we traverse just once (or occasionally twice) through all
		// sessionClips. Reverse order so behaviour of this new code is the same as the old code
		for (int32_t c = currentSong->sessionClips.getNumElements() - 1; c >= 0; c--) {
			Clip* thisClip = currentSong->sessionClips.getClipAtIndex(c);

			if (thisClip->launchStyle == LaunchStyle::FILL) {
				continue;
			}

			// If thisClip is in the section we're wanting to arm...
			if (thisClip->section == section) {
				// Because we're arming a section, we know there's no soloing Clips, so that's easy.
				Output* output = thisClip->output;

				bool alreadyPickedAClip = false;
				outputsWeHavePickedAClipFor.insert((uint32_t)output, &alreadyPickedAClip);

				// If we've already picked a Clip for this same Output...
				if (alreadyPickedAClip) {

					if (!output->nextClipFoundShouldGetArmed) {
						if (thisClip->activeIfNoSolo) {
							output->nextClipFoundShouldGetArmed = true;
						}
						goto weWantThisClipInactive;
					}
					else {

						// We're gonna make this Clip active, but we may have already tried to make a previous
						// one on this Output active, so go back through all previous ones and deactivate / disarm them
						for (int32_t d = currentSong->sessionClips.getNumElements() - 1; d > c; d--) {
							Clip* thatClip = currentSong->sessionClips.getClipAtIndex(d);
							if (thatClip->output == output) {
								thatClip->armState = thatClip->activeIfNoSolo ? ArmState::ON_NORMAL : ArmState::OFF;
							}
						}

						output->nextClipFoundShouldGetArmed = false;
						goto wantActive;
					}
				}

				// Or if haven't yet picked a Clip for this Output...
				else {
wantActive:
					// If it's already active (less common)...
					if (thisClip->activeIfNoSolo) {
						// If it's armed to stop, cancel that
						if (thisClip->armState != ArmState::OFF && thisClip->launchStyle != LaunchStyle::ONCE) {
							thisClip->armState = ArmState::OFF;
						}
						output->nextClipFoundShouldGetArmed = true;
					}

					// Or if it's inactive (the most normal case), we want to arm it to launch.
					else {
						thisClip->armState = armState;
						output->nextClipFoundShouldGetArmed = false;
					}
				}
			}

			// Or if thisClip is in a different section, and if we're going to stop all such Clips...
			else {

				// If we definitely want to stop it because of its section...
				if (stopAllOtherClips) {

weWantThisClipInactive:
					// If it's active, arm it to stop
					if (thisClip->activeIfNoSolo) {
						thisClip->armState = ArmState::ON_NORMAL;
					}

					// Or if it's already inactive...
					else {
						// If it's armed to start, cancel that
						if (thisClip->armState != ArmState::OFF) {
							thisClip->armState = ArmState::OFF;
						}
					}
				}

				// Or, if we don't want to stop it because of its section, we'll need to make sure that it just doesn't
				// share an Output with one of the clips which is gonna get launched, in our new section. Unfortunately,
				// we haven't seen all of those yet, so we'll have to come through and do this in a separate, second
				// traversal - see next comment below
			}
		}

		// Ok, and as mentioned in the big comment directly above, if we're not doing a stopAllOtherClips, only now are
		// we in a position to know which of those other Clips we still will need to stop because of their Output
		if (!stopAllOtherClips) {

			for (int32_t c = 0; c < currentSong->sessionClips.getNumElements(); c++) {
				Clip* thisClip = currentSong->sessionClips.getClipAtIndex(c);

				// Ok, so if it's from another section (only those, because we've already dealt with the ones in our
				// section)...
				if (thisClip->section != section) {

					// And if it's currently active...
					if (thisClip->activeIfNoSolo) {

						// If we've already picked a Clip for this same Output, we definitely don't want this one
						// remaining active, so arm it to stop
						if (outputsWeHavePickedAClipFor.lookup((uint32_t)thisClip->output)) {
							thisClip->armState = ArmState::ON_NORMAL;
						}
					}
				}
			}
		}
	}

	if (!doLateStart) {
		uint32_t ticksTilStart = quantization - pos;
		int64_t launchTime = playbackHandler.getActualSwungTickCount() + ticksTilStart;

		scheduleLaunchTiming(launchTime, newNumRepeatsTilLaunch, quantization);
	}
}

// (I'm fairly sure) this shouldn't be / isn't called if the Clip is soloing
void Session::armClipToStartOrSoloUsingQuantization(Clip* thisClip, bool doLateStart, uint32_t pos, ArmState armState,
                                                    bool mustUnarmOtherClipsWithSameOutput) {

	char modelStackMemory[MODEL_STACK_MAX_SIZE];
	ModelStackWithTimelineCounter* modelStack =
	    setupModelStackWithTimelineCounter(modelStackMemory, currentSong, thisClip);

	// Arm to start soloing
	if (armState == ArmState::ON_TO_SOLO) {
		// If need to enact change instantly...
		if (doLateStart) {

			// If that was already armed, un-arm it
			if (thisClip->armState != ArmState::OFF) {
				thisClip->armState = ArmState::OFF;
				launchSchedulingMightNeedCancelling();
			}

			// currentSong->deactivateAnyArrangementOnlyClips(); // In case any left playing after switch from
			// arrangement

			bool wasAlreadyActive = currentSong->isClipActive(thisClip);

			soloClipRightNow(modelStack);

			if (!wasAlreadyActive) {
				goto setPosAndStuff;
			}
		}

		// Otherwise, arm it
		else {
			armClipLowLevel(thisClip, ArmState::ON_TO_SOLO);
		}
	}

	// Arm to start regular play
	else {

		// If late start...
		if (doLateStart) {

			if (thisClip->armState != ArmState::OFF && thisClip->launchStyle != LaunchStyle::FILL
			    && thisClip->launchStyle != LaunchStyle::ONCE) { // In case also already armed
				thisClip->armState = ArmState::OFF;
				launchSchedulingMightNeedCancelling();
			}

			thisClip->activeIfNoSolo = true;

			// Must call this before setPos, because that does stuff with ParamManagers
			currentSong->assertActiveness(modelStack, playbackHandler.getActualArrangementRecordPos() - pos);

setPosAndStuff:
			// pos is a "live" pos, so we have to subtract swungTicksSkipped before setting the Clip's lastProcessedPos,
			// because it's soon going to be jumped forward by that many ticks
			int32_t modifiedStartPos = (int32_t)pos - playbackHandler.getNumSwungTicksInSinceLastActionedSwungTick();
			thisClip->setPos(modelStack, modifiedStartPos);

			thisClip->resumePlayback(modelStack);

			// If recording session to arranger, do that
			if (playbackHandler.recording == RecordingMode::ARRANGEMENT) {
				thisClip->beginInstance(currentSong, playbackHandler.getActualArrangementRecordPos() - pos);
			}
		}

		// Or if normal start...
		else {
			armClipLowLevel(thisClip, ArmState::ON_NORMAL, mustUnarmOtherClipsWithSameOutput);
		}
	}
}

/**
 * scheduleFillClip - schedules a fill clip. It must reach its endpoint
 *                    at the next launch event, ie right aligned to the
 *                    usual song mode loop. If there is less time until
 *                    then than the clip is long, start right now mid way
 *                    through. Otherwise schedule for the correct time.
 *
 * @param clip - the clip to launch.
 *
 */
void Session::scheduleFillClip(Clip* clip) {

	if (clip->launchStyle == LaunchStyle::FILL) {
		if (launchEventAtSwungTickCount > 0) {

			int64_t fillStartTime = launchEventAtSwungTickCount - clip->getMaxLength()
			                        + (numRepeatsTilLaunch - 1) * currentArmedLaunchLengthForOneRepeat;
			// Work out if a 'launchEvent' is already scheduled,
			// and if closer than the fill clip length, do immediate launch */
			// if (launchEventAtSwungTickCount < playbackHandler.getActualSwungTickCount() + clip->getMaxLength()) {
			if (fillStartTime < playbackHandler.getActualSwungTickCount()) {
				if (clip->output->activeClip) {
					if (clip->output->activeClip->launchStyle == LaunchStyle::FILL) {
						/* A fill clip is already here, steal the output */
					}
					else {
						/* Something else is on this output and is not a fill, leave it alone.*/
						return;
					}
				}

				char modelStackMemory[MODEL_STACK_MAX_SIZE];
				ModelStackWithTimelineCounter* modelStack =
				    setupModelStackWithTimelineCounter(modelStackMemory, currentSong, clip);
				uint32_t pos;
				pos = clip->getMaxLength() - (launchEventAtSwungTickCount - playbackHandler.getActualSwungTickCount());

				if (clip->armState != ArmState::OFF) { // In case also already armed
					clip->armState = ArmState::OFF;
				}

				clip->activeIfNoSolo = true;

				// Must call this before setPos, because that does stuff with ParamManagers
				currentSong->assertActiveness(modelStack, playbackHandler.getActualArrangementRecordPos() - pos);

				// pos is a "live" pos, so we have to subtract swungTicksSkipped before setting the Clip's
				// lastProcessedPos, because it's soon going to be jumped forward by that many ticks
				int32_t modifiedStartPos =
				    (int32_t)pos - playbackHandler.getNumSwungTicksInSinceLastActionedSwungTick();
				clip->setPos(modelStack, modifiedStartPos);

				clip->resumePlayback(modelStack);

				// If recording session to arranger, do that
				if (playbackHandler.recording == RecordingMode::ARRANGEMENT) {
					clip->beginInstance(currentSong, playbackHandler.getActualArrangementRecordPos() - pos);
				}

				/* Arm to stop once started */
				clip->armState = ArmState::ON_NORMAL;
			}
			else {
				scheduleFillEvent(clip, fillStartTime);
				armClipLowLevel(clip, ArmState::ON_NORMAL, false);
			}
		}
	}
}

/**
 * scheduleFillClips - schedules all fill clips in a section. If
 *                     a non-fill clip is already playing on the same output
 *                     that we want to use, we prevent the fill from starting.
 *
 * @param section - the section number to launch fill clips for.
 *
 */
void Session::scheduleFillClips(uint8_t section) {
	for (int32_t c = 0; c < currentSong->sessionClips.getNumElements(); c++) {
		Clip* thisClip = currentSong->sessionClips.getClipAtIndex(c);

		// If thisClip is in the section we're wanting to arm...
		if (thisClip->section == section && thisClip->launchStyle == LaunchStyle::FILL) {

			Output* output = thisClip->output;
			if (output->activeClip && output->activeClip->launchStyle != LaunchStyle::FILL) {
				/* Some non-fill already has this output. We can't steal it.*/
				continue;
			}
			scheduleFillClip(thisClip);
		}
	}
}

void Session::cancelAllArming() {
	for (int32_t l = 0; l < currentSong->sessionClips.getNumElements(); l++) {
		Clip* clip = currentSong->sessionClips.getClipAtIndex(l);
		clip->cancelAnyArming();
	}
}

void Session::armClipLowLevel(Clip* clipToArm, ArmState armState, bool mustUnarmOtherClipsWithSameOutput) {

	clipToArm->armState = armState;

	// Unarm any armed Clips with same Output, if we're doing that
	if (mustUnarmOtherClipsWithSameOutput) {
		// All session Clips
		for (int32_t c = 0; c < currentSong->sessionClips.getNumElements(); c++) {
			Clip* clip = currentSong->sessionClips.getClipAtIndex(c);

			if (clip != clipToArm && !clip->soloingInSessionMode && !clip->activeIfNoSolo
			    && clip->armState != ArmState::OFF && clip->output == clipToArm->output) {
				clip->armState = ArmState::OFF;
			}
		}
	}
}

int32_t Session::userWantsToArmNextSection(int32_t numRepetitions) {

	int32_t currentSection = getCurrentSection();
	if (currentSection < 254) {
		if (numRepetitions == -1) {
			numRepetitions = currentSong->sections[currentSection].numRepetitions;
		}

		if (numRepetitions >= 1) {
			armNextSection(currentSection, numRepetitions);
			armingChanged();
		}
	}
	return currentSection;
}

// Only returns result if all Clips in section are playing, and no others
// Exactly what the return values of 255 and 254 mean has been lost, but they're treated as interchangeable by the
// function that calls this anyway
int32_t Session::getCurrentSection() {

	if (currentSong->getAnyClipsSoloing()) {
		return 255;
	}

	int32_t section = 255;

	bool anyUnlaunchedLoopablesInSection[kMaxNumSections];
	memset(anyUnlaunchedLoopablesInSection, 0, sizeof(anyUnlaunchedLoopablesInSection));

	for (int32_t l = 0; l < currentSong->sessionClips.getNumElements(); l++) {
		Clip* clip = currentSong->sessionClips.getClipAtIndex(l);

		if (clip->activeIfNoSolo) {
			if (section == 255) {
				section = clip->section;
			}
			else if (section != clip->section) {
				return 254;
			}
		}
		else {
			if (ALPHA_OR_BETA_VERSION && clip->section > kMaxNumSections) {
				FREEZE_WITH_ERROR("E243");
			}
			anyUnlaunchedLoopablesInSection[clip->section] = true;
		}
	}

	if (anyUnlaunchedLoopablesInSection[section]) {
		return 255;
	}
	return section;
}

bool Session::areAnyClipsArmed() {
	for (int32_t l = 0; l < currentSong->sessionClips.getNumElements(); l++) {
		Clip* clip = currentSong->sessionClips.getClipAtIndex(l);

		if (clip->armState != ArmState::OFF) {
			return true;
		}
	}

	return false;
}

// This is a little bit un-ideal, but after an undo or redo, this will be called, and it will tell every active Clip
// to potentially expect a note or automation event - and to re-get all current automation values.
// I wish we could easily just do this to the Clips that need it, but we don't store an easy list of just the Clips
// affected by each Action. This is only to be called if playbackHandler.isEitherClockActive().
void Session::reversionDone() {

	// For each Clip in session and arranger
	ClipArray* clipArray = &currentSong->sessionClips;
traverseClips:
	for (int32_t c = 0; c < clipArray->getNumElements(); c++) {
		Clip* clip = clipArray->getClipAtIndex(c);

		if (currentSong->isClipActive(clip)) {
			char modelStackMemory[MODEL_STACK_MAX_SIZE];
			ModelStackWithTimelineCounter* modelStackWithTimelineCounter =
			    setupModelStackWithTimelineCounter(modelStackMemory, currentSong, clip);

			clip->reGetParameterAutomation(modelStackWithTimelineCounter);
			clip->expectEvent();
		}
	}
	if (clipArray != &currentSong->arrangementOnlyClips) {
		clipArray = &currentSong->arrangementOnlyClips;
		goto traverseClips;
	}
}

// PlaybackMode implementation -----------------------------------------------------------------------

void Session::setupPlayback() {

	currentSong->setParamsInAutomationMode(playbackHandler.recording == RecordingMode::ARRANGEMENT);

	lastSectionArmed = 255;
}

// Returns whether to do an instant song swap
bool Session::endPlayback() {
	lastSectionArmed = 255;

	bool anyClipsRemoved = currentSong->deletePendingOverdubs();

	for (int32_t c = 0; c < currentSong->sessionClips.getNumElements(); c++) {
		Clip* clip = currentSong->sessionClips.getClipAtIndex(c);

		clip->cancelAnyArming();
		if (currentSong->isClipActive(clip)) {
			clip->expectNoFurtherTicks(currentSong);
		}
	}

	currentSong->deactivateAnyArrangementOnlyClips(); // In case any still playing after switch from arrangement

	// If we were waiting for a launch event, we've now stopped so will never reach that point in time, so we'd better
	// swap right now.
	if (launchEventAtSwungTickCount || currentUIMode == UI_MODE_LOADING_SONG_UNESSENTIAL_SAMPLES_UNARMED) {
		cancelAllLaunchScheduling();

		if (preLoadedSong) {
			return true;
		}
		else {
			armingChanged();
		}
	}

	// If pending overdubs deleted...
	if (anyClipsRemoved) {

		// Re-render
		uiNeedsRendering(&sessionView);

		// And exit RECORD mode, as indicated on LED
		if (playbackHandler.recording == RecordingMode::NORMAL) {
			playbackHandler.recording = RecordingMode::OFF;
			// I guess we're gonna update the LED states sometime soon...
		}
	}
	return false; // No song swap
}

bool Session::wantsToDoTempolessRecord(int32_t newPos) {

	bool mightDoTempolessRecord =
	    (!newPos && playbackHandler.recording == RecordingMode::NORMAL && !playbackHandler.metronomeOn);
	if (!mightDoTempolessRecord) {
		return false;
	}

	bool anyActiveClips = false;

	for (int32_t c = currentSong->sessionClips.getNumElements() - 1; c >= 0; c--) {
		Clip* clip = currentSong->sessionClips.getClipAtIndex(c);

		if (currentSong->isClipActive(clip)) {
			anyActiveClips = true;

			if (clip->type != ClipType::AUDIO) {
				return false; // Cos there's a non-audio clip playing or recording
			}

			if (!clip->wantsToBeginLinearRecording(currentSong)) {
				return false;
			}
		}
	}

	if (!anyActiveClips) {
		return false;
	}

	return true;
}

void Session::resetPlayPos(int32_t newPos, bool doingComplete, int32_t buttonPressLatency) {

	// This function may begin a tempoless record - but it doesn't actually know or need to know whether that's the
	// resulting outcome

	AudioEngine::bypassCulling = true;

	currentSong
	    ->deactivateAnyArrangementOnlyClips(); // In case any still playing after switch from arrangement. Remember,
	                                           // this function will be called on playback begin, song swap, and more

	char modelStackMemory[MODEL_STACK_MAX_SIZE];
	ModelStack* modelStack = setupModelStackWithSong(modelStackMemory, currentSong);

	if (playbackHandler.recording == RecordingMode::ARRANGEMENT) {
		ModelStackWithThreeMainThings* modelStackWithThreeMainThings =
		    currentSong->setupModelStackWithSongAsTimelineCounter(modelStack);

		currentSong->paramManager.setPlayPos(arrangement.playbackStartedAtPos, modelStackWithThreeMainThings, false);
	}

	int32_t distanceTilLaunchEvent = 0;

	for (int32_t c = currentSong->sessionClips.getNumElements() - 1; c >= 0; c--) {
		Clip* clip = currentSong->sessionClips.getClipAtIndex(c);

		// Sometimes, after finishing a tempoless record, a new pending overdub will have been created, and we need to
		// act on it here
		if (clip->isPendingOverdub) {
			clip->activeIfNoSolo = true;
			clip->armState = ArmState::OFF;
			goto yeahNahItsOn;
		}

		// If Clip active, or if it's a pending overdub, which means we wanna make it active...
		if (currentSong->isClipActive(clip)) {

yeahNahItsOn:
			ModelStackWithTimelineCounter* modelStackWithTimelineCounter = modelStack->addTimelineCounter(clip);

			clip->setPos(modelStackWithTimelineCounter, newPos, true);

			if (doingComplete) {
				// If starting after 0, must do the "resume" function, to get samples playing from right point, etc
				if (newPos) {
					clip->resumePlayback(modelStackWithTimelineCounter);
				}

				// Otherwise, so long as not doing count-in, begin linear recording
				else {

					giveClipOpportunityToBeginLinearRecording(clip, c, buttonPressLatency);

					if (clip->armState == ArmState::ON_NORMAL) { // What's this for again? Auto arming of sections? I
						                                         // think not linear recording...
						distanceTilLaunchEvent = std::max(distanceTilLaunchEvent, clip->loopLength);
					}
				}
			}

			clip->output->setActiveClip(
			    modelStackWithTimelineCounter); // Not sure quite why we needed to set this here?
		}
	}

	if (doingComplete) {
		if (!playbackHandler.isEitherClockActive()) { // If tempoless recording...
			cancelAllArming();
		}

		// If just became armed (audio clip began recording)... The placement of this probably isn't quite ideal...
		else if (distanceTilLaunchEvent) {
			scheduleLaunchTiming(playbackHandler.lastSwungTickActioned + distanceTilLaunchEvent, 1,
			                     distanceTilLaunchEvent);
			armingChanged(); // This isn't really ideal. Is here for AudioClips which just armed themselves in setPos()
			                 // call
		}
	}
}

// TODO: I'd like to have it so this doesn't get called on the first tick of playback - now that this function is also
// responsible for doing the incrementing. It works fine because we supply the increment as 0 in that case, but it'd be
// more meaningful this proposed new way...

// Returns whether Song was swapped
bool Session::considerLaunchEvent(int32_t numTicksBeingIncremented) {

	bool swappedSong = false;
	Clip* nextClipWithFillEvent = NULL;

	char modelStackMemory[MODEL_STACK_MAX_SIZE];
	ModelStack* modelStack = setupModelStackWithSong(modelStackMemory, currentSong);

	// We now increment the currentPos of all Clips before doing any launch event - so that any new Clips which get
	// launched won't then get their pos incremented

	// For each Clip in session and arranger (we include arrangement-only Clips, which might still be left playing after
	// switching from arrangement to session)
	ClipArray* clipArray = &currentSong->sessionClips;
traverseClips:
	for (int32_t c = 0; c < clipArray->getNumElements(); c++) {
		Clip* clip = clipArray->getClipAtIndex(c);

		if (clip->fillEventAtTickCount > 0) {
			if (!nextClipWithFillEvent || nextClipWithFillEvent->fillEventAtTickCount > clip->fillEventAtTickCount) {
				nextClipWithFillEvent = clip;
			}
		}
		else if (!currentSong->isClipActive(clip)) {
			continue;
		}

		if (clip->output->activeClip && clip->output->activeClip->beingRecordedFromClip == clip) {
			clip = clip->output->activeClip;
		}

		ModelStackWithTimelineCounter* modelStackWithTimelineCounter = modelStack->addTimelineCounter(clip);

		clip->incrementPos(modelStackWithTimelineCounter, numTicksBeingIncremented);
	}
	if (clipArray != &currentSong->arrangementOnlyClips) {
		clipArray = &currentSong->arrangementOnlyClips;
		goto traverseClips;
	}

	bool enforceSettingUpArming = false;

	if (nextClipWithFillEvent && playbackHandler.lastSwungTickActioned >= nextClipWithFillEvent->fillEventAtTickCount) {
		doLaunch(true);
		armingChanged();
		nextClipWithFillEvent->fillEventAtTickCount = 0;
	}

	// If launch event right now
	if (launchEventAtSwungTickCount && playbackHandler.lastSwungTickActioned >= launchEventAtSwungTickCount) {
		numRepeatsTilLaunch--;

		// If no more repeats remain, do the actual launch event now!
		if (numRepeatsTilLaunch <= 0) {

			if (playbackHandler.stopOutputRecordingAtLoopEnd && audioRecorder.isCurrentlyResampling()) {
				audioRecorder.endRecordingSoon();
			}

			// If we're doing a song swap...
			if (preLoadedSong) {
				cancelAllLaunchScheduling();
				lastSectionArmed = 255;
				playbackHandler.doSongSwap();
				swappedSong = true;

				// If new song has us in arrangement...
				if (currentPlaybackMode == &arrangement) {
					return swappedSong;
				}

				currentPlaybackMode->resetPlayPos(0); // activeClips have been set up already / PGMs have been sent.
				                                      // Calling this will resync arpeggiators though...
				// If switching to arranger, that'll happen as part of doSongSwap(), above

				enforceSettingUpArming = true;
			}

			// Or if switching to arrangement...
			else if (switchToArrangementAtLaunchEvent) {
				playbackHandler.switchToArrangement();
				return swappedSong;
			}

			// Or if Clips launching...
			else {

				// NOTE: we do NOT want to set playbackHandler.swungTicksSkipped to 0 here, cos that'd mess up all the
				// other Clips!

				cancelAllLaunchScheduling();
				doLaunch(false);
				armingChanged();

				// If playback was caused to end as part of that whole process, get out
				if (!playbackHandler.isEitherClockActive()) {
					return swappedSong;
				}
			}
		}

		// Or if repeats do remain, just go onto the next one
		else {

			launchEventAtSwungTickCount = playbackHandler.lastSwungTickActioned + currentArmedLaunchLengthForOneRepeat;
			if (display->haveOLED()) {
				if (getCurrentUI() == &loadSongUI) {
					loadSongUI.displayLoopsRemainingPopup();
				}
				else if (getRootUI() == &sessionView && !isUIModeActive(UI_MODE_CLIP_PRESSED_IN_SONG_VIEW)) {
					renderUIsForOled();
				}
			}
			else {
				sessionView.redrawNumericDisplay();
			}
		}
	}

	// If this is the first tick, we have to do some stuff to arm the first song-section change
	if (playbackHandler.lastSwungTickActioned == 0 || enforceSettingUpArming) {
		int32_t currentSection = userWantsToArmNextSection();

		if (currentSection < 254 && currentSong->areAllClipsInSectionPlaying(currentSection)) {
			currentSong->sectionToReturnToAfterSongEnd = currentSection;
		}
		else {
			currentSong->sectionToReturnToAfterSongEnd = 255;
		}
	}

	return swappedSong;
}

void Session::doTickForward(int32_t posIncrement) {

	if (launchEventAtSwungTickCount) {
		int32_t ticksTilLaunchEvent = launchEventAtSwungTickCount - playbackHandler.lastSwungTickActioned;

		playbackHandler.swungTicksTilNextEvent = std::min(ticksTilLaunchEvent, playbackHandler.swungTicksTilNextEvent);
	}

	char modelStackMemory[MODEL_STACK_MAX_SIZE];
	ModelStack* modelStack = setupModelStackWithSong(modelStackMemory, currentSong);

	if (playbackHandler.recording == RecordingMode::ARRANGEMENT) {
		ModelStackWithThreeMainThings* modelStackWithThreeMainThings = currentSong->addToModelStack(modelStack);

		if (currentSong->paramManager.mightContainAutomation()) {
			currentSong->paramManager.processCurrentPos(modelStackWithThreeMainThings, posIncrement, false);
			playbackHandler.swungTicksTilNextEvent =
			    std::min(playbackHandler.swungTicksTilNextEvent, currentSong->paramManager.ticksTilNextEvent);
		}
	}

	// Tell all the Clips that it's tick time. Including arrangement-only Clips, which might still be left playing after
	// switching from arrangement to session For each Clip in session and arranger
	ClipArray* clipArray = &currentSong->sessionClips;
traverseClips:
	for (int32_t c = 0; c < clipArray->getNumElements(); c++) {
		Clip* clip = clipArray->getClipAtIndex(c);

		if (clip->fillEventAtTickCount > 0) {
			int32_t ticksTilNextFillEvent = clip->fillEventAtTickCount - playbackHandler.lastSwungTickActioned;
			playbackHandler.swungTicksTilNextEvent =
			    std::min(ticksTilNextFillEvent, playbackHandler.swungTicksTilNextEvent);
		}

		if (!currentSong->isClipActive(clip)) {
			continue;
		}

		if (clip->output->activeClip && clip->output->activeClip->beingRecordedFromClip == clip) {
			clip = clip->output->activeClip;
		}

		ModelStackWithTimelineCounter* modelStackWithTimelineCounter = modelStack->addTimelineCounter(clip);

		// No need to do the actual incrementing - that's been done for all Clips (except ones which have only just
		// launched), up in considerLaunchEvent()

		clip->processCurrentPos(modelStackWithTimelineCounter,
		                        posIncrement); // May create new Clip and put it in the ModelStack - we'll check below.

		// NOTE: posIncrement is the number of ticks which we incremented by in considerLaunchEvent(). But for Clips
		// which were only just launched in there, well the won't have been incremented, so it would be more correct if
		// posIncrement were 0 here. But, I don't believe there's any ill-effect from having a posIncrement too big in
		// this case. It's just not super elegant.

		// New Clip may have been returned for AudioClips being recorded from session to arranger
		if (modelStackWithTimelineCounter->getTimelineCounter() != clip) {
			Clip* newClip = (Clip*)modelStackWithTimelineCounter->getTimelineCounter();
			newClip->processCurrentPos(modelStackWithTimelineCounter, 0);

			if (view.activeModControllableModelStack.getTimelineCounterAllowNull() == clip) {
				view.activeModControllableModelStack.setTimelineCounter(newClip);
				view.activeModControllableModelStack.paramManager = &newClip->paramManager;
			}
		}
	}
	if (clipArray != &currentSong->arrangementOnlyClips) {
		clipArray = &currentSong->arrangementOnlyClips;
		goto traverseClips;
	}

	// Do arps too (hmmm, could we want to do this in considerLaunchEvent() instead, just like the incrementing?)
	for (Output* thisOutput = currentSong->firstOutput; thisOutput; thisOutput = thisOutput->next) {

		int32_t posForArp;
		if (thisOutput->activeClip && currentSong->isClipActive(thisOutput->activeClip)) {
			posForArp = thisOutput->activeClip->lastProcessedPos;
		}
		else {
			posForArp = playbackHandler.lastSwungTickActioned;
		}

		int32_t ticksTilNextArpEvent = thisOutput->doTickForwardForArp(modelStack, posForArp);
		playbackHandler.swungTicksTilNextEvent = std::min(ticksTilNextArpEvent, playbackHandler.swungTicksTilNextEvent);
	}

	/*
	for (Instrument* thisInstrument = currentSong->firstInstrument; thisInstrument; thisInstrument =
	thisInstrument->next) { if (thisInstrument->activeClip && isClipActive(thisInstrument->activeClip)) {
	        thisInstrument->activeClip->doTickForward(posIncrement);
	    }
	}
	*/
}

void Session::resyncToSongTicks(Song* song) {

	for (int32_t c = 0; c < song->sessionClips.getNumElements(); c++) {
		Clip* clip = song->sessionClips.getClipAtIndex(c);

		if (song->isClipActive(clip)) {
			reSyncClipToSongTicks(clip);
		}
	}
}

void Session::unsoloClip(Clip* clip) {
	clip->soloingInSessionMode = false;

	currentSong->reassessWhetherAnyClipsSoloing();

	if (!hasPlaybackActive()) {
		return;
	}

	bool anyClipsStillSoloing = currentSong->getAnyClipsSoloing();

	// If any other Clips are still soloing, or this Clip isn't active outside of solo mode, we need to shut that Clip
	// up
	if (anyClipsStillSoloing || !clip->activeIfNoSolo) {
		clip->expectNoFurtherTicks(currentSong);

		if (playbackHandler.recording == RecordingMode::ARRANGEMENT) {
			clip->getClipToRecordTo()->endInstance(playbackHandler.getActualArrangementRecordPos());
		}
	}

	// Re-activate *other* Clips (i.e. not this one) if this was the only soloed Clip
	if (!anyClipsStillSoloing) {

		int32_t modifiedStartPos = (int32_t)clip->lastProcessedPos; // - swungTicksSkipped;
		if (modifiedStartPos < 0) {
			modifiedStartPos += clip->loopLength;
		}

		char modelStackMemory[MODEL_STACK_MAX_SIZE];
		ModelStack* modelStack = setupModelStackWithSong(modelStackMemory, currentSong);

		for (int32_t c = 0; c < currentSong->sessionClips.getNumElements(); c++) {
			Clip* thisClip = currentSong->sessionClips.getClipAtIndex(c);

			if (thisClip != clip && thisClip->activeIfNoSolo) {

				ModelStackWithTimelineCounter* modelStackWithTimelineCounter = modelStack->addTimelineCounter(thisClip);

				// Must call this before setPos, because that does stuff with ParamManagers
				currentSong->assertActiveness(modelStackWithTimelineCounter);

				if (hasPlaybackActive()) {
					thisClip->setPos(modelStackWithTimelineCounter,
					                 (uint32_t)modifiedStartPos % (uint32_t)thisClip->loopLength);
					thisClip->resumePlayback(modelStackWithTimelineCounter);
				}
			}
		}
	}
}

void Session::soloClipRightNow(ModelStackWithTimelineCounter* modelStack) {
	Clip* clip = (Clip*)modelStack->getTimelineCounter();

	bool anyOthersAlreadySoloed = modelStack->song->getAnyClipsSoloing();

	modelStack->song->anyClipsSoloing = true;
	clip->soloingInSessionMode = true;

	// If no other Clips were soloed yet
	if (!anyOthersAlreadySoloed) {

		bool cancelledAnyArming = false;

		if (playbackHandler.isEitherClockActive()) {

			// Need to deactivate all other Clips
			// - *and* also cancel any other arming, unless it's arming to become soloed.
			// Non-solo-related arming is not allowed when Clips are soloing.
			for (int32_t c = 0; c < modelStack->song->sessionClips.getNumElements(); c++) {
				Clip* thisClip = modelStack->song->sessionClips.getClipAtIndex(c);
				if (thisClip != clip) { // Only *other* Clips
					if (thisClip->activeIfNoSolo) {
						thisClip->expectNoFurtherTicks(modelStack->song);

						if (playbackHandler.recording == RecordingMode::ARRANGEMENT) {
							thisClip->getClipToRecordTo()->endInstance(playbackHandler.getActualArrangementRecordPos());
						}
					}

					// As noted above, non-solo arming is not allowed now that there will be a Clip soloing.
					if (thisClip->armState == ArmState::ON_NORMAL) {
						thisClip->armState = ArmState::OFF;
						cancelledAnyArming = true;
					}
				}
			}
		}

		// If we cancelled any arming, we need to finish that off
		if (cancelledAnyArming) {
			launchSchedulingMightNeedCancelling();
		}

		// Might need to activate this Clip
		if (!clip->activeIfNoSolo) {
			goto doAssertThisClip;
		}
	}

	// Or if other Clips were soloed...
	else {
doAssertThisClip:
		modelStack->song->assertActiveness(modelStack);
		// pos will get set by the caller if necessary
	}
}

bool Session::isOutputAvailable(Output* output) {
	if (!playbackHandler.playbackState || !output->activeClip) {
		return true;
	}

	return !currentSong->doesOutputHaveActiveClipInSession(output);
}

void Session::stopOutputRecordingAtLoopEnd() {
	// If no launch-event currently, plan one
	if (!launchEventAtSwungTickCount) {
		armAllClipsToStop(1);
		lastSectionArmed = 254;
		armingChanged();
	}

	playbackHandler.stopOutputRecordingAtLoopEnd = true;
}

int32_t Session::getPosAtWhichClipWillCut(ModelStackWithTimelineCounter const* modelStack) {

	Clip* clip = (Clip*)modelStack->getTimelineCounter();

	// If recording arrangement, pretend it's gonna cut at the end of the current length, cos we're actually going to
	// auto-extend it when we get there, so we don't want any wrapping-around happening
	if (clip->isArrangementOnlyClip() && playbackHandler.recording == RecordingMode::ARRANGEMENT
	    && clip->beingRecordedFromClip) {
		return clip->currentlyPlayingReversed ? 0 : clip->loopLength;
	}

	int32_t cutPos;

	if (willClipContinuePlayingAtEnd(modelStack)) {
		cutPos = clip->currentlyPlayingReversed ? (-2147483648) : 2147483647; // If it's gonna loop, it's not gonna cut
	}

	else {
		int32_t ticksTilLaunchEvent = launchEventAtSwungTickCount - playbackHandler.lastSwungTickActioned;
		if (clip->currentlyPlayingReversed) {
			ticksTilLaunchEvent = -ticksTilLaunchEvent;
		}
		cutPos = clip->lastProcessedPos + ticksTilLaunchEvent;
	}

	// If pingponging, that's actually going to get referred to as a cut.
	if (clip->sequenceDirectionMode == SequenceDirection::PINGPONG) {
		if (clip->currentlyPlayingReversed) {
			if (cutPos < 0) {
				cutPos = clip->lastProcessedPos
				             ? 0
				             : -clip->loopLength; // Check we're not right at pos 0, as we briefly will be when we
				                                  // pingpong at the right-hand end of the Clip/etc.
			}
		}
		else {
			if (cutPos > clip->loopLength) {
				cutPos = clip->loopLength;
			}
		}
	}

	return cutPos;
}

bool Session::willClipContinuePlayingAtEnd(ModelStackWithTimelineCounter const* modelStack) {

	Clip* clip = (Clip*)modelStack->getTimelineCounter();

	if (!modelStack->song->isClipActive(clip)) {
		return false; // If Clip not active, just say it won't loop. We need that, cos an AudioClip's Sample may
	}
	// keep playing just after its Clip has stopped, and we don't wanna think it needs to loop

	// Note: this isn't quite perfect - it doesn’t know if Clip will cut out due to another one launching. But the ill
	// effects of this are pretty minor.
	bool willLoop =
	    !launchEventAtSwungTickCount             // If no launch event scheduled, obviously it'll loop
	    || numRepeatsTilLaunch > 1               // If the launch event is gonna just trigger another repeat, it'll loop
	    || clip->armState != ArmState::ON_NORMAL // If not armed, or armed to solo, it'll loop (except see above)
	    || (clip->soloingInSessionMode
	        && clip->activeIfNoSolo); // We know from the previous test that clip is armed. If it's soloing, that means
	                                  // it's armed to stop soloing. And if it is activeIfNoSolo, that means it'll keep
	                                  // playing, if we assume *all* clips are going to stop soloing (a false positive
	                                  // here doesn't matter too much)

	// Ok, that's most of our tests done. If one of them gave a true, we can get out now.
	if (willLoop) {
		return true;
	}

	// Otherwise, one final test, which needed a bit of pre-logic.
	int32_t ticksTilReachLoopPoint =
	    clip->currentlyPlayingReversed ? clip->lastProcessedPos : (clip->loopLength - clip->lastProcessedPos);
	return (launchEventAtSwungTickCount - playbackHandler.lastSwungTickActioned
	        > ticksTilReachLoopPoint); // If launch event is after loop-point, it'll loop.
}

// TODO: should this now actually check that it's not pingponging?
bool Session::willClipLoopAtSomePoint(ModelStackWithTimelineCounter const* modelStack) {
	return willClipContinuePlayingAtEnd(modelStack);
}

// The point of this is to re-enable any other Clip with same Output
bool Session::deletingClipWhichCouldBeAbandonedOverdub(Clip* clip) {

	bool shouldBeActiveWhileExistent =
	    clip->activeIfNoSolo; // Yep, this works better (in some complex scenarios I tested) than calling
	                          // isClipActive(), which would take soloing into account

	if (shouldBeActiveWhileExistent && !(playbackHandler.playbackState && currentPlaybackMode == &arrangement)) {
		int32_t newClipIndex;
		Clip* newClip = currentSong->getSessionClipWithOutput(clip->output, -1, clip, &newClipIndex, true);
		if (newClip) {
			toggleClipStatus(newClip, &newClipIndex, true, 0);
		}
	}

	return shouldBeActiveWhileExistent;
}<|MERGE_RESOLUTION|>--- conflicted
+++ resolved
@@ -1522,16 +1522,10 @@
 
 	// If we were doing this just for one Clip (so a late-start might be allowed too)...
 	if (clip) {
-<<<<<<< HEAD
 		if (clip->launchStyle == LaunchStyle::DEFAULT || (clip->launchStyle == LaunchStyle::FILL && !doLateStart)
 		    || (clip->launchStyle == LaunchStyle::ONCE && !doLateStart)) {
-			if (!doLateStart
-			    && allowLateStart) { // Reminder - late start is never allowed for sections - just cos it's not that useful, and tricky to implement
-=======
-		if (clip->launchStyle == LaunchStyle::DEFAULT) {
 			if (!doLateStart && allowLateStart) { // Reminder - late start is never allowed for sections - just cos it's
 				                                  // not that useful, and tricky to implement
->>>>>>> 4cc496a5
 
 				// See if that given point was only just reached a few milliseconds ago - in which case we'll do a "late
 				// start"
