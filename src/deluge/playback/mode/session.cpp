/*
 * Copyright © 2014-2023 Synthstrom Audible Limited
 *
 * This file is part of The Synthstrom Audible Deluge Firmware.
 *
 * The Synthstrom Audible Deluge Firmware is free software: you can redistribute it and/or modify it under the
 * terms of the GNU General Public License as published by the Free Software Foundation,
 * either version 3 of the License, or (at your option) any later version.
 *
 * This program is distributed in the hope that it will be useful, but WITHOUT ANY WARRANTY;
 * without even the implied warranty of MERCHANTABILITY or FITNESS FOR A PARTICULAR PURPOSE.
 * See the GNU General Public License for more details.
 *
 * You should have received a copy of the GNU General Public License along with this program.
 * If not, see <https://www.gnu.org/licenses/>.
 */

#include "playback/mode/session.h"
#include "definitions_cxx.hpp"
#include "gui/ui/audio_recorder.h"
#include "gui/views/arranger_view.h"
#include "gui/views/automation_clip_view.h"
#include "gui/views/instrument_clip_view.h"
#include "gui/views/session_view.h"
#include "gui/views/view.h"
#include "io/debug/print.h"
#include "io/midi/midi_engine.h"
#include "model/action/action.h"
#include "model/action/action_logger.h"
#include "model/clip/clip_instance.h"
#include "model/clip/instrument_clip.h"
#include "model/clip/instrument_clip_minder.h"
#include "model/drum/drum.h"
#include "model/note/note_row.h"
#include "model/song/song.h"
#include "playback/playback_handler.h"
#include "processing/engines/audio_engine.h"
#include "processing/engines/cv_engine.h"
#include "processing/sound/sound_instrument.h"
#include <string.h>
//#include <algorithm>
#include "gui/ui/load/load_song_ui.h"
#include "gui/views/audio_clip_view.h"
#include "hid/buttons.h"
#include "hid/display/display.h"
#include "model/clip/audio_clip.h"
#include "model/model_stack.h"
#include "playback/mode/arrangement.h"
#include "storage/storage_manager.h"
#include "util/container/hashtable/open_addressing_hash_table.h"

Session session{};

enum class LaunchStatus {
	NOTHING_TO_SYNC_TO,
	LAUNCH_USING_QUANTIZATION,
	LAUNCH_ALONG_WITH_EXISTING_LAUNCHING,
};

Session::Session() {
	cancelAllLaunchScheduling();
	lastSectionArmed = 255;
}

void Session::armAllClipsToStop(int32_t afterNumRepeats) {

	Clip* waitForClip = currentSong->getLongestClip(false, true);

	if (!waitForClip) {
		return; // Nothing to do if no Clips are playing
	}

	uint32_t quantization;
	uint32_t currentPosWithinQuantization;
	LaunchStatus launchStatus =
	    investigateSyncedLaunch(waitForClip, &currentPosWithinQuantization, &quantization, 0xFFFFFFFF, false);

	if (launchStatus == LaunchStatus::NOTHING_TO_SYNC_TO) {
		// We'd never actually get here, because there always are Clips playing if this function gets called I think
	}

	else if (launchStatus == LaunchStatus::LAUNCH_USING_QUANTIZATION) {
		int32_t pos = currentPosWithinQuantization % quantization;
		int32_t ticksTilSwap = quantization - pos;
		scheduleLaunchTiming(playbackHandler.getActualSwungTickCount() + ticksTilSwap, afterNumRepeats, quantization);
	}

	else if (launchStatus == LaunchStatus::LAUNCH_ALONG_WITH_EXISTING_LAUNCHING) {
		// Nothing to do!
	}

	// If any soloing Clips
	if (currentSong->getAnyClipsSoloing()) {
		for (int32_t l = 0; l < currentSong->sessionClips.getNumElements(); l++) {
			Clip* clip = currentSong->sessionClips.getClipAtIndex(l);
			clip->activeIfNoSolo = false;
			if (clip->soloingInSessionMode) {
				clip->armState = ArmState::ON_NORMAL;
			}
		}
	}

	// Or if no soloing Clips
	else {
		for (int32_t l = 0; l < currentSong->sessionClips.getNumElements(); l++) {
			Clip* clip = currentSong->sessionClips.getClipAtIndex(l);
			clip->armState = clip->activeIfNoSolo ? ArmState::ON_NORMAL : ArmState::OFF;
		}
	}
}

void Session::armNextSection(int32_t oldSection, int32_t numRepetitions) {

	if (numRepetitions == -1) {
		numRepetitions = currentSong->sections[oldSection].numRepetitions;
	}
	if (currentSong->sessionClips.getClipAtIndex(0)->section != oldSection) {

		for (int32_t c = 1; c < currentSong->sessionClips.getNumElements(); c++) { // NOTE: starts at 1, not 0
			Clip* clip = currentSong->sessionClips.getClipAtIndex(c);

			if (clip->section == oldSection) {
				int32_t newSection =
				    currentSong->sessionClips.getClipAtIndex(c - 1)->section; // Grab section from next Clip down
				userWantsToArmClipsToStartOrSolo(newSection, NULL, true, false, false, numRepetitions, false);
				lastSectionArmed = newSection;
				return;
			}
		}
	}

	// If we're here, that was the last section
	armAllClipsToStop(numRepetitions);
	lastSectionArmed = 254;
}

// Returns whether it began
bool Session::giveClipOpportunityToBeginLinearRecording(Clip* clip, int32_t clipIndex, int32_t buttonPressLatency) {

	if (playbackHandler.recording == RecordingMode::ARRANGEMENT) {
		return false; // Not allowed if recording to arranger
	}

	// Must do this before calling opportunityToBeginLinearLoopRecording(), which may clone a new Output
	bool currentClipHasSameOutput = (getCurrentClip() && getCurrentOutput() == clip->output);

	char modelStackMemory[MODEL_STACK_MAX_SIZE];
	ModelStackWithTimelineCounter* modelStack = setupModelStackWithTimelineCounter(modelStackMemory, currentSong, clip);

	bool newOutputCreated;
	// May create new Output
	bool begun = clip->opportunityToBeginSessionLinearRecording(modelStack, &newOutputCreated, buttonPressLatency);

	if (begun) {

		if (getRootUI() == &sessionView) {
			sessionView.clipNeedsReRendering(clip); // Necessary for InstrumentClips
		}

		// If currently looking at the old clip, teleport us to the new one
		else if (currentClipHasSameOutput && getCurrentUI()->toClipMinder()) {

			currentSong->currentClip = clip;
			getCurrentUI()->focusRegained(); // A bit shifty...

			uiNeedsRendering(getCurrentUI());
		}

		if (clip->overdubNature != OverDubType::Normal && playbackHandler.isEitherClockActive()) {
			armClipToStopAction(clip);

			if (clip->getCurrentlyRecordingLinearly() && clip->overdubNature == OverDubType::ContinuousLayering) {
				// Create new clip if we're continuous-layering
				// Make it spawn more too
				currentSong->createPendingNextOverdubBelowClip(clip, clipIndex, OverDubType::ContinuousLayering);
			}
		}
	}

	if (newOutputCreated) {

		if (getRootUI() == &arrangerView) {

			if (getCurrentUI() == &arrangerView) {
				arrangerView.exitSubModeWithoutAction();
			}

			arrangerView.repopulateOutputsOnScreen(true);
		}
	}

	return begun;
}

/**
 * doLaunch
 *
 * Launches / stops clips at a 'launch event'. This occurs at the end of the current loop in song mode,
 * and additionally to launch fill clips.
 *
 * @param isFillLaunch - A non-fill launch acts on the arm states of all clips:
 * 	                        - Regular clips that are:
 * 								- stopping or starting
 * 								- stopping or starting soloing
 *                              - becoming active or inactive due to some other clip soloing
 *                              - finishing recording
 *                          - Fill clips that are still active and are armed to stop.
 *                       After a regular launch, no regular clips should be armed.
 * 						 Fill clips can remain armed across such a launch, since if
 * 	                     the section repeat count is > 1, or a single clip has had its
 *                       repeat count incread with the select knob, the fill waits until
 *                       the last repeat, whereas doLaunch is called at the end of every
 *                       repeat.
 *
 * 	                     A fill launch starts fill clips at the correct time, such
 *                       that they _finish_ at the next launch event. A fill launch
 *                       should leave non-fill clips unaffected. Fills that launch
 *                       may override other fills if they need the same synth/kit/audio
 *                       output, but must not override a non-fill.
 *
*/
void Session::doLaunch(bool isFillLaunch) {

	if (!isFillLaunch) {
		// For a normal launch, all armed clips either stop or start, and nothing is armed afterwards.
		// For a fill launch this is not true, fills can come in and then immediately arm to stop later,
		// Plus non fills should be unaffected and must remain armed (and visibly so).
		view.flashPlayDisable();
	}
	currentSong->deactivateAnyArrangementOnlyClips(); // In case any still playing after switch from arrangement

	bool anyLinearRecordingBefore = false;
	bool anySoloingAfter = false;
	bool anyClipsStillActiveAfter = false;

	char modelStackMemory[MODEL_STACK_MAX_SIZE];
	ModelStack* modelStack = setupModelStackWithSong(modelStackMemory, currentSong);

	OpenAddressingHashTableWith32bitKey outputsLaunchedFor;

	// First do a loop through all Clips seeing which ones are going to launch, so we can then go through again and deactivate those Outputs' other Clips
	for (int32_t c = currentSong->sessionClips.getNumElements() - 1; c >= 0; c--) {
		Clip* clip = currentSong->sessionClips.getClipAtIndex(c);

		if (isFillLaunch
		    && (clip->fillEventAtTickCount <= 0
		        || playbackHandler.lastSwungTickActioned < clip->fillEventAtTickCount)) {
			/* This clip needs no action, since it is not a fill clip,
			   or it is but it's not time to start it, or it's not armed at all. */
			continue;
		}

		// Just gather a tiny bit of other info while we're at it
		anyLinearRecordingBefore = (anyLinearRecordingBefore || clip->getCurrentlyRecordingLinearly());

		// If this one's gonna launch to become active on its output (i.e. not gonna clone its output) when it wasn't before...
		if (clip->armState != ArmState::OFF && !currentSong->isClipActive(clip)
		    && (!clip->isPendingOverdub || !clip->willCloneOutputForOverdub())) {

			Output* output = clip->output;

			if (isFillLaunch && clip->launchStyle == LaunchStyle::FILL && output->activeClip
			    && output->activeClip->launchStyle != LaunchStyle::FILL) {
				/* There's a non fill clip already on this output, don't launch */
				clip->armState = ArmState::OFF;
				continue;
			}

			bool alreadyLaunchedFor = false;
			outputsLaunchedFor.insert((uint32_t)output, &alreadyLaunchedFor);

			// If already seen another Clip to launch with same Output...
			if (alreadyLaunchedFor) {

				// No need to make note of that again, but we do get dibs if we're gonna be soloing
				if (clip->armState == ArmState::ON_TO_SOLO) {
					output->isGettingSoloingClip = true;
				}
			}

			// Or if haven't yet...
			else {
				output->alreadyGotItsNewClip = false;
				output->isGettingSoloingClip = (clip->armState == ArmState::ON_TO_SOLO);
			}
		}

		if (clip->soloingInSessionMode) {
			// If it's not armed, or its arming is just to stop recording, then it's still gonna be soloing afterwards
			if (clip->armState == ArmState::OFF || clip->getCurrentlyRecordingLinearly()) {
				anySoloingAfter = true;
				anyClipsStillActiveAfter = true;
			}
		}
		else {
			if (clip->armState == ArmState::ON_TO_SOLO) {
				anySoloingAfter = true;
				anyClipsStillActiveAfter = true;
			}
			else if (clip->armState == ArmState::ON_NORMAL) {
				if (!clip->activeIfNoSolo || clip->soloingInSessionMode || clip->getCurrentlyRecordingLinearly()) {
					anyClipsStillActiveAfter = true;
				}
			}
			else { // Not armed
				if (clip->soloingInSessionMode || clip->activeIfNoSolo) {
					anyClipsStillActiveAfter = true;
				}
			}
		}
	}

	// Normally it's enough that we set alreadyGotItsNewClip and isGettingSoloingClip on just the Outputs who have a Clip launching.
	// But in the case where soloing is stopping entirely, other Clips are going to be launching, so we'll need to actually set these on all Outputs.
	if (!anySoloingAfter && currentSong->anyClipsSoloing) {
		for (Output* output = currentSong->firstOutput; output; output = output->next) {
			output->alreadyGotItsNewClip = false;
			output->isGettingSoloingClip = false;
		}
	}

	// Ok, now action the stopping of all Clips which need to stop - including ones which weren't actually armed to stop but need to stop in order to
	// make way for other ones which were armed to start.
	// But we can't action the starting of any Clips yet, until all stopping is done.
	for (int32_t c = currentSong->sessionClips.getNumElements() - 1; c >= 0; c--) {
		Clip* clip = currentSong->sessionClips.getClipAtIndex(c);

		clip->wasActiveBefore = currentSong->isClipActive(clip);

		// If active now (same as before cos we haven't changed it yet)...
		if (clip->wasActiveBefore) {

			bool stoppedLinearRecording = false;
			ModelStackWithTimelineCounter* modelStackWithTimelineCounter = modelStack->addTimelineCounter(clip);
			Output* output = clip->output;

			if (isFillLaunch && clip->launchStyle != LaunchStyle::FILL) {
				/* For a fill launch, ignore all other clips */
				continue;
			}

			// If armed to solo...
			if (clip->armState == ArmState::ON_TO_SOLO) {

				// We were active before, and we'll still be active, so no big change, just this:
				clip->soloingInSessionMode = true;
				clip->armState = ArmState::OFF;

				// If wanting to stop recording linearly at the same time as that...
				if (clip->getCurrentlyRecordingLinearly()) {
					clip->finishLinearRecording(
					    modelStackWithTimelineCounter,
					    NULL); // Won't be a pending overdub - those aren't allowed if we're gonna be soloing
					stoppedLinearRecording = true;
				}
			}

			// If armed to stop
			else if (clip->armState != ArmState::OFF && !isFillLaunch) {

				clip->armState = ArmState::OFF;

				// If output-recording (resampling) is stopping, we don't actually want to deactivate this Clip
				if (playbackHandler.stopOutputRecordingAtLoopEnd) {
					goto stopOnlyIfOutputTaken;
				}

				// Recording linearly
				if (clip->getCurrentlyRecordingLinearly()) {
doFinishLinearRecording:
					Clip* nextPendingOverdub = currentSong->getPendingOverdubWithOutput(clip->output);
					if (nextPendingOverdub) {
						nextPendingOverdub->copyBasicsFrom(
						    clip); // Copy this again, in case it's changed since it was created
					}

					clip->finishLinearRecording(modelStackWithTimelineCounter, nextPendingOverdub);
					stoppedLinearRecording = true;

					// After finishing recording linearly, normally we just keep playing.
					goto stopOnlyIfOutputTaken;
				}

				// Or, all other cases
				else {

					// If stopping soloing...
					if (clip->soloingInSessionMode) {

						clip->soloingInSessionMode = false;

						if (anySoloingAfter) {
							goto becameInactiveBecauseOfAnotherClipSoloing;
						}
						else {
							if (clip->activeIfNoSolo) {
								goto stopOnlyIfOutputTaken;
							}
							else {
								goto becameInactiveBecauseOfAnotherClipSoloing;
							}
						}
					}

becameInactiveNormally:
					clip->activeIfNoSolo = false;

becameInactiveBecauseOfAnotherClipSoloing:
					clip->expectNoFurtherTicks(currentSong, true);

					if (playbackHandler.recording == RecordingMode::ARRANGEMENT) {
						clip->getClipToRecordTo()->endInstance(playbackHandler.getActualArrangementRecordPos(), true);
					}
				}
			}

			// Or if not armed, check we're allowed to still be going
			else {

stopOnlyIfOutputTaken:
				// If some other Clip is gonna start soloing
				if (!currentSong->anyClipsSoloing && anySoloingAfter) {
					if (!stoppedLinearRecording && clip->getCurrentlyRecordingLinearly()) {
						goto doFinishLinearRecording;
					}
					else {
						goto becameInactiveBecauseOfAnotherClipSoloing; // Specifically do not change clip->activeIfNoSolo!
					}
				}

				// If some other Clip is launching for this Output, we gotta stop
				if (outputsLaunchedFor.lookup((uint32_t)output)) {

					if (clip->launchStyle == LaunchStyle::FILL) {
						// Must also disarm it if a fill clip to avoid it
						// re-starting at the eventual launch event.
						clip->armState = ArmState::OFF;
					}

					// If we're linearly recording, we want to stop that as well as ceasing to be active
					if (!stoppedLinearRecording && clip->getCurrentlyRecordingLinearly()) {
						goto doFinishLinearRecording;
					}
					else {
						if (clip->soloingInSessionMode) {
							clip->soloingInSessionMode = false;
							goto becameInactiveBecauseOfAnotherClipSoloing; // Specifically do not change clip->activeIfNoSolo!
						}
						else {
							goto becameInactiveNormally;
						}
					}
				}

				// Otherwise, no action needed - this Clip can just keep being active
			}
		}
	}

	// Now's the point where old linear recording has ended, and new is yet to begin. So separate any Actions, for separate undoability
	actionLogger.closeAction(ActionType::RECORD);

	bool sectionWasJustLaunched = (lastSectionArmed < 254);
	bool anyLinearRecordingAfter = false;
	int32_t distanceTilLaunchEvent = 0; // For if clips automatically armed cos they just started recording a loop

	// Now action the launching of Clips
	for (int32_t c = currentSong->sessionClips.getNumElements() - 1; c >= 0; c--) {
		Clip* clip = currentSong->sessionClips.getClipAtIndex(c);

		if (isFillLaunch
		    && (clip->fillEventAtTickCount <= 0
		        || playbackHandler.lastSwungTickActioned < clip->fillEventAtTickCount)) {
			// In fill launches, ignore everything except fill clips that are launching
			// this very moment.
			continue;
		}

		// Once we laucnh a fill clip, reset its fill event tick count otherwise it will
		// trigger again later.
		clip->fillEventAtTickCount = 0;

		Output* output = clip->output;

		// If we didn't already deal with this Clip, meaning it wasn't active before this launch event...
		if (!clip->wasActiveBefore) {

			bool wasArmedToStartSoloing = (clip->armState == ArmState::ON_TO_SOLO);

			// If it's not armed, normally nothing needs to happen of course - it can just stay inactive
			if (clip->armState == ArmState::OFF) {

				// But if other soloing has stopped and we're suddenly to become active as a result...
				if (!anySoloingAfter && clip->activeIfNoSolo && currentSong->anyClipsSoloing) {
					goto probablyBecomeActive;
				}
			}

			// But if it is armed, to start playing or soloing...
			else {

				clip->armState = ArmState::OFF;

probablyBecomeActive:
				// If the Output already got its new Clip, then this Clip has missed out and can't become active on it
				if (output->alreadyGotItsNewClip
				    || (output->isGettingSoloingClip && !wasArmedToStartSoloing) // This clip is not the solo clip
				) {

					// But, if we're a pending overdub that's going to clone its Output...
					if (clip->isPendingOverdub && clip->willCloneOutputForOverdub()) {
						goto doNormalLaunch;
					}

					clip->activeIfNoSolo = false;
				}

				// Otherwise, everything's fine and we can launch this Clip
				else {

					output->alreadyGotItsNewClip = true;

doNormalLaunch:
					clip->soloingInSessionMode = wasArmedToStartSoloing;
					if (!wasArmedToStartSoloing) {
						clip->activeIfNoSolo = true;
					}

					ModelStackWithTimelineCounter* modelStackWithTimelineCounter = modelStack->addTimelineCounter(clip);

					clip->setPos(modelStackWithTimelineCounter, 0, false);

					giveClipOpportunityToBeginLinearRecording(clip, c, 0);
					output = clip->output; // A new Output may have been created as recording began

					// If that caused it to be armed *again*...
					if (clip->armState == ArmState::ON_NORMAL) {
						distanceTilLaunchEvent = std::max(distanceTilLaunchEvent, clip->loopLength);
					}

					// Arm it again if a fill, so it stops at the launchEvent
					if (isFillLaunch && (clip->launchStyle == LaunchStyle::FILL)) {
						clip->armState = ArmState::ON_NORMAL;
					}

					output->setActiveClip(
					    modelStackWithTimelineCounter); // Must be after giveClipOpportunityToBeginLinearRecording(), cos this call clears any recorded-early notes

					if (playbackHandler.recording == RecordingMode::ARRANGEMENT) {
						clip->beginInstance(currentSong, playbackHandler.getActualArrangementRecordPos());
					}
				}
			}
		}

		// Arm it again if a ONCE clip, so it stops at the launchEvent
		if (!isFillLaunch && (clip->activeIfNoSolo || clip->soloingInSessionMode)
		    && clip->launchStyle == LAUNCH_STYLE_ONCE && clip->armState == ArmState::OFF) {
			clip->armState = ArmState::ON_NORMAL;
			distanceTilLaunchEvent = std::max(distanceTilLaunchEvent, clip->loopLength);
		}

		bool clipActiveAfter = clip->soloingInSessionMode || (clip->activeIfNoSolo && !anySoloingAfter);

		if (clipActiveAfter) {
			anyLinearRecordingAfter = (anyLinearRecordingAfter || clip->getCurrentlyRecordingLinearly());
		}

		// If we found a playing Clip outside of the armed section, or vice versa, then we can't say we legitimately just launched a section
		if (clip->launchStyle != LaunchStyle::FILL && clipActiveAfter != (clip->section == lastSectionArmed)) {
			sectionWasJustLaunched = false;
		}
	}

	currentSong->anyClipsSoloing = anySoloingAfter;

	if (!isFillLaunch) {
		// If some Clips are playing and they're all in the same section, we want to arm the next section
		if (sectionWasJustLaunched && currentSong->sections[lastSectionArmed].numRepetitions >= 1) {
			armNextSection(lastSectionArmed);
		}

		// Otherwise...
		else {

			bool sectionManuallyStopped = (lastSectionArmed == 254);

			lastSectionArmed = 255;

			// If no Clips active anymore...
			if (!anyClipsStillActiveAfter) {

				// If we're using the internal clock, we have the power to stop playback entirely
				if (playbackHandler.playbackState & PLAYBACK_CLOCK_INTERNAL_ACTIVE) {

					// If user is stopping resampling...
					if (playbackHandler.stopOutputRecordingAtLoopEnd) {
						playbackHandler.endPlayback();
					}

					// Or if the action was to manually stop all sections, which could happen if the last section in the song was playing, or if the user ended output recording with playback
					else if (sectionManuallyStopped) {

						// Stop playback entirely
						playbackHandler.endPlayback();

						int32_t sectionToArm;
						// And re-activate the first section
						if (currentSong->sectionToReturnToAfterSongEnd < 254) {
							sectionToArm = currentSong->sectionToReturnToAfterSongEnd;
						}
						else {
							Clip* topClip = currentSong->sessionClips.getClipAtIndex(
							    currentSong->sessionClips.getNumElements() - 1);
							sectionToArm = topClip->section;
						}
						armSectionWhenNeitherClockActive(modelStack, sectionToArm, true);
						armingChanged();
					}
				}
			}

			// Or if some Clips still active...
			else {

				// If AudioClip recording just began...
				if (distanceTilLaunchEvent) {
					scheduleLaunchTiming(playbackHandler.lastSwungTickActioned + distanceTilLaunchEvent, 1,
					                     distanceTilLaunchEvent);
					armingChanged();
				}
			}
		}
	}

	// If we were doing linear recording before, but we just stopped, then exit RECORD mode, as indicated on LED
	if (anyLinearRecordingBefore && !anyLinearRecordingAfter) {
		if (playbackHandler.recording == RecordingMode::NORMAL) {
			playbackHandler.recording = RecordingMode::OFF;
			playbackHandler.setLedStates();
		}
	}

	AudioEngine::bypassCulling = true;
}

void Session::justAbortedSomeLinearRecording() {
	if (playbackHandler.isEitherClockActive() && currentPlaybackMode == this) {

		for (int32_t c = currentSong->sessionClips.getNumElements() - 1; c >= 0; c--) {
			Clip* clip = currentSong->sessionClips.getClipAtIndex(c);

			if (clip->isPendingOverdub || clip->getCurrentlyRecordingLinearly()) {
				return;
			}
		}

		// Exit RECORD mode, as indicated on LED
		if (playbackHandler.recording == RecordingMode::NORMAL) {
			playbackHandler.recording = RecordingMode::OFF;
			playbackHandler.setLedStates();
		}
	}
}

void Session::scheduleLaunchTiming(int64_t atTickCount, int32_t numRepeatsUntil,
                                   int32_t armedLaunchLengthForOneRepeat) {
	if (atTickCount > launchEventAtSwungTickCount) {
		playbackHandler.stopOutputRecordingAtLoopEnd = false;
		switchToArrangementAtLaunchEvent = false;
		launchEventAtSwungTickCount = atTickCount;
		numRepeatsTilLaunch = numRepeatsUntil;
		currentArmedLaunchLengthForOneRepeat = armedLaunchLengthForOneRepeat;

		int32_t ticksTilLaunchEvent = atTickCount - playbackHandler.lastSwungTickActioned;
		if (playbackHandler.swungTicksTilNextEvent > ticksTilLaunchEvent) {
			playbackHandler.swungTicksTilNextEvent = ticksTilLaunchEvent;
			playbackHandler.scheduleSwungTick();
		}
	}
}

void Session::scheduleFillEvent(Clip* clip, int64_t atTickCount) {
	clip->fillEventAtTickCount = atTickCount;
	int32_t ticksTilFillEvent = atTickCount - playbackHandler.lastSwungTickActioned;
	if (playbackHandler.swungTicksTilNextEvent > ticksTilFillEvent) {
		playbackHandler.swungTicksTilNextEvent = ticksTilFillEvent;
		playbackHandler.scheduleSwungTick();
	}
}

void Session::cancelAllLaunchScheduling() {
	launchEventAtSwungTickCount = 0;
}

void Session::launchSchedulingMightNeedCancelling() {
	if (!preLoadedSong && !areAnyClipsArmed()) {
		cancelAllLaunchScheduling();
		if (display->haveOLED()) {
			if (getCurrentUI() == &loadSongUI) {
				loadSongUI.displayLoopsRemainingPopup(); // Wait, could this happen?
			}
			else if (getRootUI() == &sessionView && !isUIModeActive(UI_MODE_CLIP_PRESSED_IN_SONG_VIEW)) {
				renderUIsForOled();
			}
		}
		else {
			sessionView.redrawNumericDisplay();
		}
	}
}

// Taking sync-scaling and the Clip's length into account, puts us at the place in the Clip as if playback had occurred under these conditions since the input clock started.
// Presumably we'd call this if the conditions have changed (e.g. sync-scaling changed) and we want to restore order
void Session::reSyncClipToSongTicks(Clip* clip) {

	if (clip->armState != ArmState::OFF) {
		clip->armState = ArmState::OFF;
		launchSchedulingMightNeedCancelling();
	}

	// If Clip inactive, nothing to do
	if (!currentSong->isClipActive(clip)) {
		return;
	}

	// I've sort of forgotten why this bit here is necessary (well, I know it deals with the skipping of ticks). Could it just be put into the setPos() function?
	// I basically copied this from Editor::launchClip()
	int32_t modifiedStartPos = (int32_t)playbackHandler.lastSwungTickActioned;
	while (modifiedStartPos < 0) {
		modifiedStartPos += clip->loopLength; // Fairly unlikely I think
	}

	char modelStackMemory[MODEL_STACK_MAX_SIZE];
	ModelStackWithTimelineCounter* modelStack = setupModelStackWithTimelineCounter(modelStackMemory, currentSong, clip);

	clip->setPos(modelStack, modifiedStartPos);

	clip->resumePlayback(modelStack);
}

// Will appropriately change a Clip's play-pos to sync it to input MIDI clock or another appropriate Clip's play-pos. Currently called only when a Clip is created or resized.
// In some cases, it'll determine that it doesn't want to resync the Clip - e.g. if there's nothing "nice" to sync it to. But if mustSetPosToSomething is supplied as true,
// then we'll make sure we still set the pos to something / sync it to something (because it presumably didn't have a valid pos yet).
// Check playbackHandler.isEitherClockActive() before calling this.
void Session::reSyncClip(ModelStackWithTimelineCounter* modelStack, bool mustSetPosToSomething, bool mayResumeClip) {

	Clip* clip = (Clip*)modelStack->getTimelineCounter();

	bool armingCancelled = clip->cancelAnyArming();
	if (armingCancelled) {
		launchSchedulingMightNeedCancelling();
	}

	if (playbackHandler.isEitherClockActive() && modelStack->song->isClipActive(clip)) {

		// If following external clock...
		if (playbackHandler.playbackState & PLAYBACK_CLOCK_EXTERNAL_ACTIVE) {

			// If this is in fact the sync-scaling Clip, we want to resync all Clips. The song will have already updated its inputTickMagnitude
			if (clip == modelStack->song->getSyncScalingClip()) {
				playbackHandler.resyncInternalTicksToInputTicks(modelStack->song);
			}

			// Otherwise, set its position according to the incoming clock count. (Wait, why on earth do I have it not syncing to other Clips in such cases? Some weird historical Deluge relic?)
			else {

				if (mustSetPosToSomething) {
doReSyncToSongTicks:
					reSyncClipToSongTicks(clip);
				}

				else {
					// ...but only if Clip length is a square multiple of input clock scaling
					uint32_t a = modelStack->song->getInputTickScale();
					while (a < clip->loopLength) {
						a <<= 1;
					}
					if (a == clip->loopLength) {
						goto doReSyncToSongTicks;
					}
				}
			}
		}

		// Or if playing from internal clock, then try to sync to another Clip with a similar-looking length (i.e. hopefully the same time signature)
		else {
			Clip* syncToClip =
			    modelStack->song->getLongestActiveClipWithMultipleOrFactorLength(clip->loopLength, false, clip);
			if (syncToClip) {

				int32_t oldPos = clip->lastProcessedPos;
				clip->setPos(modelStack, syncToClip->getCurrentPosAsIfPlayingInForwardDirection());
				int32_t newPos = clip->lastProcessedPos;

				// Only call "resume" if pos actually changed. This way, we can save some dropping out of AudioClips
				if (oldPos != newPos || mustSetPosToSomething) {
					if (mayResumeClip) {
						clip->resumePlayback(modelStack);
					}
				}
				else {
					goto doAudioClipStuff;
				}
			}
			else {
				if (mustSetPosToSomething) {
					goto doReSyncToSongTicks;
				}

				// For AudioClips, even if we're not gonna call resumePlayback(), we still need to do some other stuff if length has been changed (which it probably has if we're here)
doAudioClipStuff:
				if (clip->type == ClipType::AUDIO) {
					((AudioClip*)clip)->setupPlaybackBounds();
					((AudioClip*)clip)->sampleZoneChanged(modelStack);
				}
			}
		}
	}
}

void Session::userWantsToUnsoloClip(Clip* clip, bool forceLateStart, int32_t buttonPressLatency) {
	// If Deluge not playing session, easy
	if (!hasPlaybackActive()) {
doUnsolo:
		unsoloClip(clip);
	}

	// Or if Deluge *is* playing session...
	else {

		if (forceLateStart) {
			if (!playbackHandler.isEitherClockActive()) {
				goto doTempolessRecording;
			}
			else {
				goto doUnsolo;
			}
		}

		else {

			// Tempoless recording
			if (!playbackHandler.isEitherClockActive()) {
doTempolessRecording:
				if (clip->getCurrentlyRecordingLinearly()) { // Always true?
					playbackHandler.finishTempolessRecording(true, buttonPressLatency);
					return;
				}
			}

			// Otherwise, normal case - arm this Clip to stop soloing
			else {

				//armClips0(0, clip, false, forceLateStart); // Force "late start" if user holding shift button
				clip->armState = ArmState::ON_NORMAL;
				int64_t wantToStopAtTime =
				    playbackHandler.getActualSwungTickCount()
				    - clip->getClipToRecordTo()->getActualCurrentPosAsIfPlayingInForwardDirection() + clip->loopLength;
				scheduleLaunchTiming(wantToStopAtTime, 1, clip->loopLength);
			}
		}
	}
}

// clipIndex is optional
void Session::cancelArmingForClip(Clip* clip, int32_t* clipIndex) {
	clip->armState = ArmState::OFF;

	if (clip->getCurrentlyRecordingLinearly()) {
		bool anyDeleted = currentSong->deletePendingOverdubs(clip->output, clipIndex);
		if (anyDeleted) {
			uiNeedsRendering(&sessionView);
		}
	}

	launchSchedulingMightNeedCancelling();
}

// Beware - calling this might insert or delete a Clip! E.g. if we disarm a Clip that had a pending overdub, the overdub will get deleted.
// clipIndex is optional.
void Session::toggleClipStatus(Clip* clip, int32_t* clipIndex, bool doInstant, int32_t buttonPressLatency) {

	// Not allowed if playing arrangement
	if (playbackHandler.playbackState && currentPlaybackMode == &arrangement) {
		return;
	}

	lastSectionArmed = 255;

	// If Clip armed, cancel arming - but not if it's an "instant" toggle
	if (clip->launchStyle == LaunchStyle::FILL && clip->armState != ArmState::OFF && !clip->isActiveOnOutput()) {
		// Fill clips can be disarmed (to start) if they haven't started yet
		// Allowing the user to disarm them while armed to stop risks them
		// getting stuck on after the launchEvent.
		cancelArmingForClip(clip, clipIndex);
	}
	else if (clip->armState != ArmState::OFF && !doInstant) {
		cancelArmingForClip(clip, clipIndex);
	}

	// If Clip soloing
	else if (clip->soloingInSessionMode) {
		userWantsToUnsoloClip(clip, doInstant, buttonPressLatency);
	}

	// Or, if some other Clip is soloed, just toggle the playing status - it won't make a difference
	else if (currentSong->getAnyClipsSoloing()) {
		clip->activeIfNoSolo = !clip->activeIfNoSolo;

		// If became "active" (in background behind soloing), need to "deactivate" any other Clips - still talking about in the "background" here.
		if (clip->activeIfNoSolo) {
			// For each Clip in session
			for (int32_t c = 0; c < currentSong->sessionClips.getNumElements(); c++) {
				Clip* thisClip = currentSong->sessionClips.getClipAtIndex(c);

				if (thisClip != clip && thisClip->output == clip->output) {
					thisClip->activeIfNoSolo = false;
				}
			}
		}
	}

	// Or if no other Clip was soloed...
	else {

		// If Clip STOPPED
		if (!clip->activeIfNoSolo) {

			// If Deluge not playing, easy
			if (!playbackHandler.isEitherClockActive()) {
				clip->activeIfNoSolo = true;

				char modelStackMemory[MODEL_STACK_MAX_SIZE];
				ModelStack* modelStack = setupModelStackWithSong(modelStackMemory, currentSong);
				ModelStackWithTimelineCounter* modelStackWithTimelineCounter = modelStack->addTimelineCounter(clip);

				currentSong->assertActiveness(modelStackWithTimelineCounter);

				// Special case if doing tempoless recording elsewhere - this action stops that
				if (playbackHandler.playbackState) {
					playbackHandler.finishTempolessRecording(true, buttonPressLatency);
					uiNeedsRendering(&sessionView, 0, 0xFFFFFFFF);
					return;
				}
			}

			// Or if Deluge playing
			else {
				userWantsToArmClipsToStartOrSolo(0, clip, false,
				                                 doInstant); // Force "late start" if user holding shift button
			}
		}

		// Or if Clip PLAYING
		else {

			// Playback on
			if (playbackHandler.playbackState) {

				// Tempoless recording
				if (!playbackHandler.isEitherClockActive()) {

					if (clip->getCurrentlyRecordingLinearly()) { // Always true?
						playbackHandler.finishTempolessRecording(true, buttonPressLatency);
						return;
					}
				}

				// Session active
				else if (currentPlaybackMode == this) {

					// Instant-stop
					if (doInstant || clip->launchStyle == LaunchStyle::FILL) {
						if (clip->armState != ArmState::OFF) { // In case also already armed
							clip->armState = ArmState::OFF;
							launchSchedulingMightNeedCancelling();
						}

						// Linear recording - stopping instantly in this case means reducing the Clip's length and arming to stop recording real soon, at next tick
						if (clip->getCurrentlyRecordingLinearly()) {
							cancelAllArming();
							cancelAllLaunchScheduling();
							Action* action = actionLogger.getNewAction(ActionType::RECORD, ActionAddition::ALLOWED);
							currentSong->setClipLength(clip, clip->getLivePos() + 1, action,
							                           false); // Tell it not to resync
							armClipToStopAction(clip);

							sessionView.clipNeedsReRendering(clip);
							if (getCurrentClip()) {
								if (getCurrentClip()->onAutomationClipView) {
									uiNeedsRendering(&automationClipView, 0xFFFFFFFF, 0);
								}
								else {
									uiNeedsRendering(&instrumentClipView, 0xFFFFFFFF, 0);
								}
							}
						}

						// Or normal
						else {
							clip->expectNoFurtherTicks(currentSong);

							if (playbackHandler.recording == RecordingMode::ARRANGEMENT) {
								clip->getClipToRecordTo()->endInstance(playbackHandler.getActualArrangementRecordPos());
							}

							clip->activeIfNoSolo = false;
						}
					}

					// Or normal arm-to-stop
					else {
						armClipToStopAction(clip);
					}
				}

				// Arranger active
				else {
					return;
				}
			}

			// Playback off
			else {
				clip->activeIfNoSolo = false;
			}
		}
	}

	armingChanged();
}

// Beware - calling this might insert a Clip!
void Session::armClipToStopAction(Clip* clip) {
	clip->armState = ArmState::ON_NORMAL;

	int32_t actualCurrentPos = (uint32_t)clip->getClipToRecordTo()->getActualCurrentPosAsIfPlayingInForwardDirection()
	                           % (uint32_t)clip->loopLength;
	int64_t wantToStopAtTime = playbackHandler.getActualSwungTickCount() - actualCurrentPos + clip->loopLength;

	scheduleLaunchTiming(wantToStopAtTime, 1, clip->loopLength);
}

void Session::soloClipAction(Clip* clip, int32_t buttonPressLatency) {
	lastSectionArmed = 255;

	bool anyClipsDeleted = false;

	// If it was already soloed...
	if (clip->soloingInSessionMode) {
		userWantsToUnsoloClip(clip, Buttons::isShiftButtonPressed(), buttonPressLatency);
	}

	// Or if it wasn't...
	else {

		// No automatic overdubs are allowed during soloing, cos that's just too complicated
		anyClipsDeleted = currentSong->deletePendingOverdubs();

		// If either playback is off or there's tempoless recording...
		if (!playbackHandler.isEitherClockActive()) {

			char modelStackMemory[MODEL_STACK_MAX_SIZE];
			ModelStack* modelStack = setupModelStackWithSong(modelStackMemory, currentSong);
			ModelStackWithTimelineCounter* modelStackWithTimelineCounter = modelStack->addTimelineCounter(clip);

			soloClipRightNow(modelStackWithTimelineCounter);

			// Special case if doing tempoless recording elsewhere
			if (playbackHandler.playbackState) {
				playbackHandler.finishTempolessRecording(true, buttonPressLatency);
				uiNeedsRendering(&sessionView, 0, 0xFFFFFFFF);
				goto renderAndGetOut;
			}
		}

		else {
			userWantsToArmClipsToStartOrSolo(0, clip, false, Buttons::isShiftButtonPressed(), true, 1, true,
			                                 ArmState::ON_TO_SOLO); // Force "late start" if user holding shift button
		}
	}

	armingChanged();

renderAndGetOut:
	if (anyClipsDeleted) {
		uiNeedsRendering(&sessionView);
	}
}

void Session::armSection(uint8_t section, int32_t buttonPressLatency) {

	// Get rid of soloing. And if we're not a "share" section, get rid of arming too
	currentSong->turnSoloingIntoJustPlaying(currentSong->sections[section].numRepetitions != -1);

	// If every Clip in this section is already playing, and no other Clips are (unless we're a "share" section), then there's no need to launch the section because it's already playing.
	// So, make sure this isn't the case before we go and do anything more
	for (int32_t c = 0; c < currentSong->sessionClips.getNumElements(); c++) {
		Clip* clip = currentSong->sessionClips.getClipAtIndex(c);

		// If a Clip in the section is not playing...
		if (clip->section == section && !clip->activeIfNoSolo) {
			goto yupThatsFine; // Remember, we cancelled any soloing, above
		}

		// If a Clip in another section is playing and we're not a "share" section...
		if (currentSong->sections[section].numRepetitions != -1 && clip->section != section
		    && ((clip->armState != ArmState::OFF) != clip->activeIfNoSolo)) {
			goto yupThatsFine;
		}
	}

	// If we're here, no need to continue
	launchSchedulingMightNeedCancelling();
	armingChanged();
	return;

yupThatsFine:
	bool stopAllOtherClips = (currentSong->sections[section].numRepetitions >= 0);

	// If Deluge not playing
	if (!playbackHandler.isEitherClockActive()) {

		char modelStackMemory[MODEL_STACK_MAX_SIZE];
		ModelStack* modelStack = setupModelStackWithSong(modelStackMemory, currentSong);

		armSectionWhenNeitherClockActive(modelStack, section, stopAllOtherClips);

		if (playbackHandler.playbackState) {
			playbackHandler.finishTempolessRecording(true, buttonPressLatency);
			return;
		}
	}

	// Or if Deluge playing
	else {
		userWantsToArmClipsToStartOrSolo(
		    section, NULL, stopAllOtherClips, false,
		    false); // Don't allow "late start". It's too fiddly to implement, and rarely even useful for sections
		lastSectionArmed = section;
	}

	armingChanged();
}

// Probably have to call armingChanged() after this.
// Can sorta be applicable either then !playback state, or when tempoless recording.
void Session::armSectionWhenNeitherClockActive(ModelStack* modelStack, int32_t section, bool stopAllOtherClips) {
	for (int32_t c = 0; c < modelStack->song->sessionClips.getNumElements(); c++) {
		Clip* clip = modelStack->song->sessionClips.getClipAtIndex(c);

		if (clip->section == section && !clip->activeIfNoSolo) {
			clip->activeIfNoSolo = true;

			ModelStackWithTimelineCounter* modelStackWithTimelineCounter = modelStack->addTimelineCounter(clip);

			modelStack->song->assertActiveness(modelStackWithTimelineCounter);
		}

		if (stopAllOtherClips && clip->section != section && clip->activeIfNoSolo) {
			//thisClip->expectNoFurtherTicks(currentSong); // No, don't need this, cos it's not playing!
			clip->activeIfNoSolo = false;
		}
	}
}

// Updates LEDs after arming changed
void Session::armingChanged() {
	if (getRootUI() == &sessionView) {
		if (currentSong->sessionLayout == SessionLayoutType::SessionLayoutTypeGrid) {
			uiNeedsRendering(&sessionView, 0xFFFFFFFF, 0xFFFFFFFF);
		}
		else {
			uiNeedsRendering(&sessionView, 0, 0xFFFFFFFF); // Only need the mute pads
		}

		if (getCurrentUI()->canSeeViewUnderneath()) {
			if (display->haveOLED()) {
				if (!isUIModeActive(UI_MODE_CLIP_PRESSED_IN_SONG_VIEW)
				    && !isUIModeActive(UI_MODE_HOLDING_ARRANGEMENT_ROW_AUDITION)) {
					renderUIsForOled();
				}
			}
			else {
				sessionView.redrawNumericDisplay();
			}
probablyDoFlashPlayEnable:
			if (hasPlaybackActive()) {
				view.flashPlayEnable();
			}
		}
	}
}

void Session::scheduleOverdubToStartRecording(Clip* overdub, Clip* clipAbove) {

	if (!playbackHandler.isEitherClockActive()) {
		return;
	}

	Clip* waitForClip = clipAbove;
	if (!waitForClip || !currentSong->isClipActive(waitForClip)) {
		waitForClip = currentSong->getLongestActiveClipWithMultipleOrFactorLength(overdub->loopLength, true, overdub);
	}

	uint32_t quantization;
	uint32_t currentPosWithinQuantization;
	LaunchStatus launchStatus =
	    investigateSyncedLaunch(waitForClip, &currentPosWithinQuantization, &quantization, overdub->loopLength, true);

	// If nothing to sync to, which means no other Clips playing...
	if (launchStatus == LaunchStatus::NOTHING_TO_SYNC_TO) {
		playbackHandler.endPlayback();
		playbackHandler
		    .setupPlaybackUsingInternalClock(); // We're restarting playback, but it was already happening, so no need for PGMs
	}

	// This case, too, can only actually happen if no Clips are playing
	else if (launchStatus == LaunchStatus::LAUNCH_ALONG_WITH_EXISTING_LAUNCHING) {}

	else { // LaunchStatus::LAUNCH_USING_QUANTIZATION
		currentPosWithinQuantization = currentPosWithinQuantization % quantization;
		uint32_t ticksTilStart = quantization - currentPosWithinQuantization;
		int64_t launchTime = playbackHandler.getActualSwungTickCount() + ticksTilStart;

		scheduleLaunchTiming(launchTime, 1, quantization);
	}

	armingChanged();
}

void Session::armClipsAlongWithExistingLaunching(ArmState armState, uint8_t section, Clip* clip) {
	// If just one Clip...
	if (clip) {
		armClipLowLevel(clip, armState);
	}
	else // Or, if a whole section...
	{
		for (int l = 0; l < currentSong->sessionClips.getNumElements(); l++) {
			Clip* thisClip = currentSong->sessionClips.getClipAtIndex(l);
			if (thisClip->section == section) {
				// If we're arming a section, we know there's no soloing or armed Clips, so that's easy.
				// Only arm if it's not playing
				if (!thisClip->activeIfNoSolo) {
					armClipLowLevel(thisClip, armState);
				}
			}
		}
	}
}

void Session::armClipsWithNothingToSyncTo(uint8_t section, Clip* clip) {
	playbackHandler.endPlayback();
	char modelStackMemory[MODEL_STACK_MAX_SIZE];
	ModelStack* modelStack = setupModelStackWithSong(modelStackMemory, currentSong);
	// Restart playback.
	// If just one Clip...
	if (clip) {
		clip->activeIfNoSolo = true;
		currentSong->assertActiveness(modelStack->addTimelineCounter(clip));
	}
	else // Or, if a whole section...
	{
		for (int c = 0; c < currentSong->sessionClips.getNumElements(); c++) {
			Clip* thisClip = currentSong->sessionClips.getClipAtIndex(c);
			if (thisClip->section == section) {
				thisClip->activeIfNoSolo = true;
				currentSong->assertActiveness(modelStack->addTimelineCounter(thisClip)); // Very inefficient
			}
		}
	}
	playbackHandler
	    .setupPlaybackUsingInternalClock(); // We're restarting playback, but it was already happening, so no need for PGMs
}

// This can only be called if the Deluge is currently playing
void Session::userWantsToArmClipsToStartOrSolo(uint8_t section, Clip* clip, bool stopAllOtherClips, bool forceLateStart,
                                               bool allowLateStart, int32_t newNumRepeatsTilLaunch,
                                               bool allowSubdividedQuantization, ArmState armState) {

	// Find longest starting Clip length, and what Clip we're waiting on
	uint32_t longestStartingClipLength;
	Clip* waitForClip;

	// ... if launching just a Clip
	if (clip) {

		// Now (Nov 2020), we're going to call getLongestActiveClipWithMultipleOrFactorLength() for all launching of a Clip (not a section). It seems that for the past several
		// years(?) this was broken and would always just wait for the longest Clip.
		waitForClip = currentSong->getLongestActiveClipWithMultipleOrFactorLength(
		    clip->loopLength); // Allow it to return our same Clip if it wants - and if it's active, which could be what we want in the case of arming-to-solo if Clip already active

		if (clip->launchStyle == LaunchStyle::FILL) {
			longestStartingClipLength = waitForClip->loopLength;
		}
		else {
			longestStartingClipLength = clip->loopLength;
		}
	}

	// ... or if launching a whole section
	else {

		// We don't want to call getLongestActiveClipWithMultipleOrFactorLength(), because when launching a new section, the length of any of the new Clips being launched is
		// irrelevant, cos they won't be playing at the same time as any previously playing ones (normally). Also, this is how it seems to have worked for several years(?)
		// until the bugfix above, and I wouldn't want the behaviour changing on any users.
		waitForClip = currentSong->getLongestClip(false, true);
		longestStartingClipLength = 0;
		for (int32_t c = 0; c < currentSong->sessionClips.getNumElements(); c++) {
			Clip* thisClip = currentSong->sessionClips.getClipAtIndex(c);

			if (thisClip->section == section && thisClip->loopLength > longestStartingClipLength) {
				longestStartingClipLength = thisClip->loopLength;
			}
		}

		// If section was empty, use longest clip waitForClip length instead
		if (longestStartingClipLength == 0) {
			longestStartingClipLength = waitForClip->loopLength;
		}
	}

	uint32_t quantization;
	uint32_t currentPosWithinQuantization;
	LaunchStatus launchStatus = investigateSyncedLaunch(waitForClip, &currentPosWithinQuantization, &quantization,
	                                                    longestStartingClipLength, allowSubdividedQuantization);

	// If nothing to sync to, which means no other Clips playing...
	if (launchStatus == LaunchStatus::NOTHING_TO_SYNC_TO) {
		armClipsWithNothingToSyncTo(section, clip);
	}

	// This case, too, can only actually happen if no Clips are playing
	else if (launchStatus == LaunchStatus::LAUNCH_ALONG_WITH_EXISTING_LAUNCHING) {
		armClipsAlongWithExistingLaunching(armState, section, clip);
	}

	else { // LaunchStatus::LAUNCH_USING_QUANTIZATION
		armClipsToStartOrSoloWithQuantization(currentPosWithinQuantization, quantization, section, stopAllOtherClips,
		                                      clip, forceLateStart, allowLateStart, newNumRepeatsTilLaunch, armState);

		if (clip) {
			scheduleFillClip(clip);
		}
		else {
			scheduleFillClips(section);
		}
	}
}

LaunchStatus Session::investigateSyncedLaunch(Clip* waitForClip, uint32_t* currentPosWithinQuantization,
                                              uint32_t* quantization, uint32_t longestStartingClipLength,
                                              bool allowSubdividedQuantization) {

	// If no Clips are playing...
	if (!waitForClip) {

		// See if any other Clips are armed. We can start at the same time as them
		if (launchEventAtSwungTickCount) {
			return LaunchStatus::LAUNCH_ALONG_WITH_EXISTING_LAUNCHING;

			// Otherwise...
		}
		else {

			// If a clock is coming in or out, or metronome is on, use that to work out the loop point
			if ((playbackHandler.playbackState & PLAYBACK_CLOCK_EXTERNAL_ACTIVE) || playbackHandler.midiOutClockEnabled
			    || playbackHandler.metronomeOn
			    || cvEngine.gateChannels[WHICH_GATE_OUTPUT_IS_CLOCK].mode == GateType::SPECIAL
			    || playbackHandler.recording == RecordingMode::ARRANGEMENT) {

				uint32_t oneBar = currentSong->getBarLength();

				// If using internal clock (meaning metronome or clock output is on), just quantize to one bar. This is potentially imperfect.
				if (playbackHandler.playbackState & PLAYBACK_CLOCK_INTERNAL_ACTIVE) {
					*quantization = oneBar;
				}

				// Otherwise, quantize to: the sync scale, magnified up to be at least 3 beats long
				else {

					// Work out the length of 3 beats, given the length of 1 bar. Or if 1 bar is already too short, just use that, to avoid bugs
					uint32_t threeBeats;
					if (oneBar >= 2) {
						threeBeats = (oneBar * 3) >> 2;
					}
					else {
						threeBeats = oneBar;
					}

					*quantization = currentSong->getInputTickScale();
					while (*quantization < threeBeats) {
						*quantization <<= 1;
					}
				}

				*currentPosWithinQuantization = playbackHandler.getActualSwungTickCount();
				return LaunchStatus::LAUNCH_USING_QUANTIZATION;
			}

			// Or if using internal clock with no metronome or clock incoming or outgoing, then easy - we can really just restart playback
			else {
				return LaunchStatus::NOTHING_TO_SYNC_TO;
			}
		}
	}

	// Or, the more normal case where some Clips were already playing
	else {

		// Quantize the launch to the length of the already-playing long Clip, or if the new Clip / section fits into it a whole number of times, use that length
		if (allowSubdividedQuantization && longestStartingClipLength < waitForClip->loopLength
		    && ((uint32_t)waitForClip->loopLength % longestStartingClipLength) == 0) {
			*quantization = longestStartingClipLength;
		}
		else {
			*quantization = waitForClip->loopLength;
		}

		*currentPosWithinQuantization =
		    waitForClip->getClipToRecordTo()->getActualCurrentPosAsIfPlayingInForwardDirection();
		return LaunchStatus::LAUNCH_USING_QUANTIZATION;
	}
}

// Returns whether we are now armed. If not, it means it's just done the swap already in this function
bool Session::armForSongSwap() {
	D_PRINTLN("Session::armForSongSwap()");

	Clip* waitForClip = currentSong->getLongestClip(false, true);

	uint32_t quantization;
	uint32_t currentPosWithinQuantization;
	LaunchStatus launchStatus =
	    investigateSyncedLaunch(waitForClip, &currentPosWithinQuantization, &quantization, 0xFFFFFFFF, false);

	// If nothing to sync to, just do the swap right now
	if (launchStatus == LaunchStatus::NOTHING_TO_SYNC_TO) {
		playbackHandler.doSongSwap();
		playbackHandler.endPlayback();
		playbackHandler.setupPlaybackUsingInternalClock(); // No need to send PGMs - they're sent in doSongSwap().
		return false;
	}

	else if (launchStatus == LaunchStatus::LAUNCH_USING_QUANTIZATION) {
		int32_t pos = currentPosWithinQuantization % quantization;
		int32_t ticksTilSwap = quantization - pos;
		scheduleLaunchTiming(playbackHandler.getActualSwungTickCount() + ticksTilSwap, 1, quantization);
		D_PRINTLN("ticksTilSwap:  %d", ticksTilSwap);
	}
	else if (launchStatus == LaunchStatus::LAUNCH_ALONG_WITH_EXISTING_LAUNCHING) {
		// Nothing to do!
	}

	return true;
}

// Returns whether we are now armed. If not, it means it's just done the swap already in this function
bool Session::armForSwitchToArrangement() {

	Clip* waitForClip = currentSong->getLongestClip(false, true);

	uint32_t quantization;
	uint32_t currentPosWithinQuantization;
	LaunchStatus launchStatus =
	    investigateSyncedLaunch(waitForClip, &currentPosWithinQuantization, &quantization, 2147483647, false);

	if (launchStatus == LaunchStatus::NOTHING_TO_SYNC_TO) {
		playbackHandler.switchToArrangement();
		return false;
	}

	else if (launchStatus == LaunchStatus::LAUNCH_USING_QUANTIZATION) {
		int32_t pos = currentPosWithinQuantization % quantization;
		int32_t ticksTilSwap = quantization - pos;
		scheduleLaunchTiming(playbackHandler.getActualSwungTickCount() + ticksTilSwap, 1, quantization);
		switchToArrangementAtLaunchEvent = true;
	}
	else if (launchStatus == LaunchStatus::LAUNCH_ALONG_WITH_EXISTING_LAUNCHING) {
		switchToArrangementAtLaunchEvent = true;
	}

	return true;
}

void Session::armClipsToStartOrSoloWithQuantization(uint32_t pos, uint32_t quantization, uint8_t section,
                                                    bool stopAllOtherClips, Clip* clip, bool forceLateStart,
                                                    bool allowLateStart, int32_t newNumRepeatsTilLaunch,
                                                    ArmState armState) {

	// We want to allow the launch point to be a point "within" the longest Clip, at multiple lengths of our shortest launching Clip
	pos = pos % quantization;

	bool doLateStart = forceLateStart;

	// If we were doing this just for one Clip (so a late-start might be allowed too)...
	if (clip) {
<<<<<<< HEAD
		if (clip->launchStyle == LAUNCH_STYLE_DEFAULT || (clip->launchStyle == LAUNCH_STYLE_FILL && !doLateStart)
		    || (clip->launchStyle == LAUNCH_STYLE_ONCE && !doLateStart)) {
=======
		if (clip->launchStyle == LaunchStyle::DEFAULT) {
>>>>>>> 1ad7933d
			if (!doLateStart
			    && allowLateStart) { // Reminder - late start is never allowed for sections - just cos it's not that useful, and tricky to implement

				// See if that given point was only just reached a few milliseconds ago - in which case we'll do a "late start"
				uint32_t timeAgo = pos * playbackHandler.getTimePerInternalTick(); // Accurate enough
				doLateStart = (timeAgo < kAmountNoteOnLatenessAllowed);
			}

			armClipToStartOrSoloUsingQuantization(clip, doLateStart, pos, armState);
		}
	}

	// Or, if we were doing it for a whole section - which means that we know armState == ArmState::ON_NORMAL, and no late-start
	else {
		OpenAddressingHashTableWith32bitKey outputsWeHavePickedAClipFor;

		// Ok, we're going to do a big complex thing where we traverse just once (or occasionally twice) through all sessionClips.
		// Reverse order so behaviour of this new code is the same as the old code
		for (int32_t c = currentSong->sessionClips.getNumElements() - 1; c >= 0; c--) {
			Clip* thisClip = currentSong->sessionClips.getClipAtIndex(c);

<<<<<<< HEAD
			if (thisClip->launchStyle == LAUNCH_STYLE_FILL) {
=======
			if (thisClip->launchStyle != LaunchStyle::DEFAULT) {
>>>>>>> 1ad7933d
				continue;
			}

			// If thisClip is in the section we're wanting to arm...
			if (thisClip->section == section) {
				// Because we're arming a section, we know there's no soloing Clips, so that's easy.
				Output* output = thisClip->output;

				bool alreadyPickedAClip = false;
				outputsWeHavePickedAClipFor.insert((uint32_t)output, &alreadyPickedAClip);

				// If we've already picked a Clip for this same Output...
				if (alreadyPickedAClip) {

					if (!output->nextClipFoundShouldGetArmed) {
						if (thisClip->activeIfNoSolo) {
							output->nextClipFoundShouldGetArmed = true;
						}
						goto weWantThisClipInactive;
					}
					else {

						// We're gonna make this Clip active, but we may have already tried to make a previous
						// one on this Output active, so go back through all previous ones and deactivate / disarm them
						for (int32_t d = currentSong->sessionClips.getNumElements() - 1; d > c; d--) {
							Clip* thatClip = currentSong->sessionClips.getClipAtIndex(d);
							if (thatClip->output == output) {
								thatClip->armState = thatClip->activeIfNoSolo ? ArmState::ON_NORMAL : ArmState::OFF;
							}
						}

						output->nextClipFoundShouldGetArmed = false;
						goto wantActive;
					}
				}

				// Or if haven't yet picked a Clip for this Output...
				else {
wantActive:
					// If it's already active (less common)...
					if (thisClip->activeIfNoSolo) {
						// If it's armed to stop, cancel that
						if (thisClip->armState != ArmState::OFF && thisClip->launchStyle != LAUNCH_STYLE_ONCE) {
							thisClip->armState = ArmState::OFF;
						}
						output->nextClipFoundShouldGetArmed = true;
					}

					// Or if it's inactive (the most normal case), we want to arm it to launch.
					else {
						thisClip->armState = armState;
						output->nextClipFoundShouldGetArmed = false;
					}
				}
			}

			// Or if thisClip is in a different section, and if we're going to stop all such Clips...
			else {

				// If we definitely want to stop it because of its section...
				if (stopAllOtherClips) {

weWantThisClipInactive:
					// If it's active, arm it to stop
					if (thisClip->activeIfNoSolo) {
						thisClip->armState = ArmState::ON_NORMAL;
					}

					// Or if it's already inactive...
					else {
						// If it's armed to start, cancel that
						if (thisClip->armState != ArmState::OFF) {
							thisClip->armState = ArmState::OFF;
						}
					}
				}

				// Or, if we don't want to stop it because of its section, we'll need to make sure that it just doesn't share an Output with one of the
				// clips which is gonna get launched, in our new section. Unfortunately, we haven't seen all of those yet, so we'll have to come through
				// and do this in a separate, second traversal - see next comment below
			}
		}

		// Ok, and as mentioned in the big comment directly above, if we're not doing a stopAllOtherClips, only now are we in a position to know
		// which of those other Clips we still will need to stop because of their Output
		if (!stopAllOtherClips) {

			for (int32_t c = 0; c < currentSong->sessionClips.getNumElements(); c++) {
				Clip* thisClip = currentSong->sessionClips.getClipAtIndex(c);

				// Ok, so if it's from another section (only those, because we've already dealt with the ones in our section)...
				if (thisClip->section != section) {

					// And if it's currently active...
					if (thisClip->activeIfNoSolo) {

						// If we've already picked a Clip for this same Output, we definitely don't want this one remaining active, so arm it to stop
						if (outputsWeHavePickedAClipFor.lookup((uint32_t)thisClip->output)) {
							thisClip->armState = ArmState::ON_NORMAL;
						}
					}
				}
			}
		}
	}

	if (!doLateStart) {
		uint32_t ticksTilStart = quantization - pos;
		int64_t launchTime = playbackHandler.getActualSwungTickCount() + ticksTilStart;

		scheduleLaunchTiming(launchTime, newNumRepeatsTilLaunch, quantization);
	}
}

// (I'm fairly sure) this shouldn't be / isn't called if the Clip is soloing
void Session::armClipToStartOrSoloUsingQuantization(Clip* thisClip, bool doLateStart, uint32_t pos, ArmState armState,
                                                    bool mustUnarmOtherClipsWithSameOutput) {

	char modelStackMemory[MODEL_STACK_MAX_SIZE];
	ModelStackWithTimelineCounter* modelStack =
	    setupModelStackWithTimelineCounter(modelStackMemory, currentSong, thisClip);

	// Arm to start soloing
	if (armState == ArmState::ON_TO_SOLO) {
		// If need to enact change instantly...
		if (doLateStart) {

			// If that was already armed, un-arm it
			if (thisClip->armState != ArmState::OFF) {
				thisClip->armState = ArmState::OFF;
				launchSchedulingMightNeedCancelling();
			}

			//currentSong->deactivateAnyArrangementOnlyClips(); // In case any left playing after switch from arrangement

			bool wasAlreadyActive = currentSong->isClipActive(thisClip);

			soloClipRightNow(modelStack);

			if (!wasAlreadyActive) {
				goto setPosAndStuff;
			}
		}

		// Otherwise, arm it
		else {
			armClipLowLevel(thisClip, ArmState::ON_TO_SOLO);
		}
	}

	// Arm to start regular play
	else {

		// If late start...
		if (doLateStart) {

			if (thisClip->armState != ArmState::OFF && thisClip->launchStyle != LAUNCH_STYLE_FILL
			    && thisClip->launchStyle != LAUNCH_STYLE_ONCE) { // In case also already armed
				thisClip->armState = ArmState::OFF;
				launchSchedulingMightNeedCancelling();
			}

			thisClip->activeIfNoSolo = true;

			// Must call this before setPos, because that does stuff with ParamManagers
			currentSong->assertActiveness(modelStack, playbackHandler.getActualArrangementRecordPos() - pos);

setPosAndStuff:
			// pos is a "live" pos, so we have to subtract swungTicksSkipped before setting the Clip's lastProcessedPos, because it's soon going to be jumped forward by that many ticks
			int32_t modifiedStartPos = (int32_t)pos - playbackHandler.getNumSwungTicksInSinceLastActionedSwungTick();
			thisClip->setPos(modelStack, modifiedStartPos);

			thisClip->resumePlayback(modelStack);

			// If recording session to arranger, do that
			if (playbackHandler.recording == RecordingMode::ARRANGEMENT) {
				thisClip->beginInstance(currentSong, playbackHandler.getActualArrangementRecordPos() - pos);
			}
		}

		// Or if normal start...
		else {
			armClipLowLevel(thisClip, ArmState::ON_NORMAL, mustUnarmOtherClipsWithSameOutput);
		}
	}
}

/**
 * scheduleFillClip - schedules a fill clip. It must reach its endpoint
 *                    at the next launch event, ie right aligned to the
 *                    usual song mode loop. If there is less time until
 *                    then than the clip is long, start right now mid way
 *                    through. Otherwise schedule for the correct time.
 *
 * @param clip - the clip to launch.
 *
*/
void Session::scheduleFillClip(Clip* clip) {

	if (clip->launchStyle == LaunchStyle::FILL) {
		if (launchEventAtSwungTickCount > 0) {

			int64_t fillStartTime = launchEventAtSwungTickCount - clip->getMaxLength()
			                        + (numRepeatsTilLaunch - 1) * currentArmedLaunchLengthForOneRepeat;
			// Work out if a 'launchEvent' is already scheduled,
			// and if closer than the fill clip length, do immediate launch */
			//if (launchEventAtSwungTickCount < playbackHandler.getActualSwungTickCount() + clip->getMaxLength()) {
			if (fillStartTime < playbackHandler.getActualSwungTickCount()) {
				if (clip->output->activeClip) {
					if (clip->output->activeClip->launchStyle == LaunchStyle::FILL) {
						/* A fill clip is already here, steal the output */
					}
					else {
						/* Something else is on this output and is not a fill, leave it alone.*/
						return;
					}
				}

				char modelStackMemory[MODEL_STACK_MAX_SIZE];
				ModelStackWithTimelineCounter* modelStack =
				    setupModelStackWithTimelineCounter(modelStackMemory, currentSong, clip);
				uint32_t pos;
				pos = clip->getMaxLength() - (launchEventAtSwungTickCount - playbackHandler.getActualSwungTickCount());

				if (clip->armState != ArmState::OFF) { // In case also already armed
					clip->armState = ArmState::OFF;
				}

				clip->activeIfNoSolo = true;

				// Must call this before setPos, because that does stuff with ParamManagers
				currentSong->assertActiveness(modelStack, playbackHandler.getActualArrangementRecordPos() - pos);

				// pos is a "live" pos, so we have to subtract swungTicksSkipped before setting the Clip's lastProcessedPos, because it's soon going to be jumped forward by that many ticks
				int32_t modifiedStartPos =
				    (int32_t)pos - playbackHandler.getNumSwungTicksInSinceLastActionedSwungTick();
				clip->setPos(modelStack, modifiedStartPos);

				clip->resumePlayback(modelStack);

				// If recording session to arranger, do that
				if (playbackHandler.recording == RecordingMode::ARRANGEMENT) {
					clip->beginInstance(currentSong, playbackHandler.getActualArrangementRecordPos() - pos);
				}

				/* Arm to stop once started */
				clip->armState = ArmState::ON_NORMAL;
			}
			else {
				scheduleFillEvent(clip, fillStartTime);
				armClipLowLevel(clip, ArmState::ON_NORMAL, false);
			}
		}
	}
}

/**
 * scheduleFillClips - schedules all fill clips in a section. If
 *                     a non-fill clip is already playing on the same output
 *                     that we want to use, we prevent the fill from starting.
 *
 * @param section - the section number to launch fill clips for.
 *
*/
void Session::scheduleFillClips(uint8_t section) {
	for (int32_t c = 0; c < currentSong->sessionClips.getNumElements(); c++) {
		Clip* thisClip = currentSong->sessionClips.getClipAtIndex(c);

		// If thisClip is in the section we're wanting to arm...
		if (thisClip->section == section && thisClip->launchStyle == LaunchStyle::FILL) {

			Output* output = thisClip->output;
			if (output->activeClip && output->activeClip->launchStyle != LaunchStyle::FILL) {
				/* Some non-fill already has this output. We can't steal it.*/
				continue;
			}
			scheduleFillClip(thisClip);
		}
	}
}

void Session::cancelAllArming() {
	for (int32_t l = 0; l < currentSong->sessionClips.getNumElements(); l++) {
		Clip* clip = currentSong->sessionClips.getClipAtIndex(l);
		clip->cancelAnyArming();
	}
}

void Session::armClipLowLevel(Clip* clipToArm, ArmState armState, bool mustUnarmOtherClipsWithSameOutput) {

	clipToArm->armState = armState;

	// Unarm any armed Clips with same Output, if we're doing that
	if (mustUnarmOtherClipsWithSameOutput) {
		// All session Clips
		for (int32_t c = 0; c < currentSong->sessionClips.getNumElements(); c++) {
			Clip* clip = currentSong->sessionClips.getClipAtIndex(c);

			if (clip != clipToArm && !clip->soloingInSessionMode && !clip->activeIfNoSolo
			    && clip->armState != ArmState::OFF && clip->output == clipToArm->output) {
				clip->armState = ArmState::OFF;
			}
		}
	}
}

int32_t Session::userWantsToArmNextSection(int32_t numRepetitions) {

	int32_t currentSection = getCurrentSection();
	if (currentSection < 254) {
		if (numRepetitions == -1) {
			numRepetitions = currentSong->sections[currentSection].numRepetitions;
		}

		if (numRepetitions >= 1) {
			armNextSection(currentSection, numRepetitions);
			armingChanged();
		}
	}
	return currentSection;
}

// Only returns result if all Clips in section are playing, and no others
// Exactly what the return values of 255 and 254 mean has been lost, but they're treated as interchangeable by the function that calls this anyway
int32_t Session::getCurrentSection() {

	if (currentSong->getAnyClipsSoloing()) {
		return 255;
	}

	int32_t section = 255;

	bool anyUnlaunchedLoopablesInSection[kMaxNumSections];
	memset(anyUnlaunchedLoopablesInSection, 0, sizeof(anyUnlaunchedLoopablesInSection));

	for (int32_t l = 0; l < currentSong->sessionClips.getNumElements(); l++) {
		Clip* clip = currentSong->sessionClips.getClipAtIndex(l);

		if (clip->activeIfNoSolo) {
			if (section == 255) {
				section = clip->section;
			}
			else if (section != clip->section) {
				return 254;
			}
		}
		else {
			if (ALPHA_OR_BETA_VERSION && clip->section > kMaxNumSections) {
				FREEZE_WITH_ERROR("E243");
			}
			anyUnlaunchedLoopablesInSection[clip->section] = true;
		}
	}

	if (anyUnlaunchedLoopablesInSection[section]) {
		return 255;
	}
	return section;
}

bool Session::areAnyClipsArmed() {
	for (int32_t l = 0; l < currentSong->sessionClips.getNumElements(); l++) {
		Clip* clip = currentSong->sessionClips.getClipAtIndex(l);

		if (clip->armState != ArmState::OFF) {
			return true;
		}
	}

	return false;
}

// This is a little bit un-ideal, but after an undo or redo, this will be called, and it will tell every active Clip
// to potentially expect a note or automation event - and to re-get all current automation values.
// I wish we could easily just do this to the Clips that need it, but we don't store an easy list of just the Clips affected by each Action.
// This is only to be called if playbackHandler.isEitherClockActive().
void Session::reversionDone() {

	// For each Clip in session and arranger
	ClipArray* clipArray = &currentSong->sessionClips;
traverseClips:
	for (int32_t c = 0; c < clipArray->getNumElements(); c++) {
		Clip* clip = clipArray->getClipAtIndex(c);

		if (currentSong->isClipActive(clip)) {
			char modelStackMemory[MODEL_STACK_MAX_SIZE];
			ModelStackWithTimelineCounter* modelStackWithTimelineCounter =
			    setupModelStackWithTimelineCounter(modelStackMemory, currentSong, clip);

			clip->reGetParameterAutomation(modelStackWithTimelineCounter);
			clip->expectEvent();
		}
	}
	if (clipArray != &currentSong->arrangementOnlyClips) {
		clipArray = &currentSong->arrangementOnlyClips;
		goto traverseClips;
	}
}

// PlaybackMode implementation -----------------------------------------------------------------------

void Session::setupPlayback() {

	currentSong->setParamsInAutomationMode(playbackHandler.recording == RecordingMode::ARRANGEMENT);

	lastSectionArmed = 255;
}

// Returns whether to do an instant song swap
bool Session::endPlayback() {
	lastSectionArmed = 255;

	bool anyClipsRemoved = currentSong->deletePendingOverdubs();

	for (int32_t c = 0; c < currentSong->sessionClips.getNumElements(); c++) {
		Clip* clip = currentSong->sessionClips.getClipAtIndex(c);

		clip->cancelAnyArming();
		if (currentSong->isClipActive(clip)) {
			clip->expectNoFurtherTicks(currentSong);
		}
	}

	currentSong->deactivateAnyArrangementOnlyClips(); // In case any still playing after switch from arrangement

	// If we were waiting for a launch event, we've now stopped so will never reach that point in time, so we'd better swap right now.
	if (launchEventAtSwungTickCount || currentUIMode == UI_MODE_LOADING_SONG_UNESSENTIAL_SAMPLES_UNARMED) {
		cancelAllLaunchScheduling();

		if (preLoadedSong) {
			return true;
		}
		else {
			armingChanged();
		}
	}

	// If pending overdubs deleted...
	if (anyClipsRemoved) {

		// Re-render
		uiNeedsRendering(&sessionView);

		// And exit RECORD mode, as indicated on LED
		if (playbackHandler.recording == RecordingMode::NORMAL) {
			playbackHandler.recording = RecordingMode::OFF;
			// I guess we're gonna update the LED states sometime soon...
		}
	}
	return false; // No song swap
}

bool Session::wantsToDoTempolessRecord(int32_t newPos) {

	bool mightDoTempolessRecord =
	    (!newPos && playbackHandler.recording == RecordingMode::NORMAL && !playbackHandler.metronomeOn);
	if (!mightDoTempolessRecord) {
		return false;
	}

	bool anyActiveClips = false;

	for (int32_t c = currentSong->sessionClips.getNumElements() - 1; c >= 0; c--) {
		Clip* clip = currentSong->sessionClips.getClipAtIndex(c);

		if (currentSong->isClipActive(clip)) {
			anyActiveClips = true;

			if (clip->type != ClipType::AUDIO) {
				return false; // Cos there's a non-audio clip playing or recording
			}

			if (!clip->wantsToBeginLinearRecording(currentSong)) {
				return false;
			}
		}
	}

	if (!anyActiveClips) {
		return false;
	}

	return true;
}

void Session::resetPlayPos(int32_t newPos, bool doingComplete, int32_t buttonPressLatency) {

	// This function may begin a tempoless record - but it doesn't actually know or need to know whether that's the resulting outcome

	AudioEngine::bypassCulling = true;

	currentSong
	    ->deactivateAnyArrangementOnlyClips(); // In case any still playing after switch from arrangement. Remember, this function will be called on playback begin, song swap, and more

	char modelStackMemory[MODEL_STACK_MAX_SIZE];
	ModelStack* modelStack = setupModelStackWithSong(modelStackMemory, currentSong);

	if (playbackHandler.recording == RecordingMode::ARRANGEMENT) {
		ModelStackWithThreeMainThings* modelStackWithThreeMainThings =
		    currentSong->setupModelStackWithSongAsTimelineCounter(modelStack);

		currentSong->paramManager.setPlayPos(arrangement.playbackStartedAtPos, modelStackWithThreeMainThings, false);
	}

	int32_t distanceTilLaunchEvent = 0;

	for (int32_t c = currentSong->sessionClips.getNumElements() - 1; c >= 0; c--) {
		Clip* clip = currentSong->sessionClips.getClipAtIndex(c);

		// Sometimes, after finishing a tempoless record, a new pending overdub will have been created, and we need to act on it here
		if (clip->isPendingOverdub) {
			clip->activeIfNoSolo = true;
			clip->armState = ArmState::OFF;
			goto yeahNahItsOn;
		}

		// If Clip active, or if it's a pending overdub, which means we wanna make it active...
		if (currentSong->isClipActive(clip)) {

yeahNahItsOn:
			ModelStackWithTimelineCounter* modelStackWithTimelineCounter = modelStack->addTimelineCounter(clip);

			clip->setPos(modelStackWithTimelineCounter, newPos, true);

			if (doingComplete) {
				// If starting after 0, must do the "resume" function, to get samples playing from right point, etc
				if (newPos) {
					clip->resumePlayback(modelStackWithTimelineCounter);
				}

				// Otherwise, so long as not doing count-in, begin linear recording
				else {

					giveClipOpportunityToBeginLinearRecording(clip, c, buttonPressLatency);

					if (clip->armState
					    == ArmState::
					        ON_NORMAL) { // What's this for again? Auto arming of sections? I think not linear recording...
						distanceTilLaunchEvent = std::max(distanceTilLaunchEvent, clip->loopLength);
					}
				}
			}

			clip->output->setActiveClip(
			    modelStackWithTimelineCounter); // Not sure quite why we needed to set this here?
		}
	}

	if (doingComplete) {
		if (!playbackHandler.isEitherClockActive()) { // If tempoless recording...
			cancelAllArming();
		}

		// If just became armed (audio clip began recording)... The placement of this probably isn't quite ideal...
		else if (distanceTilLaunchEvent) {
			scheduleLaunchTiming(playbackHandler.lastSwungTickActioned + distanceTilLaunchEvent, 1,
			                     distanceTilLaunchEvent);
			armingChanged(); // This isn't really ideal. Is here for AudioClips which just armed themselves in setPos() call
		}
	}
}

// TODO: I'd like to have it so this doesn't get called on the first tick of playback - now that this function is also responsible for doing the incrementing.
// It works fine because we supply the increment as 0 in that case, but it'd be more meaningful this proposed new way...

// Returns whether Song was swapped
bool Session::considerLaunchEvent(int32_t numTicksBeingIncremented) {

	bool swappedSong = false;
	Clip* nextClipWithFillEvent = NULL;

	char modelStackMemory[MODEL_STACK_MAX_SIZE];
	ModelStack* modelStack = setupModelStackWithSong(modelStackMemory, currentSong);

	// We now increment the currentPos of all Clips before doing any launch event - so that any new Clips which get launched won't then get their pos incremented

	// For each Clip in session and arranger (we include arrangement-only Clips, which might still be left playing after switching from arrangement to session)
	ClipArray* clipArray = &currentSong->sessionClips;
traverseClips:
	for (int32_t c = 0; c < clipArray->getNumElements(); c++) {
		Clip* clip = clipArray->getClipAtIndex(c);

		if (clip->fillEventAtTickCount > 0) {
			if (!nextClipWithFillEvent || nextClipWithFillEvent->fillEventAtTickCount > clip->fillEventAtTickCount) {
				nextClipWithFillEvent = clip;
			}
		}
		else if (!currentSong->isClipActive(clip)) {
			continue;
		}

		if (clip->output->activeClip && clip->output->activeClip->beingRecordedFromClip == clip) {
			clip = clip->output->activeClip;
		}

		ModelStackWithTimelineCounter* modelStackWithTimelineCounter = modelStack->addTimelineCounter(clip);

		clip->incrementPos(modelStackWithTimelineCounter, numTicksBeingIncremented);
	}
	if (clipArray != &currentSong->arrangementOnlyClips) {
		clipArray = &currentSong->arrangementOnlyClips;
		goto traverseClips;
	}

	bool enforceSettingUpArming = false;

	if (nextClipWithFillEvent && playbackHandler.lastSwungTickActioned >= nextClipWithFillEvent->fillEventAtTickCount) {
		doLaunch(true);
		armingChanged();
		nextClipWithFillEvent->fillEventAtTickCount = 0;
	}

	// If launch event right now
	if (launchEventAtSwungTickCount && playbackHandler.lastSwungTickActioned >= launchEventAtSwungTickCount) {
		numRepeatsTilLaunch--;

		// If no more repeats remain, do the actual launch event now!
		if (numRepeatsTilLaunch <= 0) {

			if (playbackHandler.stopOutputRecordingAtLoopEnd && audioRecorder.isCurrentlyResampling()) {
				audioRecorder.endRecordingSoon();
			}

			// If we're doing a song swap...
			if (preLoadedSong) {
				cancelAllLaunchScheduling();
				lastSectionArmed = 255;
				playbackHandler.doSongSwap();
				swappedSong = true;

				// If new song has us in arrangement...
				if (currentPlaybackMode == &arrangement) {
					return swappedSong;
				}

				currentPlaybackMode->resetPlayPos(
				    0); // activeClips have been set up already / PGMs have been sent. Calling this will resync arpeggiators though...
				// If switching to arranger, that'll happen as part of doSongSwap(), above

				enforceSettingUpArming = true;
			}

			// Or if switching to arrangement...
			else if (switchToArrangementAtLaunchEvent) {
				playbackHandler.switchToArrangement();
				return swappedSong;
			}

			// Or if Clips launching...
			else {

				// NOTE: we do NOT want to set playbackHandler.swungTicksSkipped to 0 here, cos that'd mess up all the other Clips!

				cancelAllLaunchScheduling();
				doLaunch(false);
				armingChanged();

				// If playback was caused to end as part of that whole process, get out
				if (!playbackHandler.isEitherClockActive()) {
					return swappedSong;
				}
			}
		}

		// Or if repeats do remain, just go onto the next one
		else {

			launchEventAtSwungTickCount = playbackHandler.lastSwungTickActioned + currentArmedLaunchLengthForOneRepeat;
			if (display->haveOLED()) {
				if (getCurrentUI() == &loadSongUI) {
					loadSongUI.displayLoopsRemainingPopup();
				}
				else if (getRootUI() == &sessionView && !isUIModeActive(UI_MODE_CLIP_PRESSED_IN_SONG_VIEW)) {
					renderUIsForOled();
				}
			}
			else {
				sessionView.redrawNumericDisplay();
			}
		}
	}

	// If this is the first tick, we have to do some stuff to arm the first song-section change
	if (playbackHandler.lastSwungTickActioned == 0 || enforceSettingUpArming) {
		int32_t currentSection = userWantsToArmNextSection();

		if (currentSection < 254 && currentSong->areAllClipsInSectionPlaying(currentSection)) {
			currentSong->sectionToReturnToAfterSongEnd = currentSection;
		}
		else {
			currentSong->sectionToReturnToAfterSongEnd = 255;
		}
	}

	return swappedSong;
}

void Session::doTickForward(int32_t posIncrement) {

	if (launchEventAtSwungTickCount) {
		int32_t ticksTilLaunchEvent = launchEventAtSwungTickCount - playbackHandler.lastSwungTickActioned;

		playbackHandler.swungTicksTilNextEvent = std::min(ticksTilLaunchEvent, playbackHandler.swungTicksTilNextEvent);
	}

	char modelStackMemory[MODEL_STACK_MAX_SIZE];
	ModelStack* modelStack = setupModelStackWithSong(modelStackMemory, currentSong);

	if (playbackHandler.recording == RecordingMode::ARRANGEMENT) {
		ModelStackWithThreeMainThings* modelStackWithThreeMainThings = currentSong->addToModelStack(modelStack);

		if (currentSong->paramManager.mightContainAutomation()) {
			currentSong->paramManager.processCurrentPos(modelStackWithThreeMainThings, posIncrement, false);
			playbackHandler.swungTicksTilNextEvent =
			    std::min(playbackHandler.swungTicksTilNextEvent, currentSong->paramManager.ticksTilNextEvent);
		}
	}

	// Tell all the Clips that it's tick time. Including arrangement-only Clips, which might still be left playing after switching from arrangement to session
	// For each Clip in session and arranger
	ClipArray* clipArray = &currentSong->sessionClips;
traverseClips:
	for (int32_t c = 0; c < clipArray->getNumElements(); c++) {
		Clip* clip = clipArray->getClipAtIndex(c);

		if (clip->fillEventAtTickCount > 0) {
			int32_t ticksTilNextFillEvent = clip->fillEventAtTickCount - playbackHandler.lastSwungTickActioned;
			playbackHandler.swungTicksTilNextEvent =
			    std::min(ticksTilNextFillEvent, playbackHandler.swungTicksTilNextEvent);
		}

		if (!currentSong->isClipActive(clip)) {
			continue;
		}

		if (clip->output->activeClip && clip->output->activeClip->beingRecordedFromClip == clip) {
			clip = clip->output->activeClip;
		}

		ModelStackWithTimelineCounter* modelStackWithTimelineCounter = modelStack->addTimelineCounter(clip);

		// No need to do the actual incrementing - that's been done for all Clips (except ones which have only just launched), up in considerLaunchEvent()

		clip->processCurrentPos(modelStackWithTimelineCounter,
		                        posIncrement); // May create new Clip and put it in the ModelStack - we'll check below.

		// NOTE: posIncrement is the number of ticks which we incremented by in considerLaunchEvent(). But for Clips which were only just launched in there,
		// well the won't have been incremented, so it would be more correct if posIncrement were 0 here. But, I don't believe there's any ill-effect from having a
		// posIncrement too big in this case. It's just not super elegant.

		// New Clip may have been returned for AudioClips being recorded from session to arranger
		if (modelStackWithTimelineCounter->getTimelineCounter() != clip) {
			Clip* newClip = (Clip*)modelStackWithTimelineCounter->getTimelineCounter();
			newClip->processCurrentPos(modelStackWithTimelineCounter, 0);

			if (view.activeModControllableModelStack.getTimelineCounterAllowNull() == clip) {
				view.activeModControllableModelStack.setTimelineCounter(newClip);
				view.activeModControllableModelStack.paramManager = &newClip->paramManager;
			}
		}
	}
	if (clipArray != &currentSong->arrangementOnlyClips) {
		clipArray = &currentSong->arrangementOnlyClips;
		goto traverseClips;
	}

	// Do arps too (hmmm, could we want to do this in considerLaunchEvent() instead, just like the incrementing?)
	for (Output* thisOutput = currentSong->firstOutput; thisOutput; thisOutput = thisOutput->next) {

		int32_t posForArp;
		if (thisOutput->activeClip && currentSong->isClipActive(thisOutput->activeClip)) {
			posForArp = thisOutput->activeClip->lastProcessedPos;
		}
		else {
			posForArp = playbackHandler.lastSwungTickActioned;
		}

		int32_t ticksTilNextArpEvent = thisOutput->doTickForwardForArp(modelStack, posForArp);
		playbackHandler.swungTicksTilNextEvent = std::min(ticksTilNextArpEvent, playbackHandler.swungTicksTilNextEvent);
	}

	/*
    for (Instrument* thisInstrument = currentSong->firstInstrument; thisInstrument; thisInstrument = thisInstrument->next) {
    	if (thisInstrument->activeClip && isClipActive(thisInstrument->activeClip)) {
    		thisInstrument->activeClip->doTickForward(posIncrement);
    	}
    }
    */
}

void Session::resyncToSongTicks(Song* song) {

	for (int32_t c = 0; c < song->sessionClips.getNumElements(); c++) {
		Clip* clip = song->sessionClips.getClipAtIndex(c);

		if (song->isClipActive(clip)) {
			reSyncClipToSongTicks(clip);
		}
	}
}

void Session::unsoloClip(Clip* clip) {
	clip->soloingInSessionMode = false;

	currentSong->reassessWhetherAnyClipsSoloing();

	if (!hasPlaybackActive()) {
		return;
	}

	bool anyClipsStillSoloing = currentSong->getAnyClipsSoloing();

	// If any other Clips are still soloing, or this Clip isn't active outside of solo mode, we need to shut that Clip up
	if (anyClipsStillSoloing || !clip->activeIfNoSolo) {
		clip->expectNoFurtherTicks(currentSong);

		if (playbackHandler.recording == RecordingMode::ARRANGEMENT) {
			clip->getClipToRecordTo()->endInstance(playbackHandler.getActualArrangementRecordPos());
		}
	}

	// Re-activate *other* Clips (i.e. not this one) if this was the only soloed Clip
	if (!anyClipsStillSoloing) {

		int32_t modifiedStartPos = (int32_t)clip->lastProcessedPos; // - swungTicksSkipped;
		if (modifiedStartPos < 0) {
			modifiedStartPos += clip->loopLength;
		}

		char modelStackMemory[MODEL_STACK_MAX_SIZE];
		ModelStack* modelStack = setupModelStackWithSong(modelStackMemory, currentSong);

		for (int32_t c = 0; c < currentSong->sessionClips.getNumElements(); c++) {
			Clip* thisClip = currentSong->sessionClips.getClipAtIndex(c);

			if (thisClip != clip && thisClip->activeIfNoSolo) {

				ModelStackWithTimelineCounter* modelStackWithTimelineCounter = modelStack->addTimelineCounter(thisClip);

				// Must call this before setPos, because that does stuff with ParamManagers
				currentSong->assertActiveness(modelStackWithTimelineCounter);

				if (hasPlaybackActive()) {
					thisClip->setPos(modelStackWithTimelineCounter,
					                 (uint32_t)modifiedStartPos % (uint32_t)thisClip->loopLength);
					thisClip->resumePlayback(modelStackWithTimelineCounter);
				}
			}
		}
	}
}

void Session::soloClipRightNow(ModelStackWithTimelineCounter* modelStack) {
	Clip* clip = (Clip*)modelStack->getTimelineCounter();

	bool anyOthersAlreadySoloed = modelStack->song->getAnyClipsSoloing();

	modelStack->song->anyClipsSoloing = true;
	clip->soloingInSessionMode = true;

	// If no other Clips were soloed yet
	if (!anyOthersAlreadySoloed) {

		bool cancelledAnyArming = false;

		if (playbackHandler.isEitherClockActive()) {

			// Need to deactivate all other Clips
			// - *and* also cancel any other arming, unless it's arming to become soloed.
			// Non-solo-related arming is not allowed when Clips are soloing.
			for (int32_t c = 0; c < modelStack->song->sessionClips.getNumElements(); c++) {
				Clip* thisClip = modelStack->song->sessionClips.getClipAtIndex(c);
				if (thisClip != clip) { // Only *other* Clips
					if (thisClip->activeIfNoSolo) {
						thisClip->expectNoFurtherTicks(modelStack->song);

						if (playbackHandler.recording == RecordingMode::ARRANGEMENT) {
							thisClip->getClipToRecordTo()->endInstance(playbackHandler.getActualArrangementRecordPos());
						}
					}

					// As noted above, non-solo arming is not allowed now that there will be a Clip soloing.
					if (thisClip->armState == ArmState::ON_NORMAL) {
						thisClip->armState = ArmState::OFF;
						cancelledAnyArming = true;
					}
				}
			}
		}

		// If we cancelled any arming, we need to finish that off
		if (cancelledAnyArming) {
			launchSchedulingMightNeedCancelling();
		}

		// Might need to activate this Clip
		if (!clip->activeIfNoSolo) {
			goto doAssertThisClip;
		}
	}

	// Or if other Clips were soloed...
	else {
doAssertThisClip:
		modelStack->song->assertActiveness(modelStack);
		// pos will get set by the caller if necessary
	}
}

bool Session::isOutputAvailable(Output* output) {
	if (!playbackHandler.playbackState || !output->activeClip) {
		return true;
	}

	return !currentSong->doesOutputHaveActiveClipInSession(output);
}

void Session::stopOutputRecordingAtLoopEnd() {
	// If no launch-event currently, plan one
	if (!launchEventAtSwungTickCount) {
		armAllClipsToStop(1);
		lastSectionArmed = 254;
		armingChanged();
	}

	playbackHandler.stopOutputRecordingAtLoopEnd = true;
}

int32_t Session::getPosAtWhichClipWillCut(ModelStackWithTimelineCounter const* modelStack) {

	Clip* clip = (Clip*)modelStack->getTimelineCounter();

	// If recording arrangement, pretend it's gonna cut at the end of the current length, cos we're actually going to auto-extend it when we get
	// there, so we don't want any wrapping-around happening
	if (clip->isArrangementOnlyClip() && playbackHandler.recording == RecordingMode::ARRANGEMENT
	    && clip->beingRecordedFromClip) {
		return clip->currentlyPlayingReversed ? 0 : clip->loopLength;
	}

	int32_t cutPos;

	if (willClipContinuePlayingAtEnd(modelStack)) {
		cutPos = clip->currentlyPlayingReversed ? (-2147483648) : 2147483647; // If it's gonna loop, it's not gonna cut
	}

	else {
		int32_t ticksTilLaunchEvent = launchEventAtSwungTickCount - playbackHandler.lastSwungTickActioned;
		if (clip->currentlyPlayingReversed) {
			ticksTilLaunchEvent = -ticksTilLaunchEvent;
		}
		cutPos = clip->lastProcessedPos + ticksTilLaunchEvent;
	}

	// If pingponging, that's actually going to get referred to as a cut.
	if (clip->sequenceDirectionMode == SequenceDirection::PINGPONG) {
		if (clip->currentlyPlayingReversed) {
			if (cutPos < 0) {
				cutPos =
				    clip->lastProcessedPos
				        ? 0
				        : -clip->loopLength; // Check we're not right at pos 0, as we briefly will be when we pingpong at the right-hand end of the Clip/etc.
			}
		}
		else {
			if (cutPos > clip->loopLength) {
				cutPos = clip->loopLength;
			}
		}
	}

	return cutPos;
}

bool Session::willClipContinuePlayingAtEnd(ModelStackWithTimelineCounter const* modelStack) {

	Clip* clip = (Clip*)modelStack->getTimelineCounter();

	if (!modelStack->song->isClipActive(clip)) {
		return false; // If Clip not active, just say it won't loop. We need that, cos an AudioClip's Sample may
	}
	// keep playing just after its Clip has stopped, and we don't wanna think it needs to loop

	// Note: this isn't quite perfect - it doesn’t know if Clip will cut out due to another one launching. But the ill effects of this are pretty minor.
	bool willLoop =
	    !launchEventAtSwungTickCount             // If no launch event scheduled, obviously it'll loop
	    || numRepeatsTilLaunch > 1               // If the launch event is gonna just trigger another repeat, it'll loop
	    || clip->armState != ArmState::ON_NORMAL // If not armed, or armed to solo, it'll loop (except see above)
	    || (clip->soloingInSessionMode
	        && clip->activeIfNoSolo); // We know from the previous test that clip is armed. If it's soloing, that means it's armed to stop soloing. And if it is activeIfNoSolo, that means it'll keep playing, if we assume *all* clips are going to stop soloing (a false positive here doesn't matter too much)

	// Ok, that's most of our tests done. If one of them gave a true, we can get out now.
	if (willLoop) {
		return true;
	}

	// Otherwise, one final test, which needed a bit of pre-logic.
	int32_t ticksTilReachLoopPoint =
	    clip->currentlyPlayingReversed ? clip->lastProcessedPos : (clip->loopLength - clip->lastProcessedPos);
	return (launchEventAtSwungTickCount - playbackHandler.lastSwungTickActioned
	        > ticksTilReachLoopPoint); // If launch event is after loop-point, it'll loop.
}

// TODO: should this now actually check that it's not pingponging?
bool Session::willClipLoopAtSomePoint(ModelStackWithTimelineCounter const* modelStack) {
	return willClipContinuePlayingAtEnd(modelStack);
}

// The point of this is to re-enable any other Clip with same Output
bool Session::deletingClipWhichCouldBeAbandonedOverdub(Clip* clip) {

	bool shouldBeActiveWhileExistent =
	    clip->activeIfNoSolo; // Yep, this works better (in some complex scenarios I tested) than calling isClipActive(), which would take soloing into account

	if (shouldBeActiveWhileExistent && !(playbackHandler.playbackState && currentPlaybackMode == &arrangement)) {
		int32_t newClipIndex;
		Clip* newClip = currentSong->getSessionClipWithOutput(clip->output, -1, clip, &newClipIndex, true);
		if (newClip) {
			toggleClipStatus(newClip, &newClipIndex, true, 0);
		}
	}

	return shouldBeActiveWhileExistent;
}<|MERGE_RESOLUTION|>--- conflicted
+++ resolved
@@ -555,7 +555,7 @@
 
 		// Arm it again if a ONCE clip, so it stops at the launchEvent
 		if (!isFillLaunch && (clip->activeIfNoSolo || clip->soloingInSessionMode)
-		    && clip->launchStyle == LAUNCH_STYLE_ONCE && clip->armState == ArmState::OFF) {
+		    && clip->launchStyle == LaunchStyle::ONCE && clip->armState == ArmState::OFF) {
 			clip->armState = ArmState::ON_NORMAL;
 			distanceTilLaunchEvent = std::max(distanceTilLaunchEvent, clip->loopLength);
 		}
@@ -1496,12 +1496,8 @@
 
 	// If we were doing this just for one Clip (so a late-start might be allowed too)...
 	if (clip) {
-<<<<<<< HEAD
-		if (clip->launchStyle == LAUNCH_STYLE_DEFAULT || (clip->launchStyle == LAUNCH_STYLE_FILL && !doLateStart)
-		    || (clip->launchStyle == LAUNCH_STYLE_ONCE && !doLateStart)) {
-=======
-		if (clip->launchStyle == LaunchStyle::DEFAULT) {
->>>>>>> 1ad7933d
+		if (clip->launchStyle == LaunchStyle::DEFAULT || (clip->launchStyle == LaunchStyle::FILL && !doLateStart)
+		    || (clip->launchStyle == LaunchStyle::ONCE && !doLateStart)) {
 			if (!doLateStart
 			    && allowLateStart) { // Reminder - late start is never allowed for sections - just cos it's not that useful, and tricky to implement
 
@@ -1523,11 +1519,7 @@
 		for (int32_t c = currentSong->sessionClips.getNumElements() - 1; c >= 0; c--) {
 			Clip* thisClip = currentSong->sessionClips.getClipAtIndex(c);
 
-<<<<<<< HEAD
-			if (thisClip->launchStyle == LAUNCH_STYLE_FILL) {
-=======
-			if (thisClip->launchStyle != LaunchStyle::DEFAULT) {
->>>>>>> 1ad7933d
+			if (thisClip->launchStyle == LaunchStyle::FILL) {
 				continue;
 			}
 
@@ -1570,7 +1562,7 @@
 					// If it's already active (less common)...
 					if (thisClip->activeIfNoSolo) {
 						// If it's armed to stop, cancel that
-						if (thisClip->armState != ArmState::OFF && thisClip->launchStyle != LAUNCH_STYLE_ONCE) {
+						if (thisClip->armState != ArmState::OFF && thisClip->launchStyle != LaunchStyle::ONCE) {
 							thisClip->armState = ArmState::OFF;
 						}
 						output->nextClipFoundShouldGetArmed = true;
@@ -1684,8 +1676,8 @@
 		// If late start...
 		if (doLateStart) {
 
-			if (thisClip->armState != ArmState::OFF && thisClip->launchStyle != LAUNCH_STYLE_FILL
-			    && thisClip->launchStyle != LAUNCH_STYLE_ONCE) { // In case also already armed
+			if (thisClip->armState != ArmState::OFF && thisClip->launchStyle != LaunchStyle::FILL
+			    && thisClip->launchStyle != LaunchStyle::ONCE) { // In case also already armed
 				thisClip->armState = ArmState::OFF;
 				launchSchedulingMightNeedCancelling();
 			}
