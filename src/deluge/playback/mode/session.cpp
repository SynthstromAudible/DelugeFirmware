--- conflicted
+++ resolved
@@ -1646,13 +1646,8 @@
 			}
 		}
 		else {
-<<<<<<< HEAD
-			if (ALPHA_OR_BETA_VERSION && clip->section > MAX_NUM_SECTIONS) {
+			if (ALPHA_OR_BETA_VERSION && clip->section > kMaxNumSections) {
 				display.freezeWithError("E243");
-=======
-			if (ALPHA_OR_BETA_VERSION && clip->section > kMaxNumSections) {
-				numericDriver.freezeWithError("E243");
->>>>>>> c1145254
 			}
 			anyUnlaunchedLoopablesInSection[clip->section] = true;
 		}
