--- conflicted
+++ resolved
@@ -2720,13 +2720,9 @@
 		}
 
 		if (value) {
-<<<<<<< HEAD
-			if (tryGlobalMIDICommands(fromDevice, channel + IS_A_CC, ccNumber)) return;
-=======
-			if (tryGlobalMIDICommands(fromDevice, channel + 16, ccNumber)) {
+			if (tryGlobalMIDICommands(fromDevice, channel + IS_A_CC, ccNumber)) {
 				return;
 			}
->>>>>>> 7c328d3c
 		}
 	}
 
