/*
 * Copyright © 2014-2023 Synthstrom Audible Limited
 *
 * This file is part of The Synthstrom Audible Deluge Firmware.
 *
 * The Synthstrom Audible Deluge Firmware is free software: you can redistribute it and/or modify it under the
 * terms of the GNU General Public License as published by the Free Software Foundation,
 * either version 3 of the License, or (at your option) any later version.
 *
 * This program is distributed in the hope that it will be useful, but WITHOUT ANY WARRANTY;
 * without even the implied warranty of MERCHANTABILITY or FITNESS FOR A PARTICULAR PURPOSE.
 * See the GNU General Public License for more details.
 *
 * You should have received a copy of the GNU General Public License along with this program.
 * If not, see <https://www.gnu.org/licenses/>.
 */

#include "playback/playback_handler.h"
#include "definitions_cxx.hpp"
#include "gui/l10n/l10n.h"
#include "gui/menu_item/sync_level.h"
#include "gui/ui/audio_recorder.h"
#include "gui/ui/load/load_song_ui.h"
#include "gui/ui/sound_editor.h"
#include "gui/ui/ui.h"
#include "gui/ui_timer_manager.h"
#include "gui/views/arranger_view.h"
#include "gui/views/instrument_clip_view.h"
#include "gui/views/performance_session_view.h"
#include "gui/views/session_view.h"
#include "gui/views/view.h"
#include "hid/button.h"
#include "hid/buttons.h"
#include "hid/display/display.h"
#include "hid/display/oled.h"
#include "hid/led/indicator_leds.h"
#include "hid/led/pad_leds.h"
#include "hid/matrix/matrix_driver.h"
#include "io/debug/log.h"
#include "io/midi/midi_device.h"
#include "io/midi/midi_engine.h"
#include "io/midi/midi_follow.h"
#include "io/midi/midi_transpose.h"
#include "memory/general_memory_allocator.h"
#include "model/action/action.h"
#include "model/action/action_logger.h"
#include "model/clip/audio_clip.h"
#include "model/clip/clip.h"
#include "model/clip/instrument_clip.h"
#include "model/clip/instrument_clip_minder.h"
#include "model/consequence/consequence.h"
#include "model/consequence/consequence_begin_playback.h"
#include "model/consequence/consequence_tempo_change.h"
#include "model/instrument/kit.h"
#include "model/mod_controllable/mod_controllable_audio.h"
#include "model/model_stack.h"
#include "model/sample/sample_holder.h"
#include "model/settings/runtime_feature_settings.h"
#include "model/song/song.h"
#include "model/sync.h"
#include "playback/mode/arrangement.h"
#include "playback/mode/session.h"
#include "processing/audio_output.h"
#include "processing/engines/audio_engine.h"
#include "processing/engines/cv_engine.h"
#include "processing/metronome/metronome.h"
#include "processing/sound/sound_drum.h"
#include "processing/sound/sound_instrument.h"
#include "processing/stem_export/stem_export.h"
#include "storage/audio/audio_file_manager.h"
#include "storage/flash_storage.h"
#include "storage/storage_manager.h"
#include "util/cfunctions.h"
#include "util/functions.h"
#include <math.h>
#include <new>

extern "C" {
#include "RZA1/gpio/gpio.h"
#include "RZA1/uart/sio_char.h"
}

PlaybackHandler playbackHandler{};

extern void songLoaded(Song* song);

#define slowpassedTimePerInternalTickSlowness 8

GlobalMIDICommand pendingGlobalMIDICommand = GlobalMIDICommand::NONE; // -1 means none
int32_t pendingGlobalMIDICommandNumClustersWritten;
extern uint8_t currentlyAccessingCard;

// FineTempoKnob variable
int32_t tempoKnobMode = 1;

bool currentlyActioningSwungTickOrResettingPlayPos = false;

PlaybackHandler::PlaybackHandler() {
	tapTempoNumPresses = 0;
	playbackState = 0;
	analogInTicksPPQN = 24;
	analogOutTicksPPQN = 24;
	analogClockInputAutoStart = true;
	metronomeOn = false;
	midiOutClockEnabled = true;
	midiInClockEnabled = true;
	tempoMagnitudeMatchingEnabled = false;
	posToNextContinuePlaybackFrom = 0;
	stopOutputRecordingAtLoopEnd = false;
	recording = RecordingMode::OFF;
	countInBars = 1;
	timeLastMIDIStartOrContinueMessageSent = 0;
	currentVisualCountForCountIn = 0;
	skipAnalogClocks = 0;
	skipMidiClocks = 0;
}

extern "C" uint32_t triggerClockRisingEdgeTimes[];
extern "C" uint32_t triggerClockRisingEdgesReceived;
extern "C" uint32_t triggerClockRisingEdgesProcessed;

// This function will be called repeatedly, at all times, to see if it's time to do a tick, and such
void PlaybackHandler::routine() {

	// Check incoming USB MIDI
	midiEngine.checkIncomingUsbMidi();

	// Check incoming Serial MIDI
	for (int32_t i = 0; i < 12 && midiEngine.checkIncomingSerialMidi(); i++) {
		;
	}

	// Check analog clock input
	if (triggerClockRisingEdgesProcessed != triggerClockRisingEdgesReceived) {
		uint32_t time =
		    triggerClockRisingEdgeTimes[triggerClockRisingEdgesProcessed & (TRIGGER_CLOCK_INPUT_NUM_TIMES_STORED - 1)];
		triggerClockRisingEdgesProcessed++;
		analogClockRisingEdge(time);
	}

	// If we're playing synced to analog clock input, auto-start mode, and there hasn't been a rising edge for a while,
	// then stop
	if (isExternalClockActive() && usingAnalogClockInput && analogClockInputAutoStart
	    && (int32_t)(AudioEngine::audioSampleTimer - timeLastAnalogClockInputRisingEdge) > (kSampleRate >> 1)) {
		endPlayback();
	}
}

void PlaybackHandler::slowRoutine() {
	// See if any MIDI commands are pending which couldn't be actioned before (see comments in tryGlobalMIDICommands())
	if (pendingGlobalMIDICommand != GlobalMIDICommand::NONE && !currentlyAccessingCard) {

		D_PRINTLN("actioning pending command -----------------------------------------");

		if (actionLogger.allowedToDoReversion()) {

			switch (pendingGlobalMIDICommand) {
			case GlobalMIDICommand::UNDO:
				actionLogger.undo();
				break;

			case GlobalMIDICommand::REDO:
				actionLogger.redo();
				break;
			}

			if (ALPHA_OR_BETA_VERSION && pendingGlobalMIDICommandNumClustersWritten) {
				char buffer[12];
				intToString(pendingGlobalMIDICommandNumClustersWritten, buffer);
				display->displayPopup(buffer);
			}
		}

		pendingGlobalMIDICommand = GlobalMIDICommand::NONE;
	}
}

void PlaybackHandler::playButtonPressed(int32_t buttonPressLatency) {

	// If not currently playing
	if (!playbackState) {
		setupPlaybackUsingInternalClock(buttonPressLatency);
		D_PRINTLN("Play");
	}

	// Or if currently playing...
	else {
		D_PRINTLN("~Play");

		bool accessibility = runtimeFeatureSettings.get(RuntimeFeatureSettingType::AccessibilityShortcuts)
		                     == RuntimeFeatureStateToggle::On;

		bool isRestartShortcutPressed =
		    (accessibility && Buttons::isButtonPressed(deluge::hid::button::CROSS_SCREEN_EDIT))
		    || (!accessibility && Buttons::isButtonPressed(deluge::hid::button::X_ENC));

		// If holding <> encoder down...
		if (isRestartShortcutPressed) {

			// If wanting to switch into arranger...
			if (currentPlaybackMode == &session && getCurrentUI() == &arrangerView) {
				arrangementPosToStartAtOnSwitch = currentSong->xScroll[NAVIGATION_ARRANGEMENT];
				session.armForSwitchToArrangement();
				if (display->haveOLED()) {
					renderUIsForOled();
				}
				else {
					sessionView.redrawNumericDisplay();
				}
				display->cancelPopup();
			}

			// Otherwise, if internal clock, restart playback
			else {

				if (isInternalClockActive() && recording != RecordingMode::ARRANGEMENT) {
					forceResetPlayPos(currentSong);
				}
				else {
					display->displayPopup(deluge::l10n::get(deluge::l10n::String::STRING_FOR_FOLLOWING_EXTERNAL_CLOCK));
				}
			}
		}

		// Or, normal
		else {

			// If playing synced to analog clock input and it's on auto-start mode, don't let them stop, because it'd
			// just auto-start again
			if (isExternalClockActive()) {
				if (usingAnalogClockInput && analogClockInputAutoStart) {
					return;
				}
			}
			else if (!isEitherClockActive()) {
				finishTempolessRecording(false, buttonPressLatency);
				return;
			}

			endPlayback();
		}
	}
}

static const uint32_t recordButtonUIModes[] = {UI_MODE_HORIZONTAL_ZOOM, UI_MODE_HORIZONTAL_SCROLL,
                                               UI_MODE_RECORD_COUNT_IN, UI_MODE_AUDITIONING, 0};

void PlaybackHandler::recordButtonPressed() {

	if (isUIModeWithinRange(recordButtonUIModes)) {

		if (recording == RecordingMode::OFF) {
			actionLogger.closeAction(ActionType::RECORD);
		}

		// Disallow recording to begin if song pre-loaded
		if (recording == RecordingMode::OFF && preLoadedSong) {
			return;
		}

		bool wasRecordingArrangement = (recording == RecordingMode::ARRANGEMENT);

		if (recording == RecordingMode::OFF) {
			recording = RecordingMode::NORMAL;
		}
		else {
			recording = RecordingMode::OFF;
		}

		if (recording == RecordingMode::OFF) {

			if (!wasRecordingArrangement && playbackState) {
				if (currentPlaybackMode == &session) {
					bool anyClipsRemoved = currentSong->deletePendingOverdubs(NULL, NULL, true);
					if (anyClipsRemoved) {
						// use root UI in case this is called from performance view
						sessionView.requestRendering(getRootUI());
					}
				}
				else {
					arrangement.endAnyLinearRecording();
				}
			}
		}
		setLedStates();
		if (wasRecordingArrangement) {
			currentSong->setParamsInAutomationMode(false);
			currentSong->endInstancesOfActiveClips(getActualArrangementRecordPos());
			currentSong->resumeClipsClonedForArrangementRecording();
			view.setModLedStates(); // Set song LED back
		}
	}
}

void PlaybackHandler::setupPlaybackUsingInternalClock(int32_t buttonPressLatency, bool allowCountIn,
                                                      bool restartingPlayback) {
	if (!currentSong) {
		return;
	}

	decideOnCurrentPlaybackMode(); // Must be done up here - we reference currentPlaybackMode a bit below

	int32_t newPos = 0;

	RootUI* rootUI = getRootUI();

	bool isArrangerView = rootUI == &arrangerView;

	bool alternativePlaybackStartBehaviour =
	    runtimeFeatureSettings.get(RuntimeFeatureSettingType::AlternativePlaybackStartBehaviour)
	    == RuntimeFeatureStateToggle::On;

<<<<<<< HEAD
	bool accessibility =
	    runtimeFeatureSettings.get(RuntimeFeatureSettingType::AccessibilityShortcuts) == RuntimeFeatureStateToggle::On;

	bool isRestartShortcutPressed = (accessibility && Buttons::isButtonPressed(deluge::hid::button::CROSS_SCREEN_EDIT))
	                                || (!accessibility && Buttons::isButtonPressed(deluge::hid::button::X_ENC));

	/*
	Allow playback to start from current scroll if:
	    1) horizontal encoder (<>) or cross screen is held and alternative playback start behaviour is disabled or
	restarting playback 2) or horizontal encoder (<>) or cross screen is not held and alternative playback start
	behaviour is enabled 3) or if you're in arranger view and in cross screen auto scrolling mode
	*/
	if ((isRestartShortcutPressed && (!alternativePlaybackStartBehaviour || restartingPlayback))
	    || (!isRestartShortcutPressed && alternativePlaybackStartBehaviour)
=======
	bool isHorizontalEncoderPressed = Buttons::isButtonPressed(deluge::hid::button::X_ENC);

	/*
	Allow playback to start from current scroll if:
	    1) horizontal encoder (<>) is held and alternative playback start behaviour is disabled or restarting playback
	    2) or horizontal encoder (<>) is not held and alternative playback start behaviour is enabled
	    3) or if you're in arranger view and in cross screen auto scrolling mode
	*/
	if ((isHorizontalEncoderPressed && (!alternativePlaybackStartBehaviour || restartingPlayback))
	    || (!isHorizontalEncoderPressed && alternativePlaybackStartBehaviour)
>>>>>>> 0116616c
	    || (isArrangerView && (recording == RecordingMode::NORMAL || currentSong->arrangerAutoScrollModeActive))) {

		int32_t navSys;
		if (rootUI) {
			if (auto* timelineView = rootUI->toTimelineView()) {
				navSys = timelineView->getNavSysId();
			}
		}
		else {
			navSys = NAVIGATION_CLIP; // Keyboard view will cause this case
		}

		// this is so that if you enter a clip from arranger, the arrangement will playback from that clip
		if (navSys == NAVIGATION_CLIP && currentSong->lastClipInstanceEnteredStartPos != -1) {
			navSys = NAVIGATION_ARRANGEMENT;
		}

		newPos = currentSong->xScroll[navSys];
	}

	// See if we're gonna do a tempoless record
	bool doingTempolessRecord = currentPlaybackMode->wantsToDoTempolessRecord(newPos);

	if (!doingTempolessRecord) {
		buttonPressLatency = 0;
	}

	// See if we want a count-in
	if (allowCountIn && !doingTempolessRecord && recording == RecordingMode::NORMAL && countInBars
	    && (!currentUIMode || currentUIMode == UI_MODE_HOLDING_HORIZONTAL_ENCODER_BUTTON) && getCurrentUI() == rootUI) {

		ticksLeftInCountIn = currentSong->getBarLength() * countInBars;
		currentVisualCountForCountIn = 0; // Reset it. In a moment it'll display as 4 - 12.
		currentUIMode = UI_MODE_RECORD_COUNT_IN;
	}
	else {
		ticksLeftInCountIn = 0;
	}

	// Remember that the "next" tick (the one we're gonna do right now) is to happen at now-time

	numOutputClocksWaitingToBeSent = 0;

	// Want to send start / continue message, probably
	if (currentlySendingMIDIOutputClocks()) {
		if (newPos) {                                            // "continue"
			sendOutPositionViaMIDI(newPos, !ticksLeftInCountIn); // "Continue" message will only be sent if no count-in
		}
		else { // "start"
			if (!doingTempolessRecord && !ticksLeftInCountIn) {
				midiEngine.sendStart(this);
			}
		}
	}

	int32_t newPlaybackState = PLAYBACK_SWITCHED_ON;
	if (!doingTempolessRecord) {
		newPlaybackState |= PLAYBACK_CLOCK_INTERNAL_ACTIVE;
	}

	// The next timer tick will be 0, and we need to set this here because the call to setupPlayback(), below,
	// may well do things which need to look at the current internal tick count (e.g. AudioClip::resume()), and that
	// reads from this.
	nextTimerTickScheduled = 0;

	setupPlayback(newPlaybackState, newPos, true, true, buttonPressLatency);

	// Set this *after* calling setupPlayback, which will call the audio routine before we do the first tick
	timeNextTimerTickBig = (uint64_t)AudioEngine::audioSampleTimer << 32;

	swungTicksTilNextEvent = 0; // Need to ensure this, here, otherwise, it'll be set to some weird thing by some recent
	                            // call to expectEvent()
}

bool PlaybackHandler::currentlySendingMIDIOutputClocks() {
	return midiOutClockEnabled;
}

uint32_t PlaybackHandler::timerTicksToOutputTicks(uint32_t timerTicks) {
	// If inside world spinning faster than outside world
	if (currentSong->insideWorldTickMagnitude > 0) {
		timerTicks >>= currentSong->insideWorldTickMagnitude;

		// If outside world spinning faster than inside world
	}
	else if (currentSong->insideWorldTickMagnitude < 0) {
		timerTicks <<= (0 - currentSong->insideWorldTickMagnitude);
	}

	return timerTicks;
}

void PlaybackHandler::tapTempoAutoSwitchOff() {
	tapTempoNumPresses = 0;
	setLedStates();
}

void PlaybackHandler::decideOnCurrentPlaybackMode() {
	// If in arranger...
	if (getRootUI() == &arrangerView
	    || (!getRootUI() && currentSong && currentSong->lastClipInstanceEnteredStartPos != -1)) {
		goto useArranger;
	}

	if (!rootUIIsClipMinderScreen() && currentSong->lastClipInstanceEnteredStartPos != -1) {
		goto useArranger;
	}

	if (rootUIIsClipMinderScreen()
	    && (currentSong->lastClipInstanceEnteredStartPos != -1 || getCurrentClip()->isArrangementOnlyClip())) {
useArranger:
		currentPlaybackMode = &arrangement;
	}
	else {
		currentPlaybackMode = &session;
	}
}

// Call decideOnCurrentPlaybackMode() before this
void PlaybackHandler::setupPlayback(int32_t newPlaybackState, int32_t playFromPos, bool doOneLastAudioRoutineCall,
                                    bool shouldShiftAccordingToClipInstance,
                                    int32_t buttonPressLatencyForTempolessRecord) {

	actionLogger.closeAction(ActionType::RECORD);

	if (shouldShiftAccordingToClipInstance && currentPlaybackMode == &arrangement && rootUIIsClipMinderScreen()) {
		playFromPos += currentSong->lastClipInstanceEnteredStartPos;
	}

	ignoringMidiClockInput = false;
	stopOutputRecordingAtLoopEnd = false;

	lastSwungTickActioned = 0;
	lastTriggerClockOutTickDone = -1;
	lastMIDIClockOutTickDone = -1;

	swungTickScheduled = false;
	triggerClockOutTickScheduled = false;
	midiClockOutTickScheduled = false;

	swungTicksTilNextEvent = 0; // Until recently (Aug 2019) I did not do this here for some reason I can't remember and
	                            // insanely most stuff worked

	playbackState = newPlaybackState;
	cvEngine.playbackBegun(); // Call this *after* playbackState is set. If there's a count-in, nothing will happen

	if (getRootUI() && getCurrentUI() == getRootUI()) {
		getRootUI()->notifyPlaybackBegun();
	}

	currentPlaybackMode->setupPlayback(); // This doesn't call the audio routine

	arrangerView.reassessWhetherDoingAutoScroll(playFromPos);

	setLedStates();

	if (doOneLastAudioRoutineCall) {
		// Bit sneaky - we want to call the audio routine one last time, but need it to think that playback's not
		// happening so it doesn't do the first tick yet
		playbackState = 0;
		AudioEngine::routineWithClusterLoading(); // -----------------------------------
		playbackState = newPlaybackState;
	}

	// May not call audio routine during this, cos that'd try doing ticks before everything's set up
	bool oldState = AudioEngine::audioRoutineLocked;
	AudioEngine::audioRoutineLocked = true;
	currentlyActioningSwungTickOrResettingPlayPos = true;
	// Have to do this after calling AudioEngine::routine()
	currentPlaybackMode->resetPlayPos(playFromPos, !ticksLeftInCountIn, buttonPressLatencyForTempolessRecord);
	currentlyActioningSwungTickOrResettingPlayPos = false;
	AudioEngine::audioRoutineLocked = oldState;

	posToNextContinuePlaybackFrom = playFromPos;

	metronomeOffset = playFromPos;

	// We can only set these to -1 after calling the stuff above
	// lastSwungTickDone = -1;

	// when starting playback send updated feedback values for the current clip
	// or active clip selected for midi follow control
	view.sendMidiFollowFeedback();
}

void PlaybackHandler::endPlayback() {
	if (isInternalClockActive() && currentlySendingMIDIOutputClocks()) {
		midiEngine.sendStop(this);
	}

	ignoringMidiClockInput = false;
	if (currentUIMode == UI_MODE_RECORD_COUNT_IN) {
		currentUIMode = UI_MODE_NONE;
	}

	bool wasRecordingArrangement = (recording == RecordingMode::ARRANGEMENT);

	// Rohan: Must happen after currentSong->endInstancesOfActiveClips() is called (ok I can't
	// remember why I wrote that, and now it needs to happen before so that
	// Clip::beingRecordedFrom is still set when playback ends, so notes stop)
	bool shouldDoInstantSongSwap = currentPlaybackMode->endPlayback();

	// Do this after calling currentPlaybackMode->endPlayback(), cos for arrangement that has to get the current
	// tick, which needs to refer to which clock is active, which is stored in playbackState.
	playbackState = 0;

	cvEngine.playbackEnded(); // Call this *after* playbackState is set
	PadLEDs::clearTickSquares();

	// Sometimes, ending playback will trigger an instant song swap
	if (shouldDoInstantSongSwap) {
		doSongSwap(); // Has to happen after setting playbackState = 0, above
	}

	// Or if not doing a song swap, some UI stuff to do
	else {
		// if we're exporting stems, just turn recording mode off
		// we don't want to stop active clip instances because we want to let tails ring out
		if (stemExport.processStarted) {
			recording = RecordingMode::OFF;
			view.setModLedStates();
		}
		else if (wasRecordingArrangement) {
			currentSong->endInstancesOfActiveClips(getActualArrangementRecordPos(), true);
			recording = RecordingMode::OFF;
			view.setModLedStates();
		}

		if (currentSong && getRootUI()) {
			getRootUI()->playbackEnded();
		}
	}

	if (currentVisualCountForCountIn) {
		currentVisualCountForCountIn = 0;
		display->cancelPopup(); // In case the count-in was showing
	}

	setLedStates();
}

void PlaybackHandler::getMIDIClockOutTicksToInternalTicksRatio(uint32_t* internalTicksPer,
                                                               uint32_t* midiClockOutTicksPer) {
	*internalTicksPer = 1; // 12 rather than 24 so we get twice as many ticks, because only every 2nd one is rising-edge
	*midiClockOutTicksPer = 1;

	int16_t magnitudeAdjustment = currentSong->insideWorldTickMagnitude;

	if (magnitudeAdjustment >= 0) {
		*internalTicksPer <<= magnitudeAdjustment;
	}
	else {
		*midiClockOutTicksPer <<= -magnitudeAdjustment;
	}
}

uint32_t PlaybackHandler::getTimePerInternalTick() {
	if (isExternalClockActive()) {
		return timePerInternalTickMovingAverage; // lowpassedTimePerInternalTick
	}
	else {
		return currentSong->getTimePerTimerTickRounded();
	}
}

uint64_t PlaybackHandler::getTimePerInternalTickBig() {
	if (isExternalClockActive()) {
		return (uint64_t)timePerInternalTickMovingAverage << 32;
	}
	else {
		return currentSong->timePerTimerTickBig;
	}
}

float PlaybackHandler::getTimePerInternalTickFloat() {
	if (isExternalClockActive()) {
		return timePerInternalTickMovingAverage;
	}
	else {
		return currentSong->getTimePerTimerTickFloat();
	}
}

void PlaybackHandler::scheduleNextTimerTick(uint32_t doubleSwingInterval) {

	nextTimerTickScheduled = lastTimerTickActioned + doubleSwingInterval;

	uint64_t timeTilNextBig =
	    currentSong->timePerTimerTickBig
	    * (uint64_t)doubleSwingInterval; // To improve: this can overflow if tempo down around 0.001 BPM
	timeNextTimerTickBig = timeLastTimerTickBig + timeTilNextBig;
}

bool currentlyActioningTimerTick = false;

void PlaybackHandler::actionTimerTick() {

	currentlyActioningTimerTick = true;

	// Do this timer tick
	lastTimerTickActioned = nextTimerTickScheduled;
	timeLastTimerTickBig = timeNextTimerTickBig;

	// Do any swung ticks up to and including now.
	// Warning - this could do a song swap and reset a bunch of stuff
	while (lastSwungTickActioned + swungTicksTilNextEvent <= lastTimerTickActioned) {
		actionSwungTick();
	}

	actionTimerTickPart2();

	currentlyActioningTimerTick = false;
}

// 2nd part of timer tick action. We need to be able to call just this part if a song swap has occurred *not* at the
// same time as a timer tick
void PlaybackHandler::actionTimerTickPart2() {

	// Schedule next timer tick. Normal case is two swing intervals away.
	int32_t leftShift = 10 - currentSong->swingInterval;
	leftShift = std::max(leftShift, 0_i32);
	uint32_t timeTilNextTimerTick = 3 << (leftShift); // That's doubleSwingInterval

	// But if count-in happening, limit it to one bar's length (or perhaps this should be one beat, to avoid slight
	// screwiness with very long swing intervals?)
	if (ticksLeftInCountIn) {
		uint32_t limit = currentSong->getBarLength();
		if (timeTilNextTimerTick > limit) {
			timeTilNextTimerTick = limit;
		}
	}

	scheduleNextTimerTick(timeTilNextTimerTick);

	// Schedule another swung tick
	scheduleSwungTickFromInternalClock();

	// If not in count-in...
	if (!ticksLeftInCountIn) {

		currentSong->resyncLFOs();
		if (!stemExport.processStarted) {
			// Trigger clock output ticks
			if (cvEngine.isTriggerClockOutputEnabled()) {
				// Do any trigger clock output ticks up to and including now
				uint32_t internalTicksPer;
				uint32_t analogOutTicksPer;
				getAnalogOutTicksToInternalTicksRatio(&internalTicksPer, &analogOutTicksPer);
				uint64_t fractionLastTimerTick = lastTimerTickActioned * analogOutTicksPer;
				uint64_t fractionNextAnalogOutTick = (lastTriggerClockOutTickDone + 1) * internalTicksPer;

				// if we've fallen behind the timer ticks somehow then scheduling won't work properly so output
				// immediately otherwise set it to be done by the audio engine
				if (fractionNextAnalogOutTick < fractionLastTimerTick) {
					doTriggerClockOutTick();
					fractionNextAnalogOutTick += internalTicksPer;
				}
				// Schedule another trigger clock output tick
				scheduleTriggerClockOutTickParamsKnown(analogOutTicksPer, fractionLastTimerTick,
				                                       fractionNextAnalogOutTick);
			}

			// MIDI clock output ticks
			if (currentlySendingMIDIOutputClocks()) {
				// Do any MIDI clock output ticks up to and including now
				uint32_t internalTicksPer;
				uint32_t midiClockOutTicksPer;
				getMIDIClockOutTicksToInternalTicksRatio(&internalTicksPer, &midiClockOutTicksPer);
				uint64_t fractionLastTimerTick = lastTimerTickActioned * midiClockOutTicksPer;

				uint64_t fractionNextMIDIClockOutTick = (lastMIDIClockOutTickDone + 1) * internalTicksPer;
				// if we've fallen behind the timer ticks somehow then scheduling won't work properly so output
				// immediately otherwise set it to be done by the audio engine
				if (fractionNextMIDIClockOutTick < fractionLastTimerTick) {
					doMIDIClockOutTick();
					fractionNextMIDIClockOutTick += midiClockOutTicksPer;
				}

				// Schedule another MIDI clock output tick
				scheduleMIDIClockOutTickParamsKnown(midiClockOutTicksPer, fractionLastTimerTick,
				                                    fractionNextMIDIClockOutTick);
			}
		}
	}
}

void PlaybackHandler::doTriggerClockOutTick() {
	triggerClockOutTickScheduled = false;
	lastTriggerClockOutTickDone++;
	if (skipAnalogClocks) {
		skipAnalogClocks--;
	}
	else {
		cvEngine.analogOutTick();
	}
}

// Check these are enabled before calling this!
void PlaybackHandler::scheduleTriggerClockOutTick() {

	uint32_t internalTicksPer;
	uint32_t analogOutTicksPer;
	getAnalogOutTicksToInternalTicksRatio(&internalTicksPer, &analogOutTicksPer);
	uint64_t fractionLastTimerTick = lastTimerTickActioned * analogOutTicksPer;
	uint64_t fractionNextAnalogOutTick = (lastTriggerClockOutTickDone + 1) * internalTicksPer;

	scheduleTriggerClockOutTickParamsKnown(analogOutTicksPer, fractionLastTimerTick, fractionNextAnalogOutTick);
}

void PlaybackHandler::scheduleTriggerClockOutTickParamsKnown(uint32_t analogOutTicksPer, uint64_t fractionLastTimerTick,
                                                             uint64_t fractionNextAnalogOutTick) {
	if (fractionNextAnalogOutTick < nextTimerTickScheduled * analogOutTicksPer) {
		triggerClockOutTickScheduled = true;
		timeNextTriggerClockOutTick =
		    (timeLastTimerTickBig
		     + ((uint64_t)((fractionNextAnalogOutTick - fractionLastTimerTick) * currentSong->timePerTimerTickBig))
		           / analogOutTicksPer)
		    >> 32;
	}
}

// Check these are enabled before calling this!
void PlaybackHandler::scheduleMIDIClockOutTick() {

	uint32_t internalTicksPer;
	uint32_t midiClockOutTicksPer;
	getMIDIClockOutTicksToInternalTicksRatio(&internalTicksPer, &midiClockOutTicksPer);
	uint64_t fractionLastTimerTick = lastTimerTickActioned * midiClockOutTicksPer;
	uint64_t fractionNextMIDIClockOutTick = (lastMIDIClockOutTickDone + 1) * internalTicksPer;

	scheduleMIDIClockOutTickParamsKnown(midiClockOutTicksPer, fractionLastTimerTick, fractionNextMIDIClockOutTick);
}

void PlaybackHandler::scheduleMIDIClockOutTickParamsKnown(uint32_t midiClockOutTicksPer, uint64_t fractionLastTimerTick,
                                                          uint64_t fractionNextMIDIClockOutTick) {
	if (fractionNextMIDIClockOutTick < nextTimerTickScheduled * midiClockOutTicksPer) {
		midiClockOutTickScheduled = true;
		timeNextMIDIClockOutTick =
		    (timeLastTimerTickBig
		     + ((uint64_t)((fractionNextMIDIClockOutTick - fractionLastTimerTick) * currentSong->timePerTimerTickBig))
		           / midiClockOutTicksPer)
		    >> 32;
	}
}

void PlaybackHandler::doMIDIClockOutTick() {
	// we need to flush the buffer in case there's a clock in it, otherwise both will be sent at once
	if (midiEngine.anythingInOutputBuffer()) {
		midiEngine.flushMIDI();
	}
	midiClockOutTickScheduled = false;
	lastMIDIClockOutTickDone++;
	if (skipMidiClocks) {
		skipMidiClocks--;
	}
	else {
		midiEngine.sendClock(this, true);
	}
}

void PlaybackHandler::actionSwungTick() {

	currentlyActioningSwungTickOrResettingPlayPos = true;

	swungTickScheduled = false;

	lastSwungTickActioned += swungTicksTilNextEvent;

	int32_t swungTickIncrement; // Set it up up here so a goto, below, works

	bool swappedSong;

	// If count-in still happening...
	if (ticksLeftInCountIn) {

		ticksLeftInCountIn -= swungTicksTilNextEvent;

		// If count-in finished right now...
		if (!ticksLeftInCountIn) {

			// Very crudely reset a bunch of stuff to 0
			nextTimerTickScheduled -= lastTimerTickActioned;
			lastTimerTickActioned = 0;
			lastSwungTickActioned = 0;
			swungTicksTilNextEvent = 0;

			// May not call audio routine during this, cos that'd try doing ticks before everything's set up
			currentPlaybackMode->resetPlayPos(
			    posToNextContinuePlaybackFrom); // Have to do this after calling AudioEngine::routine()

			// Perhaps we'd like to send a MIDI "start" message, cos we didn't before
			cvEngine.playbackBegun();

			if (currentlySendingMIDIOutputClocks()) {
				if (posToNextContinuePlaybackFrom) {
					midiEngine.sendContinue(this); // Position pointer was already sent when "play" pressed
				}
				else {
					midiEngine.sendStart(this);
				}
			}

			display->cancelPopup();
			currentVisualCountForCountIn = 0;
			currentUIMode &= UI_MODE_AUDITIONING;

			// And then yeah, just keep going below
		}

		// Or if there was still more count-in left...
		else {

			int32_t newVisualCount = (uint32_t)(ticksLeftInCountIn - 1) / currentSong->getQuarterNoteLength() + 1;

			if (newVisualCount != currentVisualCountForCountIn) {
				currentVisualCountForCountIn = newVisualCount;
				char buffer[12];
				intToString(newVisualCount, buffer);
				display->displayPopup(buffer, 0, true, 255, 2);
			}
			swungTicksTilNextEvent = 2147483647;
			goto doMetronome;
		}
	}

	// This may possibly swap song, and / or even change currentPlaybackMode.
	// The latter is why we do still have to have this as a separate function.
	swappedSong = currentPlaybackMode->considerLaunchEvent(swungTicksTilNextEvent);

	swungTickIncrement = swungTicksTilNextEvent; // This might have got reset to 0 if there was a song swap
	swungTicksTilNextEvent = 2147483647;

	if (isEitherClockActive()) { // Occasionally, considerLaunchEvent() will stop playback
		currentPlaybackMode->doTickForward(swungTickIncrement);

		if (isEitherClockActive()) { // Occasionally, doTickForward() will stop playback

			// If we swapped song on just a swung tick that wasn't concurrent with a timer tick (unusual), we need to go
			// do some stuff that would normally happen as part of the timer tick
			if (swappedSong && isInternalClockActive() && !currentlyActioningTimerTick) {
				actionTimerTickPart2();
			}

			// If metronome on, make sure we stop on the right tick for that...
			if (metronomeOn) {
doMetronome:
				uint64_t currentMetronomeTick = lastSwungTickActioned;
				if (!ticksLeftInCountIn) {
					currentMetronomeTick += metronomeOffset;
				}

				uint32_t swungTicksPerQuarterNote = currentSong->getQuarterNoteLength();

				if ((currentMetronomeTick % swungTicksPerQuarterNote) == 0) {
					uint32_t phaseIncrement =
					    ((currentMetronomeTick % (swungTicksPerQuarterNote << 2)) == 0) ? 128411753 : 50960238;
					AudioEngine::metronome.trigger(phaseIncrement);
				}

				int32_t ticksIntoCurrentBeep = currentMetronomeTick % swungTicksPerQuarterNote;
				int32_t swungTicksTilNextMetronomeEvent =
				    swungTicksPerQuarterNote - ticksIntoCurrentBeep; // Ticks til next beep
				swungTicksTilNextEvent = std::min(swungTicksTilNextEvent, swungTicksTilNextMetronomeEvent);
			}
		}
	}

	currentlyActioningSwungTickOrResettingPlayPos = false;
}

void PlaybackHandler::scheduleSwungTick() {
	if (isInternalClockActive()) {
		scheduleSwungTickFromInternalClock();
	}
	else {
		scheduleSwungTickFromExternalClock();
	}
}

// This may be called when there already is one scheduled, to reschedule it, if the tempo has changed
void PlaybackHandler::scheduleSwungTickFromInternalClock() {

	if (swungTicksTilNextEvent < 1) {
		swungTicksTilNextEvent = 1; // Shouldn't ultimately be necessary, but...
	}

	int64_t nextSwungTick = lastSwungTickActioned + swungTicksTilNextEvent;

	if (nextSwungTick < nextTimerTickScheduled) {
		swungTickScheduled = true;
		uint32_t swungTicksIntoTimerBit = nextSwungTick - lastTimerTickActioned;

		if (currentSong->hasAnySwing()) {
			int32_t leftShift = 9 - currentSong->swingInterval;
			leftShift = std::max(leftShift, 0_i32);
			uint32_t swingInterval = 3 << (leftShift);

			// Before swing mid-point
			if (swungTicksIntoTimerBit <= swingInterval) {
				uint64_t timeInBig = currentSong->timePerTimerTickBig * swungTicksIntoTimerBit
				                     * (uint32_t)(50 + currentSong->swingAmount) / 50;
				scheduledSwungTickTime = (uint64_t)(timeLastTimerTickBig + timeInBig) >> 32;
			}

			// After swing mid-point
			else {
				uint32_t swungTicksTilEnd = (swingInterval << 1) - swungTicksIntoTimerBit;
				uint64_t timeTilEndBig = currentSong->timePerTimerTickBig * swungTicksTilEnd
				                         * (uint32_t)(50 - currentSong->swingAmount) / 50;
				scheduledSwungTickTime = (uint64_t)(timeNextTimerTickBig - timeTilEndBig) >> 32;
			}
		}
		else {
			scheduledSwungTickTime =
			    (timeLastTimerTickBig + swungTicksIntoTimerBit * currentSong->timePerTimerTickBig) >> 32;
		}
	}
}

// This just uses the rounded timePerTimerTick. Should be adequate
int32_t PlaybackHandler::getNumSwungTicksInSinceLastTimerTick(uint32_t* timeRemainder) {

	// If first timer tick not actioned yet (currently the only function that calls this function already separately
	// deals with this though)...
	if (!nextTimerTickScheduled) {
		if (timeRemainder) {
			*timeRemainder = 0;
		}
		return 0;
	}

	uint32_t timePerTimerTick = currentSong->getTimePerTimerTickRounded();

	uint32_t timePassed = AudioEngine::audioSampleTimer - (uint32_t)(timeLastTimerTickBig >> 32);

	if (currentSong->hasAnySwing()) {

		if (timeRemainder) {
			*timeRemainder = 0; // To be improved
		}

		int32_t leftShift = 9 - currentSong->swingInterval;
		leftShift = std::max(leftShift, 0_i32);
		uint32_t swingInterval = 3 << (leftShift);

		// First, see if we're in the first half still
		uint32_t timePassedFiddledWith = (uint32_t)(timePassed * 50) / (uint32_t)(50 + currentSong->swingAmount);
		uint32_t ticksIn = timePassedFiddledWith / timePerTimerTick;
		if (ticksIn < swingInterval) {
			return ticksIn;
		}

		// Or if we're still here, it's in the second half
		uint32_t timeTilNextTimerTick = (uint32_t)(timeNextTimerTickBig >> 32) - AudioEngine::audioSampleTimer;
		uint32_t timeTilNextFiddledWith =
		    (uint32_t)(timeTilNextTimerTick * 50) / (uint32_t)(50 - currentSong->swingAmount);
		if (!timeTilNextFiddledWith) {
			return 1; // Otherwise we'd get a negative number when subtracting 1 below
		}
		int32_t ticksTilEnd = (uint32_t)(timeTilNextFiddledWith - 1) / (uint32_t)timePerTimerTick + 1; // Rounds up.
		return (swingInterval << 1) - ticksTilEnd;
	}

	else {
		int32_t numSwungTicks = timePassed / timePerTimerTick;
		if (timeRemainder) {
			*timeRemainder = timePassed - numSwungTicks * timePerTimerTick;
		}
		return numSwungTicks;
	}
}

int32_t PlaybackHandler::getNumSwungTicksInSinceLastActionedSwungTick(uint32_t* timeRemainder) {
	if (currentlyActioningSwungTickOrResettingPlayPos) {
		if (timeRemainder) {
			*timeRemainder = 0;
		}
		return 0; // This will save some time, even though it was already returning the correct result.
	}

	return getActualSwungTickCount(timeRemainder) - lastSwungTickActioned;
}

int64_t PlaybackHandler::getActualSwungTickCount(uint32_t* timeRemainder) {

	int64_t actualSwungTick;

	// Internal clock
	if (isInternalClockActive()) {

		// If first timer tick not actioned yet (not sure if we ever get called in this case, though)...
		if (!nextTimerTickScheduled) {
			if (timeRemainder) {
				*timeRemainder = 0;
			}
			return 0;
		}

		actualSwungTick = lastTimerTickActioned + getNumSwungTicksInSinceLastTimerTick(timeRemainder);
	}

	// External clock
	else {

		if (timeRemainder) {
			*timeRemainder = 0; // TODO: fix this!
		}

		float currentInternalTick = getCurrentInternalTickFloatFollowingExternalClock();

		// No swing
		if (!currentSong->hasAnySwing()) {
			actualSwungTick = currentInternalTick;
		}

		// Yes swing
		else {

			int32_t leftShift = 9 - currentSong->swingInterval;
			leftShift = std::max(leftShift, 0_i32);
			uint32_t swingInterval = 3 << (leftShift);
			uint32_t doubleSwingInterval = swingInterval << 1;

			uint64_t startOfSwingBlock = (uint64_t)currentInternalTick / doubleSwingInterval * doubleSwingInterval;
			float posWithinSwingBlock = currentInternalTick - startOfSwingBlock;

			// First, see if we're in the first half still
			float swungTicksIn = (uint32_t)(posWithinSwingBlock * 50) / (uint32_t)(50 + currentSong->swingAmount);
			if (swungTicksIn < swingInterval) {
				actualSwungTick = startOfSwingBlock + swungTicksIn;
			}

			// Or, if we're in the second half
			else {
				float posTilEndOfSwingBlock = (float)doubleSwingInterval - posWithinSwingBlock;
				float swungTicksTilEnd =
				    (uint32_t)(posTilEndOfSwingBlock * 50) / (uint32_t)(50 - currentSong->swingAmount);
				actualSwungTick = startOfSwingBlock + doubleSwingInterval - (swungTicksTilEnd + 1); // Round that bit up
			}
		}
	}

	// Make sure the result isn't outside of its possible range

	if (actualSwungTick < lastSwungTickActioned) {
		actualSwungTick = lastSwungTickActioned;
		if (timeRemainder) {
			*timeRemainder = 0;
		}
	}

	else {
		int64_t nextSwungTickToAction = lastSwungTickActioned + swungTicksTilNextEvent;
		if (nextSwungTickToAction // Checking for special case when nextSwungTickToAction == 0, when playback first
		                          // starts. Unchecked, that would sometimes lead to us returning -1 when following
		                          // external clock.
		    && actualSwungTick >= nextSwungTickToAction) {
			actualSwungTick = nextSwungTickToAction - 1;
			if (timeRemainder) {
				*timeRemainder = getTimePerInternalTick() - 1; // A bit cheesy...
			}
		}
	}

	return actualSwungTick;
}

int64_t PlaybackHandler::getCurrentInternalTickCount(uint32_t* timeRemainder) {

	uint32_t timePerTimerTick = currentSong->getTimePerTimerTickRounded();

	int64_t internalTickCount;

	// Internal clock
	if (isInternalClockActive()) {

		// If no timer ticks have occurred yet, the answer is a resounding zero, and we have to have this as a special
		// case because timeLastTimerTickBig won't have been set yet. This will happen all the time during playback
		// setup, e.g. in AudioClip::resumePlayback()
		if (!nextTimerTickScheduled) {
			if (timeRemainder) {
				*timeRemainder = 0;
			}
			internalTickCount = 0;
		}

		// Or, the normal case - calculate the answer
		else {
			uint32_t timeSinceLastTimerTick = AudioEngine::audioSampleTimer - (uint32_t)(timeLastTimerTickBig >> 32);
			int32_t ticksSinceLastTimerTick = timeSinceLastTimerTick / timePerTimerTick;
			if (timeRemainder) {
				*timeRemainder = timeSinceLastTimerTick - (ticksSinceLastTimerTick * timePerTimerTick);
			}
			internalTickCount = lastTimerTickActioned + ticksSinceLastTimerTick;

			// Safety against rounding errors - make sure we don't give an internal tick count that's less than a swung
			// tick we already actioned. I've seen this happen (or at least become apparent) when at 6144 resolution
			// with very shortened audio clip.
			if (internalTickCount < lastSwungTickActioned) {
				internalTickCount = lastSwungTickActioned;
			}
		}
	}

	// External clock
	else {

		if (timeRemainder) {
			*timeRemainder = 0; // TODO: fix this!
		}

		internalTickCount = getCurrentInternalTickFloatFollowingExternalClock();
	}

#if ALPHA_OR_BETA_VERSION
	if (internalTickCount < 0) {
		// Trying to narrow down "nofg" error, which Ron got most recently (Nov 2021). Wait no, he didn't have playback
		// on!
		FREEZE_WITH_ERROR("E429");
	}
#endif

	return internalTickCount;
}

float PlaybackHandler::getCurrentInternalTickFloatFollowingExternalClock() {

	// If we've only actually received one (or none - is that possible?) input tick...
	if (lastInputTickReceived <= 0) {
		// We're before it, which won't make sense to the caller, so just say we're at 0
		return 0;
	}

	int32_t t = 0;

	int32_t timeSinceLastInputTick = AudioEngine::audioSampleTimer - timeLastInputTicks[t];

	float currentInputTick;

	// If that input tick hasn't "happened" yet and is currently just scheduled to happen soon, then the current
	// internal tick is before it
	if (timeSinceLastInputTick < 0) {

goAgain:
		int32_t timeSincePreviousInputTick = AudioEngine::audioSampleTimer - timeLastInputTicks[t + 1];

		// If the previous one also hasn't happened yet, look a further one back
		if (timeSincePreviousInputTick < 0) {
			timeSinceLastInputTick = timeSincePreviousInputTick;
			t++;
			if (t >= lastInputTickReceived) {
				return 0; // If all the input ticks received so far have not yet "happened"
			}
			// If we just didn't remember that far back - should never really happen
			if (t >= kNumInputTicksForMovingAverage - 1) {
				// Gonna be inexact, sorry!
				currentInputTick = lastInputTickReceived - kNumInputTicksForMovingAverage;
				goto gotCurrentInputTick;
			}
			goto goAgain;
		}

		// Just see how far apart the last two received input ticks were (even though we haven't actually actioned the
		// most recent one yet)
		int32_t timeBetweenInputTicks = timeLastInputTicks[t] - timeLastInputTicks[t + 1];

		// Should now be impossible for them to be at the same time, since we should be looking at one in the future and
		// one not
		if (ALPHA_OR_BETA_VERSION && timeBetweenInputTicks <= 0) {
			FREEZE_WITH_ERROR("E337");
		}

		currentInputTick =
		    (float)timeSincePreviousInputTick / (uint32_t)timeBetweenInputTicks + lastInputTickReceived - t - 1;
	}

	// Or if it has happened...
	else {
		if (timeSinceLastInputTick >= timePerInputTickMovingAverage) {
			timeSinceLastInputTick = timePerInputTickMovingAverage - 1;
		}
		currentInputTick = (float)timeSinceLastInputTick / timePerInputTickMovingAverage + lastInputTickReceived;
	}

gotCurrentInputTick:
	uint32_t internalTicksPer;
	uint32_t inputTicksPer;
	getInternalTicksToInputTicksRatio(&inputTicksPer, &internalTicksPer);

	float currentInternalTick = currentInputTick / inputTicksPer * internalTicksPer;

	return currentInternalTick;
}

int32_t PlaybackHandler::getInternalTickTime(int64_t internalTickCount) {

	// Internal clock
	if (isInternalClockActive()) {

		// If first timer tick hasn't even occurred yet, various values will not yet be valid. The time of the first
		// tick will not even have been decided. So, use audioDriver.audioSampleTimer in its place, since that is what
		// our returned value will be compared to.
		if (!nextTimerTickScheduled) {
			return AudioEngine::audioSampleTimer
			       + (((int64_t)currentSong->timePerTimerTickBig * internalTickCount) >> 32);
		}

		int32_t numTicksAfterLastTimerTick = internalTickCount - lastTimerTickActioned; // Could be negative
		return (int64_t)(timeLastTimerTickBig + (int64_t)currentSong->timePerTimerTickBig * numTicksAfterLastTimerTick)
		       >> 32;
	}

	// External clock
	else {
		uint32_t internalTicksPer;
		uint32_t inputTicksPer;
		getInternalTicksToInputTicksRatio(&inputTicksPer, &internalTicksPer);

		float inputTickCount = (float)(internalTickCount * inputTicksPer) / internalTicksPer;

		return (int32_t)timeLastInputTicks[0]
		       + (int32_t)((inputTickCount - lastInputTickReceived) * (int32_t)timePerInputTickMovingAverage);
	}
}

// Caller must remove OLED working animation.
void PlaybackHandler::doSongSwap(bool preservePlayPosition) {
	AudioEngine::logAction("PlaybackHandler::doSongSwap start");

	if (currentSong) {

		currentSong->stopAllAuditioning();

		// If playing...
		if (isEitherClockActive()) {

			// If we're preserving the tempo (either cos we chose to or because we're following external clock)
			if (isExternalClockActive() || songSwapShouldPreserveTempo) {

				// Since we're currentlyPlaying, we know that there still is a currentSong

				// We want to keep the old song's tempo. We need to account for the fact that the two songs might have
				// different magnitudes though, before we do anything like copy the timePerTimerTick. So we apply any
				// difference in magnitude to the timePerTimerTick before we copy / compare it.
				int32_t magnitudeDifference =
				    preLoadedSong->insideWorldTickMagnitude - currentSong->insideWorldTickMagnitude;

				if (magnitudeDifference >= 0) {
					currentSong->timePerTimerTickBig >>= magnitudeDifference;
				}
				else {
					currentSong->timePerTimerTickBig <<= (0 - magnitudeDifference);
				}

				// If tempo magnitude matching, we now need to look at how similar the (potentially modified)
				// timePerTimerTick's are, and shift magnitudes if they're really different
				if (tempoMagnitudeMatchingEnabled) {
					while (preLoadedSong->timePerTimerTickBig > currentSong->timePerTimerTickBig * 1.414) {
						currentSong->timePerTimerTickBig <<= 1;
						preLoadedSong->insideWorldTickMagnitude--;
					}
					while (preLoadedSong->timePerTimerTickBig < currentSong->timePerTimerTickBig * 0.707) {
						currentSong->timePerTimerTickBig >>= 1;
						preLoadedSong->insideWorldTickMagnitude++;
					}
				}

				preLoadedSong->timePerTimerTickBig = currentSong->timePerTimerTickBig;
			}

			// Any MIDI or gate notes wouldn't be stopped by our unassignAllVoices() call below
			currentSong->stopAllMIDIAndGateNotesPlaying();
		}
	}

	// Swap stuff over
	AudioEngine::unassignAllVoices(true);
	midiFollow.clearStoredClips(); // need to clear clip pointers stored for previous song
	currentSong = preLoadedSong;
	AudioEngine::mustUpdateReverbParamsBeforeNextRender = true;
	preLoadedSong = NULL;
	loadSongUI.deletedPartsOfOldSong = false;

	currentSong->sendAllMIDIPGMs();
	AudioEngine::getReverbParamsFromSong(currentSong);

	// Some more "if we're playing" stuff - this needs to happen after currentSong is swapped over, because
	// resyncInternalTicksToInputTicks() references it
	if (isEitherClockActive()) {

		// If beginning in arranger, not allowed to preserve play position (the caller never actually tries to do this
		// anyway)
		if (currentSong->lastClipInstanceEnteredStartPos != -1) {
			preservePlayPosition = false;
		}

		// If we are (still) preserving position, do that
		if (preservePlayPosition) {
			resyncInternalTicksToInputTicks(currentSong);
		}

		// Otherwise, reset play position
		else {
			lastTimerTickActioned = 0;
			lastInputTickReceived = 0;
			lastSwungTickActioned = 0;

			lastTriggerClockOutTickDone = -1;
			lastMIDIClockOutTickDone = -1;

			// Set it so the tick which we're gonna do right now, at the start of the new song, has 0 increment
			swungTicksTilNextEvent = 0;
		}

		// And now, if switching to arranger (in which case, remember, we definitely didn't preserve play position), do
		// that
		if (currentSong->lastClipInstanceEnteredStartPos != -1) {
			currentPlaybackMode = &arrangement;
			arrangement.setupPlayback();
			arrangement.resetPlayPos(currentSong->lastClipInstanceEnteredStartPos);
		}

		// Or if we weren't switching to the arranger, the equivalent of that would get called from
		// Session::considerLaunchEvent()
	}

	AudioEngine::bypassCulling = true;

	display->displayLoadingAnimationText("Loading"); // More loading might need to happen now, or still be happening
	currentUIMode = UI_MODE_LOADING_SONG_NEW_SONG_PLAYING;
	AudioEngine::logAction("PlaybackHandler::doSongSwap end");
}

void PlaybackHandler::analogClockRisingEdge(uint32_t time) {

	// If not already playing, start now, if set to auto-start. But not if the settings haven't yet been read
	if (!playbackState) {
		if (analogClockInputAutoStart && FlashStorage::settingsBeenRead) {
			usingAnalogClockInput = true;
			setupPlaybackUsingExternalClock(false);
		}
	}

	if (playbackState) {
		inputTick(true, time);
	}

	timeLastAnalogClockInputRisingEdge = AudioEngine::audioSampleTimer;
}

void PlaybackHandler::setupPlaybackUsingExternalClock(bool switchingFromInternalClock, bool fromContinueCommand) {
	if (!currentSong) {
		return;
	}

	ticksLeftInCountIn = 0;

	numInputTicksToSkip = 0;

	if (switchingFromInternalClock) {

		uint32_t internalTicksPer;
		uint32_t inputTicksPer;
		getInternalTicksToInputTicksRatio(&inputTicksPer, &internalTicksPer);

		lastInputTickReceived = round((uint64_t)getCurrentInternalTickCount() * inputTicksPer / internalTicksPer) - 1;

		playbackState &= ~PLAYBACK_CLOCK_INTERNAL_ACTIVE;
	}
	else {
		lastInputTickReceived = -1;
	}

	// internalTickScheduled = false;

	tempoMagnitudeMatchingActiveNow = (!switchingFromInternalClock && !fromContinueCommand
	                                   && tempoMagnitudeMatchingEnabled && !usingAnalogClockInput);
	// Tempo magnitude matching just wouldn't really make sense if playing from a "continue" command, because each time
	// we realise the tempo is actually double or half, that'd mean we'd have to re-interpret the start-position at the
	// new magnitude, so completely jump the play-cursor to a different place, whose first beat we already missed
	// hearing. Also, Logic, and for that matter the Deluge itself, when outputting a "continue", will output several
	// "clock" messages simultaneously to achieve a finer resolution start position, and when hearing these, well, this
	// looks like infinite tempo.

	numInputTickTimesCounted = 0;

	stickyCurrentTimePerInternalTickInverse = veryCurrentTimePerInternalTickInverse =
	    currentSong->divideByTimePerTimerTick; // Sets defaults
	timePerInternalTickMovingAverage = lowpassedTimePerInternalTick = stickyTimePerInternalTick =
	    currentSong->getTimePerTimerTickRounded();

	slowpassedTimePerInternalTick = stickyTimePerInternalTick << slowpassedTimePerInternalTickSlowness;

	// Imagine the user had just hit the play button - how fast would we expect to see internal ticks happening?
	uint64_t targetedTimePerInternalTick = stickyTimePerInternalTick;

	// Convert this to input tick time - and that's how often we're expecting to see input ticks.
	uint32_t internalTicksPer;
	uint32_t inputTicksPer;
	getInternalTicksToInputTicksRatio(&inputTicksPer, &internalTicksPer);
	targetedTimePerInputTick = targetedTimePerInternalTick * internalTicksPer / inputTicksPer;

	// If we don't yet know the time per input tick, go with the estimation we just made
	if (timePerInputTickMovingAverage == 0) {
		timePerInputTickMovingAverage = targetedTimePerInputTick;
	}

	int32_t newPlaybackState = PLAYBACK_SWITCHED_ON | PLAYBACK_CLOCK_EXTERNAL_ACTIVE;

	if (!switchingFromInternalClock) {
		bool shouldShiftAccordingToClipInstance = (!fromContinueCommand && posToNextContinuePlaybackFrom == 0);
		decideOnCurrentPlaybackMode();
		setupPlayback(newPlaybackState, posToNextContinuePlaybackFrom, false, shouldShiftAccordingToClipInstance);
		posToNextContinuePlaybackFrom = 0;
	}
	else {
		playbackState = newPlaybackState;
		setLedStates();
	}
}

void PlaybackHandler::positionPointerReceived(uint8_t data1, uint8_t data2) {
	D_PRINTLN("position");
	uint32_t pos = (((uint32_t)data2 << 7) | data1) * 6;

	if (currentSong->insideWorldTickMagnitude >= 0) {
		pos <<= currentSong->insideWorldTickMagnitude;
	}
	else {
		pos >>= (0 - currentSong->insideWorldTickMagnitude);
	}

	// If following external clock right now, jump to the position (actually 1 tick before the position, so the next
	// "clock" message will play that pos)
	if (isExternalClockActive()) {

		// But, to get around a weird "bug" with Ableton and my Mbox, don't do this if pos is 0 and we've only done the
		// first input tick
		if (pos == 0 && lastInputTickReceived == 0) {
			return;
		}

		currentPlaybackMode->resetPlayPos((int32_t)pos);
	}

	// Otherwise, even if playing to internal clock, just store the position, to use if we receive a "continue" message
	else {
		posToNextContinuePlaybackFrom = pos;
	}
}

void PlaybackHandler::startMessageReceived() {
	if (ignoringMidiClockInput || !midiInClockEnabled) {
		return;
	}
	D_PRINTLN("start");
	// If we already are playing
	if (playbackState) {

		// If we received this message only just after having started playback ourself, assume we're getting our output
		// echoed back to us, and just ignore it
		if (startIgnoringMidiClockInputIfNecessary()) {
			return;
		}

		// Otherwise, end our internal playback so we can start playing following an external clock.
		endPlayback();
	}

	usingAnalogClockInput = false;
	posToNextContinuePlaybackFrom = 0; // Start from pos 0
	setupPlaybackUsingExternalClock(false);
}

bool PlaybackHandler::startIgnoringMidiClockInputIfNecessary() {

	if (isInternalClockActive()
	    && (int32_t)(AudioEngine::audioSampleTimer - timeLastMIDIStartOrContinueMessageSent) < 50 * 44) {
		D_PRINTLN("ignoring midi clock input");
		ignoringMidiClockInput = true;
		return true;
	}

	else {
		return false;
	}
}

void PlaybackHandler::continueMessageReceived() {
	if (ignoringMidiClockInput || !midiInClockEnabled) {
		return;
	}

	D_PRINTLN("continue");
	// If we already are playing
	if (playbackState) {

		// If we received this message only just after having started playback ourself, assume we're getting our output
		// echoed back to us, and just ignore it
		if (startIgnoringMidiClockInputIfNecessary()) {
			return;
		}

		// If already following external clock, there's nothing to do: if we already received a song position pointer,
		// that will have already taken effect
		if (isExternalClockActive()) {
			return;
		}

		endPlayback();
	}

	usingAnalogClockInput = false;
	// posToNextContinuePlaybackFrom is left at whatever value it's at - playback will continue from there.
	setupPlaybackUsingExternalClock(false, true);
}

void PlaybackHandler::stopMessageReceived() {
	if (ignoringMidiClockInput || !midiInClockEnabled) {
		return;
	}
	if (isExternalClockActive()) {
		endPlayback();
	}
}

void PlaybackHandler::clockMessageReceived(uint32_t time) {
	if (ignoringMidiClockInput || !midiInClockEnabled) {
		return;
	}
	// D_PRINTLN("clock");

	if (playbackState) {
		inputTick(false, time);
	}
}

void PlaybackHandler::scheduleSwungTickFromExternalClock() {
	uint64_t nextSwungTick = lastSwungTickActioned + swungTicksTilNextEvent;
	uint64_t internalTickPositionForNextSwungTickTimes50;
	if (!currentSong->hasAnySwing()) {
		internalTickPositionForNextSwungTickTimes50 = nextSwungTick * 50;
	}
	else {

		int32_t leftShift = 10 - currentSong->swingInterval;
		leftShift = std::max(leftShift, 0_i32);
		uint32_t doubleSwingInterval = 3 << (leftShift);

		uint32_t swungTickWithinInterval = nextSwungTick % doubleSwingInterval;
		uint64_t startOfSwingInterval = nextSwungTick - swungTickWithinInterval;

		uint32_t internalTickWithinIntervalTimes50;

		// If in first half of interval
		if (swungTickWithinInterval <= (doubleSwingInterval >> 1)) {
			internalTickWithinIntervalTimes50 = swungTickWithinInterval * (50 + currentSong->swingAmount);
		}

		// Or if in second half of interval
		else {
			int32_t ticksTilEnd = doubleSwingInterval - swungTickWithinInterval;
			internalTickWithinIntervalTimes50 =
			    doubleSwingInterval * 50 - ticksTilEnd * (50 - currentSong->swingAmount);
		}

		internalTickPositionForNextSwungTickTimes50 = internalTickWithinIntervalTimes50 + (startOfSwingInterval * 50);
	}

	uint32_t internalTicksPer;
	uint32_t inputTicksPer;
	getInternalTicksToInputTicksRatio(&inputTicksPer, &internalTicksPer);

	int64_t inputTickPositionForNextSwungTickTimes50TimesInternalTicksPer =
	    internalTickPositionForNextSwungTickTimes50 * inputTicksPer;

	int64_t lastInputTickReceivedTimes50 = lastInputTickReceived * 50;

	// If this next swung tick is gonna happen before we're going to receive the *next* input tick
	// (possibly right on this current input tick that we've just received but haven't actually processed yet)...
	if (inputTickPositionForNextSwungTickTimes50TimesInternalTicksPer
	    < (lastInputTickReceivedTimes50 + 50) * internalTicksPer) {
		swungTickScheduled = true;
		uint64_t inputTickFractionTimes50TimesInternalTicksPer =
		    inputTickPositionForNextSwungTickTimes50TimesInternalTicksPer
		    - (lastInputTickReceivedTimes50 * internalTicksPer);
		// TODO: if we're scheduling a swung tick which corresponds to a couple of input ticks back in time, which could
		// happen if they haven't actually "happened" yet and only been "received", I feel like the current method would
		// be quite inexact and we should be looking at timeLastInputTicks[some_higher_number]. Though would that do
		// less smoothing out of jitter?

		// Another important note here: inputTickFractionTimes50TimesInternalTicksPer may be negative because the
		// scheduled swung tick might be further back in time than the scheduled time of the most recently received
		// input tick - I think particularly for very high resolution songs? This is fine, and even if we end up with a
		// time which has already passed, the swung tick will still get actioned on the next audio routine call. The key
		// point is just that the below calculation must correctly deal with negative numbers.
		scheduledSwungTickTime =
		    timeLastInputTicks[0]
		    + (int64_t)(inputTickFractionTimes50TimesInternalTicksPer * timePerInputTickMovingAverage)
		          / (int32_t)(internalTicksPer * 50);
	}
}

void PlaybackHandler::inputTick(bool fromTriggerClock, uint32_t time) {

	if (numInputTicksToSkip > 0) {
		numInputTicksToSkip--;
		return;
	}

	// If we were using the internal clock, we want to start again using the external clock, kinda
	if (isInternalClockActive()) {

		// If we're in our count-in, that's incompatible with following external clock, so we'll just have to ignore the
		// incoming clock for now. This has the slightly weird effect that after the count-in is over, we'll switch to
		// following external clock, so tempo might abruptly change. But that's probably better than just permanently
		// ignoring incoming clock, which could create more unclearness.
		if (ticksLeftInCountIn) {
			return;
		}
		usingAnalogClockInput = fromTriggerClock;
		setupPlaybackUsingExternalClock(true);
	}

	uint32_t timeTilInputTick;

	// The 40 here is a fine-tuned amount to stop everything wrapping wrong when CPU load heavy. 28 to 98 seemed to work
	// correctly
	if (time) {
		timeTilInputTick =
		    (((uint32_t)(time - (uint32_t)AudioEngine::i2sTXBufferPos) >> (2 + NUM_MONO_OUTPUT_CHANNELS_MAGNITUDE))
		     + 40)
		    & (SSI_TX_BUFFER_NUM_SAMPLES - 1);
	}
	else {
		timeTilInputTick = 0;
	}

	uint32_t timeThisInputTick = AudioEngine::audioSampleTimer + timeTilInputTick;

	// If we're doing tempo magnitude matching, do all that
	if (tempoMagnitudeMatchingActiveNow) {
		if (lastInputTickReceived == -1) {
			timeVeryFirstInputTick = timeThisInputTick; // Remember, lastInputTickReceived hasn't been increased yet for
			                                            // the input-tick we're processing right now
		}
		else {
			uint32_t timeSinceVeryFirst = timeThisInputTick - timeVeryFirstInputTick;
			uint32_t expectedTimeSinceVeryFirst =
			    targetedTimePerInputTick
			    * (lastInputTickReceived + 1); // Remember, lastInputTickReceived hasn't been increased yet for the
			                                   // input-tick we're processing right now
			if (expectedTimeSinceVeryFirst < 1) {
				expectedTimeSinceVeryFirst = 1;
			}

			// If input ticks coming in too slow (and not about to overflow any numbers)...
			while (expectedTimeSinceVeryFirst < 2147483648uL
			       && timeSinceVeryFirst > expectedTimeSinceVeryFirst * 1.46) {
				currentSong->insideWorldTickMagnitude++;
				expectedTimeSinceVeryFirst <<= 1;
				targetedTimePerInputTick <<= 1;
			}

			// If input ticks coming in too fast (and not about to make any numbers 0)...
			while (targetedTimePerInputTick > 1 && timeSinceVeryFirst < expectedTimeSinceVeryFirst * 0.68) {
				currentSong->insideWorldTickMagnitude--;
				expectedTimeSinceVeryFirst >>= 1;
				targetedTimePerInputTick >>= 1;
			}

			// If we've done this enough times, don't do it again
			if (lastInputTickReceived >= kNumInputTicksToAllowTempoTargeting) {
				tempoMagnitudeMatchingActiveNow = false;
				D_PRINTLN("finished tempo magnitude matching. magnitude =  %d", currentSong->insideWorldTickMagnitude);
			}
		}
	}

	lastInputTickReceived++;

	// We do need an accurate measure of internal tick time immediately, for syncing LFOs
	if (lastInputTickReceived != 0) {
		uint32_t timeLastInputTickTook = timeThisInputTick - timeLastInputTicks[0];

		D_PRINTLN("time since last:  %d", timeLastInputTickTook);

		uint32_t internalTicksPer;
		uint32_t inputTicksPer;
		getInternalTicksToInputTicksRatio(&inputTicksPer, &internalTicksPer);

		uint32_t thisTimePerInternalTick = timeLastInputTickTook * inputTicksPer / internalTicksPer;

		veryCurrentTimePerInternalTickInverse = 2147483647 / ((thisTimePerInternalTick * 3) >> 1);

		// Lowpass
		int32_t distanceToGo = thisTimePerInternalTick - lowpassedTimePerInternalTick;
		lowpassedTimePerInternalTick += (distanceToGo + (1 << 1)) >> 2;

		// Slowpass
		distanceToGo =
		    thisTimePerInternalTick
		    - (slowpassedTimePerInternalTick >> slowpassedTimePerInternalTickSlowness); // Ok this looks weird...
		slowpassedTimePerInternalTick += distanceToGo;

		// Sticky
		// Or, if new value is just 10% different than lowpassed value, we'll change, too

		// 0.1% = 1074815565
		// 0.2% = 1075889307
		// 0.5% = 1079110533
		// 1% = 1084479242
		// 2% = 1095216660
		// 5% = 1127428915
		if ((lowpassedTimePerInternalTick >> 2) > multiply_32x32_rshift32(1127428915, stickyTimePerInternalTick)
		    || (stickyTimePerInternalTick >> 2) > multiply_32x32_rshift32(1127428915, lowpassedTimePerInternalTick)) {
			// D_PRINTLN("5% tempo jump");
			// D_PRINTLN(lowpassedTimePerInternalTick);
			slowpassedTimePerInternalTick = lowpassedTimePerInternalTick << slowpassedTimePerInternalTickSlowness;
			stickyTimePerInternalTick = lowpassedTimePerInternalTick;

			stickyCurrentTimePerInternalTickInverse = 2147483647 / ((stickyTimePerInternalTick * 3) >> 1);
		}
		else if ((slowpassedTimePerInternalTick >> (slowpassedTimePerInternalTickSlowness + 2))
		             > multiply_32x32_rshift32(1084479242, stickyTimePerInternalTick)
		         || (stickyTimePerInternalTick >> 2) > multiply_32x32_rshift32(
		                1084479242, slowpassedTimePerInternalTick >> slowpassedTimePerInternalTickSlowness)) {
			// D_PRINTLN("1% tempo jump");
			stickyTimePerInternalTick = lowpassedTimePerInternalTick =
			    slowpassedTimePerInternalTick >> slowpassedTimePerInternalTickSlowness;

			stickyCurrentTimePerInternalTickInverse = 2147483647 / ((stickyTimePerInternalTick * 3) >> 1);
		}
	}

	// Calculating time per input tick for the purpose of scheduling internal ticks. TODO: this code largely mirrors
	// what the tempo magnitude matching code above does - could be combined. Or not?
	if (numInputTickTimesCounted) {
		timePerInputTickMovingAverage =
		    (uint32_t)(timeThisInputTick - timeLastInputTicks[numInputTickTimesCounted - 1]) / numInputTickTimesCounted;
		resetTimePerInternalTickMovingAverage();
	}

	if (numInputTickTimesCounted < kNumInputTicksForMovingAverage) {
		numInputTickTimesCounted++;
	}
	for (int32_t i = numInputTickTimesCounted - 1; i >= 1; i--) {
		timeLastInputTicks[i] = timeLastInputTicks[i - 1];
	}

	timeLastInputTicks[0] = timeThisInputTick;

	// Schedule an upcoming swung tick. Can only do this after updating timeLastInputTicks[0], just above.
	// TODO: would it be better, in the case where swungTickScheduled is already true, to go and adjust / re-schedule it
	// now we have more information?
	if (!swungTickScheduled) {
		scheduleSwungTickFromExternalClock();
	}
}

uint32_t PlaybackHandler::getTimePerInternalTickInverse(bool getStickyValue) {
	if (isExternalClockActive()) {
		if (getStickyValue) {
			return stickyCurrentTimePerInternalTickInverse;
		}
		else {
			return veryCurrentTimePerInternalTickInverse;
		}
	}
	else {
		return currentSong->divideByTimePerTimerTick;
	}
}

void PlaybackHandler::resetTimePerInternalTickMovingAverage() {
	// Only do this if no tempo-targeting (that'd be a disaster!!), and if some input ticks have actually been received
	if (!tempoMagnitudeMatchingActiveNow && lastInputTickReceived > 0) {

		uint32_t internalTicksPer;
		uint32_t inputTicksPer;
		getInternalTicksToInputTicksRatio(&inputTicksPer, &internalTicksPer);

		timePerInternalTickMovingAverage = timePerInputTickMovingAverage * inputTicksPer / internalTicksPer;
	}
}

void PlaybackHandler::getAnalogOutTicksToInternalTicksRatio(uint32_t* internalTicksPer, uint32_t* analogOutTicksPer) {
	*internalTicksPer =
	    12; // 12 rather than 24 so we get twice as many ticks, because only every 2nd one is rising-edge
	*analogOutTicksPer = analogOutTicksPPQN;

	int16_t magnitudeAdjustment = currentSong->insideWorldTickMagnitude;

	if (magnitudeAdjustment >= 0) {
		*internalTicksPer <<= magnitudeAdjustment;
	}
	else {
		*analogOutTicksPer <<= -magnitudeAdjustment;
	}
}

void PlaybackHandler::getInternalTicksToInputTicksRatio(uint32_t* inputTicksPer, uint32_t* internalTicksPer) {

	int16_t inputTickMagnitude;
	uint32_t inputTickScale;

	inputTickMagnitude = currentSong->insideWorldTickMagnitude;
	inputTickScale = currentSong->getInputTickScale();

	if (usingAnalogClockInput) {
		*inputTicksPer = analogInTicksPPQN;
		*internalTicksPer = 8; // Will usually get multiplied by 3 ( *= inputTickScale below ) to make 24
	}
	else {
		*inputTicksPer = 3;
		*internalTicksPer = 1; // Will usually get multiplied by 3 ( *= inputTickScale below ) to make 3
	}

	*internalTicksPer *= inputTickScale;

	if (inputTickMagnitude >= 0) {
		*internalTicksPer <<= inputTickMagnitude;
	}
	else {
		*inputTicksPer <<= (0 - inputTickMagnitude);
	}
}

// To be called if we need to skip the analog-out tick count to a different place, because some scaling stuff has
// changed. At this point, whatever device is following our clock will cease to be correctly synced to us
void PlaybackHandler::resyncAnalogOutTicksToInternalTicks() {

	if (!cvEngine.isTriggerClockOutputEnabled()) {
		return;
	}

	uint32_t internalTicksPer;
	uint32_t analogOutTicksPer;
	getAnalogOutTicksToInternalTicksRatio(&internalTicksPer, &analogOutTicksPer);
	lastTriggerClockOutTickDone = (uint64_t)getCurrentInternalTickCount() * analogOutTicksPer / internalTicksPer;
}

void PlaybackHandler::resyncMIDIClockOutTicksToInternalTicks() {

	if (!currentlySendingMIDIOutputClocks()) {
		return;
	}

	uint32_t internalTicksPer;
	uint32_t midiClockOutTicksPer;
	getMIDIClockOutTicksToInternalTicksRatio(&internalTicksPer, &midiClockOutTicksPer);
	lastMIDIClockOutTickDone = (uint64_t)getCurrentInternalTickCount() * midiClockOutTicksPer / internalTicksPer;
}

/** On OLED displayes both Swing amount and interval, on 7seg only the interval. */
void PlaybackHandler::commandDisplaySwingInterval() {
	DEF_STACK_STRING_BUF(text, 30);
	if (display->haveOLED()) {
		text.append("Swing: ");
		if (currentSong->swingAmount == 0) {
			text.append("off");
		}
		else {
			text.appendInt(currentSong->swingAmount + 50);
		}
		text.append("\n");
	}
	syncValueToString(currentSong->swingInterval, text, currentSong->getInputTickMagnitude());
	display->popupTextTemporary(text.c_str(), PopupType::SWING);
}

void PlaybackHandler::commandClearTempoAutomation() {
	currentSong->clearTempoAutomation();
}

/** On OLED displayes both Swing amount and interval, on 7seg only the amount. */
void PlaybackHandler::commandDisplaySwingAmount() {
	DEF_STACK_STRING_BUF(text, 30);
	if (display->haveOLED()) {
		text.append("Swing: ");
		if (currentSong->swingAmount == 0) {
			text.append("off");
		}
		else {
			text.appendInt(currentSong->swingAmount + 50);
		}
		text.append("\n");
		syncValueToString(currentSong->swingInterval, text, currentSong->getInputTickMagnitude());
	}
	else {
		if (currentSong->swingAmount == 0) {
			text.append("OFF");
		}
		else {
			text.appendInt(currentSong->swingAmount + 50);
		}
	}
	display->popupTextTemporary(text.c_str(), PopupType::SWING);
}

void PlaybackHandler::commandEditSwingInterval(int8_t offset) {
	currentSong->changeSwingInterval(wrapSwingIntervalSyncLevel(currentSong->swingInterval + offset));
	commandDisplaySwingInterval();
}

void PlaybackHandler::commandEditSwingAmount(int8_t offset) {
	int32_t newSwingAmount = std::clamp(currentSong->swingAmount + offset, -49, 49);
	if (newSwingAmount != currentSong->swingAmount) {
		actionLogger.recordSwingChange(currentSong->swingAmount, newSwingAmount);
		currentSong->swingAmount = newSwingAmount;
	}
	commandDisplaySwingAmount();
}

void PlaybackHandler::commandNudgeClock(int8_t offset) {
	if (!isEitherClockActive()) {
		// Nothing to nudge
		return;
	}
	if (isInternalClockActive()) {
		if (currentlySendingMIDIOutputClocks()) {
			if (offset < 0) {
				// Send one extra clock
				midiEngine.sendClock(this);
				cvEngine.analogOutTick();
			}
			else if (offset > 0) {
				// Skip one clock
				skipAnalogClocks++;
				skipMidiClocks++;
			}
		}
		else {
			// Nothing to nudge? TODO: Should we instead nudge the internal clock? Could be
			// useful for manual beat syncs.
			return;
		}
	}
	else if (isExternalClockActive()) {
		if (offset < 0) {
			inputTick(); // Perform extra tick
		}
		else {
			numInputTicksToSkip++; // Perform one less tick
		}
	}
	display->displayPopup(deluge::l10n::get(deluge::l10n::String::STRING_FOR_SYNC_NUDGED));
}

void PlaybackHandler::commandEditClockOutScale(int8_t offset) {
	// If playing synced, double or halve our own playing speed relative to the outside world
	if (isExternalClockActive()) {
		if (offset < 0 || currentSong->mayDoubleTempo()) { // Know when to disallow tempo doubling

			// Get current tempo
			int32_t magnitude;
			int8_t whichValue;
			getCurrentTempoParams(&magnitude, &whichValue);

			magnitude -= offset;

			currentSong->setTempoFromParams(magnitude, whichValue, true);

			// We need to speed up (and resync) relative to incoming clocks
			currentSong->insideWorldTickMagnitude += offset;
			resyncInternalTicksToInputTicks(currentSong);

			// We do not need to call resyncAnalogOutTicksToInternalTicks(). Yes the insideWorldTickMagnitude has
			// changed, but whatever effect this has on the scaling of input ticks to internal ticks, it has the
			// opposite effect on the scaling of internal ticks to analog out ticks, so nothing needs to change
		}
	}

	// Otherwise, change the output-tick scale - if we're actually sending out-ticks
	else {

		currentSong->insideWorldTickMagnitude -= offset;

		if (isInternalClockActive()) {

			// Fix MIDI beat clock output
			if (currentlySendingMIDIOutputClocks()) {
				resyncMIDIClockOutTicksToInternalTicks();
				sendOutPositionViaMIDI(getCurrentInternalTickCount());
			}

			// Fix analog out clock
			resyncAnalogOutTicksToInternalTicks();
		}

		commandDisplayTempo();
	}
}

void PlaybackHandler::commandEditTempoCoarse(int8_t offset) {
	// Get current tempo
	int32_t magnitude;
	int8_t whichValue;
	getCurrentTempoParams(&magnitude, &whichValue);

	whichValue += offset;

	if (whichValue >= 16) {
		whichValue -= 16;
		magnitude--;
	}
	else if (whichValue < 0) {
		whichValue += 16;
		magnitude++;
	}

	currentSong->setTempoFromParams(magnitude, whichValue, true);

	displayTempoFromParams(magnitude, whichValue);
}

void PlaybackHandler::commandEditTempoFine(int8_t offset) {
	int32_t tempoBPM = calculateBPM(currentSong->getTimePerTimerTickFloat()) + 0.5f;
	tempoBPM += offset;
	if (tempoBPM > 0) {
		currentSong->setBPM(tempoBPM, true);
		displayTempoBPM(tempoBPM);
	}
}

void PlaybackHandler::tempoEncoderAction(int8_t offset, bool encoderButtonPressed, bool shiftButtonPressed) {

	if (Buttons::isButtonPressed(deluge::hid::button::TAP_TEMPO)) {
		if (display->hasPopupOfType(PopupType::SWING)) {
			// If not yet displaying, don't change the value
			return commandEditSwingInterval(offset);
		}
		else {
			return commandDisplaySwingInterval();
		}
	}

	offset = std::max((int8_t)-1, std::min((int8_t)1, offset));

	// Nudging sync
	if (Buttons::isButtonPressed(deluge::hid::button::X_ENC)) {
		return commandNudgeClock(offset);
	}

	// Adjust swing
	else if (shiftButtonPressed) {
		if (display->hasPopupOfType(PopupType::SWING)) {
			return commandEditSwingAmount(offset);
		}
		else {
			return commandDisplaySwingAmount();
		}
	}

	// If MIDI learn button down, change clock out scale
	else if (Buttons::isButtonPressed(deluge::hid::button::LEARN)) {
		return commandEditClockOutScale(offset);
	}

	// Otherwise, change tempo
	else {
		if (!isExternalClockActive()) {
			UI* currentUI = getCurrentUI();
			bool isOLEDSessionView = display->haveOLED() && (currentUI == &sessionView || currentUI == &arrangerView);
			if (display->hasPopupOfType(PopupType::TEMPO) || isOLEDSessionView) {
				// Truth table for how we decide between adjusting coarse and fine tempo:
				//
				// Setting | Button | Mode
				// -----------------------
				//  On     | Off    | Fine
				//  On     | On     | Coarse
				//  Off    | Off    | Coarse
				//  Off    |  On    | Fine
				//
				bool feature = runtimeFeatureSettings.get(RuntimeFeatureSettingType::FineTempoKnob)
				               == RuntimeFeatureStateToggle::On;
				bool button = Buttons::isButtonPressed(deluge::hid::button::TEMPO_ENC);

				if (feature == button) {
					return commandEditTempoCoarse(offset);
				}
				else {
					return commandEditTempoFine(offset);
				}
			}
			else {
				commandDisplayTempo();
			}
		}
	}
}

void PlaybackHandler::sendOutPositionViaMIDI(int32_t pos, bool sendContinueMessageToo) {
	uint32_t newOutputTicksDone = timerTicksToOutputTicks(pos);
	uint32_t positionPointer = newOutputTicksDone / 6;
	int32_t surplusOutputTicks = (newOutputTicksDone % 6);

	// Or if position pointer too big to fit into 14-bit number...
	if (positionPointer >= 16384) {

		if (currentPlaybackMode == &session) {
			Clip* longestClip = currentSong->getLongestClip(false, true);
			// In rare case of no play-enabled Clip, we'll just have to send position-0
			if (!longestClip) {
				positionPointer = 0;
				surplusOutputTicks = 0;
			}

			// Or, more normally, get the position from our current play-position within the longest Clip
			else {
				// Have to do a fair bit of working-backwards to get output clock ticks from Song ticks
				uint32_t internalTicks = longestClip->getActualCurrentPosAsIfPlayingInForwardDirection();
				newOutputTicksDone = timerTicksToOutputTicks(internalTicks);
				positionPointer = newOutputTicksDone / 6;
				surplusOutputTicks = newOutputTicksDone % 6;
			}
		}

		else {
			positionPointer &= 16383;
		}
	}

	surplusOutputTicks++; // Need one extra one to make the follower "play" the position the pointer points to, right
	                      // now.

	midiEngine.sendPositionPointer(this, positionPointer);

	// If we've just switched output clocks back on and they were off, we'd better send a continue message
	// BUT this didn't work in Ableton! In Live 8, you could instead put a "start" message *before* sending the position
	// pointer. But this doesn't work anymore in Live 9, so let's just do it the "proper" MIDI way always.
	if (sendContinueMessageToo) {
		midiEngine.sendContinue(this);
	}

	for (int32_t i = 0; i < surplusOutputTicks; i++) {
		midiEngine.sendClock(this, i != 0);
	}
}

void PlaybackHandler::setMidiOutClockMode(bool newValue) {
	if (newValue == midiOutClockEnabled) {
		return;
	}
	int32_t oldValue = midiOutClockEnabled;
	midiOutClockEnabled = newValue;

	// If currently playing on internal clock...
	if (isInternalClockActive()) {

		// If we just enabled the output clock...
		if (!oldValue) {
			resyncMIDIClockOutTicksToInternalTicks();
			sendOutPositionViaMIDI(getCurrentInternalTickCount(), true);
		}

		// Or if we just disabled it...
		else if (!newValue) {
			midiClockOutTickScheduled = false;
			midiEngine.sendStop(this);
		}
	}
}

void PlaybackHandler::setMidiInClockEnabled(bool newValue) {
	if (newValue == midiInClockEnabled) {
		return;
	}
	midiInClockEnabled = newValue;

	// If currently playing synced...
	if (!newValue && isExternalClockActive() && !usingAnalogClockInput) {
		endPlayback();
	}
}

void PlaybackHandler::getCurrentTempoParams(int32_t* magnitude, int8_t* whichValue) {
	*magnitude = 0;
	uint64_t timePer = currentSong->timePerTimerTickBig;
	while (timePer > ((uint64_t)metronomeValueBoundaries[15] << (1 + 32))) {
		timePer >>= 1;
		(*magnitude)++;
	}

	while (timePer <= ((uint64_t)metronomeValueBoundaries[15] << 32)) {
		timePer <<= 1;
		(*magnitude)--;
	}

	*whichValue = 15;

	for (int32_t i = 0; i < 16; i++) {
		if (timePer > ((uint64_t)metronomeValueBoundaries[i] << 32)) {
			*whichValue = i;
			break;
		}
	}
}

void PlaybackHandler::displayTempoFromParams(int32_t magnitude, int8_t whichValue) {
	float tempoBPM = metronomeValuesBPM[whichValue];
	magnitude += currentSong->insideWorldTickMagnitude + currentSong->insideWorldTickMagnitudeOffsetFromBPM;
	if (magnitude > 0) {
		tempoBPM /= ((uint32_t)1 << magnitude);
	}
	else if (magnitude < 0) {
		tempoBPM *= ((uint32_t)1 << (0 - magnitude));
	}
	displayTempoBPM(tempoBPM);
}

void PlaybackHandler::commandDisplayTempo() {
	float bpm = calculateBPM(getTimePerInternalTickFloat());
	displayTempoBPM(bpm);
}

float PlaybackHandler::calculateBPM(float timePerInternalTick) {
	return currentSong->calculateBPM();
}

void PlaybackHandler::getTempoStringForOLED(float tempoBPM, StringBuf& buffer) {
	if (currentSong->timePerTimerTickBig <= ((uint64_t)kMinTimePerTimerTick << 32)) {
		buffer.append("FAST");
	}
	else {
		buffer.appendFloat(tempoBPM, 1, 1);
	}
}

void PlaybackHandler::displayTempoBPM(float tempoBPM) {
	// The 7-seg needs to work so much harder there's no point trying to share the code.
	DEF_STACK_STRING_BUF(text, 27);
	if (display->haveOLED()) {
		UI* currentUI = getCurrentUI();
		// if we're currently in song or arranger view, we'll render tempo on the display instead of a popup
		if (currentUI == &sessionView || currentUI == &arrangerView) {
			sessionView.lastDisplayedTempo = tempoBPM;
			getTempoStringForOLED(tempoBPM, text);
			sessionView.displayTempoBPM(deluge::hid::display::OLED::main, text, true);
			deluge::hid::display::OLED::markChanged();
		}
		else {
			text.append("Tempo: ");
			getTempoStringForOLED(tempoBPM, text);
			display->popupTextTemporary(text.c_str(), PopupType::TEMPO);
		}
	}
	else {
		if (tempoBPM >= 9999.5) {
			return display->popupTextTemporary("FAST", PopupType::TEMPO);
		}

		int32_t divisor = 1;
		int32_t dotMask = (1 << 7);

		if (tempoBPM >= 999.95) {}
		else if (tempoBPM >= 99.995) {
			divisor = 10;
			dotMask |= (1 << 1);
		}
		else if (tempoBPM >= 9.9995) {
			divisor = 100;
			dotMask |= (1 << 2);
		}
		else {
			divisor = 1000;
			dotMask |= (1 << 3);
		}

		int32_t roundedBigger = tempoBPM * divisor + 0.5; // This will now be a 4 digit number
		double roundedSmallerAgain = (double)roundedBigger / divisor;

		bool isPerfect = false;

		// It might get supplied here as a 0, even if it's actually very slightly above that, but we don't want do
		// display that as an integer
		if (roundedBigger != 0 && !isExternalClockActive()) {

			// Compare to current tempo to see if 100% accurate
			double roundedSmallerHere = roundedSmallerAgain;
			if (currentSong->insideWorldTickMagnitude > 0) {
				roundedSmallerHere *= ((uint32_t)1 << (currentSong->insideWorldTickMagnitude));
			}
			double newTempoSamples = (double)110250 / roundedSmallerHere;
			if (currentSong->insideWorldTickMagnitude < 0) {
				newTempoSamples *= ((uint32_t)1 << (-currentSong->insideWorldTickMagnitude));
			}

			uint64_t newTimePerTimerTickBig = newTempoSamples * 4294967296 + 0.5;

			isPerfect = (currentSong->timePerTimerTickBig == newTimePerTimerTickBig);
		}

		int32_t roundedTempoBPM = roundedSmallerAgain + 0.5;

		// If perfect and integer...
		if (isPerfect && roundedBigger == roundedTempoBPM * divisor) {
			text.appendInt(roundedTempoBPM);
			display->popupTextTemporary(text.c_str(), PopupType::TEMPO);
		}
		else {
			text.appendInt(roundedBigger, 4);
			// This is what popupTextTemporary() does, except for passing in the dotMask
			display->displayPopup(text.c_str(), 3, false, dotMask, 1, PopupType::TEMPO);
		}
	}
}

void PlaybackHandler::setLedStates() {

	indicator_leds::setLedState(IndicatorLED::PLAY, playbackState);

	if (audioRecorder.recordingSource < AUDIO_INPUT_CHANNEL_FIRST_INTERNAL_OPTION
	    && recording != RecordingMode::ARRANGEMENT) {
		indicator_leds::setLedState(IndicatorLED::RECORD, recording == RecordingMode::NORMAL);
	}

	bool syncedLEDOn = isExternalClockActive();
	setOutputState(SYNCED_LED.port, SYNCED_LED.pin, syncedLEDOn);

	indicator_leds::setLedState(IndicatorLED::TAP_TEMPO, metronomeOn);
}

void PlaybackHandler::toggleMetronomeStatus() {
	metronomeOn = !metronomeOn;
	setLedStates();
	if (isEitherClockActive() && metronomeOn) {
		expectEvent();
	}
}

// Called when playing synced and sync scaling or magnitude have been changed - e.g. when user doubles or halves tempo,
// or sync scaling is activated
void PlaybackHandler::resyncInternalTicksToInputTicks(Song* song) {
	if (isExternalClockActive()) {
		// This works. Although it doesn't do anything special to account for swing, no long-term out-of-sync-ness
		// results - I tested.
		lastSwungTickActioned = getCurrentInternalTickFloatFollowingExternalClock();
		currentPlaybackMode->resyncToSongTicks(song);

		// In most cases, if we're here, we'll want to alter the "following" internal tick tempo to "remember" what
		// time-scaling stuff we changed. This happens routinely every ~24 clocks anyway, but sometimes it makes sense
		// to store this change instantly, e.g. if we just changed time-scaling like we probably just did
		resetTimePerInternalTickMovingAverage();
	}
}

// This is that special MIDI command for Todd T
void PlaybackHandler::forceResetPlayPos(Song* song) {
	if (playbackState) {

		endPlayback();

		if (isExternalClockActive()) {
			setupPlaybackUsingExternalClock();
		}

		else {
			setupPlaybackUsingInternalClock(0, false, true);
		}
	}
}

void PlaybackHandler::grabTempoFromClip(Clip* clip) {

	if (clip->type != ClipType::AUDIO || clip->getCurrentlyRecordingLinearly()
	    || !((AudioClip*)clip)->sampleHolder.audioFile) {
		display->displayPopup(deluge::l10n::get(deluge::l10n::String::STRING_FOR_CANT_GRAB_TEMPO_FROM_CLIP));
		return;
	}

	uint64_t loopLengthSamples = ((AudioClip*)clip)->sampleHolder.getLengthInSamplesAtSystemSampleRate(true);
	Action* action = actionLogger.getNewAction(ActionType::TEMPO_CHANGE);

	// setTempoFromAudioClipLength(loopLengthSamples, action);

	double timePerTick = (double)loopLengthSamples / clip->loopLength;

	uint64_t timePerBigBefore = currentSong->timePerTimerTickBig;

	currentSong->setTempoFromNumSamples(timePerTick, false);

	// Record that change, ourselves. We sent false above because that mechanism of recording it would do all this other
	// stuff
	if (action) {

		void* consMemory = GeneralMemoryAllocator::get().allocLowSpeed(sizeof(ConsequenceTempoChange));

		if (consMemory) {
			ConsequenceTempoChange* newConsequence =
			    new (consMemory) ConsequenceTempoChange(timePerBigBefore, currentSong->timePerTimerTickBig);
			action->addConsequence(newConsequence);
		}
	}

	commandDisplayTempo();
}

uint32_t PlaybackHandler::setTempoFromAudioClipLength(uint64_t loopLengthSamples, Action* action) {

	uint32_t ticksLong = 3;

	float timePerTick;

	uint32_t timePerTimerTick = currentSong->getTimePerTimerTickRounded();

	while (true) {
		timePerTick = (float)loopLengthSamples / ticksLong;
		if (timePerTick < timePerTimerTick * 1.41) {
			break;
		}
		ticksLong <<= 1;
	}
	uint64_t timePerBigBefore = currentSong->timePerTimerTickBig;

	currentSong->setTempoFromNumSamples(timePerTick, false);

	// Record that change, ourselves. We sent false above because that mechanism of recording it would do all this other
	// stuff
	if (action) {

		void* consMemory = GeneralMemoryAllocator::get().allocLowSpeed(sizeof(ConsequenceTempoChange));

		if (consMemory) {
			ConsequenceTempoChange* newConsequence =
			    new (consMemory) ConsequenceTempoChange(timePerBigBefore, currentSong->timePerTimerTickBig);
			action->addConsequence(newConsequence);
		}
	}

	commandDisplayTempo();

	return ticksLong;
}

void PlaybackHandler::finishTempolessRecording(bool shouldStartPlaybackAgain, int32_t buttonLatencyForTempolessRecord,
                                               bool shouldExitRecordMode) {

	bool foundAnyYet = false;
	uint32_t ticksLong = 3;

	Action* action = NULL;

	char modelStackMemory[MODEL_STACK_MAX_SIZE];
	ModelStack* modelStack = setupModelStackWithSong(modelStackMemory, currentSong);

	for (int32_t c = 0; c < currentSong->sessionClips.getNumElements(); c++) {
		Clip* clip = currentSong->sessionClips.getClipAtIndex(c);

		if (clip->getCurrentlyRecordingLinearly()) {
			ModelStackWithTimelineCounter* modelStackWithTimelineCounter = modelStack->addTimelineCounter(clip);

			Clip* nextPendingOverdub = currentSong->getPendingOverdubWithOutput(clip->output);

			clip->finishLinearRecording(modelStackWithTimelineCounter, NULL,
			                            buttonLatencyForTempolessRecord); // nextPendingOverdub doesn't actually get
			                                                              // used in this call, for audioClips

			// If first one found, calculate tempo and everything
			if (!foundAnyYet) {
				SampleHolder* sampleHolder = &((AudioClip*)clip)->sampleHolder;
				if (!sampleHolder->audioFile) {
					continue; // Could maybe happen if some error?
				}

				foundAnyYet = true;
				uint64_t loopLengthSamples = sampleHolder->getDurationInSamples(true);
				action = actionLogger.getNewAction(ActionType::RECORD, ActionAddition::ALLOWED);

				ticksLong = setTempoFromAudioClipLength(loopLengthSamples, action);
			}

			// Set length, if different
			if (clip->loopLength != ticksLong) {

				uint32_t oldLength = clip->loopLength;
				clip->loopLength = ticksLong;

				action->recordClipLengthChange(clip, oldLength);
			}

			clip->originalLength =
			    ticksLong; // Reset this. After tempoless recording, actual original length is irrelevant

			if (nextPendingOverdub) {
				nextPendingOverdub->copyBasicsFrom(clip); // Copy this again, in case it's changed since it was created
			}
		}
	}

	// Used to call endPlayback() here, but it actually isn't needed
	if (!shouldStartPlaybackAgain) {
		endPlayback();
	}

	if (shouldExitRecordMode && recording == RecordingMode::NORMAL) {
		recording = RecordingMode::OFF;
		setLedStates();
	}

	// Unless the user just hit the play button to stop playback, we probably just want it to start again - so they hear
	// the loop they just recorded
	if (shouldStartPlaybackAgain) {

		// And remember that this tempoless-record Action included beginning playback, so undoing / redoing it later
		// will stop and start playback respectively
		if (action) {
			void* consMemory = GeneralMemoryAllocator::get().allocLowSpeed(sizeof(ConsequenceBeginPlayback));

			if (consMemory) {
				ConsequenceBeginPlayback* newConsequence = new (consMemory) ConsequenceBeginPlayback();
				action->addConsequence(newConsequence);
			}
		}

		setupPlaybackUsingInternalClock(0,
		                                false); // Send 0 for buttonPressLatency - cos we know that another tempoless
		                                        // record is not about to begin, cos we just finished one
	}
}

static const uint32_t noteRecordingUIModes[] = {UI_MODE_HORIZONTAL_ZOOM, UI_MODE_HORIZONTAL_SCROLL, UI_MODE_AUDITIONING,
                                                UI_MODE_RECORD_COUNT_IN, 0};

bool PlaybackHandler::shouldRecordNotesNow() {
	return (isEitherClockActive() && recording != RecordingMode::OFF && isUIModeWithinRange(noteRecordingUIModes)
	        && (!playbackHandler.ticksLeftInCountIn
	            || getTimeLeftInCountIn()
	                   <= kLinearRecordingEarlyFirstNoteAllowance) // If doing a count-in, only allow notes to be
	                                                               // recorded up to 100mS early
	);
}

int32_t PlaybackHandler::getTimeLeftInCountIn() {
	uint32_t remainder;
	uint32_t ticks =
	    playbackHandler.ticksLeftInCountIn - playbackHandler.getNumSwungTicksInSinceLastActionedSwungTick(&remainder);
	int32_t timeLeft = ticks * playbackHandler.getTimePerInternalTick() - remainder;
	if (timeLeft < 0) {
		timeLeft = 0;
	}
	return timeLeft;
}

void PlaybackHandler::stopAnyRecording() {
	if (playbackState && recording != RecordingMode::OFF) {
		bool wasRecordingArrangement = (recording == RecordingMode::ARRANGEMENT);
		recording = RecordingMode::OFF;

		setLedStates();
		if (wasRecordingArrangement) {
			view.setModLedStates();
		}
	}
}

void PlaybackHandler::tapTempoButtonPress() {
	if (tapTempoNumPresses == 0) {
		tapTempoFirstPressTime = AudioEngine::audioSampleTimer;
	}
	else {
		uint64_t totalTimeBetweenBig = (uint64_t)(uint32_t)(AudioEngine::audioSampleTimer - tapTempoFirstPressTime)
		                               << 32;
		uint64_t timePerQuarterNoteBig = totalTimeBetweenBig / tapTempoNumPresses;

		int16_t magnitudeChange = currentSong->insideWorldTickMagnitude + 3;

		if (magnitudeChange >= 0) {
			timePerQuarterNoteBig >>= magnitudeChange;
		}
		else {
			timePerQuarterNoteBig <<= (-magnitudeChange);
		}
		// timePerQuarterNote no longer represents quarter notes, but 3-ticks's

		actionLogger.closeAction(ActionType::TEMPO_CHANGE); // Don't add to previous action
		currentSong->setTimePerTimerTick(
		    timePerQuarterNoteBig / 3,
		    true); // Put the fraction in the middle; it's more likely to be accurate since we've been rounding down
		actionLogger.closeAction(ActionType::TEMPO_CHANGE); // Don't allow next action to add to this one

		commandDisplayTempo();
	}
	tapTempoNumPresses++;

	indicator_leds::blinkLed(IndicatorLED::TAP_TEMPO, 255, 1);

	uiTimerManager.setTimer(TimerName::TAP_TEMPO_SWITCH_OFF, 1100);
}

// Returns whether the message has been used up by a command
bool PlaybackHandler::tryGlobalMIDICommands(MIDIDevice* device, int32_t channel, int32_t note) {

	bool foundAnything = false;

	for (int32_t c = 0; c < kNumGlobalMIDICommands; c++) {

		if (midiEngine.globalMIDICommands[c].equalsChannelOrZone(device, channel)
		    && static_cast<GlobalMIDICommand>(c) == GlobalMIDICommand::TRANSPOSE) {
			foundAnything = true;
			MIDITranspose::doTranspose(true, note);
		}

		else if (midiEngine.globalMIDICommands[c].equalsNoteOrCC(device, channel, note)) {
			switch (static_cast<GlobalMIDICommand>(c)) {
			case GlobalMIDICommand::PLAYBACK_RESTART:
				if (recording != RecordingMode::ARRANGEMENT) {
					forceResetPlayPos(currentSong);
				}
				break;

			case GlobalMIDICommand::PLAY:
				playButtonPressed(kMIDIKeyInputLatency);
				break;

			case GlobalMIDICommand::RECORD:
				recordButtonPressed();
				break;

			case GlobalMIDICommand::LOOP:
			case GlobalMIDICommand::LOOP_CONTINUOUS_LAYERING:
				if (actionLogger.allowedToDoReversion()
				    // Not quite sure if this describes exactly what we want but it'll do...
				    || currentUIMode == UI_MODE_RECORD_COUNT_IN) {
					OverDubType overdubNature = (static_cast<GlobalMIDICommand>(c) == GlobalMIDICommand::LOOP)
					                                ? OverDubType::Normal
					                                : OverDubType::ContinuousLayering;
					loopCommand(overdubNature);
				}
				break;

			case GlobalMIDICommand::REDO:
			case GlobalMIDICommand::UNDO:
				if (actionLogger.allowedToDoReversion()) {
					// We're going to "pend" it rather than do it right now in any case.
					// Firstly, we don't want to do it while we may be in some card access routine - e.g. by a
					// SampleRecorder. Secondly, reversion can take a lot of time, and may want to call the audio
					// routine - which is locked cos we're in it!
					pendingGlobalMIDICommand = static_cast<GlobalMIDICommand>(c);
					pendingGlobalMIDICommandNumClustersWritten = 0;
				}
				break;

			case GlobalMIDICommand::FILL:
				currentSong->changeFillMode(true);
				break;

			// case GlobalMIDICommand::TAP:
			default:
				if (getCurrentUI() == getRootUI()) {
					if (currentUIMode == UI_MODE_NONE) {
						tapTempoButtonPress();
					}
				}
				break;
			}

			foundAnything = true;
		}
	}

	return foundAnything;
}

// Returns whether the message has been used up by a note-off command
bool PlaybackHandler::tryGlobalMIDICommandsOff(MIDIDevice* device, int32_t channel, int32_t note) {

	bool foundAnything = false;

	if (midiEngine.globalMIDICommands[util::to_underlying(GlobalMIDICommand::TRANSPOSE)].equalsChannelOrZone(device,
	                                                                                                         channel)) {
		foundAnything = true;
		MIDITranspose::doTranspose(false, note);
	}
	else {
		// Check for FILL command at index [8]
		if (midiEngine.globalMIDICommands[util::to_underlying(GlobalMIDICommand::FILL)].equalsNoteOrCC(device, channel,
		                                                                                               note)) {
			currentSong->changeFillMode(false);
			foundAnything = true;
		}
	}

	return foundAnything;
}

void PlaybackHandler::programChangeReceived(MIDIDevice* fromDevice, int32_t channel, int32_t program) {
	// If user assigning MIDI commands, do that
	if (currentUIMode == UI_MODE_MIDI_LEARN) {
		if (getCurrentUI()->pcReceivedForMidiLearn(fromDevice, channel, program)) {}
		else {
			view.pcReceivedForMIDILearn(fromDevice, channel, program);
		}
	}
	else {
		// we build ontop of the CC hack
		offerNoteToLearnedThings(fromDevice, true, channel + IS_A_PC, program);
	}
}
bool PlaybackHandler::offerNoteToLearnedThings(MIDIDevice* fromDevice, bool on, int32_t channel, int32_t note) {

	// Otherwise, enact the relevant MIDI command, if it can be found

	bool foundAnything = false;

	// Check global function commands - Off variant checks note off for momentary commands
	if (on) {
		foundAnything = tryGlobalMIDICommands(fromDevice, channel, note);
	}
	else {
		foundAnything = tryGlobalMIDICommandsOff(fromDevice, channel, note);
	}

	// Go through all sections
	for (int32_t s = 0; s < kMaxNumSections; s++) {
		if (currentSong->sections[s].launchMIDICommand.equalsNoteOrCC(fromDevice, channel, note)) {
			if (on) {
				if (arrangement.hasPlaybackActive()) {
					switchToSession();
				}
				session.armSection(s, kMIDIKeyInputLatency);
			}
			foundAnything = true;
		}
	}

	// Go through all Clips in session only
	for (int32_t c = currentSong->sessionClips.getNumElements() - 1; c >= 0; c--) {
		Clip* clip = currentSong->sessionClips.getClipAtIndex(c);

		// Mute action on Clip?
		if (clip->muteMIDICommand.equalsNoteOrCC(fromDevice, channel, note)) {
			if (on) {

				if (arrangement.hasPlaybackActive()) {
					switchToSession();
				}

				// Beware - calling this might insert or delete a Clip!
				session.toggleClipStatus(clip, &c, false, kMIDIKeyInputLatency);

				// use root UI in case this is called from performance view
				sessionView.requestRendering(getRootUI(), 0, 0xFFFFFFFF);
			}
			foundAnything = true;
		}
	}

	return foundAnything;
}

void PlaybackHandler::noteMessageReceived(MIDIDevice* fromDevice, bool on, int32_t channel, int32_t note,
                                          int32_t velocity, bool* doingMidiThru) {
	// If user assigning/learning MIDI commands, do that
	if (currentUIMode == UI_MODE_MIDI_LEARN && on) {
		// Checks velocity to let note-offs pass through,
		// so no risk of stuck note if they pressed learn while holding a note
		int32_t channelOrZone = fromDevice->ports[MIDI_DIRECTION_INPUT_TO_DELUGE].channelToZone(channel);

		if (getCurrentUI()->noteOnReceivedForMidiLearn(fromDevice, channelOrZone, note, velocity)) {}
		else {
			view.noteOnReceivedForMidiLearn(fromDevice, channelOrZone, note, velocity);
		}
		return;
	}

	// Otherwise, enact the relevant MIDI command, if it can be found

	if (offerNoteToLearnedThings(fromDevice, on, channel, note)) {
		return;
	}

	bool shouldRecordNotesNowNow = shouldRecordNotesNow();

	char modelStackMemory[MODEL_STACK_MAX_SIZE];
	ModelStack* modelStack = setupModelStackWithSong(modelStackMemory, currentSong);

	// See if note message received should be processed by midi follow mode
	if (fromDevice != &MIDIDeviceManager::loopbackMidi) {
		midiFollow.noteMessageReceived(fromDevice, on, channel, note, velocity, doingMidiThru, shouldRecordNotesNowNow,
		                               modelStack);
	}

	// Go through all Instruments...
	for (Output* thisOutput = currentSong->firstOutput; thisOutput; thisOutput = thisOutput->next) {

		// Only send if not muted - but let note-offs through always, for safety
		if (!on || currentSong->isOutputActiveInArrangement(thisOutput)) {

			ModelStackWithTimelineCounter* modelStackWithTimelineCounter =
			    modelStack->addTimelineCounter(thisOutput->getActiveClip());
			// Output is a MIDI instrument, kit, or melodic instrument
			// Midi instruments will hand control to NonAudioInstrument which inherits from melodic
			thisOutput->offerReceivedNote(modelStackWithTimelineCounter, fromDevice, on, channel, note, velocity,
			                              shouldRecordNotesNowNow
			                                  && currentSong->isOutputActiveInArrangement(
			                                      thisOutput), // Definitely don't record if muted in arrangement
			                              doingMidiThru);
		}
	}
}

void PlaybackHandler::expectEvent() {
	if (!currentlyActioningSwungTickOrResettingPlayPos && isEitherClockActive()) {
		int32_t newSwungTicksTilNextEvent = getNumSwungTicksInSinceLastActionedSwungTick() + 1;
		if (newSwungTicksTilNextEvent < swungTicksTilNextEvent) {
			swungTicksTilNextEvent = newSwungTicksTilNextEvent;
			scheduleSwungTick();
		}
	}
}

bool PlaybackHandler::subModeAllowsRecording() {
	return (currentUIMode == UI_MODE_NONE || currentUIMode == UI_MODE_HORIZONTAL_ZOOM
	        || currentUIMode == UI_MODE_HORIZONTAL_SCROLL);
}

void PlaybackHandler::songSelectReceived(uint8_t songId) {
	// I've disabled this, people won't need it. If I was going to do it, I'd have to have it check that the SD card
	// isn't currently being accessed, and nothing else crucial was happening
	/*
	if (storageManager.openXMLFile("SONGS", getThingFilename("SONG", songId, -1), "song")) {
	    storageManager.loadSong(songId, -1);
	}
	*/
}

bool PlaybackHandler::isCurrentlyRecording() {
	return (playbackState && recording != RecordingMode::OFF);
}

void PlaybackHandler::switchToArrangement() {
	currentPlaybackMode = &arrangement;
	stopOutputRecordingAtLoopEnd = false;
	session.endPlayback();
	arrangement.setupPlayback();
	arrangement.resetPlayPos(arrangementPosToStartAtOnSwitch);
	arrangerView.reassessWhetherDoingAutoScroll();
	if (display->haveOLED()) {
		if (!isUIModeActive(UI_MODE_CLIP_PRESSED_IN_SONG_VIEW)
		    && !isUIModeActive(UI_MODE_HOLDING_ARRANGEMENT_ROW_AUDITION)) {
			renderUIsForOled();
		}
	}
	else {
		sessionView.redrawNumericDisplay();
	}

	if (getCurrentUI() == &sessionView) {
		PadLEDs::reassessGreyout();
	}
}

void PlaybackHandler::switchToSession() {
	if (recording != RecordingMode::OFF) {
		arrangement.endAnyLinearRecording();
	}
	currentPlaybackMode = &session;

	char modelStackMemory[MODEL_STACK_MAX_SIZE];
	ModelStackWithThreeMainThings* modelStack = currentSong->setupModelStackWithSongAsTimelineCounter(modelStackMemory);

	currentSong->paramManager.expectNoFurtherTicks(modelStack);

	session.setupPlayback();
	stopOutputRecordingAtLoopEnd = false;

	if (getCurrentUI() == &sessionView) {
		PadLEDs::reassessGreyout();
	}
}

bool dealingWithReceivedMIDIPitchBendRightNow = false;

void PlaybackHandler::pitchBendReceived(MIDIDevice* fromDevice, uint8_t channel, uint8_t data1, uint8_t data2,
                                        bool* doingMidiThru) {

	bool isMPE = fromDevice->ports[MIDI_DIRECTION_INPUT_TO_DELUGE].isChannelPartOfAnMPEZone(channel);

	if (isMPE) {
		fromDevice->defaultInputMPEValuesPerMIDIChannel[channel][0] =
		    (((uint32_t)data1 | ((uint32_t)data2 << 7)) - 8192) << 2;
	}
	else {
		// If the SoundEditor is the active UI, give it first dibs on the message
		if (getCurrentUI() == &soundEditor) {
			if (soundEditor.pitchBendReceived(fromDevice, channel, data1, data2)) {
				return;
			}
		}
	}

	char modelStackMemory[MODEL_STACK_MAX_SIZE];
	ModelStack* modelStack = setupModelStackWithSong(modelStackMemory, currentSong);

	dealingWithReceivedMIDIPitchBendRightNow = true;

	// See if pitch bend received should be processed by midi follow mode
	if (fromDevice != &MIDIDeviceManager::loopbackMidi) {
		midiFollow.pitchBendReceived(fromDevice, channel, data1, data2, doingMidiThru, modelStack);
	}

	// Go through all Outputs...
	for (Output* thisOutput = currentSong->firstOutput; thisOutput; thisOutput = thisOutput->next) {

		ModelStackWithTimelineCounter* modelStackWithTimelineCounter =
		    modelStack->addTimelineCounter(thisOutput->getActiveClip());

		bool usedForParam = false;

		if (!isMPE && modelStackWithTimelineCounter->timelineCounterIsSet()) { // Do we still need to check this?
			// See if it's learned to a parameter
			usedForParam = thisOutput->offerReceivedPitchBendToLearnedParams(
			    fromDevice, channel, data1, data2,
			    modelStackWithTimelineCounter); // NOTE: this call may change
			                                    // modelStackWithTimelineCounter->timelineCounter etc!
		}

		if (!usedForParam) {
			thisOutput->offerReceivedPitchBend(modelStackWithTimelineCounter, fromDevice, channel, data1, data2,
			                                   doingMidiThru);
		}
	}

	dealingWithReceivedMIDIPitchBendRightNow = false;
}

void PlaybackHandler::midiCCReceived(MIDIDevice* fromDevice, uint8_t channel, uint8_t ccNumber, uint8_t value,
                                     bool* doingMidiThru) {
	// true only if it's an MPE member channel, and therefore only used for per note expression
	bool isMPE = fromDevice->ports[MIDI_DIRECTION_INPUT_TO_DELUGE].isChannelPartOfAnMPEZone(channel);

	if (isMPE) {
		fromDevice->defaultInputMPEValuesPerMIDIChannel[channel][1] = (value - 64) << 9;
	}
	else {
		int32_t channelOrZone = fromDevice->ports[MIDI_DIRECTION_INPUT_TO_DELUGE].channelToZone(channel);
		// If the SoundEditor is the active UI, give it first dibs on the message
		if (getCurrentUI() == &soundEditor) {
			if (soundEditor.midiCCReceived(fromDevice, channelOrZone, ccNumber, value)) {
				return;
			}
		}
		// then midi learn is second priority
		else if (currentUIMode == UI_MODE_MIDI_LEARN) {
			view.ccReceivedForMIDILearn(fromDevice, channelOrZone, ccNumber, value);
			// we don't want this learn to immediately trigger the thing it was learnt to so just return
			return;
		}
		// check if it was learned to on/off commands (loop, drums, section launch etc.)
		else if (offerNoteToLearnedThings(fromDevice, value > 0, channelOrZone + IS_A_CC, ccNumber)) {
			return;
		}
	}

	char modelStackMemory[MODEL_STACK_MAX_SIZE];
	ModelStack* modelStack = setupModelStackWithSong(modelStackMemory, currentSong);

	// See if midi cc received should be processed by midi follow mode
	if (fromDevice != &MIDIDeviceManager::loopbackMidi) {
		midiFollow.midiCCReceived(fromDevice, channel, ccNumber, value, doingMidiThru, modelStack);
	}

	// See if midi cc received has been learned to a song param
	ModelStackWithThreeMainThings* modelStackWithThreeMainThings =
	    currentSong->setupModelStackWithSongAsTimelineCounter(modelStackMemory);
	if (modelStackWithThreeMainThings) {
		ModControllableAudio* modControllable = (ModControllableAudio*)modelStackWithThreeMainThings->modControllable;
		if (modControllable) {
			modControllable->offerReceivedCCToLearnedParamsForSong(fromDevice, channel, ccNumber, value,
			                                                       modelStackWithThreeMainThings);
		}
	}

	// Go through all Outputs...
	for (Output* thisOutput = currentSong->firstOutput; thisOutput; thisOutput = thisOutput->next) {

		// If it has an activeClip... (Hmm, interesting, we don't allow MIDI control of params when no activeClip? Yeah
		// this checks out, as the various offerReceivedCCToLearnedParams()'s require a timelineCounter, but this seems
		// restrictive for the user...)
		if (thisOutput->getActiveClip()) {

			ModelStackWithTimelineCounter* modelStackWithTimelineCounter =
			    modelStack->addTimelineCounter(thisOutput->getActiveClip());

			if (!isMPE) {
				// See if it's learned to a parameter
				// NOTE: this call may change modelStackWithTimelineCounter->timelineCounter etc!
				thisOutput->offerReceivedCCToLearnedParams(fromDevice, channel, ccNumber, value,
				                                           modelStackWithTimelineCounter);
			}

			thisOutput->offerReceivedCC(modelStackWithTimelineCounter, fromDevice, channel, ccNumber, value,
			                            doingMidiThru);
		}
	}
}

// noteCode -1 means channel-wide, including for MPE input (which then means it could still then just apply to one
// note).
void PlaybackHandler::aftertouchReceived(MIDIDevice* fromDevice, int32_t channel, int32_t value, int32_t noteCode,
                                         bool* doingMidiThru) {

	bool isMPE =
	    (noteCode == -1 && fromDevice->ports[MIDI_DIRECTION_INPUT_TO_DELUGE].isChannelPartOfAnMPEZone(channel));

	if (isMPE) {
		fromDevice->defaultInputMPEValuesPerMIDIChannel[channel][2] = value << 8;
	}

	char modelStackMemory[MODEL_STACK_MAX_SIZE];
	ModelStack* modelStack = setupModelStackWithSong(modelStackMemory, currentSong);

	// See if aftertouch received should be processed by midi follow mode
	if (fromDevice != &MIDIDeviceManager::loopbackMidi) {
		midiFollow.aftertouchReceived(fromDevice, channel, value, noteCode, doingMidiThru, modelStack);
	}

	// Go through all Instruments...
	for (Output* thisOutput = currentSong->firstOutput; thisOutput; thisOutput = thisOutput->next) {

		ModelStackWithTimelineCounter* modelStackWithTimelineCounter =
		    modelStack->addTimelineCounter(thisOutput->getActiveClip());

		thisOutput->offerReceivedAftertouch(modelStackWithTimelineCounter, fromDevice, channel, value, noteCode,
		                                    doingMidiThru);
	}
}

int32_t PlaybackHandler::getActualArrangementRecordPos() {
	return getActualSwungTickCount() + arrangement.playbackStartedAtPos;
}

int32_t PlaybackHandler::getArrangementRecordPosAtLastActionedSwungTick() {
	return lastSwungTickActioned + arrangement.playbackStartedAtPos;
}

// Warning - this might get called during card routine!
void PlaybackHandler::loopCommand(OverDubType overdubNature) {
	bool anyGotArmedToStop;
	bool mustEndTempolessRecordingAfter = false;

	// If not playing yet, start
	if (!playbackState) {
		if (recording == RecordingMode::OFF) {
			recording = RecordingMode::NORMAL;
		}
		playButtonPressed(kMIDIKeyInputLatency);
	}

	// Or, if doing count-in, stop that and playback altogether
	else if (ticksLeftInCountIn) {
		endPlayback();

probablyExitRecordMode:
		// Exit RECORD mode, as indicated on LED
		if (playbackHandler.recording == RecordingMode::NORMAL) {
			playbackHandler.recording = RecordingMode::OFF;
			playbackHandler.setLedStates();
		}
	}

	// Or if in arranger, do nothing
	else if (currentPlaybackMode == &arrangement) {}

	// Or if recording from session to arrangement, we're not allowed to do any loopy stuff during that
	else if (playbackHandler.recording == RecordingMode::ARRANGEMENT) {}

	// Or if tempoless recording, close that
	else if (!isEitherClockActive()) {

		mustEndTempolessRecordingAfter = true;

		// And if LAYERING command, make an overdub too
		if (overdubNature == OverDubType::ContinuousLayering) {
			goto doCreateNextOverdub;
		}
	}

	// If pending overdubs already exist, then delete those.
	else if (currentSong->deletePendingOverdubs()) {
		// TODO: this traverses all Clips. So does further down. This could be combined
		session.launchSchedulingMightNeedCancelling();
		// use root UI in case this is called from performance view
		sessionView.requestRendering(getRootUI());

		goto probablyExitRecordMode;
	}

	else {

		// If any Clips are currently already recording, arm them to stop
		anyGotArmedToStop = false;

		// For each Clip in session
		for (int32_t c = currentSong->sessionClips.getNumElements() - 1; c >= 0; c--) {
			Clip* clip = currentSong->sessionClips.getClipAtIndex(c);
			if (clip->armState == ArmState::OFF && clip->getCurrentlyRecordingLinearly()) {
				anyGotArmedToStop = true;
				session.toggleClipStatus(clip, &c, false, kMIDIKeyInputLatency);
			}
		}

		// Or if none were recording, or if it was the LAYERING command, then create a new overdub (potentially in
		// addition to having armed the old one to stop
		if (!anyGotArmedToStop || overdubNature == OverDubType::ContinuousLayering) {

doCreateNextOverdub:

			Clip* clipToCreateOverdubFrom = NULL;
			int32_t clipIndexToCreateOverdubFrom;

			// If we're holding down a Clip in Session View, prioritize that
			if (getRootUI() == &sessionView && currentUIMode == UI_MODE_CLIP_PRESSED_IN_SONG_VIEW) {
				clipToCreateOverdubFrom = sessionView.getClipOnScreen(sessionView.selectedClipPressYDisplay);
				clipIndexToCreateOverdubFrom = sessionView.selectedClipPressYDisplay + currentSong->songViewYScroll;
				sessionView.performActionOnPadRelease = false;
			}

			// Otherwise, prioritize the currentClip - so long as it's not arrangement-only
			else if (getCurrentClip() && !getCurrentClip()->isArrangementOnlyClip()) {
				clipToCreateOverdubFrom = getCurrentClip();
				clipIndexToCreateOverdubFrom = currentSong->sessionClips.getIndexForClip(clipToCreateOverdubFrom);
			}

			// If we've decided which Clip to create overdub from...
			if (clipToCreateOverdubFrom) {

				// So long as it's got an input source...
				if (clipToCreateOverdubFrom->type != ClipType::AUDIO
				    || ((AudioOutput*)clipToCreateOverdubFrom->output)->inputChannel > AudioInputChannel::NONE) {

					// If that Clip wasn't armed to record linearly...
					if (!clipToCreateOverdubFrom->armedForRecording) {

						// Ron's suggestion - just exit out of record mode.
						if (recording != RecordingMode::OFF) {
							recording = RecordingMode::OFF;
						}

						// Or if we weren't in record mode... heck, who knows, maybe just switch it back on?
						else {
							recording = RecordingMode::NORMAL;
						}
						setLedStates();
					}

					// Or if that Clip was armed to record linearly...
					else {
						// ensure that audio clips will clone outputs to layer continuously
						if (overdubNature == OverDubType::ContinuousLayering) {
							clipToCreateOverdubFrom->overdubsShouldCloneOutput = true;
						}

						if (recording == RecordingMode::OFF) {
							recording = RecordingMode::NORMAL;
							setLedStates();
						}

						Clip* overdub = currentSong->createPendingNextOverdubBelowClip(
						    clipToCreateOverdubFrom, clipIndexToCreateOverdubFrom, overdubNature);
						if (overdub) {
							session.scheduleOverdubToStartRecording(overdub, clipToCreateOverdubFrom);
						}
					}
				}
				else {
					display->displayPopup(
					    deluge::l10n::get(deluge::l10n::String::STRING_FOR_AUDIO_TRACK_HAS_NO_INPUT_CHANNEL));
				}
			}
			else {
				display->displayPopup(
				    deluge::l10n::get(deluge::l10n::String::STRING_FOR_CREATE_OVERDUB_FROM_WHICH_CLIP));
			}
		}
	}

	if (mustEndTempolessRecordingAfter) {
		bool shouldExitRecordMode = (overdubNature != OverDubType::ContinuousLayering);
		finishTempolessRecording(true, kMIDIKeyInputLatency, shouldExitRecordMode);
	}
}<|MERGE_RESOLUTION|>--- conflicted
+++ resolved
@@ -310,7 +310,6 @@
 	    runtimeFeatureSettings.get(RuntimeFeatureSettingType::AlternativePlaybackStartBehaviour)
 	    == RuntimeFeatureStateToggle::On;
 
-<<<<<<< HEAD
 	bool accessibility =
 	    runtimeFeatureSettings.get(RuntimeFeatureSettingType::AccessibilityShortcuts) == RuntimeFeatureStateToggle::On;
 
@@ -320,23 +319,13 @@
 	/*
 	Allow playback to start from current scroll if:
 	    1) horizontal encoder (<>) or cross screen is held and alternative playback start behaviour is disabled or
-	restarting playback 2) or horizontal encoder (<>) or cross screen is not held and alternative playback start
-	behaviour is enabled 3) or if you're in arranger view and in cross screen auto scrolling mode
+	restarting playback;
+      2) or horizontal encoder (<>) or cross screen is not held and alternative playback start
+	behaviour is enabled;
+      3) or if you're in arranger view and in cross screen auto scrolling mode
 	*/
 	if ((isRestartShortcutPressed && (!alternativePlaybackStartBehaviour || restartingPlayback))
 	    || (!isRestartShortcutPressed && alternativePlaybackStartBehaviour)
-=======
-	bool isHorizontalEncoderPressed = Buttons::isButtonPressed(deluge::hid::button::X_ENC);
-
-	/*
-	Allow playback to start from current scroll if:
-	    1) horizontal encoder (<>) is held and alternative playback start behaviour is disabled or restarting playback
-	    2) or horizontal encoder (<>) is not held and alternative playback start behaviour is enabled
-	    3) or if you're in arranger view and in cross screen auto scrolling mode
-	*/
-	if ((isHorizontalEncoderPressed && (!alternativePlaybackStartBehaviour || restartingPlayback))
-	    || (!isHorizontalEncoderPressed && alternativePlaybackStartBehaviour)
->>>>>>> 0116616c
 	    || (isArrangerView && (recording == RecordingMode::NORMAL || currentSong->arrangerAutoScrollModeActive))) {
 
 		int32_t navSys;
