--- conflicted
+++ resolved
@@ -34,11 +34,8 @@
 #include "io/debug/log.h"
 #include "io/midi/midi_device.h"
 #include "io/midi/midi_engine.h"
-<<<<<<< HEAD
+#include "io/midi/midi_follow.h"
 #include "io/midi/midi_transpose.h"
-=======
-#include "io/midi/midi_follow.h"
->>>>>>> c6a0d619
 #include "memory/general_memory_allocator.h"
 #include "model/action/action.h"
 #include "model/action/action_logger.h"
@@ -2550,12 +2547,8 @@
 			case GlobalMIDICommand::FILL:
 				currentSong->changeFillMode(true);
 				break;
-<<<<<<< HEAD
-			//case GlobalMIDICommand::TAP:
-=======
 
 			// case GlobalMIDICommand::TAP:
->>>>>>> c6a0d619
 			default:
 				if (getCurrentUI() == getRootUI()) {
 					if (currentUIMode == UI_MODE_NONE) {
