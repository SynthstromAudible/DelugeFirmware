// Copyright 2023 Katherine Whitlock
// Copyright 2014 Emilie Gillet
// Reverb.

#pragma once
#include "definitions_cxx.hpp"
#include "dsp/reverb/base.hpp"
#include "dsp/util.hpp"
#include "fx_engine.hpp"
#include <array>
#include <limits>

namespace deluge::dsp::reverb {

class Mutable : public Base {
	constexpr static size_t kBufferSize = 32768;

public:
	Mutable() = default;

	~Mutable() override = default;

	void process(std::span<int32_t> in, std::span<StereoSample> output) override {
		// This is the Griesinger topology described in the Dattorro paper
		// (4 AP diffusers on the input, then a loop of 2x 2AP+1Delay).
		// Modulation is applied in the loop of the first diffuser AP for additional
		// smearing; and to the two long delays for a slow shimmer/chorus effect.
		typename FxEngine::AllPass ap1(150);
		typename FxEngine::AllPass ap2(214);
		typename FxEngine::AllPass ap3(319);
		typename FxEngine::AllPass ap4(527);

		typename FxEngine::AllPass dap1a(2182);
		typename FxEngine::AllPass dap1b(2690);
		typename FxEngine::AllPass del1(4501);

		typename FxEngine::AllPass dap2a(2525);
		typename FxEngine::AllPass dap2b(2197);
		typename FxEngine::AllPass del2(6312);

		typename FxEngine::Context c;
		FxEngine::ConstructTopology(engine_, //<
		                            {
		                                &ap1, &ap2, &ap3, &ap4, //<
		                                &dap1a, &dap1b, &del1,  //<
		                                &dap2a, &dap2b, &del2,  //<
		                            });

		const float kap = diffusion_;
		const float klp = lp_;
		const float krt = reverb_time_;
		const float gain = input_gain_;

		float lp_1 = lp_decay_1_;
		float lp_2 = lp_decay_2_;

		for (size_t frame = 0; frame < in.size(); frame++) {
			StereoSample& s = output[frame];
			float wet = 0;
			float apout = 0.0f;
			engine_.Advance();

			// Smear AP1 inside the loop.
			// c.Interpolate(ap1, 10.0f, LFO_1, 80.0f, 1.0f);
			// c.Write(ap1, 100, 0.0f);

			const float input_sample = in[frame] / static_cast<float>(std::numeric_limits<int32_t>::max());

			c.Set(input_sample // * gain
			);

			// Diffuse through 4 allpasses.
			ap1.Process(c, kap);
			ap2.Process(c, kap);
			ap3.Process(c, kap);
			ap4.Process(c, kap);
			apout = c.Get();

			// Main reverb loop.
			c.Set(apout);
			del2.Interpolate(c, 6261.0f, LFO_2, 50.0f, krt);
			c.Lp(lp_1, klp);
			dap1a.Process(c, -kap);
			dap1b.Process(c, kap);
			del1.Write(c, 2.0f);
			wet = c.Get();
			dsp::OnePole(hp_r_, wet, hp_cutoff_);
			wet = wet - hp_r_;

			auto output_right =
			    static_cast<int32_t>(wet * static_cast<float>(std::numeric_limits<uint32_t>::max()) * 0xF);

			c.Set(apout);
			del1.Interpolate(c, 4460.0f, LFO_1, 40.0f, krt);
			c.Lp(lp_2, klp);
			dap2a.Process(c, -kap);
			dap2b.Process(c, kap);
			del2.Write(c, 2.0f);
			wet = c.Get();
			dsp::OnePole(hp_l_, wet, hp_cutoff_);
			wet = wet - hp_l_;

			auto output_left =
			    static_cast<int32_t>(wet * static_cast<float>(std::numeric_limits<uint32_t>::max()) * 0xF);

			// Mix
			s.l += multiply_32x32_rshift32_rounded(output_left, getPanLeft());
			s.r += multiply_32x32_rshift32_rounded(output_right, getPanRight());
		}

		lp_decay_1_ = lp_1;
		lp_decay_2_ = lp_2;
	}

	inline void Clear() { engine_.Clear(); }

	static constexpr float kReverbTimeMin = 0.01f;
	static constexpr float kReverbTimeMax = 0.98f;
	static constexpr float kWidthMin = 0.01f;
	static constexpr float kWidthMax = 0.98f;

	// Reverb Base Overrides
	void setRoomSize(float value) override {
		reverb_time_ = util::map(value, 0.f, 1.f, kReverbTimeMin, kReverbTimeMax);
	}
	[[nodiscard]] float getRoomSize() const override {
		return util::map(reverb_time_, kReverbTimeMin, kReverbTimeMax, 0.f, 1.f);
	};

	void setDamping(float value) override {
		lp_val_ = value;
		lp_ = (value == 0.f) ? 1.f : 1.f - std::clamp((dsp::log2fast(((1.f - lp_val_) * 50.f) + 1.f) / 5.7f), 0.f, 1.f);
	}
	[[nodiscard]] float getDamping() const override { return lp_val_; }

	void setWidth(float value) override { diffusion_ = util::map(value, 0.f, 1.f, kWidthMin, kWidthMax); }
	[[nodiscard]] float getWidth() const override { return util::map(diffusion_, kWidthMin, kWidthMax, 0.f, 1.f); };

	void setHPF(float value) {
		hp_cutoff_val_ = value;
		hp_cutoff_ =
		    value == 0.f ? 0.f : std::clamp(0.35f - dsp::log2fast(((1.f - value) * 50.f) + 1.f) / 16, 0.f, 1.f);
	}
	[[nodiscard]] float getHPF() const { return hp_cutoff_val_; }

private:
	static constexpr float sample_rate = kSampleRate;

	std::array<float, kBufferSize> buffer_{};
	FxEngine engine_{buffer_, {0.5f / sample_rate, 0.3f / sample_rate}};

	float input_gain_ = 0.2;

	// size
	float reverb_time_ = 0.665f;

	// width
	float diffusion_ = 0.625f;

	// damping
<<<<<<< HEAD
	float lp_{0.7f};
	float lp_val_{0.7f};

	// These are the state variables for the low-pass filters
	float lp_decay_1_{0};
	float lp_decay_2_{0};

	// High-pass
	float hp_cutoff_val_{0.f};
	float hp_cutoff_{0.f};
	float hp_l_{0.0}; // HP state variable
	float hp_r_{0.0}; // HP state variable
=======
	float lp_ = 0.7f;

	// These are the state variables for the low-pass filters
	float lp_decay_1_ = 0;
	float lp_decay_2_ = 0;
>>>>>>> 64d750cd
};

} // namespace deluge::dsp::reverb<|MERGE_RESOLUTION|>--- conflicted
+++ resolved
@@ -158,7 +158,6 @@
 	float diffusion_ = 0.625f;
 
 	// damping
-<<<<<<< HEAD
 	float lp_{0.7f};
 	float lp_val_{0.7f};
 
@@ -171,13 +170,6 @@
 	float hp_cutoff_{0.f};
 	float hp_l_{0.0}; // HP state variable
 	float hp_r_{0.0}; // HP state variable
-=======
-	float lp_ = 0.7f;
-
-	// These are the state variables for the low-pass filters
-	float lp_decay_1_ = 0;
-	float lp_decay_2_ = 0;
->>>>>>> 64d750cd
 };
 
 } // namespace deluge::dsp::reverb