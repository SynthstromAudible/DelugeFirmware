--- conflicted
+++ resolved
@@ -2272,8 +2272,8 @@
 	return Error::NONE;
 }
 
-<<<<<<< HEAD
 void InstrumentClip::writeDataToFile(Serializer& writer, Song* song) {
+bool InstrumentClip::writeDataToFile(StorageManager& writer, Song* song) {
 
 	writer.writeAttribute("inKeyMode", inScaleMode);
 	writer.writeAttribute("yScroll", yScroll);
@@ -2284,13 +2284,6 @@
 	writer.writeAttribute("drumsEdgeSize", keyboardState.drums.edgeSize);
 	writer.writeAttribute("inKeyScrollOffset", keyboardState.inKey.scrollOffset);
 	writer.writeAttribute("inKeyRowInterval", keyboardState.inKey.rowInterval);
-=======
-bool InstrumentClip::writeDataToFile(StorageManager& bdsm, Song* song) {
-
-	bdsm.writeAttribute("inKeyMode", inScaleMode);
-	bdsm.writeAttribute("yScroll", yScroll);
-	bdsm.writeAttribute("yScrollKeyboard", keyboardState.isomorphic.scrollOffset);
->>>>>>> b169be51
 
 	if (onKeyboardScreen) {
 		writer.writeAttribute("onKeyboardScreen", (char*)"1");
@@ -2347,23 +2340,22 @@
 	Clip::writeDataToFile(writer, song);
 
 	// Community Firmware parameters (always write them after the official ones, just before closing the parent tag)
-	bdsm.writeAttribute("keyboardLayout", keyboardState.currentLayout);
-	bdsm.writeAttribute("keyboardRowInterval", keyboardState.isomorphic.rowInterval);
-	bdsm.writeAttribute("drumsScrollOffset", keyboardState.drums.scrollOffset);
-	bdsm.writeAttribute("drumsEdgeSize", keyboardState.drums.edgeSize);
-	bdsm.writeAttribute("inKeyScrollOffset", keyboardState.inKey.scrollOffset);
-	bdsm.writeAttribute("inKeyRowInterval", keyboardState.inKey.rowInterval);
-
-	bdsm.writeOpeningTagEnd();
-
-	Clip::writeMidiCommandsToFile(bdsm, song);
+	writer.writeAttribute("keyboardLayout", keyboardState.currentLayout);
+	writer.writeAttribute("keyboardRowInterval", keyboardState.isomorphic.rowInterval);
+	writer.writeAttribute("drumsScrollOffset", keyboardState.drums.scrollOffset);
+	writer.writeAttribute("drumsEdgeSize", keyboardState.drums.edgeSize);
+	writer.writeAttribute("inKeyScrollOffset", keyboardState.inKey.scrollOffset);
+	writer.writeAttribute("inKeyRowInterval", keyboardState.inKey.rowInterval);
+
+	writer.writeOpeningTagEnd();
+
+	Clip::writeMidiCommandsToFile(writer, song);
 
 	if (output->type == OutputType::MIDI_OUT) {
 		paramManager.getMIDIParamCollection()->writeToFile(writer);
 	}
 
 	if (output->type != OutputType::KIT) {
-<<<<<<< HEAD
 		writer.writeOpeningTagBeginning("arpeggiator");
 		writer.writeAttribute("arpMode", (char*)arpModeToString(arpSettings.mode));
 		writer.writeAttribute("noteMode", (char*)arpNoteModeToString(arpSettings.noteMode));
@@ -2376,38 +2368,22 @@
 		if (output->type == OutputType::MIDI_OUT || output->type == OutputType::CV) {
 			writer.writeAttribute("gate", arpeggiatorGate);
 			writer.writeAttribute("rate", arpeggiatorRate);
+			// Community Firmware parameters (always write them after the official ones, just before closing the parent
+			// tag)
 			writer.writeAttribute("ratchetProbability", arpeggiatorRatchetProbability);
 			writer.writeAttribute("ratchetAmount", arpeggiatorRatchetAmount);
 			writer.writeAttribute("sequenceLength", arpeggiatorSequenceLength);
 			writer.writeAttribute("rhythm", arpeggiatorRhythm);
 		}
+
+		// Community Firmware parameters (always write them after the official ones, just before closing the parent tag)
+		writer.writeAttribute("syncType", arpSettings.syncType);
+		writer.writeAttribute("arpMode", (char*)arpModeToString(arpSettings.mode));
+		writer.writeAttribute("noteMode", (char*)arpNoteModeToString(arpSettings.noteMode));
+		writer.writeAttribute("octaveMode", (char*)arpOctaveModeToString(arpSettings.octaveMode));
+		writer.writeAttribute("mpeVelocity", (char*)arpMpeModSourceToString(arpSettings.mpeVelocity));
+
 		writer.closeTag();
-=======
-		bdsm.writeOpeningTagBeginning("arpeggiator");
-		bdsm.writeAttribute("mode", (char*)arpPresetToOldArpMode(arpSettings.preset)); // For backwards compatibility
-		bdsm.writeAttribute("syncLevel", arpSettings.syncLevel);
-		bdsm.writeAttribute("numOctaves", arpSettings.numOctaves);
-
-		if (output->type == OutputType::MIDI_OUT || output->type == OutputType::CV) {
-			bdsm.writeAttribute("gate", arpeggiatorGate);
-			bdsm.writeAttribute("rate", arpeggiatorRate);
-			// Community Firmware parameters (always write them after the official ones, just before closing the parent
-			// tag)
-			bdsm.writeAttribute("ratchetProbability", arpeggiatorRatchetProbability);
-			bdsm.writeAttribute("ratchetAmount", arpeggiatorRatchetAmount);
-			bdsm.writeAttribute("sequenceLength", arpeggiatorSequenceLength);
-			bdsm.writeAttribute("rhythm", arpeggiatorRhythm);
-		}
-
-		// Community Firmware parameters (always write them after the official ones, just before closing the parent tag)
-		bdsm.writeAttribute("syncType", arpSettings.syncType);
-		bdsm.writeAttribute("arpMode", (char*)arpModeToString(arpSettings.mode));
-		bdsm.writeAttribute("noteMode", (char*)arpNoteModeToString(arpSettings.noteMode));
-		bdsm.writeAttribute("octaveMode", (char*)arpOctaveModeToString(arpSettings.octaveMode));
-		bdsm.writeAttribute("mpeVelocity", (char*)arpMpeModSourceToString(arpSettings.mpeVelocity));
-
-		bdsm.closeTag();
->>>>>>> b169be51
 	}
 
 	if (output->type == OutputType::KIT) {
@@ -2704,22 +2680,12 @@
 					arpSettings.syncType = (SyncType)reader.readTagOrAttributeValueInt();
 					reader.exitTag("syncType");
 				}
-<<<<<<< HEAD
 				else if (!strcmp(tagName, "mode")
 				         && smDeserializer.firmware_version < FirmwareVersion::community({1, 1, 0})) {
 					// Import the old "mode" into the new splitted params "arpMode", "noteMode", and "octaveMode
-					OldArpMode oldMode = stringToOldArpMode(reader.readTagOrAttributeValue());
-					arpSettings.mode = oldModeToArpMode(oldMode);
-					arpSettings.noteMode = oldModeToArpNoteMode(oldMode);
-					arpSettings.octaveMode = oldModeToArpOctaveMode(oldMode);
-					arpSettings.updatePresetFromCurrentSettings();
-					reader.exitTag("mode");
-=======
-				else if (!strcmp(tagName, "mode") && bdsm.firmware_version < FirmwareVersion::community({1, 2, 0})) {
-					// Import the old "mode" into the new splitted params "arpMode", "noteMode", and "octaveMode
 					// but only if the new params are not already read and set,
 					// that is, if we detect they have a value other than default
-					OldArpMode oldMode = stringToOldArpMode(bdsm.readTagOrAttributeValue());
+					OldArpMode oldMode = stringToOldArpMode(reader.readTagOrAttributeValue());
 					if (arpSettings.mode == ArpMode::OFF && arpSettings.noteMode == ArpNoteMode::UP
 					    && arpSettings.octaveMode == ArpOctaveMode::UP) {
 						arpSettings.mode = oldModeToArpMode(oldMode);
@@ -2727,8 +2693,7 @@
 						arpSettings.octaveMode = oldModeToArpOctaveMode(oldMode);
 						arpSettings.updatePresetFromCurrentSettings();
 					}
-					bdsm.exitTag("mode");
->>>>>>> b169be51
+					reader.exitTag("mode");
 				}
 				else if (!strcmp(tagName, "arpMode")) {
 					arpSettings.mode = stringToArpMode(reader.readTagOrAttributeValue());
