--- conflicted
+++ resolved
@@ -649,26 +649,18 @@
 
 	writer.writeOpeningTagBeginning(xmlTag);
 
-<<<<<<< HEAD
-	writeDataToFile(writer, song);
-=======
-	bool endedOpeningTag = writeDataToFile(bdsm, song);
+	bool endedOpeningTag = writeDataToFile(writer, song);
 
 	if (!endedOpeningTag) {
-		bdsm.writeOpeningTagEnd();
-	}
-
-	Clip::writeMidiCommandsToFile(bdsm, song);
->>>>>>> b169be51
+		writer.writeOpeningTagEnd();
+	}
+
+	Clip::writeMidiCommandsToFile(writer, song);
 
 	writer.writeClosingTag(xmlTag);
 }
 
-<<<<<<< HEAD
 void Clip::writeDataToFile(Serializer& writer, Song* song) {
-=======
-bool Clip::writeDataToFile(StorageManager& bdsm, Song* song) {
->>>>>>> b169be51
 
 	writer.writeAttribute("isPlaying", activeIfNoSolo);
 	writer.writeAttribute("isSoloing", soloingInSessionMode);
@@ -698,18 +690,12 @@
 	if (launchStyle != LaunchStyle::DEFAULT) {
 		writer.writeAttribute("launchStyle", launchStyleToString(launchStyle));
 	}
-<<<<<<< HEAD
-	writer.writeOpeningTagEnd();
-
+
+	return false;
+}
+
+void Clip::writeMidiCommandsToFile(StorageManager& writer, Song* song) {
 	muteMIDICommand.writeNoteToFile(writer, "muteMidiCommand");
-=======
-
-	return false;
-}
-
-void Clip::writeMidiCommandsToFile(StorageManager& bdsm, Song* song) {
-	muteMIDICommand.writeNoteToFile(bdsm, "muteMidiCommand");
->>>>>>> b169be51
 }
 
 void Clip::readTagFromFile(Deserializer& reader, char const* tagName, Song* song, int32_t* readAutomationUpToPos) {
