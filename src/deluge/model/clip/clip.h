--- conflicted
+++ resolved
@@ -110,14 +110,8 @@
 	virtual bool currentlyScrollableAndZoomable() = 0;
 	virtual void clear(Action* action, ModelStackWithTimelineCounter* modelStack, bool clearAutomation);
 
-<<<<<<< HEAD
 	void writeToFile(Serializer& writer, Song* song);
 	virtual void writeDataToFile(Serializer& writer, Song* song);
-=======
-	void writeToFile(StorageManager& bdsm, Song* song);
-	virtual bool writeDataToFile(StorageManager& bdsm, Song* song);
-	void writeMidiCommandsToFile(StorageManager& bdsm, Song* song);
->>>>>>> b169be51
 	virtual char const* getXMLTag() = 0;
 	virtual Error readFromFile(Deserializer& reader, Song* song) = 0;
 	void readTagFromFile(Deserializer& reader, char const* tagName, Song* song, int32_t* readAutomationUpToPos);
