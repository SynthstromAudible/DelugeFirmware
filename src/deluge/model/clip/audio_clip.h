--- conflicted
+++ resolved
@@ -81,13 +81,8 @@
 	/// Return true if successfully shifted, as clip cannot be shifted past beginning
 	bool shiftHorizontally(ModelStackWithTimelineCounter* modelStack, int32_t amount);
 
-<<<<<<< HEAD
 	Error readFromFile(Deserializer& reader, Song* song);
 	void writeDataToFile(Serializer& writer, Song* song);
-=======
-	Error readFromFile(StorageManager& bdsm, Song* song);
-	bool writeDataToFile(StorageManager& bdsm, Song* song);
->>>>>>> b169be51
 	char const* getXMLTag() { return "audioClip"; }
 
 	SampleControls sampleControls;
