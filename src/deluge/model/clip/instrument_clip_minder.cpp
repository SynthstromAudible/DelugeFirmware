--- conflicted
+++ resolved
@@ -205,19 +205,9 @@
 
 	getCurrentClip()->backupPresetSlot();
 
-<<<<<<< HEAD
 	char const* message =
-	    HAVE_OLED ? ((newInstrumentType == INSTRUMENT_TYPE_KIT) ? "New kit created" : "New synth created") : "NEW";
+	    HAVE_OLED ? ((newInstrumentType == InstrumentType::KIT) ? "New kit created" : "New synth created") : "NEW";
 	display.consoleText(message);
-=======
-#if HAVE_OLED
-	char const* message = (newInstrumentType == InstrumentType::KIT) ? "New kit created" : "New synth created";
-	OLED::consoleText(message);
-#else
-	char const* message = "NEW";
-	numericDriver.displayPopup(message);
-#endif
->>>>>>> c1145254
 
 	if (newInstrumentType == InstrumentType::SYNTH) {
 		((SoundInstrument*)newInstrument)->setupAsBlankSynth(&newParamManager);
