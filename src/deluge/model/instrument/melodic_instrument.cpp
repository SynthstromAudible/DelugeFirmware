/*
 * Copyright © 2014-2023 Synthstrom Audible Limited
 *
 * This file is part of The Synthstrom Audible Deluge Firmware.
 *
 * The Synthstrom Audible Deluge Firmware is free software: you can redistribute it and/or modify it under the
 * terms of the GNU General Public License as published by the Free Software Foundation,
 * either version 3 of the License, or (at your option) any later version.
 *
 * This program is distributed in the hope that it will be useful, but WITHOUT ANY WARRANTY;
 * without even the implied warranty of MERCHANTABILITY or FITNESS FOR A PARTICULAR PURPOSE.
 * See the GNU General Public License for more details.
 *
 * You should have received a copy of the GNU General Public License along with this program.
 * If not, see <https://www.gnu.org/licenses/>.
*/

#include "model/instrument/melodic_instrument.h"
#include "definitions_cxx.hpp"
#include "extern.h"
#include "gui/ui/keyboard/keyboard_screen.h"
#include "gui/ui/root_ui.h"
#include "gui/views/arranger_view.h"
#include "gui/views/instrument_clip_view.h"
#include "gui/views/midi_session_view.h"
#include "gui/views/session_view.h"
#include "gui/views/view.h"
#include "io/midi/midi_device.h"
#include "io/midi/midi_device_manager.h"
#include "io/midi/midi_engine.h"
#include "memory/general_memory_allocator.h"
#include "model/action/action_logger.h"
#include "model/clip/instrument_clip.h"
#include "model/instrument/midi_instrument.h"
#include "model/model_stack.h"
#include "model/note/note_row.h"
#include "model/settings/runtime_feature_settings.h"
#include "model/song/song.h"
#include "modulation/automation/auto_param.h"
#include "modulation/params/param_manager.h"
#include "modulation/params/param_set.h"
#include "playback/mode/session.h"
#include "playback/playback_handler.h"
#include "storage/storage_manager.h"
#include "util/functions.h"
#include <new>
#include <string.h>

bool MelodicInstrument::writeMelodicInstrumentAttributesToFile(Clip* clipForSavingOutputOnly, Song* song) {
	Instrument::writeDataToFile(clipForSavingOutputOnly, song);
	if (!clipForSavingOutputOnly) {

		// Annoyingly, I used one-off tag names here, rather than it conforming to what the LearnedMIDI class now uses.
		// Channel gets written here as an attribute. Device, gets written below, as a tag.
		if (midiInput.containsSomething()) {
			if (midiInput.isForMPEZone()) {
				char const* zoneText = (midiInput.channelOrZone == MIDI_CHANNEL_MPE_LOWER_ZONE) ? "lower" : "upper";
				storageManager.writeAttribute("inputMPEZone", zoneText);
			}
			else {
				storageManager.writeAttribute("inputMidiChannel", midiInput.channelOrZone);
			}
		}
	}

	return false;
}

void MelodicInstrument::writeMelodicInstrumentTagsToFile(Clip* clipForSavingOutputOnly, Song* song) {

	if (!clipForSavingOutputOnly) {
		// Annoyingly, I used one-off tag names here, rather than it conforming to what the LearnedMIDI class now uses.
		if (midiInput.containsSomething()) {
			// Device gets written here as a tag. Channel got written above, as an attribute.
			if (midiInput.device) {
				midiInput.device->writeReferenceToFile("inputMidiDevice");
			}
		}
	}
}

bool MelodicInstrument::readTagFromFile(char const* tagName) {

	// Annoyingly, I used one-off tag names here, rather than it conforming to what the LearnedMIDI class now uses.
	if (!strcmp(tagName, "inputMidiChannel")) {
		midiInput.channelOrZone = storageManager.readTagOrAttributeValueInt();
		storageManager.exitTag();
	}
	else if (!strcmp(tagName, "inputMPEZone")) {
		midiInput.readMPEZone();
		storageManager.exitTag();
	}
	else if (!strcmp(tagName, "inputMidiDevice")) {
		midiInput.device = MIDIDeviceManager::readDeviceReferenceFromFile();
		storageManager.exitTag();
	}
	else if (Instrument::readTagFromFile(tagName)) {}
	else {
		return false;
	}

	return true;
}

void MelodicInstrument::offerReceivedNote(ModelStackWithTimelineCounter* modelStack, MIDIDevice* fromDevice, bool on,
                                          int32_t midiChannel, int32_t note, int32_t velocity, bool shouldRecordNotes,
                                          bool* doingMidiThru) {
	int16_t const* mpeValues = zeroMPEValues;
	int16_t const* mpeValuesOrNull = NULL;
<<<<<<< HEAD
	MIDIMatchType match = MIDIMatchType::NO_MATCH;
	//check if channel = midifollow channel and midi follow is enabled and current clip is the active clip
	//if so, identify it as a match so incoming midi note is processed
	if (shouldMidiFollow(on, midiChannel)) {
		match = MIDIMatchType::CHANNEL;
	}
	else {
		match = checkMatch(fromDevice, midiChannel);
	}
=======
	MIDIMatchType match = midiInput.checkMatch(fromDevice, midiChannel);
>>>>>>> fa109706
	int32_t highlightNoteValue = -1;
	switch (match) {
	case MIDIMatchType::NO_MATCH:
		break;
	case MIDIMatchType::MPE_MASTER:
	case MIDIMatchType::MPE_MEMBER:
		mpeValues = mpeValuesOrNull = fromDevice->defaultInputMPEValuesPerMIDIChannel[midiChannel];
		//no break
	case MIDIMatchType::CHANNEL:
		// -1 means no change
		InstrumentClip* instrumentClip = (InstrumentClip*)activeClip;

		ModelStackWithNoteRow* modelStackWithNoteRow =
		    instrumentClip ? instrumentClip->getNoteRowForYNote(note, modelStack) : modelStack->addNoteRow(0, NULL);

		NoteRow* noteRow = modelStackWithNoteRow->getNoteRowAllowNull();

		// Note-on
		if (on) {
			if (runtimeFeatureSettings.get(RuntimeFeatureSettingType::HighlightIncomingNotes)
			        == RuntimeFeatureStateToggle::On
			    && instrumentClip == currentSong->currentClip) {
				highlightNoteValue = velocity;
			}

			// MPE stuff - if editing note, we need to record the initial values which might have been sent before this note-on.
			instrumentClipView.reportMPEInitialValuesForNoteEditing(
			    modelStackWithNoteRow,
			    mpeValues); // Hmm, should we really be going in here even when it's not MPE input?

			// NoteRow must not already be sounding a note
			if (!noteRow || !noteRow->soundingStatus) {

				if (instrumentClip) {

					// If we wanna record...
					if (shouldRecordNotes) {

						bool forcePos0 = false;

						// Special case - if recording session to arrangement, then yes we do want to record to the Clip always
						// (even if not designated as "active")
						if (playbackHandler.recording == RECORDING_ARRANGEMENT
						    && instrumentClip->isArrangementOnlyClip()) {
							goto doRecord;

							// If count-in is on, we only got here if it's very nearly finished
						}
						else if (currentUIMode == UI_MODE_RECORD_COUNT_IN) {
recordingEarly:
							earlyNotes.insertElementIfNonePresent(
							    note, velocity, instrumentClip->allowNoteTails(modelStackWithNoteRow));
							goto justAuditionNote;
						}

						// And another special case - if there's a linear recording beginning really soon,
						// and activeClip is not linearly recording (and maybe not even active)...
						else if (currentPlaybackMode == &session && session.launchEventAtSwungTickCount
						         && !instrumentClip->getCurrentlyRecordingLinearly()) {
							int32_t ticksTilLaunch =
							    session.launchEventAtSwungTickCount - playbackHandler.getActualSwungTickCount();
							int32_t samplesTilLaunch = ticksTilLaunch * playbackHandler.getTimePerInternalTick();

							if (samplesTilLaunch <= kLinearRecordingEarlyFirstNoteAllowance) {
								Clip* clipAboutToRecord =
								    currentSong->getClipWithOutputAboutToBeginLinearRecording(this);
								if (clipAboutToRecord) {
									goto recordingEarly;
								}
							}
						}

						// Ok, special case checking is all done - do the normal thing.

						// If Clip is active, nice and easy - we know we can record to it
						if (currentSong->isClipActive(instrumentClip)) {
doRecord:
							instrumentClip->possiblyCloneForArrangementRecording(
							    modelStack); // Will have to re-get modelStackWithNoteRow after this call
							instrumentClip =
							    (InstrumentClip*)
							        modelStack->getTimelineCounter(); // Re-get it, cos it might have changed

							Action* action = actionLogger.getNewAction(ACTION_RECORD, true);

							bool scaleAltered = false;

							modelStackWithNoteRow = instrumentClip->getOrCreateNoteRowForYNote(
							    note, modelStack, action,
							    &scaleAltered); // Have to re-get this anyway since called possiblyCloneForArrangementRecording(), above.
							noteRow = modelStackWithNoteRow->getNoteRowAllowNull();
							if (noteRow) {
								// midichannel is not used by instrument clip
								instrumentClip->recordNoteOn(modelStackWithNoteRow, velocity, forcePos0,
								                             mpeValuesOrNull, midiChannel);
								if (getRootUI()) {
									getRootUI()->noteRowChanged(instrumentClip, noteRow);
								}
							}

							// If this caused the scale to change, update scroll
							if (action && scaleAltered) {
								action->updateYScrollClipViewAfter();
							}
						}
					}
				}
justAuditionNote:
				/*
				int16_t tempExpressionParams[NUM_MPE_SOURCES];
				// If it was not MPE, then get the pitch bend and channel pressure values from the ParamManager, so e.g. the synth can make the correct sound on
				// the note-on it's going to do now.
				if (mpeValues == zeroMPEValues) {
					ParamManager* paramManager = getParamManager(modelStackWithNoteRow->song);
					MPEParamSet* expressionParams = paramManager->getMPEParamSet();
					if (expressionParams) {
						for (int32_t m = 0; m < NUM_MPE_SOURCES; m++) {
							tempExpressionParams[m] = expressionParams->params[m].getCurrentValue() >> 16;
						}
						mpeValues = tempExpressionParams;
					}
				}
				*/
				beginAuditioningForNote(modelStack->toWithSong(), // Safe, cos we won't reference this again
				                        note, velocity, mpeValues, midiChannel);
			}
		}

		// Note-off
		else {
			if (runtimeFeatureSettings.get(RuntimeFeatureSettingType::HighlightIncomingNotes)
			        == RuntimeFeatureStateToggle::On
			    && instrumentClip == currentSong->currentClip) {
				highlightNoteValue = 0;
			}
			// NoteRow must already be auditioning
			if (notesAuditioned.searchExact(note) != -1) {

				if (noteRow) {
					// If we get here, we know there is a Clip
					if (shouldRecordNotes
					    && ((playbackHandler.recording == RECORDING_ARRANGEMENT
					         && instrumentClip->isArrangementOnlyClip())
					        || currentSong->isClipActive(instrumentClip))) {

						if (playbackHandler.recording == RECORDING_ARRANGEMENT
						    && !instrumentClip->isArrangementOnlyClip()) {}
						else {
							instrumentClip->recordNoteOff(modelStackWithNoteRow, velocity);
							if (getRootUI()) {
								getRootUI()->noteRowChanged(instrumentClip, noteRow);
							}
						}
					}

					instrumentClipView.reportNoteOffForMPEEditing(modelStackWithNoteRow);
				}
			}

			if (noteRow) {
				// MPE-controlled params are a bit special in that we can see (via this note-off) when the user has removed their finger and won't be sending more
				// values. So, let's unlatch those params now.
				ExpressionParamSet* mpeParams = noteRow->paramManager.getExpressionParamSet();
				if (mpeParams) {
					mpeParams->cancelAllOverriding();
				}
			}

			// We want to make sure we sent the note-off even if it didn't think auditioning was happening. This is to stop a stuck note
			// if MIDI thru was on and they're releasing the note while still holding learn to learn that input to a MIDIInstrument (with external synth attached)
			endAuditioningForNote(modelStack->toWithSong(), // Safe, cos we won't reference this again
			                      note, velocity);
		}
	} //end match switch
	// In case Norns layout is active show
	// this ignores input differentiation, but since midi learn doesn't work for norns grid
	// you can't set a device
	InstrumentClip* instrumentClip = (InstrumentClip*)activeClip;
	if (instrumentClip->keyboardState.currentLayout == KeyboardLayoutType::KeyboardLayoutTypeNorns
	    && instrumentClip->onKeyboardScreen && instrumentClip->output
	    && instrumentClip->output->type == InstrumentType::MIDI_OUT
	    && ((MIDIInstrument*)instrumentClip->output)->channel == midiChannel) {
		highlightNoteValue = on ? velocity : 0;
	}

	if (highlightNoteValue != -1) {
		keyboardScreen.highlightedNotes[note] = highlightNoteValue;
		keyboardScreen.requestRendering();
	}
}

bool MelodicInstrument::shouldMidiFollow(bool on, int32_t midiChannel) {
	Clip* clip = midiSessionView.getClipForMidiFollow();

	return ((midiEngine.midiFollow && (midiChannel == midiEngine.midiFollowChannelSynth))
	        && (!on || ((InstrumentClip*)clip == (InstrumentClip*)activeClip)));
}

void MelodicInstrument::offerReceivedPitchBend(ModelStackWithTimelineCounter* modelStackWithTimelineCounter,
                                               MIDIDevice* fromDevice, uint8_t channel, uint8_t data1, uint8_t data2,
                                               bool* doingMidiThru) {
	int32_t newValue;
	switch (midiInput.checkMatch(fromDevice, channel)) {

	case MIDIMatchType::NO_MATCH:
		return;
	case MIDIMatchType::MPE_MEMBER:
		//each of these are 7 bit values but we need them to represent the range +-2^31
		newValue = (int32_t)(((uint32_t)data1 | ((uint32_t)data2 << 7)) - 8192) << 18;
		// Unlike for whole-Instrument pitch bend, this per-note kind is a modulation *source*, not the "preset" value for the parameter!
		polyphonicExpressionEventPossiblyToRecord(modelStackWithTimelineCounter, newValue, 0, channel,
		                                          MIDICharacteristic::CHANNEL);
		break;
	case MIDIMatchType::MPE_MASTER:
	case MIDIMatchType::CHANNEL:
		// If it's a MIDIInstrtument...
		if (type == InstrumentType::MIDI_OUT) {
			// .. and it's outputting on the same channel as this MIDI message came in, don't do MIDI thru!
			if (doingMidiThru && ((MIDIInstrument*)this)->channel == channel) {
				*doingMidiThru = false;
			}
		}

		// Still send the pitch-bend even if the Output is muted. MidiInstruments will check for and block this themselves

		newValue = (int32_t)(((uint32_t)data1 | ((uint32_t)data2 << 7)) - 8192) << 18;
		processParamFromInputMIDIChannel(CC_NUMBER_PITCH_BEND, newValue, modelStackWithTimelineCounter);
		break;
	}
}

void MelodicInstrument::offerReceivedCC(ModelStackWithTimelineCounter* modelStackWithTimelineCounter,
                                        MIDIDevice* fromDevice, uint8_t channel, uint8_t ccNumber, uint8_t value,
                                        bool* doingMidiThru) {
	int yCC = 1;
	int32_t value32 = 0;
	switch (midiInput.checkMatch(fromDevice, channel)) {

	case MIDIMatchType::NO_MATCH:
		return;
	case MIDIMatchType::MPE_MEMBER:
		if (ccNumber == 74) { // All other CCs are not supposed to be used for Member Channels, for anything.
			int32_t value32 = (value - 64) << 25;
			polyphonicExpressionEventPossiblyToRecord(modelStackWithTimelineCounter, value32, 1, channel,
			                                          MIDICharacteristic::CHANNEL);
			return;
		}
	case MIDIMatchType::MPE_MASTER:
		yCC = 74;
		if (ccNumber == 74) {
			value32 = (value - 64) << 25;
		}
		//no break
	case MIDIMatchType::CHANNEL:
		if (ccNumber == 1) {
			value32 = (value) << 24;
		}
		if (ccNumber == yCC) {
			//this also passes CC1 to the instrument, but that's important for midi instruments
			//or internal synths that have CC1 learnt to a parameter instead of used as modwheel
			processParamFromInputMIDIChannel(CC_NUMBER_Y_AXIS, value32, modelStackWithTimelineCounter);
		}
		// If it's a MIDI Clip...
		if (type == InstrumentType::MIDI_OUT) {
			// .. and it's outputting on the same channel as this MIDI message came in, don't do MIDI thru!
			if (doingMidiThru && ((MIDIInstrument*)this)->channel == channel) {
				*doingMidiThru = false;
			}
		}

		// Still send the cc even if the Output is muted. MidiInstruments will check for and block this themselves
		ccReceivedFromInputMIDIChannel(ccNumber, value, modelStackWithTimelineCounter);
		;
	}
}

// noteCode -1 means channel-wide, including for MPE input (which then means it could still then just apply to one note).
void MelodicInstrument::offerReceivedAftertouch(ModelStackWithTimelineCounter* modelStackWithTimelineCounter,
                                                MIDIDevice* fromDevice, int32_t channel, int32_t value,
                                                int32_t noteCode, bool* doingMidiThru) {
	int32_t valueBig = (int32_t)value << 24;
	switch (midiInput.checkMatch(fromDevice, channel)) {

	case MIDIMatchType::NO_MATCH:
		return;
	case MIDIMatchType::MPE_MEMBER:
		polyphonicExpressionEventPossiblyToRecord(modelStackWithTimelineCounter, valueBig, 2, channel,
		                                          MIDICharacteristic::CHANNEL);
		break;
	case MIDIMatchType::MPE_MASTER:
	case MIDIMatchType::CHANNEL:
		// If it's a MIDI Clip...
		if (type == InstrumentType::MIDI_OUT) {
			// .. and it's outputting on the same channel as this MIDI message came in, don't do MIDI thru!
			if (doingMidiThru && ((MIDIInstrument*)this)->channel == channel) {
				*doingMidiThru = false;
			}
		}

		// Still send the aftertouch even if the Output is muted. MidiInstruments will check for and block this themselves
		// MPE should never send poly aftertouch but we might as well handle it anyway
		// Polyphonic aftertouch gets processed along with MPE
		if (noteCode != -1) {
			polyphonicExpressionEventPossiblyToRecord(modelStackWithTimelineCounter, valueBig, 2, noteCode,
			                                          MIDICharacteristic::NOTE);
			// We wouldn't be here if this was MPE input, so we know this incoming polyphonic aftertouch message is allowed
		}

		// Or, channel pressure
		else {
			processParamFromInputMIDIChannel(CC_NUMBER_AFTERTOUCH, valueBig, modelStackWithTimelineCounter);
		}
	}
}

void MelodicInstrument::offerBendRangeUpdate(ModelStack* modelStack, MIDIDevice* device, int32_t channelOrZone,
                                             int32_t whichBendRange, int32_t bendSemitones) {

	if (midiInput.equalsChannelOrZone(device, channelOrZone)) {

		ParamManager* paramManager = getParamManager(modelStack->song);
		if (paramManager) { // It could be NULL! - for a CVInstrument.
			ExpressionParamSet* expressionParams = paramManager->getOrCreateExpressionParamSet();
			if (expressionParams) {
				// If existing automation, don't do it.
				if (activeClip) {
					if (whichBendRange == BEND_RANGE_MAIN) {
						if (expressionParams->params[0].isAutomated()) {
							return;
						}
					}
					else { // BEND_RANGE_FINGER_LEVEL
						if (((InstrumentClip*)activeClip)->hasAnyPitchExpressionAutomationOnNoteRows()) {
							return;
						}
					}
				}
				expressionParams->bendRanges[whichBendRange] = bendSemitones;
			}
		}
	}
}

bool MelodicInstrument::setActiveClip(ModelStackWithTimelineCounter* modelStack, PgmChangeSend maySendMIDIPGMs) {

	earlyNotes.empty();

	return Instrument::setActiveClip(modelStack, maySendMIDIPGMs);
}

bool MelodicInstrument::isNoteRowStillAuditioningAsLinearRecordingEnded(NoteRow* noteRow) {
	return (notesAuditioned.searchExact(noteRow->y) != -1) && (earlyNotes.searchExact(noteRow->y) == -1);
}

void MelodicInstrument::stopAnyAuditioning(ModelStack* modelStack) {

	ModelStackWithThreeMainThings* modelStackWithThreeMainThings =
	    modelStack->addTimelineCounter(activeClip)
	        ->addOtherTwoThingsButNoNoteRow(toModControllable(), getParamManager(modelStack->song));

	for (int32_t i = 0; i < notesAuditioned.getNumElements(); i++) {
		EarlyNote* note = (EarlyNote*)notesAuditioned.getElementAddress(i);
		sendNote(modelStackWithThreeMainThings, false, note->note, NULL);
	}

	notesAuditioned.empty();
	earlyNotes
	    .empty(); // This is fine, though in a perfect world we'd prefer to just mark the notes as no longer active
	if (activeClip) {
		activeClip->expectEvent(); // Because the absence of auditioning here means sequenced notes may play
	}
}

bool MelodicInstrument::isNoteAuditioning(int32_t noteCode) {
	return (notesAuditioned.searchExact(noteCode) != -1);
}

void MelodicInstrument::beginAuditioningForNote(ModelStack* modelStack, int32_t note, int32_t velocity,
                                                int16_t const* mpeValues, int32_t fromMIDIChannel,
                                                uint32_t sampleSyncLength) {

	ModelStackWithNoteRow* modelStackWithNoteRow = modelStack->addTimelineCounter(activeClip)->addNoteRow(0, NULL);
	if (!activeClip || ((InstrumentClip*)activeClip)->allowNoteTails(modelStackWithNoteRow)) {
		notesAuditioned.insertElementIfNonePresent(note, velocity);
	}

	ParamManager* paramManager = getParamManager(modelStackWithNoteRow->song);
	ModelStackWithThreeMainThings* modelStackWithThreeMainThings =
	    modelStackWithNoteRow->addOtherTwoThings(toModControllable(), paramManager);

	sendNote(modelStackWithThreeMainThings, true, note, mpeValues, fromMIDIChannel, velocity, sampleSyncLength);
}

void MelodicInstrument::endAuditioningForNote(ModelStack* modelStack, int32_t note, int32_t velocity) {
	notesAuditioned.deleteAtKey(note);
	earlyNotes.noteNoLongerActive(note);
	if (activeClip) {
		activeClip->expectEvent(); // Because the absence of auditioning here means sequenced notes may play
	}

	ModelStackWithThreeMainThings* modelStackWithThreeMainThings =
	    modelStack->addTimelineCounter(activeClip)
	        ->addOtherTwoThingsButNoNoteRow(toModControllable(), getParamManager(modelStack->song));

	sendNote(modelStackWithThreeMainThings, false, note, NULL, MIDI_CHANNEL_NONE, velocity);
}

bool MelodicInstrument::isAnyAuditioningHappening() {
	return notesAuditioned.getNumElements();
}

// Virtual function, gets overridden.
ModelStackWithAutoParam*
MelodicInstrument::getParamToControlFromInputMIDIChannel(int32_t cc, ModelStackWithThreeMainThings* modelStack) {

	modelStack->paramManager->ensureExpressionParamSetExists();
	ParamCollectionSummary* summary = modelStack->paramManager->getExpressionParamSetSummary();

	ExpressionParamSet* mpeParams = (ExpressionParamSet*)summary->paramCollection;
	if (!mpeParams) {
		return modelStack->addParam(NULL, NULL, 0, NULL); // Crude way of saying "none".
	}

	int32_t paramId;

	switch (cc) {
	case CC_NUMBER_PITCH_BEND:
		paramId = 0;
		break;

	case CC_NUMBER_Y_AXIS:
		paramId = 1;
		break;

	case CC_NUMBER_AFTERTOUCH:
		paramId = 2;
		break;

	default:
		__builtin_unreachable();
	}

	return modelStack->addParam(mpeParams, summary, paramId, &mpeParams->params[paramId]);
}

// Big part of this function is that it can decide to call possiblyCloneForArrangementRecording().
void MelodicInstrument::processParamFromInputMIDIChannel(int32_t cc, int32_t newValue,
                                                         ModelStackWithTimelineCounter* modelStack) {

	int32_t modPos = 0;
	int32_t modLength = 0;

	if (modelStack->timelineCounterIsSet()) {
		modelStack->getTimelineCounter()->possiblyCloneForArrangementRecording(modelStack);

		// Only if this exact TimelineCounter is having automation step-edited, we can set the value for just a region.
		if (view.modLength
		    && modelStack->getTimelineCounter() == view.activeModControllableModelStack.getTimelineCounterAllowNull()) {
			modPos = view.modPos;
			modLength = view.modLength;
		}
	}

	ModelStackWithNoteRow* modelStackWithNoteRow = modelStack->addNoteRow(0, NULL);

	ModelStackWithThreeMainThings* modelStackWithThreeMainThings =
	    modelStackWithNoteRow->addOtherTwoThings(toModControllable(), getParamManager(modelStack->song));

	ModelStackWithAutoParam* modelStackWithParam =
	    getParamToControlFromInputMIDIChannel(cc, modelStackWithThreeMainThings);

	if (modelStackWithParam->autoParam) {
		modelStackWithParam->autoParam->setValuePossiblyForRegion(
		    newValue, modelStackWithParam, modPos, modLength,
		    false); // Don't delete nodes in linear run, cos this might need to be outputted as MIDI again
	}
}

ArpeggiatorSettings* MelodicInstrument::getArpSettings(InstrumentClip* clip) {
	if (clip) {
		return &clip->arpSettings;
	}
	else if (activeClip) {
		return &((InstrumentClip*)activeClip)->arpSettings;
	}
	else {
		return NULL;
	}
}

bool expressionValueChangesMustBeDoneSmoothly = false; // Wee bit of a workaround

// Ok this is similar to processParamFromInputMIDIChannel(), above, but for MPE. It's different because one input message might have multiple AutoParams it applies to
// (i.e. because the member channel might have multiple notes / NoteRows). And also because the AutoParam is allowed to not exist at all - e.g. if there's no NoteRow for the note
// - but we still want to cause a sound change in response to the message.
void MelodicInstrument::polyphonicExpressionEventPossiblyToRecord(ModelStackWithTimelineCounter* modelStack,
                                                                  int32_t newValue, int32_t whichExpressionDimension,
                                                                  int32_t channelOrNoteNumber,
                                                                  MIDICharacteristic whichCharacteristic) {
	expressionValueChangesMustBeDoneSmoothly = true;

	// If recording, we send the new value to the AutoParam, which will also sound that change right now.
	if (modelStack
	        ->timelineCounterIsSet()) { // && playbackHandler.isEitherClockActive() && playbackHandler.recording) {
		modelStack->getTimelineCounter()->possiblyCloneForArrangementRecording(modelStack);

		for (int32_t n = 0; n < arpeggiator.notes.getNumElements(); n++) {
			ArpNote* arpNote = (ArpNote*)arpeggiator.notes.getElementAddress(n);
			if (arpNote->inputCharacteristics[util::to_underlying(whichCharacteristic)]
			    == channelOrNoteNumber) { // If we're actually identifying by MIDICharacteristic::NOTE, we could do a much faster search,
				// but let's not bother - that's only done when we're receiving MIDI polyphonic aftertouch
				// messages, and there's hardly much to search through.
				ModelStackWithNoteRow* modelStackWithNoteRow =
				    ((InstrumentClip*)modelStack->getTimelineCounter())
				        ->getNoteRowForYNote(
				            arpNote->inputCharacteristics[util::to_underlying(MIDICharacteristic::NOTE)],
				            modelStack); // No need to create - it should already exist if they're recording a note here.
				NoteRow* noteRow = modelStackWithNoteRow->getNoteRowAllowNull();
				if (noteRow) {
					bool success = noteRow->recordPolyphonicExpressionEvent(modelStackWithNoteRow, newValue,
					                                                        whichExpressionDimension, false);
					if (success) {
						continue;
					}
				}

				// If still here, that didn't work, so just send it without recording.
				polyphonicExpressionEventOnChannelOrNote(
				    newValue, whichExpressionDimension,
				    arpNote->inputCharacteristics[util::to_underlying(MIDICharacteristic::NOTE)],
				    MIDICharacteristic::NOTE);
			}
		}
	}

	// Or if not recording, just sound the change ourselves here (as opposed to the AutoParam doing it).
	else {
		polyphonicExpressionEventOnChannelOrNote(newValue, whichExpressionDimension, channelOrNoteNumber,
		                                         whichCharacteristic);
	}

	expressionValueChangesMustBeDoneSmoothly = false;
}<|MERGE_RESOLUTION|>--- conflicted
+++ resolved
@@ -107,7 +107,7 @@
                                           bool* doingMidiThru) {
 	int16_t const* mpeValues = zeroMPEValues;
 	int16_t const* mpeValuesOrNull = NULL;
-<<<<<<< HEAD
+  
 	MIDIMatchType match = MIDIMatchType::NO_MATCH;
 	//check if channel = midifollow channel and midi follow is enabled and current clip is the active clip
 	//if so, identify it as a match so incoming midi note is processed
@@ -115,11 +115,9 @@
 		match = MIDIMatchType::CHANNEL;
 	}
 	else {
-		match = checkMatch(fromDevice, midiChannel);
-	}
-=======
-	MIDIMatchType match = midiInput.checkMatch(fromDevice, midiChannel);
->>>>>>> fa109706
+		match = midiInput.checkMatch(fromDevice, midiChannel);
+	}
+  
 	int32_t highlightNoteValue = -1;
 	switch (match) {
 	case MIDIMatchType::NO_MATCH:
