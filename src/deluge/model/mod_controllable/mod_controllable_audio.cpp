--- conflicted
+++ resolved
@@ -867,20 +867,12 @@
 	}
 }
 
-<<<<<<< HEAD
 void ModControllableAudio::writeAttributesToFile(Serializer& writer) {
+	writer.writeAttribute("modFXType", (char*)fxTypeToString(modFXType));
 	writer.writeAttribute("lpfMode", (char*)lpfTypeToString(lpfMode));
+	// Community Firmware parameters (always write them after the official ones, just before closing the parent tag)
 	writer.writeAttribute("hpfMode", (char*)lpfTypeToString(hpfMode));
-	writer.writeAttribute("modFXType", (char*)fxTypeToString(modFXType));
 	writer.writeAttribute("filterRoute", (char*)filterRouteToString(filterRoute));
-=======
-void ModControllableAudio::writeAttributesToFile(StorageManager& bdsm) {
-	bdsm.writeAttribute("modFXType", (char*)fxTypeToString(modFXType));
-	bdsm.writeAttribute("lpfMode", (char*)lpfTypeToString(lpfMode));
-	// Community Firmware parameters (always write them after the official ones, just before closing the parent tag)
-	bdsm.writeAttribute("hpfMode", (char*)lpfTypeToString(hpfMode));
-	bdsm.writeAttribute("filterRoute", (char*)filterRouteToString(filterRoute));
->>>>>>> b169be51
 	if (clippingAmount) {
 		writer.writeAttribute("clippingAmount", clippingAmount);
 	}
@@ -888,43 +880,13 @@
 
 void ModControllableAudio::writeTagsToFile(Serializer& writer) {
 	// Delay
-<<<<<<< HEAD
 	writer.writeOpeningTagBeginning("delay");
 	writer.writeAttribute("pingPong", delay.pingPong);
 	writer.writeAttribute("analog", delay.analog);
-	writer.writeAttribute("syncType", (int32_t)delay.syncType, true);
-	// writer.writeAbsoluteSyncLevelToFile(currentSong, "syncLevel", delay.syncLevel);
-	writer.writeAttribute("syncLevel", currentSong->convertSyncLevelFromInternalValueToFileValue(delay.syncLevel),
-	                      true);
+	writer.writeAbsoluteSyncLevelToFile(currentSong, "syncLevel", delay.syncLevel);
+	// Community Firmware parameters (always write them after the official ones, just before closing the parent tag)
+	writer.writeSyncTypeToFile(currentSong, "syncType", delay.syncType);
 	writer.closeTag();
-
-	// Sidechain
-	writer.writeOpeningTagBeginning("sidechain");
-	writer.writeAttribute("syncType", (int32_t)sidechain.syncType, true);
-	// writer.writeAbsoluteSyncLevelToFile(currentSong, "syncLevel", sidechain.syncLevel);
-	writer.writeAttribute("syncLevel", currentSong->convertSyncLevelFromInternalValueToFileValue(sidechain.syncLevel),
-	                      true);
-	writer.writeAttribute("attack", sidechain.attack);
-	writer.writeAttribute("release", sidechain.release);
-	writer.closeTag();
-
-	// Audio compressor
-	writer.writeOpeningTagBeginning("audioCompressor");
-	writer.writeAttribute("attack", compressor.getAttack());
-	writer.writeAttribute("release", compressor.getRelease());
-	writer.writeAttribute("thresh", compressor.getThreshold());
-	writer.writeAttribute("ratio", compressor.getRatio());
-	writer.writeAttribute("compHPF", compressor.getSidechain());
-	writer.closeTag();
-=======
-	bdsm.writeOpeningTagBeginning("delay");
-	bdsm.writeAttribute("pingPong", delay.pingPong);
-	bdsm.writeAttribute("analog", delay.analog);
-	bdsm.writeAbsoluteSyncLevelToFile(currentSong, "syncLevel", delay.syncLevel);
-	// Community Firmware parameters (always write them after the official ones, just before closing the parent tag)
-	bdsm.writeSyncTypeToFile(currentSong, "syncType", delay.syncType);
-	bdsm.closeTag();
->>>>>>> b169be51
 
 	// MIDI knobs
 	if (midiKnobArray.getNumElements()) {
@@ -963,22 +925,22 @@
 	}
 
 	// Sidechain (renamed from "compressor" from the official firmware)
-	bdsm.writeOpeningTagBeginning("sidechain");
-	bdsm.writeAttribute("attack", sidechain.attack);
-	bdsm.writeAttribute("release", sidechain.release);
-	bdsm.writeAbsoluteSyncLevelToFile(currentSong, "syncLevel", sidechain.syncLevel);
+	writer.writeOpeningTagBeginning("sidechain");
+	writer.writeAttribute("attack", sidechain.attack);
+	writer.writeAttribute("release", sidechain.release);
+	writer.writeAbsoluteSyncLevelToFile(currentSong, "syncLevel", sidechain.syncLevel);
 	// Community Firmware parameters (always write them after the official ones, just before closing the parent tag)
-	bdsm.writeSyncTypeToFile(currentSong, "syncType", sidechain.syncType);
-	bdsm.closeTag();
+	writer.writeSyncTypeToFile(currentSong, "syncType", sidechain.syncType);
+	writer.closeTag();
 
 	// Audio compressor (this section is all new so we write it at the end)
-	bdsm.writeOpeningTagBeginning("audioCompressor");
-	bdsm.writeAttribute("attack", compressor.getAttack());
-	bdsm.writeAttribute("release", compressor.getRelease());
-	bdsm.writeAttribute("thresh", compressor.getThreshold());
-	bdsm.writeAttribute("ratio", compressor.getRatio());
-	bdsm.writeAttribute("compHPF", compressor.getSidechain());
-	bdsm.closeTag();
+	writer.writeOpeningTagBeginning("audioCompressor");
+	writer.writeAttribute("attack", compressor.getAttack());
+	writer.writeAttribute("release", compressor.getRelease());
+	writer.writeAttribute("thresh", compressor.getThreshold());
+	writer.writeAttribute("ratio", compressor.getRatio());
+	writer.writeAttribute("compHPF", compressor.getSidechain());
+	writer.closeTag();
 }
 
 void ModControllableAudio::writeParamAttributesToFile(Serializer& writer, ParamManager* paramManager,
@@ -993,15 +955,9 @@
 	                                       valuesForOverride);
 	unpatchedParams->writeParamAsAttribute(writer, "modFXOffset", params::UNPATCHED_MOD_FX_OFFSET, writeAutomation,
 	                                       false, valuesForOverride);
-	unpatchedParams->writeParamAsAttribute(writer, "modFXFeedback", params::UNPATCHED_MOD_FX_FEEDBACK, writeAutomation,
-	                                       false, valuesForOverride);
-<<<<<<< HEAD
+
+	// Community Firmware parameters (always write them after the official ones, just before closing the parent tag)
 	unpatchedParams->writeParamAsAttribute(writer, "compressorThreshold", params::UNPATCHED_COMPRESSOR_THRESHOLD,
-=======
-
-	// Community Firmware parameters (always write them after the official ones, just before closing the parent tag)
-	unpatchedParams->writeParamAsAttribute(bdsm, "compressorThreshold", params::UNPATCHED_COMPRESSOR_THRESHOLD,
->>>>>>> b169be51
 	                                       writeAutomation, false, valuesForOverride);
 }
 
@@ -1267,11 +1223,7 @@
 						relative = reader.readTagOrAttributeValueInt();
 					}
 					else if (!strcmp(tagName, "controlsParam")) {
-<<<<<<< HEAD
-						p = params::fileStringToParam(unpatchedParamKind_, reader.readTagOrAttributeValue());
-=======
-						p = params::fileStringToParam(unpatchedParamKind_, bdsm.readTagOrAttributeValue(), false);
->>>>>>> b169be51
+						p = params::fileStringToParam(unpatchedParamKind_, reader.readTagOrAttributeValue(), false);
 					}
 					else if (!strcmp(tagName, "patchAmountFromSource")) {
 						s = stringToSource(reader.readTagOrAttributeValue());
