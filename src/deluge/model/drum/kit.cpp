/*
 * Copyright © 2014-2023 Synthstrom Audible Limited
 *
 * This file is part of The Synthstrom Audible Deluge Firmware.
 *
 * The Synthstrom Audible Deluge Firmware is free software: you can redistribute it and/or modify it under the
 * terms of the GNU General Public License as published by the Free Software Foundation,
 * either version 3 of the License, or (at your option) any later version.
 *
 * This program is distributed in the hope that it will be useful, but WITHOUT ANY WARRANTY;
 * without even the implied warranty of MERCHANTABILITY or FITNESS FOR A PARTICULAR PURPOSE.
 * See the GNU General Public License for more details.
 *
 * You should have received a copy of the GNU General Public License along with this program.
 * If not, see <https://www.gnu.org/licenses/>.
*/

#include "definitions_cxx.hpp"
#include "processing/engines/audio_engine.h"
#include "storage/audio/audio_file_manager.h"
#include "model/clip/instrument_clip.h"
#include "model/clip/instrument_clip_minder.h"
#include "gui/views/instrument_clip_view.h"
#include "modulation/params/param_manager.h"
#include "processing/sound/sound_drum.h"
#include "model/drum/kit.h"
#include "storage/storage_manager.h"
#include "model/drum/drum.h"
#include "util/functions.h"
#include "gui/views/view.h"
#include <string.h>
#include <new>
#include "memory/general_memory_allocator.h"
#include "model/drum/gate_drum.h"
#include "model/note/note_row.h"
#include "model/song/song.h"
#include "playback/playback_handler.h"
#include "playback/mode/playback_mode.h"
#include "gui/ui/ui.h"
#include "playback/mode/session.h"
#include "model/drum/midi_drum.h"
#include "io/debug/print.h"
#include "hid/display.h"
#include "model/model_stack.h"
#include "io/midi/midi_device_manager.h"
#include "io/midi/midi_device.h"
#include "modulation/params/param_set.h"
#include "modulation/patch/patch_cable_set.h"

Kit::Kit() : Instrument(InstrumentType::KIT), drumsWithRenderingActive(sizeof(Drum*)) {
	firstDrum = NULL;
	selectedDrum = NULL;
}

Kit::~Kit() {
	// Delete all Drums
	while (firstDrum) {
		AudioEngine::logAction("~Kit");
		AudioEngine::routineWithClusterLoading(); // -----------------------------------
		Drum* toDelete = firstDrum;
		firstDrum = firstDrum->next;

		void* toDealloc = dynamic_cast<void*>(toDelete);

		toDelete->~Drum();
		generalMemoryAllocator.dealloc(toDealloc);
	}
}

Drum* Kit::getNextDrum(Drum* fromDrum) {
	if (fromDrum == NULL) {
		return firstDrum;
	}
	else {
		return fromDrum->next;
	}
}

Drum* Kit::getPrevDrum(Drum* fromDrum) {
	if (fromDrum == firstDrum) {
		return NULL;
	}

	Drum* thisDrum = firstDrum;
	while (thisDrum->next != fromDrum) {
		thisDrum = thisDrum->next;
	}
	return thisDrum;
}

bool Kit::writeDataToFile(Clip* clipForSavingOutputOnly, Song* song) {

	Instrument::writeDataToFile(clipForSavingOutputOnly, song);

	ParamManager* paramManager;
	if (clipForSavingOutputOnly) {
		paramManager = &clipForSavingOutputOnly->paramManager;
	}
	else {
		paramManager = NULL;

		// If no activeClip, that means no Clip has this Instrument, so there should be a backedUpParamManager that we should use
		if (!activeClip) {
			paramManager = song->getBackedUpParamManagerPreferablyWithClip(this, NULL);
		}
	}

	GlobalEffectableForClip::writeAttributesToFile(clipForSavingOutputOnly == NULL);

	storageManager
	    .writeOpeningTagEnd(); // --------------------------------------------------------------------------- Attributes end

	GlobalEffectableForClip::writeTagsToFile(paramManager, clipForSavingOutputOnly == NULL);

	storageManager.writeOpeningTag("soundSources"); // TODO: change this?
	int selectedDrumIndex = -1;
	int drumIndex = 0;

	Drum* newFirstDrum = NULL;
	Drum** newLastDrum = &newFirstDrum;

	Clip* clipToTakeDrumOrderFrom = clipForSavingOutputOnly;
	if (!clipToTakeDrumOrderFrom) {
		clipToTakeDrumOrderFrom = song->getClipWithOutput(this, false, NULL);
	}

	// If we have a Clip to take the Drum order from...
	if (clipToTakeDrumOrderFrom) {
		// First, write Drums in the order of their NoteRows. Remove these drums from our list - we'll re-add them in a moment, at the start, i.e. in the same order they appear in the file
		for (int i = 0; i < ((InstrumentClip*)clipToTakeDrumOrderFrom)->noteRows.getNumElements(); i++) {
			NoteRow* thisNoteRow = ((InstrumentClip*)clipToTakeDrumOrderFrom)->noteRows.getElement(i);
			if (thisNoteRow->drum) {
				Drum* drum = thisNoteRow->drum;

				ParamManagerForTimeline* paramManagerForDrum = NULL;

				// If saving Kit (not Song)
				if (clipForSavingOutputOnly) {
					paramManagerForDrum = &thisNoteRow->paramManager;
				}
				// Or if saving Song, we know there's a NoteRow, so no need to save the ParamManager

				writeDrumToFile(drum, paramManagerForDrum, (clipForSavingOutputOnly == NULL), &selectedDrumIndex,
				                &drumIndex, song);

				removeDrumFromLinkedList(drum);
				drum->next = NULL;
				*newLastDrum = drum;
				newLastDrum = &drum->next;
			}
		}
	}

	// Then, write remaining Drums (or all Drums in the case of saving Song) whose order we didn't take from a NoteRow
	Drum** prevPointer = &firstDrum;
	while (true) {

		Drum* thisDrum = *prevPointer;
		if (!thisDrum) {
			break;
		}

		ParamManager* paramManagerForDrum = NULL;

		// If saving Kit (not song), only save Drums if some other NoteRow in the song has it - in which case, save as "default" the params from that NoteRow
		if (clipForSavingOutputOnly) {
			Debug::println("yup, clipForSavingOutputOnly");
			NoteRow* noteRow = song->findNoteRowForDrum(this, thisDrum);
			if (!noteRow) {
				goto moveOn;
			}
			paramManagerForDrum =
			    &noteRow->paramManager; // Of course there won't be one if it's a NonAudioDrum, but that's fine
		}

		// Or if saving song...
		else {
			// If no activeClip, this means we want to store all Drums
			// - and for SoundDrums, save as "default" any backedUpParamManagers (if none for a SoundDrum, definitely skip it)
			if (!activeClip) {
				Debug::println("nah, !activeClip");
				if (thisDrum->type == DrumType::SOUND) {
					paramManagerForDrum = song->getBackedUpParamManagerPreferablyWithClip((SoundDrum*)thisDrum, NULL);
					if (!paramManagerForDrum) {
						goto moveOn;
					}
				}
			}

			// Otherwise, if some Clip does have this Kit, then yes do save this Drum - with no ParamManager though
			else {

				// ... but, if no NoteRow has this Drum, we actually want to delete it now, so that its existence doesn't affect drumIndexes!
				if (!song->findNoteRowForDrum(this, thisDrum)) {

					*prevPointer = thisDrum->next;

					if (thisDrum->type == DrumType::SOUND) {
						song->deleteBackedUpParamManagersForModControllable((SoundDrum*)thisDrum);
					}

					drumRemoved(thisDrum);

					void* toDealloc = dynamic_cast<void*>(thisDrum);
					thisDrum->~Drum();
					generalMemoryAllocator.dealloc(toDealloc);

					continue;
				}
			}
		}

		writeDrumToFile(thisDrum, paramManagerForDrum, clipForSavingOutputOnly == NULL, &selectedDrumIndex, &drumIndex,
		                song);

moveOn:
		prevPointer = &thisDrum->next;
	}

	storageManager.writeClosingTag("soundSources");

	*newLastDrum = firstDrum;
	firstDrum = newFirstDrum;

	if (selectedDrumIndex != -1) {
		storageManager.writeTag((char*)"selectedDrumIndex", selectedDrumIndex);
	}

	return true;
}

void Kit::writeDrumToFile(Drum* thisDrum, ParamManager* paramManagerForDrum, bool savingSong, int* selectedDrumIndex,
                          int* drumIndex, Song* song) {
	if (thisDrum == selectedDrum) {
		*selectedDrumIndex = *drumIndex;
	}

	thisDrum->writeToFile(savingSong, paramManagerForDrum);
	(*drumIndex)++;
}

int Kit::readFromFile(Song* song, Clip* clip, int32_t readAutomationUpToPos) {

	int selectedDrumIndex = -1;

	ParamManagerForTimeline paramManager;

	char const* tagName;
	while (*(tagName = storageManager.readNextTagOrAttributeName())) {

		if (!strcmp(tagName, "soundSources")) {
			while (*(tagName = storageManager.readNextTagOrAttributeName())) {
				DrumType drumType;

				if (!strcmp(tagName, "sample") || !strcmp(tagName, "synth") || !strcmp(tagName, "sound")) {
					drumType = DrumType::SOUND;
doReadDrum:
					int error = readDrumFromFile(song, clip, drumType, readAutomationUpToPos);
					if (error) {
						return error;
					}
					storageManager.exitTag();
				}
				else if (!strcmp(tagName, "midiOutput")) {
					drumType = DrumType::MIDI;
					goto doReadDrum;
				}
				else if (!strcmp(tagName, "gateOutput")) {
					drumType = DrumType::GATE;
					goto doReadDrum;
				}
				else {
					storageManager.exitTag(tagName);
				}
			}
			storageManager.exitTag("soundSources");
		}
		else if (!strcmp(tagName, "selectedDrumIndex")) {
			selectedDrumIndex = storageManager.readTagOrAttributeValueInt();
			storageManager.exitTag("selectedDrumIndex");
		}
		else {
			int result = GlobalEffectableForClip::readTagFromFile(tagName, &paramManager, readAutomationUpToPos, song);
			if (result == NO_ERROR) {}
			else if (result != RESULT_TAG_UNUSED) {
				return result;
			}
			else {
				if (Instrument::readTagFromFile(tagName)) {}
				else {
					int result = storageManager.tryReadingFirmwareTagFromFile(tagName);
					if (result && result != RESULT_TAG_UNUSED) {
						return result;
					}
					storageManager.exitTag(tagName);
				}
			}
		}
	}

	if (selectedDrumIndex != -1) {
		selectedDrum = getDrumFromIndex(selectedDrumIndex);
	}

	if (paramManager.containsAnyMainParamCollections()) {
		compensateInstrumentVolumeForResonance(&paramManager, song);
		song->backUpParamManager(this, clip, &paramManager, true);
	}

	return NO_ERROR;
}

int Kit::readDrumFromFile(Song* song, Clip* clip, DrumType drumType, int32_t readAutomationUpToPos) {

	Drum* newDrum = storageManager.createNewDrum(drumType);
	if (!newDrum) {
		return ERROR_INSUFFICIENT_RAM;
	}

	int error = newDrum->readFromFile(
	    song, clip, readAutomationUpToPos); // Will create and "back up" a new ParamManager if anything to read into it
	if (error) {
		void* toDealloc = dynamic_cast<void*>(newDrum);
		newDrum->~Drum();
		generalMemoryAllocator.dealloc(toDealloc);
		return error;
	}
	addDrum(newDrum);

	return NO_ERROR;
}

// Returns true if more loading needed later
int Kit::loadAllAudioFiles(bool mayActuallyReadFiles) {

	int error = NO_ERROR;

	bool doingAlternatePath =
	    mayActuallyReadFiles && (audioFileManager.alternateLoadDirStatus == AlternateLoadDirStatus::NONE_SET);
	if (doingAlternatePath) {
		error = setupDefaultAudioFileDir();
		if (error) {
			return error;
		}
	}

	AudioEngine::logAction("Kit::loadAllSamples");
	for (Drum* thisDrum = firstDrum; thisDrum; thisDrum = thisDrum->next) {
		if (mayActuallyReadFiles && shouldAbortLoading()) {
			error = ERROR_ABORTED_BY_USER;
			goto getOut;
		}
		error = thisDrum->loadAllSamples(mayActuallyReadFiles);
		if (error) {
			goto getOut;
		}
	}

getOut:
	if (doingAlternatePath) {
		audioFileManager.thingFinishedLoading();
	}

	return error;
}

// Caller must check that there is an activeClip.
void Kit::loadCrucialAudioFilesOnly() {

	bool doingAlternatePath = (audioFileManager.alternateLoadDirStatus == AlternateLoadDirStatus::NONE_SET);
	if (doingAlternatePath) {
		int error = setupDefaultAudioFileDir();
		if (error) {
			return;
		}
	}

	AudioEngine::logAction("Kit::loadCrucialSamplesOnly");
	for (int i = 0; i < ((InstrumentClip*)activeClip)->noteRows.getNumElements(); i++) {
		NoteRow* thisNoteRow = ((InstrumentClip*)activeClip)->noteRows.getElement(i);
		if (!thisNoteRow->muted && !thisNoteRow->hasNoNotes() && thisNoteRow->drum) {
			thisNoteRow->drum->loadAllSamples(true); // Why don't we deal with the error?
		}
	}

	if (doingAlternatePath) {
		audioFileManager.thingFinishedLoading();
	}
}

void Kit::addDrum(Drum* newDrum) {
	Drum** prevPointer = &firstDrum;
	while (*prevPointer != NULL) {
		prevPointer = &((*prevPointer)->next);
	}
	*prevPointer = newDrum;

	newDrum->kit = this;
}

void Kit::removeDrum(Drum* drum) {

	removeDrumFromLinkedList(drum);
	drumRemoved(drum);
}

void Kit::removeDrumFromLinkedList(Drum* drum) {
	Drum** prevPointer = &firstDrum;
	while (*prevPointer) {
		if (*prevPointer == drum) {
			*prevPointer = drum->next;
			return;
		}
		prevPointer = &((*prevPointer)->next);
	}
}

void Kit::drumRemoved(Drum* drum) {
	if (selectedDrum == drum) {
		selectedDrum = NULL;
	}

#if ALPHA_OR_BETA_VERSION
	int i = drumsWithRenderingActive.searchExact((int32_t)drum);
	if (i != -1) {
		display.freezeWithError("E321");
	}
#endif
}

Drum* Kit::getFirstUnassignedDrum(InstrumentClip* clip) {
	for (Drum* thisDrum = firstDrum; thisDrum != NULL; thisDrum = thisDrum->next) {
		if (!clip->getNoteRowForDrum(thisDrum)) {
			return thisDrum;
		}
	}

	return NULL;
}

int Kit::getDrumIndex(Drum* drum) {
	int index = 0;
	for (Drum* thisDrum = firstDrum; thisDrum != drum; thisDrum = thisDrum->next) {
		index++;
	}
	return index;
}

Drum* Kit::getDrumFromIndex(int index) {
	for (Drum* thisDrum = firstDrum; thisDrum; thisDrum = thisDrum->next) {
		if (index == 0) {
			return thisDrum;
		}
		index--;
	}

	// Drum not found. Just return the first one
	return firstDrum;
}

SoundDrum* Kit::getDrumFromName(char const* name, bool onlyIfNoNoteRow) {
	for (Drum* thisDrum = firstDrum; thisDrum; thisDrum = thisDrum->next) {

		if (onlyIfNoNoteRow && thisDrum->noteRowAssignedTemp) {
			continue;
		}

		if (thisDrum->type == DrumType::SOUND && ((SoundDrum*)thisDrum)->name.equalsCaseIrrespective(name)) {
			return (SoundDrum*)thisDrum;
		}
	}

	return NULL;
}

void Kit::cutAllSound() {
	for (Drum* thisDrum = firstDrum; thisDrum; thisDrum = thisDrum->next) {
		thisDrum->unassignAllVoices();
	}
}

// Beware - unlike usual, modelStack, a ModelStackWithThreeMainThings*,  might have a NULL timelineCounter
void Kit::renderGlobalEffectableForClip(ModelStackWithTimelineCounter* modelStack, StereoSample* globalEffectableBuffer,
                                        int32_t* bufferToTransferTo, int numSamples, int32_t* reverbBuffer,
                                        int32_t reverbAmountAdjust, int32_t sideChainHitPending,
                                        bool shouldLimitDelayFeedback, bool isClipActive, int32_t pitchAdjust,
                                        int32_t amplitudeAtStart, int32_t amplitudeAtEnd) {

	// Render Drums. Traverse backwards, in case one stops rendering (removing itself from the list) as we render it
	for (int d = drumsWithRenderingActive.getNumElements() - 1; d >= 0; d--) {
		Drum* thisDrum = (Drum*)drumsWithRenderingActive.getKeyAtIndex(d);

<<<<<<< HEAD
		if (ALPHA_OR_BETA_VERSION && thisDrum->type != DRUM_TYPE_SOUND) {
			display.freezeWithError("E253");
=======
		if (ALPHA_OR_BETA_VERSION && thisDrum->type != DrumType::SOUND) {
			numericDriver.freezeWithError("E253");
>>>>>>> c1145254
		}

		SoundDrum* soundDrum = (SoundDrum*)thisDrum;

		if (ALPHA_OR_BETA_VERSION && soundDrum->skippingRendering) {
			display.freezeWithError("E254");
		}

		ParamManager* drumParamManager;
		NoteRow* thisNoteRow = NULL;
		int noteRowIndex;

		if (activeClip) {
			thisNoteRow = ((InstrumentClip*)activeClip)->getNoteRowForDrum(thisDrum, &noteRowIndex);

			// If a new Clip had just launched on this Kit, but an old Drum was still sounding which isn't present in the new Clip.
			// In a perfect world, maybe we'd instead have it check and cut the voice / Drum on switch. This used to be E255
			if (!thisNoteRow) {
				soundDrum->unassignAllVoices();
				continue;
			}
			drumParamManager = &thisNoteRow->paramManager;
		}

		else {
			drumParamManager = modelStack->song->getBackedUpParamManagerPreferablyWithClip(soundDrum, NULL);
		}

		ModelStackWithThreeMainThings* modelStackWithThreeMainThings =
		    modelStack->addNoteRow(noteRowIndex, thisNoteRow)->addOtherTwoThings(soundDrum, drumParamManager);

		soundDrum->render(modelStackWithThreeMainThings, globalEffectableBuffer, numSamples, reverbBuffer,
		                  sideChainHitPending, reverbAmountAdjust, shouldLimitDelayFeedback,
		                  pitchAdjust); // According to our volume, we tell Drums to send less reverb
	}

	// Tick ParamManagers
	if (playbackHandler.isEitherClockActive() && !playbackHandler.ticksLeftInCountIn && isClipActive) {

		NoteRowVector* noteRows = &((InstrumentClip*)activeClip)->noteRows;

		for (int i = 0; i < noteRows->getNumElements(); i++) {
			NoteRow* thisNoteRow = noteRows->getElement(i);

			// Just don't bother ticking other ones for now - their MPE doesn't need to interpolate.
			if (thisNoteRow->drum && thisNoteRow->drum->type == DrumType::SOUND) {

				// No time to call the proper function and do error checking, sorry.
				ParamCollectionSummary* patchedParamsSummary = &thisNoteRow->paramManager.summaries[1];

				bool anyInterpolating = false;
				if constexpr (kNumParams > 64) {
					anyInterpolating = patchedParamsSummary->whichParamsAreInterpolating[0]
					                   || patchedParamsSummary->whichParamsAreInterpolating[1]
					                   || patchedParamsSummary->whichParamsAreInterpolating[2];
				}
				else {
					anyInterpolating = patchedParamsSummary->whichParamsAreInterpolating[0]
					                   || patchedParamsSummary->whichParamsAreInterpolating[1];
				}
				if (anyInterpolating) {
yesTickParamManager:
					ModelStackWithThreeMainThings* modelStackWithThreeMainThings =
					    modelStack->addNoteRow(i, thisNoteRow)
					        ->addOtherTwoThings((SoundDrum*)thisNoteRow->drum, &thisNoteRow->paramManager);
					thisNoteRow->paramManager.tickSamples(numSamples, modelStackWithThreeMainThings);
					continue;
				}

				// Try other options too.

				// No time to call the proper function and do error checking, sorry.
				ParamCollectionSummary* unpatchedParamsSummary = &thisNoteRow->paramManager.summaries[0];
				if constexpr (Param::Unpatched::Sound::MAX_NUM > 32) {
					if (unpatchedParamsSummary->whichParamsAreInterpolating[0]
					    || unpatchedParamsSummary->whichParamsAreInterpolating[1]) {
						goto yesTickParamManager;
					}
				}
				else {
					if (unpatchedParamsSummary->whichParamsAreInterpolating[0]) {
						goto yesTickParamManager;
					}
				}

				// No time to call the proper function and do error checking, sorry.
				ParamCollectionSummary* patchCablesSummary = &thisNoteRow->paramManager.summaries[2];
				if constexpr (kMaxNumPatchCables > 32) {
					if (patchCablesSummary->whichParamsAreInterpolating[0]
					    || patchCablesSummary->whichParamsAreInterpolating[1]) {
						goto yesTickParamManager;
					}
				}
				else {
					if (patchCablesSummary->whichParamsAreInterpolating[0]) {
						goto yesTickParamManager;
					}
				}

				// No time to call the proper function and do error checking, sorry.
				ParamCollectionSummary* expressionParamsSummary = &thisNoteRow->paramManager.summaries[3];
				if constexpr (kNumExpressionDimensions > 32) {
					if (expressionParamsSummary->whichParamsAreInterpolating[0]
					    || expressionParamsSummary->whichParamsAreInterpolating[1]) {
						goto yesTickParamManager;
					}
				}
				else {
					if (expressionParamsSummary->whichParamsAreInterpolating[0]) {
						goto yesTickParamManager;
					}
				}
				// Was that right? Until Jan 2022 I didn't have it checking for expression params automation here for some reason...
			}
		}
	}
}

void Kit::renderOutput(ModelStack* modelStack, StereoSample* outputBuffer, StereoSample* outputBufferEnd,
                       int numSamples, int32_t* reverbBuffer, int32_t reverbAmountAdjust, int32_t sideChainHitPending,
                       bool shouldLimitDelayFeedback, bool isClipActive) {

	ParamManager* paramManager = getParamManager(modelStack->song);

	ModelStackWithTimelineCounter* modelStackWithTimelineCounter = modelStack->addTimelineCounter(activeClip);
	// Beware - modelStackWithThreeMainThings might have a NULL timelineCounter

	GlobalEffectableForClip::renderOutput(modelStackWithTimelineCounter, paramManager, outputBuffer, numSamples,
	                                      reverbBuffer, reverbAmountAdjust, sideChainHitPending,
	                                      shouldLimitDelayFeedback, isClipActive, InstrumentType::KIT, 8);
}

void Kit::offerReceivedCCToLearnedParams(MIDIDevice* fromDevice, uint8_t channel, uint8_t ccNumber, uint8_t value,
                                         ModelStackWithTimelineCounter* modelStack) {

	// Do it for this whole Kit
	ModControllableAudio::offerReceivedCCToLearnedParams(
	    fromDevice, channel, ccNumber, value,
	    modelStack); // NOTE: this call may change modelStack->timelineCounter etc!

	// Now do it for each NoteRow / Drum
	if (modelStack
	        ->timelineCounterIsSet()) { // This is always actually true currently for calls to this function, but let's make this safe and future proof.
		InstrumentClip* clip =
		    (InstrumentClip*)modelStack->getTimelineCounter(); // May have been changed by call above!
		for (int i = 0; i < clip->noteRows.getNumElements(); i++) {
			NoteRow* thisNoteRow = clip->noteRows.getElement(i);
			Drum* thisDrum = thisNoteRow->drum;
			if (thisDrum && thisDrum->type == DrumType::SOUND) {
				((SoundDrum*)thisDrum)
				    ->offerReceivedCCToLearnedParams(fromDevice, channel, ccNumber, value, modelStack, i);
			}
		}
	}
}

bool Kit::offerReceivedPitchBendToLearnedParams(MIDIDevice* fromDevice, uint8_t channel, uint8_t data1, uint8_t data2,
                                                ModelStackWithTimelineCounter* modelStack) {

	bool messageUsed;

	// Do it for this whole Kit
	messageUsed = ModControllableAudio::offerReceivedPitchBendToLearnedParams(
	    fromDevice, channel, data1, data2, modelStack); // NOTE: this call may change modelStack->timelineCounter etc!

	if (modelStack
	        ->timelineCounterIsSet()) { // This is always actually true currently for calls to this function, but let's make this safe and future proof.
		InstrumentClip* clip =
		    (InstrumentClip*)modelStack->getTimelineCounter(); // May have been changed by call above!
		for (int i = 0; i < clip->noteRows.getNumElements(); i++) {
			NoteRow* thisNoteRow = clip->noteRows.getElement(i);
			Drum* thisDrum = thisNoteRow->drum;
			if (thisDrum && thisDrum->type == DrumType::SOUND) {
				if (((SoundDrum*)thisDrum)
				        ->offerReceivedPitchBendToLearnedParams(fromDevice, channel, data1, data2, modelStack)) {
					messageUsed = true;
				}
			}
		}
	}

	return messageUsed;
}

void Kit::choke() {
	for (Drum* thisDrum = firstDrum; thisDrum; thisDrum = thisDrum->next) {
		thisDrum->choke(NULL);
	}
}

void Kit::resyncLFOs() {
	for (Drum* thisDrum = firstDrum; thisDrum; thisDrum = thisDrum->next) {
		if (thisDrum && thisDrum->type == DrumType::SOUND) {
			((SoundDrum*)thisDrum)->resyncGlobalLFO();
		}
	}
}

ModControllable* Kit::toModControllable() {
	return this;
}

// newName must be allowed to be edited by this function
int Kit::makeDrumNameUnique(String* name, int startAtNumber) {

	Debug::println("making unique newName:");

	int originalLength = name->getLength();

	do {
		char numberString[12];
		intToString(startAtNumber, numberString);
		int error = name->concatenateAtPos(numberString, originalLength);
		if (error) {
			return error;
		}
		startAtNumber++;
	} while (getDrumFromName(name->get()));

	return NO_ERROR;
}

void Kit::setupWithoutActiveClip(ModelStack* modelStack) {

	ModelStackWithTimelineCounter* modelStackWithTimelineCounter = modelStack->addTimelineCounter(NULL);

	setupPatching(modelStackWithTimelineCounter);

	int count = 0;
	for (Drum* thisDrum = firstDrum; thisDrum; thisDrum = thisDrum->next) {
		if (thisDrum->type == DrumType::SOUND) {

			if (!(count & 7)) {
				AudioEngine::routineWithClusterLoading(); // -----------------------------------
			}
			count++;

			SoundDrum* soundDrum = (SoundDrum*)thisDrum;

			ParamManager* paramManager = modelStackWithTimelineCounter->song->getBackedUpParamManagerPreferablyWithClip(
			    (ModControllableAudio*)soundDrum, NULL);
			if (!paramManager) {
				display.freezeWithError("E174");
			}

			soundDrum->patcher.performInitialPatching(soundDrum, (ParamManagerForTimeline*)paramManager);
		}
	}

	Instrument::setupWithoutActiveClip(modelStack);
}

// Accepts a ModelStack with NULL TimelineCounter
void Kit::setupPatching(ModelStackWithTimelineCounter* modelStack) {

	InstrumentClip* clip = (InstrumentClip*)modelStack->getTimelineCounterAllowNull();

	int count = 0;

	if (clip) {
		for (int i = 0; i < clip->noteRows.getNumElements(); i++) {
			NoteRow* thisNoteRow = clip->noteRows.getElement(i);
			if (thisNoteRow->drum && thisNoteRow->drum->type == DrumType::SOUND) {

				if (!(count & 7)) {
					AudioEngine::routineWithClusterLoading(); // -----------------------------------
				}
				count++;

				SoundDrum* soundDrum = (SoundDrum*)thisNoteRow->drum;

				ModelStackWithThreeMainThings* modelStackWithThreeMainThings =
				    modelStack->addNoteRow(i, thisNoteRow)->addOtherTwoThings(soundDrum, &thisNoteRow->paramManager);

				soundDrum->ensureInaccessibleParamPresetValuesWithoutKnobsAreZero(modelStackWithThreeMainThings);

				ModelStackWithParamCollection* modelStackWithParamCollection =
				    modelStackWithThreeMainThings->addParamCollectionSummary(
				        thisNoteRow->paramManager.getPatchCableSetSummary());
				((PatchCableSet*)modelStackWithParamCollection->paramCollection)
				    ->setupPatching(modelStackWithParamCollection);
			}
		}
	}

	else {
		for (Drum* thisDrum = firstDrum; thisDrum; thisDrum = thisDrum->next) {
			if (thisDrum->type == DrumType::SOUND) {

				if (!(count & 7)) {
					AudioEngine::routineWithClusterLoading(); // -----------------------------------
				}
				count++;

				SoundDrum* soundDrum = (SoundDrum*)thisDrum;

				ParamManager* paramManager =
				    modelStack->song->getBackedUpParamManagerPreferablyWithClip((ModControllableAudio*)soundDrum, NULL);
				if (!paramManager) {
					display.freezeWithError("E172");
				}

				soundDrum->ensureInaccessibleParamPresetValuesWithoutKnobsAreZeroWithMinimalDetails(
				    (ParamManagerForTimeline*)paramManager);

				ModelStackWithThreeMainThings* modelStackWithThreeMainThings =
				    modelStack->addOtherTwoThingsButNoNoteRow(soundDrum, paramManager);
				ModelStackWithParamCollection* modelStackWithParamCollection =
				    modelStackWithThreeMainThings->addParamCollectionSummary(paramManager->getPatchCableSetSummary());

				((PatchCableSet*)modelStackWithParamCollection->paramCollection)
				    ->setupPatching(modelStackWithParamCollection);
			}
		}
	}
}

bool Kit::setActiveClip(ModelStackWithTimelineCounter* modelStack, PgmChangeSend maySendMIDIPGMs) {
	bool clipChanged = Instrument::setActiveClip(modelStack, maySendMIDIPGMs);

	if (clipChanged) {

		resetDrumTempValues();

		int count = 0;
		NoteRowVector* noteRows = &((InstrumentClip*)modelStack->getTimelineCounter())->noteRows;
		for (int i = 0; i < noteRows->getNumElements(); i++) {
			NoteRow* thisNoteRow = noteRows->getElement(i);

			if (thisNoteRow
			        ->drum) { // In a perfect world we'd do this for every Drum, even any without NoteRows in new Clip, but meh this'll be fine

				thisNoteRow->drum->noteRowAssignedTemp = true;
				thisNoteRow->drum->earlyNoteVelocity = 0;

				if (thisNoteRow->drum->type == DrumType::SOUND) {

					if (!(count & 7)) {
						AudioEngine::
						    routineWithClusterLoading(); // ----------------------------------- I guess very often this wouldn't work cos the audio routine would be locked
					}
					count++;

					SoundDrum* soundDrum = (SoundDrum*)thisNoteRow->drum;

					soundDrum->patcher.performInitialPatching(soundDrum, &thisNoteRow->paramManager);
				}
			}
		}

		for (Drum* thisDrum = firstDrum; thisDrum; thisDrum = thisDrum->next) {
			if (!thisDrum->noteRowAssignedTemp) {
				thisDrum->drumWontBeRenderedForAWhile();
			}
		}

		AudioEngine::mustUpdateReverbParamsBeforeNextRender = true;
	}
	return clipChanged;
}

void Kit::prepareForHibernationOrDeletion() {
	ModControllableAudio::wontBeRenderedForAWhile();

	for (Drum* thisDrum = firstDrum; thisDrum; thisDrum = thisDrum->next) {
		thisDrum->prepareForHibernation();
	}
}

void Kit::compensateInstrumentVolumeForResonance(ParamManagerForTimeline* paramManager, Song* song) {

	// If it was a pre-V1.2.0 firmware file, we need to compensate for resonance
	if (storageManager.firmwareVersionOfFileBeingRead < FIRMWARE_1P2P0
	    && !paramManager->resonanceBackwardsCompatibilityProcessed) {

		UnpatchedParamSet* unpatchedParams = paramManager->getUnpatchedParamSet();

		int32_t compensation =
		    interpolateTableSigned(unpatchedParams->getValue(Param::Unpatched::GlobalEffectable::LPF_RES) + 2147483648,
		                           32, oldResonanceCompensation, 3);
		float compensationDB = (float)compensation / (1024 << 16);

		if (compensationDB > 0.1) {
			unpatchedParams->shiftParamVolumeByDB(Param::Unpatched::GlobalEffectable::VOLUME, compensationDB);
		}

		// The SoundDrums, like all Sounds, will have already had resonance compensation done on their default ParamManagers if and when any were in fact loaded.
		// Or, if we're going through a Song doing this to all ParamManagers within Clips, the Clip will automatically do all NoteRows / Drums next.

		GlobalEffectableForClip::compensateVolumeForResonance(paramManager);
	}
}

void Kit::deleteBackedUpParamManagers(Song* song) {
	song->deleteBackedUpParamManagersForModControllable(this);

	for (Drum* thisDrum = firstDrum; thisDrum; thisDrum = thisDrum->next) {
		if (thisDrum->type == DrumType::SOUND) {
			AudioEngine::routineWithClusterLoading(); // -----------------------------------
			song->deleteBackedUpParamManagersForModControllable((SoundDrum*)thisDrum);
		}
	}
}

// Returns num ticks til next arp event
int32_t Kit::doTickForwardForArp(ModelStack* modelStack, int32_t currentPos) {
	if (!activeClip) {
		return 2147483647;
	}

	bool clipIsActive = modelStack->song->isClipActive(activeClip);

	ModelStackWithTimelineCounter* modelStackWithTimelineCounter = modelStack->addTimelineCounter(activeClip);

	int32_t ticksTilNextArpEvent = 2147483647;
	for (int i = 0; i < ((InstrumentClip*)activeClip)->noteRows.getNumElements(); i++) {
		NoteRow* thisNoteRow = ((InstrumentClip*)activeClip)->noteRows.getElement(i);
		if (thisNoteRow->drum
		    && thisNoteRow->drum->type
		           == DrumType::
		               SOUND) { // For now, only SoundDrums have Arps, but that's actually a kinda pointless restriction...
			SoundDrum* soundDrum = (SoundDrum*)thisNoteRow->drum;

			ArpReturnInstruction instruction;

			ModelStackWithNoteRow* modelStackWithNoteRow = modelStackWithTimelineCounter->addNoteRow(i, thisNoteRow);

			bool shouldUseIndependentPlayPos = (clipIsActive && thisNoteRow->hasIndependentPlayPos());
			int32_t currentPosThisRow =
			    shouldUseIndependentPlayPos ? thisNoteRow->lastProcessedPosIfIndependent : currentPos;

			bool reversed = (clipIsActive && modelStackWithNoteRow->isCurrentlyPlayingReversed());

			int32_t ticksTilNextArpEventThisDrum = soundDrum->arpeggiator.doTickForward(
			    &soundDrum->arpSettings, &instruction, currentPosThisRow, reversed);

			ModelStackWithSoundFlags* modelStackWithSoundFlags =
			    modelStackWithNoteRow->addOtherTwoThings(soundDrum, &thisNoteRow->paramManager)->addSoundFlags();

			if (instruction.noteCodeOffPostArp != ARP_NOTE_NONE) {
				soundDrum->noteOffPostArpeggiator(modelStackWithSoundFlags, instruction.noteCodeOffPostArp);
			}

			if (instruction.noteCodeOnPostArp != ARP_NOTE_NONE) {
				soundDrum->noteOnPostArpeggiator(
				    modelStackWithSoundFlags,
				    instruction.arpNoteOn->inputCharacteristics[util::to_underlying(MIDICharacteristic::NOTE)],
				    instruction.noteCodeOnPostArp, instruction.arpNoteOn->velocity, instruction.arpNoteOn->mpeValues,
				    instruction.sampleSyncLengthOn, 0, 0);
			}

			ticksTilNextArpEvent = getMin(ticksTilNextArpEvent, ticksTilNextArpEventThisDrum);
		}
	}

	return ticksTilNextArpEvent;
}

GateDrum* Kit::getGateDrumForChannel(int gateChannel) {
	for (Drum* thisDrum = firstDrum; thisDrum; thisDrum = thisDrum->next) {
		if (thisDrum->type == DrumType::GATE) {
			GateDrum* gateDrum = (GateDrum*)thisDrum;
			if (gateDrum->channel == gateChannel) {
				return gateDrum;
			}
		}
	}
	return NULL;
}

void Kit::resetDrumTempValues() {
	for (Drum* thisDrum = firstDrum; thisDrum; thisDrum = thisDrum->next) {
		thisDrum->noteRowAssignedTemp = 0;
	}
}

void Kit::getThingWithMostReverb(Sound** soundWithMostReverb, ParamManager** paramManagerWithMostReverb,
                                 GlobalEffectableForClip** globalEffectableWithMostReverb,
                                 int32_t* highestReverbAmountFound) {

	GlobalEffectableForClip::getThingWithMostReverb(activeClip, soundWithMostReverb, paramManagerWithMostReverb,
	                                                globalEffectableWithMostReverb, highestReverbAmountFound);

	if (activeClip) {

		for (int i = 0; i < ((InstrumentClip*)activeClip)->noteRows.getNumElements(); i++) {
			NoteRow* thisNoteRow = ((InstrumentClip*)activeClip)->noteRows.getElement(i);
			if (!thisNoteRow->drum || thisNoteRow->drum->type != DrumType::SOUND) {
				continue;
			}
			((SoundDrum*)thisNoteRow->drum)
			    ->getThingWithMostReverb(soundWithMostReverb, paramManagerWithMostReverb,
			                             globalEffectableWithMostReverb, highestReverbAmountFound,
			                             &thisNoteRow->paramManager);
		}
	}
}

void Kit::offerReceivedNote(ModelStackWithTimelineCounter* modelStack, MIDIDevice* fromDevice, bool on, int channel,
                            int note, int velocity, bool shouldRecordNotes, bool* doingMidiThru) {

	InstrumentClip* instrumentClip = (InstrumentClip*)modelStack->getTimelineCounterAllowNull(); // Yup it might be NULL

	bool recordingNoteOnEarly = false;
	bool lookingForFirstDrumForNoteOn = on;

	bool shouldRecordNoteOn =
	    shouldRecordNotes && instrumentClip
	    && currentSong->isClipActive(instrumentClip); // Even if this comes out as false here, there are some
	                                                  // special cases below where we might insist on making
	                                                  // it true
	for (Drum* thisDrum = firstDrum; thisDrum; thisDrum = thisDrum->next) {

		// If this is the "input" command, to sound / audition the Drum...
		// Returns true if midi channel and note match the learned midi note
		// Calls equalsChannelAllowMPE to check channel equivalence
		// Convert channel+device into zone before comparison to stop crossover between MPE and non MPE channels
		int channelOrZone = fromDevice->ports[MIDI_DIRECTION_INPUT_TO_DELUGE].channelToZone(channel);
		if (thisDrum->midiInput.equalsNoteOrCCAllowMPE(fromDevice, channelOrZone, note)) {

			// If MIDIDrum, outputting same note, then don't additionally do thru
			if (doingMidiThru && thisDrum->type == DrumType::MIDI && ((MIDIDrum*)thisDrum)->channel == channel
			    && ((MIDIDrum*)thisDrum)->note == note) {
				*doingMidiThru = false;
			}

			// Just once, for first Drum we're doing a note-on on, see if we want to switch to a different InstrumentClip, for a couple of reasons
			if (lookingForFirstDrumForNoteOn && instrumentClip && shouldRecordNotes) {
				lookingForFirstDrumForNoteOn = false;

				// Firstly, if recording session to arranger...
				if (playbackHandler.recording == RECORDING_ARRANGEMENT) {

					instrumentClip->possiblyCloneForArrangementRecording(modelStack);

					instrumentClip =
					    (InstrumentClip*)modelStack->getTimelineCounter(); // Re-get it, cos it might have changed

					if (instrumentClip->isArrangementOnlyClip()) {
						shouldRecordNoteOn = true;
					}
				}

				// If count-in is on, we only got here if it's very nearly finished
				else if (currentUIMode == UI_MODE_RECORD_COUNT_IN) {
goingToRecordNoteOnEarly:
					recordingNoteOnEarly = true;
					shouldRecordNoteOn = false;
				}

				// And another special case - if there's a pending overdub beginning really soon,
				// and activeClip is not linearly recording (and maybe not even active)...
				else if (currentPlaybackMode == &session && session.launchEventAtSwungTickCount
				         && !instrumentClip->getCurrentlyRecordingLinearly()) {
					int ticksTilLaunch =
					    session.launchEventAtSwungTickCount - playbackHandler.getActualSwungTickCount();
					int samplesTilLaunch = ticksTilLaunch * playbackHandler.getTimePerInternalTick();
					if (samplesTilLaunch <= kLinearRecordingEarlyFirstNoteAllowance) {
						Clip* clipAboutToRecord = currentSong->getClipWithOutputAboutToBeginLinearRecording(this);
						if (clipAboutToRecord) {
							goto goingToRecordNoteOnEarly;
						}
					}
				}
			}

			ModelStackWithNoteRow* modelStackWithNoteRow;

			NoteRow* thisNoteRow = NULL; // Will only be set to true if there's a Clip / activeClip

			if (instrumentClip) {
				modelStackWithNoteRow = instrumentClip->getNoteRowForDrum(modelStack, thisDrum);
				thisNoteRow = modelStackWithNoteRow->getNoteRowAllowNull();
				if (!thisNoteRow) {
					continue; // Yeah, we won't even let them sound one with no NoteRow
				}
			}
			else {
				modelStackWithNoteRow = modelStack->addNoteRow(0, NULL);
			}

			if (recordingNoteOnEarly) {
				bool allowingNoteTails = instrumentClip && instrumentClip->allowNoteTails(modelStackWithNoteRow);
				thisDrum->recordNoteOnEarly(velocity, allowingNoteTails);
			}

			// Note-on
			if (on) {

				// If input is MPE, we need to give the Drum the most recent MPE expression values received on the channel on the Device. It doesn't keep track of these when a note isn't on, and
				// even if it did, this new note might be on a different channel (just same notecode).
				if (thisDrum->midiInput.isForMPEZone()) {
					for (int i = 0; i < kNumExpressionDimensions; i++) {
						thisDrum->lastExpressionInputsReceived[BEND_RANGE_FINGER_LEVEL][i] =
						    fromDevice->defaultInputMPEValuesPerMIDIChannel[channel][i] >> 8;
					}
				}

				// And if non-MPE input, just set those finger-level MPE values to 0. If an MPE instrument had been used just before, it could have left them set to something.
				else {
					for (int i = 0; i < kNumExpressionDimensions; i++) {
						thisDrum->lastExpressionInputsReceived[BEND_RANGE_FINGER_LEVEL][i] = 0;
					}
				}

				int16_t mpeValues[kNumExpressionDimensions];
				thisDrum->getCombinedExpressionInputs(mpeValues);

				// MPE stuff - if editing note, we need to take note of the initial values which might have been sent before this note-on.
				instrumentClipView.reportMPEInitialValuesForNoteEditing(modelStackWithNoteRow, mpeValues);

				if (!thisNoteRow || !thisNoteRow->soundingStatus) {

					if (thisNoteRow && shouldRecordNoteOn) {

						int16_t const* mpeValuesOrNull = NULL;

						if (fromDevice->ports[MIDI_DIRECTION_INPUT_TO_DELUGE].isChannelPartOfAnMPEZone(channel)) {
							mpeValuesOrNull = mpeValues;
						}

						instrumentClip->recordNoteOn(modelStackWithNoteRow, velocity, false, mpeValuesOrNull);
						if (getRootUI()) {
							getRootUI()->noteRowChanged(instrumentClip, thisNoteRow);
						}
					}
					// TODO: possibly should change the MPE params' currentValue to the initial values, since that usually does get updated by the
					// subsequent MPE that will come in. Or does that not matter?

					if (thisNoteRow && thisDrum->type == DrumType::SOUND
					    && !thisNoteRow->paramManager.containsAnyMainParamCollections()) {
						display.freezeWithError("E326"); // Trying to catch an E313 that Vinz got
					}

					beginAuditioningforDrum(modelStackWithNoteRow, thisDrum, velocity, mpeValues, channel);
				}
			}

			// Note-off
			else {
				if (thisNoteRow) {
					if (shouldRecordNotes && thisDrum->auditioned
					    && ((playbackHandler.recording == RECORDING_ARRANGEMENT
					         && instrumentClip->isArrangementOnlyClip())
					        || currentSong->isClipActive(instrumentClip))) {

						if (playbackHandler.recording == RECORDING_ARRANGEMENT
						    && !instrumentClip->isArrangementOnlyClip()) {}
						else {
							instrumentClip->recordNoteOff(modelStackWithNoteRow, velocity);
							if (getRootUI()) {
								getRootUI()->noteRowChanged(instrumentClip, thisNoteRow);
							}
						}
					}
					instrumentClipView.reportNoteOffForMPEEditing(modelStackWithNoteRow);

					// MPE-controlled params are a bit special in that we can see (via this note-off) when the user has removed their finger and won't be sending more
					// values. So, let's unlatch those params now.
					ExpressionParamSet* mpeParams = thisNoteRow->paramManager.getExpressionParamSet();
					if (mpeParams) {
						mpeParams->cancelAllOverriding();
					}
				}
				endAuditioningForDrum(
				    modelStackWithNoteRow, thisDrum,
				    velocity); // Do this even if not marked as auditioned, to avoid stuck notes in cases like if two note-ons were sent
			}
		}

		// Or if this is the Drum's mute command...
		if (instrumentClip && on && thisDrum->muteMIDICommand.equalsNoteOrCC(fromDevice, channel, note)) {

			ModelStackWithNoteRow* modelStackWithNoteRow = instrumentClip->getNoteRowForDrum(modelStack, thisDrum);

			NoteRow* thisNoteRow = modelStackWithNoteRow->getNoteRowAllowNull();

			if (thisNoteRow) {
				instrumentClip->toggleNoteRowMute(modelStackWithNoteRow);
				uiNeedsRendering(&instrumentClipView, 0, 0xFFFFFFFF);
			}
		}
	}
}

void Kit::offerReceivedPitchBend(ModelStackWithTimelineCounter* modelStackWithTimelineCounter, MIDIDevice* fromDevice,
                                 uint8_t channel, uint8_t data1, uint8_t data2, bool* doingMidiThru) {

	for (Drum* thisDrum = firstDrum; thisDrum; thisDrum = thisDrum->next) {
		if (thisDrum->midiInput.equalsChannelAllowMPE(fromDevice, channel)) {
			int level = BEND_RANGE_MAIN;
			if (thisDrum->midiInput.isForMPEZone()) { // If Drum has MPE input.
				if (channel
				    == thisDrum->midiInput
				           .getMasterChannel()) { // Message coming in on master channel - that's "main"/zone-level, too.
					goto yesThisDrum;
				}
				if (channel
				    == thisDrum
				           ->lastMIDIChannelAuditioned) { // Or if per-finger level, check the member channel of the message matches the one sounding on the Drum right now.
					level = BEND_RANGE_FINGER_LEVEL;
					goto yesThisDrum;
				}
			}
			else { // Or, if Drum does not have MPE input, then this is a channel-level message.
yesThisDrum:
				int16_t value16 = (((uint32_t)data1 | ((uint32_t)data2 << 7)) - 8192) << 2;
				thisDrum->expressionEventPossiblyToRecord(modelStackWithTimelineCounter, value16, 0, level);
			}
		}
	}
}

void Kit::offerReceivedCC(ModelStackWithTimelineCounter* modelStackWithTimelineCounter, MIDIDevice* fromDevice,
                          uint8_t channel, uint8_t ccNumber, uint8_t value, bool* doingMidiThru) {

	if (ccNumber != 74) {
		return;
	}
	if (!fromDevice->ports[MIDI_DIRECTION_INPUT_TO_DELUGE].isChannelPartOfAnMPEZone(channel)) {
		return;
	}

	for (Drum* thisDrum = firstDrum; thisDrum; thisDrum = thisDrum->next) {
		if (thisDrum->midiInput.equalsChannelAllowMPE(fromDevice, channel)) {

			if (thisDrum->midiInput.isForMPEZone()) { // If Drum has MPE input.
				int level = BEND_RANGE_MAIN;
				if (channel
				    == thisDrum->midiInput
				           .getMasterChannel()) { // Message coming in on master channel - that's "main"/zone-level, too.
					goto yesThisDrum;
				}
				if (channel
				    == thisDrum
				           ->lastMIDIChannelAuditioned) { // Or if per-finger level, check the member channel of the message matches the one sounding on the Drum right now.
					level = BEND_RANGE_FINGER_LEVEL;
yesThisDrum:
					int16_t value16 = (value - 64) << 9;
					thisDrum->expressionEventPossiblyToRecord(modelStackWithTimelineCounter, value16, 1, level);
				}
			}

			// If not an MPE input, we don't want to respond to this CC74 at all (for this Drum).
		}
	}
}

// noteCode -1 means channel-wide, including for MPE input (which then means it could still then just apply to one note).
// This function could be optimized a bit better, there are lots of calls to similar functions.
void Kit::offerReceivedAftertouch(ModelStackWithTimelineCounter* modelStackWithTimelineCounter, MIDIDevice* fromDevice,
                                  int channel, int value, int noteCode, bool* doingMidiThru) {

	for (Drum* thisDrum = firstDrum; thisDrum; thisDrum = thisDrum->next) {
		int level = BEND_RANGE_MAIN;
		if (noteCode == -1) { // Channel pressure message...
			if (thisDrum->midiInput.equalsChannelAllowMPE(fromDevice, channel)) {
				if (thisDrum->midiInput.isForMPEZone()) { // If Drum has MPE input.
					if (channel
					    == thisDrum->midiInput
					           .getMasterChannel()) { // Message coming in on master channel - that's "main"/zone-level, too.
						goto yesThisDrum;
					}
					if (channel
					    == thisDrum
					           ->lastMIDIChannelAuditioned) { // Or if per-finger level, check the member channel of the message matches the one sounding on the Drum right now.
						level = BEND_RANGE_FINGER_LEVEL;
						goto yesThisDrum;
					}
				}
				else { // Or, if Drum does not have MPE input, then this is a channel-level message.
yesThisDrum:
					int32_t value15 = value << 8;
					thisDrum->expressionEventPossiblyToRecord(modelStackWithTimelineCounter, value15, 2, level);
				}
			}
		}

		// Or a polyphonic aftertouch message - these aren't allowed for MPE except on the "master" channel.
		else {
			if (thisDrum->midiInput.equalsNoteOrCCAllowMPEMasterChannels(fromDevice, channel, noteCode)
			    && channel == thisDrum->lastMIDIChannelAuditioned) {
				level = BEND_RANGE_FINGER_LEVEL;
				goto yesThisDrum;
			}
		}
	}
}

void Kit::offerBendRangeUpdate(ModelStack* modelStack, MIDIDevice* device, int channelOrZone, int whichBendRange,
                               int bendSemitones) {

	if (whichBendRange == BEND_RANGE_MAIN) {
		return; // This is not used in Kits for Drums. Drums use their BEND_RANGE_FINGER_LEVEL for both kinds of bend.
	}
	// TODO: Hmm, for non-MPE instruments we'd want to use this kind of bend range update and just paste it into BEND_RANGE_FINGER_LEVEL though...

	for (Drum* thisDrum = firstDrum; thisDrum; thisDrum = thisDrum->next) {
		if (thisDrum->midiInput.equalsChannelOrZone(device, channelOrZone)) {

			if (activeClip) {
				NoteRow* noteRow = ((InstrumentClip*)activeClip)->getNoteRowForDrum(thisDrum);
				if (noteRow) {
					ExpressionParamSet* expressionParams = noteRow->paramManager.getOrCreateExpressionParamSet();
					if (expressionParams) {
						if (!expressionParams->params[0].isAutomated()) {
							expressionParams->bendRanges[whichBendRange] = bendSemitones;
						}
					}
				}
			}
			else {
				//ParamManager* paramManager = modelStack->song->getBackedUpParamManagerPreferablyWithClip(thisDrum, NULL); // TODO...
			}
		}
	}
}

bool Kit::isNoteRowStillAuditioningAsLinearRecordingEnded(NoteRow* noteRow) {
	return (noteRow->drum && noteRow->drum->auditioned && !noteRow->drum->earlyNoteVelocity);
}

void Kit::stopAnyAuditioning(ModelStack* modelStack) {

	ModelStackWithTimelineCounter* modelStackWithTimelineCounter = modelStack->addTimelineCounter(activeClip);

	for (Drum* thisDrum = firstDrum; thisDrum; thisDrum = thisDrum->next) {
		if (thisDrum->auditioned) {
			ModelStackWithNoteRow* modelStackWithNoteRow =
			    activeClip ? ((InstrumentClip*)activeClip)->getNoteRowForDrum(modelStackWithTimelineCounter, thisDrum)
			               : modelStackWithTimelineCounter->addNoteRow(0, NULL);

			endAuditioningForDrum(modelStackWithNoteRow, thisDrum);
		}
	}
}

bool Kit::isAnyAuditioningHappening() {
	for (Drum* thisDrum = firstDrum; thisDrum; thisDrum = thisDrum->next) {
		if (thisDrum->auditioned) {
			return true;
		}
	}
	return false;
}

// You must supply noteRow if there is an activeClip with a NoteRow for that Drum. The TimelineCounter should be the activeClip.
// Drum must not be NULL - check first if not sure!
void Kit::beginAuditioningforDrum(ModelStackWithNoteRow* modelStack, Drum* drum, int velocity, int16_t const* mpeValues,
                                  int fromMIDIChannel) {

	ParamManager* paramManagerForDrum = NULL;

	if (modelStack->getNoteRowAllowNull()) {
		paramManagerForDrum = &modelStack->getNoteRow()->paramManager;
<<<<<<< HEAD
		if (!paramManagerForDrum->containsAnyMainParamCollections() && drum->type == DRUM_TYPE_SOUND) {
			display.freezeWithError("E313"); // Vinz got this!
=======
		if (!paramManagerForDrum->containsAnyMainParamCollections() && drum->type == DrumType::SOUND) {
			numericDriver.freezeWithError("E313"); // Vinz got this!
>>>>>>> c1145254
		}
	}
	else {
		if (drum->type == DrumType::SOUND) {
			paramManagerForDrum = modelStack->song->getBackedUpParamManagerPreferablyWithClip((SoundDrum*)drum, NULL);
			if (!paramManagerForDrum) {
				display.freezeWithError(
				    "E314"); // Ron got this, June 2020, while "dragging" a row vertically in arranger
			}
		}
	}

	ModelStackWithThreeMainThings* modelStackWithThreeMainThings =
	    modelStack->addOtherTwoThings(drum->toModControllable(), paramManagerForDrum);

	drum->noteOn(modelStackWithThreeMainThings, velocity, this, mpeValues, fromMIDIChannel);

	if (!activeClip || ((InstrumentClip*)activeClip)->allowNoteTails(modelStack)) {
		drum->auditioned = true;
	}

	drum->lastMIDIChannelAuditioned = fromMIDIChannel;
}

// Check that it's auditioned before calling this if you don't want it potentially sending an extra note-off in some rare cases.
// You must supply noteRow if there is an activeClip with a NoteRow for that Drum. The TimelineCounter should be the activeClip.
void Kit::endAuditioningForDrum(ModelStackWithNoteRow* modelStack, Drum* drum, int velocity) {

	drum->auditioned = false;
	drum->lastMIDIChannelAuditioned = MIDI_CHANNEL_NONE; // So it won't record any more MPE
	drum->earlyNoteStillActive = false;

	ParamManager* paramManagerForDrum = NULL;

	if (drum->type == DrumType::SOUND) {

		NoteRow* noteRow = modelStack->getNoteRowAllowNull();

		if (noteRow) {
			paramManagerForDrum = &noteRow->paramManager;
			goto gotParamManager;
		}

		// If still here, haven't found paramManager yet
		paramManagerForDrum = modelStack->song->getBackedUpParamManagerPreferablyWithClip((SoundDrum*)drum, NULL);
		if (!paramManagerForDrum) {
			display.freezeWithError("E312"); // Should make ALPHA_OR_BETA_VERSION after V3.0.0 release
		}
	}

gotParamManager:

	ModelStackWithThreeMainThings* modelStackWithThreeMainThings =
	    modelStack->addOtherTwoThings(drum->toModControllable(), paramManagerForDrum);

	drum->noteOff(modelStackWithThreeMainThings);

	if (activeClip) {
		activeClip->expectEvent(); // Because the absence of auditioning here means sequenced notes may play
	}
}

// for (Drum* drum = firstDrum; drum; drum = drum->next) {<|MERGE_RESOLUTION|>--- conflicted
+++ resolved
@@ -490,13 +490,8 @@
 	for (int d = drumsWithRenderingActive.getNumElements() - 1; d >= 0; d--) {
 		Drum* thisDrum = (Drum*)drumsWithRenderingActive.getKeyAtIndex(d);
 
-<<<<<<< HEAD
-		if (ALPHA_OR_BETA_VERSION && thisDrum->type != DRUM_TYPE_SOUND) {
+		if (ALPHA_OR_BETA_VERSION && thisDrum->type != DrumType::SOUND) {
 			display.freezeWithError("E253");
-=======
-		if (ALPHA_OR_BETA_VERSION && thisDrum->type != DrumType::SOUND) {
-			numericDriver.freezeWithError("E253");
->>>>>>> c1145254
 		}
 
 		SoundDrum* soundDrum = (SoundDrum*)thisDrum;
@@ -1352,13 +1347,8 @@
 
 	if (modelStack->getNoteRowAllowNull()) {
 		paramManagerForDrum = &modelStack->getNoteRow()->paramManager;
-<<<<<<< HEAD
-		if (!paramManagerForDrum->containsAnyMainParamCollections() && drum->type == DRUM_TYPE_SOUND) {
+		if (!paramManagerForDrum->containsAnyMainParamCollections() && drum->type == DrumType::SOUND) {
 			display.freezeWithError("E313"); // Vinz got this!
-=======
-		if (!paramManagerForDrum->containsAnyMainParamCollections() && drum->type == DrumType::SOUND) {
-			numericDriver.freezeWithError("E313"); // Vinz got this!
->>>>>>> c1145254
 		}
 	}
 	else {
