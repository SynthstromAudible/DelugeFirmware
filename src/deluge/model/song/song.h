--- conflicted
+++ resolved
@@ -168,14 +168,9 @@
 
 	bool affectEntire;
 
-<<<<<<< HEAD
 	SessionLayoutType sessionLayout = SessionLayoutType::SessionLayoutTypeRows;
-	int songViewYScroll;
-	int arrangementYScroll;
-=======
 	int32_t songViewYScroll;
 	int32_t arrangementYScroll;
->>>>>>> 0848049c
 
 	uint8_t sectionToReturnToAfterSongEnd;
 
