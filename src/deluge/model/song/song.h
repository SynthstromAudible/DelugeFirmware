--- conflicted
+++ resolved
@@ -167,15 +167,10 @@
 
 	bool affectEntire;
 
-<<<<<<< HEAD
 	bool fillModeActive;
 
-	int songViewYScroll;
-	int arrangementYScroll;
-=======
 	int32_t songViewYScroll;
 	int32_t arrangementYScroll;
->>>>>>> f91cab6e
 
 	uint8_t sectionToReturnToAfterSongEnd;
 
