--- conflicted
+++ resolved
@@ -168,14 +168,11 @@
 
 	bool affectEntire;
 
-<<<<<<< HEAD
 	bool fillModeActive;
 
-=======
 	SessionLayoutType sessionLayout = SessionLayoutType::SessionLayoutTypeRows;
 	int32_t songGridScrollX = 0;
 	int32_t songGridScrollY = 0;
->>>>>>> 04faf186
 	int32_t songViewYScroll;
 	int32_t arrangementYScroll;
 
