/*
 * Copyright © 2014-2023 Synthstrom Audible Limited
 *
 * This file is part of The Synthstrom Audible Deluge Firmware.
 *
 * The Synthstrom Audible Deluge Firmware is free software: you can redistribute it and/or modify it under the
 * terms of the GNU General Public License as published by the Free Software Foundation,
 * either version 3 of the License, or (at your option) any later version.
 *
 * This program is distributed in the hope that it will be useful, but WITHOUT ANY WARRANTY;
 * without even the implied warranty of MERCHANTABILITY or FITNESS FOR A PARTICULAR PURPOSE.
 * See the GNU General Public License for more details.
 *
 * You should have received a copy of the GNU General Public License along with this program.
 * If not, see <https://www.gnu.org/licenses/>.
 */

#include "model/song/song.h"
#include "definitions_cxx.hpp"
#include "dsp/reverb/reverb.hpp"
#include "gui/l10n/l10n.h"
#include "gui/ui/browser/browser.h"
#include "gui/ui/load/load_instrument_preset_ui.h"
#include "gui/views/arranger_view.h"
#include "gui/views/audio_clip_view.h"
#include "gui/views/instrument_clip_view.h"
#include "gui/views/session_view.h"
#include "gui/views/view.h"
#include "hid/display/oled.h"
#include "hid/led/indicator_leds.h"
#include "hid/led/pad_leds.h"
#include "hid/matrix/matrix_driver.h"
#include "io/midi/device_specific/specific_midi_device.h"
#include "io/midi/midi_engine.h"
#include "memory/general_memory_allocator.h"
#include "model/action/action_logger.h"
#include "model/clip/audio_clip.h"
#include "model/clip/clip_instance.h"
#include "model/clip/instrument_clip.h"
#include "model/consequence/consequence_clip_existence.h"
#include "model/instrument/cv_instrument.h"
#include "model/instrument/midi_instrument.h"
#include "model/sample/sample_recorder.h"
#include "model/settings/runtime_feature_settings.h"
#include "model/voice/voice_sample.h"
#include "modulation/patch/patch_cable_set.h"
#include "playback/mode/arrangement.h"
#include "playback/mode/session.h"
#include "processing/audio_output.h"
#include "processing/engines/audio_engine.h"
#include "processing/engines/cv_engine.h"
#include "processing/sound/sound_instrument.h"
#include "util/lookuptables/lookuptables.h"
#include <cstring>
#include <new>
#include <stdint.h>

extern "C" {}

namespace params = deluge::modulation::params;

/// Do not call in static/global constructors, song won't exist yet
Clip* getCurrentClip() {
	return currentSong->getCurrentClip();
}

/// Do not call in static/global constructors, song won't exist yet
InstrumentClip* getCurrentInstrumentClip() {
	Clip* currentClip = currentSong->getCurrentClip();
	if (currentClip->type == ClipType::INSTRUMENT) {
		return (InstrumentClip*)currentClip;
	}
	return nullptr;
}

/// Do not call in static/global constructors, song won't exist yet
AudioClip* getCurrentAudioClip() {
	Clip* currentClip = currentSong->getCurrentClip();
	if (currentClip->type == ClipType::AUDIO) {
		return (AudioClip*)currentClip;
	}
	return nullptr;
}

/// Do not call in static/global constructors, song won't exist yet
Output* getCurrentOutput() {
	return currentSong->getCurrentClip()->output;
}

/// Do not call in static/global constructors, song won't exist yet
Kit* getCurrentKit() {
	Clip* currentClip = currentSong->getCurrentClip();
	if (currentClip->output->type == OutputType::KIT) {
		return static_cast<Kit*>(currentClip->output);
	}
	return nullptr;
}

/// Do not call in static/global constructors, song won't exist yet
Instrument* getCurrentInstrument() {
	auto output = currentSong->getCurrentClip()->output;
	if (output == nullptr) {
		return nullptr;
	}
	auto outputType = output->type;
	if (outputType == OutputType::AUDIO || outputType == OutputType::NONE) {
		return nullptr;
	}

	return static_cast<Instrument*>(output);
}

/// Do not call in static/global constructors, song won't exist yet
OutputType getCurrentOutputType() {
	return currentSong->getCurrentClip()->output->type;
}

using namespace deluge;

Song::Song() : backedUpParamManagers(sizeof(BackedUpParamManager)) {
	outputClipInstanceListIsCurrentlyInvalid = false;
	insideWorldTickMagnitude = FlashStorage::defaultMagnitude;
	insideWorldTickMagnitudeOffsetFromBPM = 0;
	syncScalingClip = NULL;
	currentClip = NULL;
	slot = 32767;
	subSlot = -1;

	xScroll[NAVIGATION_CLIP] = 0;
	xScroll[NAVIGATION_ARRANGEMENT] = 0;
	xScrollForReturnToSongView = 0;

	xZoom[NAVIGATION_CLIP] = increaseMagnitude(kDefaultClipLength, insideWorldTickMagnitude - kDisplayWidthMagnitude);
	xZoom[NAVIGATION_ARRANGEMENT] = kDefaultArrangerZoom << insideWorldTickMagnitude;
	xZoomForReturnToSongView = xZoom[NAVIGATION_CLIP];

	tripletsOn = false;

	affectEntire = false;

	fillModeActive = false;

	modeNotes[0] = 0;
	modeNotes[1] = 2;
	modeNotes[2] = 4;
	modeNotes[3] = 5;
	modeNotes[4] = 7;
	modeNotes[5] = 9;
	modeNotes[6] = 11;
	numModeNotes = 7;
	rootNote = 0;

	swingAmount = 0;

	swingInterval = 8 - insideWorldTickMagnitude; // 16th notes

	songViewYScroll = 1 - kDisplayHeight;
	arrangementYScroll = -kDisplayHeight;

	anyClipsSoloing = false;
	anyOutputsSoloingInArrangement = false;

	firstOutput = NULL;
	firstHibernatingInstrument = NULL;
	hibernatingMIDIInstrument = NULL;

	lastClipInstanceEnteredStartPos = -1;
	arrangerAutoScrollModeActive = false;

	paramsInAutomationMode = false;

	// default to off
	midiLoopback = false;

	// Setup reverb temp variables
	reverbRoomSize = (float)30 / 50;
	reverbDamp = (float)36 / 50;
	reverbWidth = 1;
	reverbPan = 0;
	reverbSidechainVolume = getParamFromUserValue(params::STATIC_SIDECHAIN_VOLUME, -1);
	reverbSidechainShape = -601295438;
	reverbSidechainSync = SYNC_LEVEL_8TH;
	AudioEngine::reverb.setModel(deluge::dsp::Reverb::Model::MUTABLE);

	// initialize automation arranger view variables
	lastSelectedParamID = kNoSelection;
	lastSelectedParamKind = params::Kind::NONE;
	lastSelectedParamShortcutX = kNoSelection;
	lastSelectedParamShortcutY = kNoSelection;
	lastSelectedParamArrayPosition = 0;
	// end initialize of automation arranger view variables

	masterTransposeInterval = 0;

	dirPath.set("SONGS");
}

Song::~Song() {

	// Delete existing Clips, if any
	for (int32_t c = 0; c < sessionClips.getNumElements(); c++) {
		if (!(c & 31)) {                              // Exact number here not fine-tuned
			AudioEngine::routineWithClusterLoading(); // -----------------------------------
		}

		Clip* clip = sessionClips.getClipAtIndex(c);
		deleteClipObject(clip, true, InstrumentRemoval::NONE);
	}

	for (int32_t c = 0; c < arrangementOnlyClips.getNumElements(); c++) {
		if (!(c & 31)) {                              // Exact number here not fine-tuned
			AudioEngine::routineWithClusterLoading(); // -----------------------------------
		}

		Clip* clip = arrangementOnlyClips.getClipAtIndex(c);
		deleteClipObject(clip, true, InstrumentRemoval::NONE);
	}

	AudioEngine::logAction("s4");
	AudioEngine::routineWithClusterLoading(); // -----------------------------------

	// Free all ParamManagers which are backed up. The actual vector memory containing all the BackedUpParamManager
	// objects will be freed by the Vector destructor
	deleteAllBackedUpParamManagers(false); // Don't empty vector - its destructor will do that

	deleteAllOutputs(&firstOutput);
	deleteAllOutputs((Output**)&firstHibernatingInstrument);

	deleteHibernatingMIDIInstrument();
}

#include "gui/menu_item/integer_range.h"
#include "gui/menu_item/key_range.h"
extern gui::menu_item::IntegerRange defaultTempoMenu;
extern gui::menu_item::IntegerRange defaultSwingMenu;
extern gui::menu_item::KeyRange defaultKeyMenu;

Clip* Song::getCurrentClip() {
	return currentClip;
}

void Song::setupDefault() {
	inClipMinderViewOnLoad = true;

	seedRandom();

	setBPM(defaultTempoMenu.getRandomValueInRange(), false);
	swingAmount = defaultSwingMenu.getRandomValueInRange() - 50;
	rootNote = defaultKeyMenu.getRandomValueInRange();

	// Do scale
	int32_t whichScale = FlashStorage::defaultScale;
	if (whichScale == PRESET_SCALE_RANDOM) {
		whichScale = random(NUM_PRESET_SCALES - 1);
	}
	else if (whichScale == PRESET_SCALE_NONE) {
		whichScale = 0; // Major. Still need the *song*, (as opposed to the Clip) to have a scale
	}
	else {
		if (whichScale >= OFFSET_5_NOTE_SCALE) {
			// remove offset for 5 note scales
			whichScale = FIRST_5_NOTE_SCALE_INDEX + whichScale - OFFSET_5_NOTE_SCALE;
		}
		else if (whichScale >= OFFSET_6_NOTE_SCALE) {
			// remove offset for 6 note scales
			whichScale = FIRST_6_NOTE_SCALE_INDEX + whichScale - OFFSET_6_NOTE_SCALE;
		}
		if (whichScale >= NUM_PRESET_SCALES) {
			// Index is out of bounds, so reset to 0
			whichScale = 0;
		}
	}
	int32_t newNumModeNotes = 1;
	for (int32_t n = 1; n < 7; n++) {
		int32_t newNote = presetScaleNotes[whichScale][n];
		if (newNote == 0) {
			continue;
		}
		newNumModeNotes = newNumModeNotes + 1;
		modeNotes[n] = newNote;
	}
	numModeNotes = newNumModeNotes;
}

void Song::deleteAllOutputs(Output** prevPointer) {

	while (*prevPointer) {
		AudioEngine::logAction("s6");
		AudioEngine::routineWithClusterLoading(); // -----------------------------------
		Output* toDelete = *prevPointer;
		*prevPointer = toDelete->next;

		void* toDealloc = dynamic_cast<void*>(toDelete);
		toDelete->~Output();
		delugeDealloc(toDealloc);
	}
}

void Song::deleteAllBackedUpParamManagers(bool shouldAlsoEmptyVector) {
	for (int32_t i = 0; i < backedUpParamManagers.getNumElements(); i++) {
		AudioEngine::routineWithClusterLoading(); // -----------------------------------
		BackedUpParamManager* backedUp = (BackedUpParamManager*)backedUpParamManagers.getElementAddress(i);

		backedUp->~BackedUpParamManager();
	}
	if (shouldAlsoEmptyVector) {
		backedUpParamManagers.empty();
	}
}

void Song::deleteAllBackedUpParamManagersWithClips() {

	// We'll aim to repeatedly find the longest runs possible of ones with Clips, to delete all in one go

	for (int32_t i = 0; i < backedUpParamManagers.getNumElements(); i++) {
		BackedUpParamManager* firstBackedUp = (BackedUpParamManager*)backedUpParamManagers.getElementAddress(i);

		// If no Clip, just go onto the next
		if (!firstBackedUp->clip) {
			continue;
		}

		ModControllableAudio* modControllable = firstBackedUp->modControllable;
		int32_t searchedUpToAndIncluding = i;

keepSearchingForward:

		// If still here, this is the first one with a Clip for this ModControllable. Find the end of this
		// ModControllable's ones
		int32_t endIThisModControllable =
		    backedUpParamManagers.search((uint32_t)modControllable + 4, GREATER_OR_EQUAL,
		                                 searchedUpToAndIncluding + 1); // Search just by first word

		// But if that next one, for the next ModControllable, also has a Clip, we can just keep looking forwards
		// til we find one with no Clip
		if (endIThisModControllable < backedUpParamManagers.getNumElements()) {
			BackedUpParamManager* thisNextBackedUp =
			    (BackedUpParamManager*)backedUpParamManagers.getElementAddress(endIThisModControllable);
			if (thisNextBackedUp->clip) {
				modControllable = thisNextBackedUp->modControllable;
				searchedUpToAndIncluding = endIThisModControllable;
				goto keepSearchingForward;
			}
		}

		// Cool, we've found a big long run. Delete them
		for (int32_t j = i; j < endIThisModControllable; j++) {
			BackedUpParamManager* backedUp = (BackedUpParamManager*)backedUpParamManagers.getElementAddress(j);

			AudioEngine::routineWithClusterLoading(); // -----------------------------------

			backedUp->~BackedUpParamManager();
		}

		int32_t numToDelete = endIThisModControllable - i;

		backedUpParamManagers.deleteAtIndex(i, numToDelete);

		// i will increment, which is fine, cos we've already determined that the next element (if there is one) has
		// no Clip, so we can skip it
	}
}

bool Song::mayDoubleTempo() {
	return ((timePerTimerTickBig >> 33) > kMinTimePerTimerTick);
}

// Returns true if a Clip created
bool Song::ensureAtLeastOneSessionClip() {
	// If no Clips added, make just one blank one - we can't have none!
	if (!sessionClips.getNumElements()) {

		void* memory = GeneralMemoryAllocator::get().allocMaxSpeed(sizeof(InstrumentClip));
		InstrumentClip* firstClip = new (memory) InstrumentClip(this);

		sessionClips.insertClipAtIndex(firstClip, 0);

		firstClip->loopLength = kDefaultClipLength << insideWorldTickMagnitude;

		ParamManager newParamManager; // Deliberate don't set up.

		ReturnOfConfirmPresetOrNextUnlaunchedOne result;
		result.error = storageManager.initSD(); // Still want this here?
		if (result.error != Error::NONE) {
			goto couldntLoad;
		}

		result.error = Browser::currentDir.set("SYNTHS");
		if (result.error != Error::NONE) {
			goto couldntLoad;
		}

		result = loadInstrumentPresetUI.findAnUnlaunchedPresetIncludingWithinSubfolders(NULL, OutputType::SYNTH,
		                                                                                Availability::ANY);

		Instrument* newInstrument;

		if (result.error == Error::NONE) {
			String newPresetName;
			result.fileItem->getDisplayNameWithoutExtension(&newPresetName);
			result.error = storageManager.loadInstrumentFromFile(this, firstClip, OutputType::SYNTH, false,
			                                                     &newInstrument, &result.fileItem->filePointer,
			                                                     &newPresetName, &Browser::currentDir);

			Browser::emptyFileItems();
			if (result.error != Error::NONE) {
				goto couldntLoad;
			}
		}
		else {
couldntLoad:
			newInstrument = storageManager.createNewInstrument(OutputType::SYNTH, &newParamManager);

			// TODO: Clean this up and get rid of infinite loop traps (proper error recovery)

			// If that failed (really unlikely) we're really screwed
			if (!newInstrument) {
				display->displayError(Error::INSUFFICIENT_RAM);
				while (1) {}
			}

			result.error = newInstrument->dirPath.set("SYNTHS");
			if (result.error != Error::NONE) {
				display->displayError(result.error);
				while (1) {}
			}

			result.error = newInstrument->name.set("0");
			if (result.error != Error::NONE) {
				display->displayError(result.error);
				while (1) {}
			}

			((SoundInstrument*)newInstrument)->setupAsDefaultSynth(&newParamManager);
			display->displayError(result.error); // E.g. show the CARD error.
		}

		newInstrument->loadAllAudioFiles(true);

		firstClip->setAudioInstrument(newInstrument, this, true, &newParamManager);
		// TODO: error checking?
		addOutput(newInstrument);

		currentClip = firstClip;

		char modelStackMemory[MODEL_STACK_MAX_SIZE];
		ModelStack* modelStack = setupModelStackWithSong(modelStackMemory, this);
		ModelStackWithTimelineCounter* modelStackWithTimelineCounter = modelStack->addTimelineCounter(firstClip);

		if (playbackHandler.isEitherClockActive() && currentPlaybackMode == &session) {
			session.reSyncClip(modelStackWithTimelineCounter, true);
		}

		newInstrument->setActiveClip(modelStackWithTimelineCounter);

		return true;
	}
	return false;
}

/* Chromatic or in-key transposition.
   If chromatic == true, offset is measured in semitones.
   if not, offset is measured in steps in the current modeNotes array.
   */
void Song::transposeAllScaleModeClips(int32_t offset, bool chromatic) {
	int32_t semitones;
	int32_t yNoteOnBottomRow, ys2;

	if (!chromatic) {
		int8_t octaves;
		int8_t rootIndex;
		uint8_t oldMode[12];

		if (offset < 0) {
			octaves = ((offset + 1) / numModeNotes) - 1;
			rootIndex = ((offset + 1) % numModeNotes) + numModeNotes - 1;
		}
		else {
			octaves = (offset / numModeNotes);
			rootIndex = offset % numModeNotes;
		}
		int8_t newModeRoot = modeNotes[rootIndex];

		for (uint8_t i = 0; i < 12; i++) {
			oldMode[i] = modeNotes[i];
		}

		semitones = 12 * octaves + newModeRoot;
		rotateMusicalMode(offset);

		char modelStackMemory[MODEL_STACK_MAX_SIZE];
		ModelStack* modelStack = setupModelStackWithSong(modelStackMemory, this);

		int32_t newRootNote = rootNote + semitones;
		int32_t oldRootNote = rootNote;

		ClipArray* clipArray = &sessionClips;
		for (uint8_t iClipTypes = 0; iClipTypes < 2; iClipTypes++) {
			if (iClipTypes == 1) {
				clipArray = &arrangementOnlyClips;
			}
			for (int32_t c = 0; c < clipArray->getNumElements(); c++) {
				Clip* clip = clipArray->getClipAtIndex(c);
				if (clip->type != ClipType::INSTRUMENT) {
					continue;
				}
				if (clip->output->type == OutputType::KIT) {
					continue;
				}

				InstrumentClip* instrumentClip = (InstrumentClip*)clip;
				ModelStackWithTimelineCounter* modelStackWithTimelineCounter =
				    modelStack->addTimelineCounter(instrumentClip);
				if (instrumentClip->isScaleModeClip()) {
					if (clip->output->type == OutputType::MIDI_OUT
					    && ((NonAudioInstrument*)clip->output)->channel == MIDI_CHANNEL_TRANSPOSE) {
						// Must not transpose MIDI clips that are routed to transpose, ie note rows
						// stay exactly the same.
						// Just have to scroll the clip so that the change in song root note
						// does not visually move the notes on the grid.
						yNoteOnBottomRow =
						    getYNoteFromYVisual(instrumentClip->yScroll, true, oldRootNote, numModeNotes, oldMode);
						instrumentClip->yScroll =
						    getYVisualFromYNote(yNoteOnBottomRow, true, newRootNote, numModeNotes, modeNotes);
					}
					else {
						instrumentClip->transpose(semitones, modelStackWithTimelineCounter);
					}
				}
			}
		}
		rootNote = newRootNote;
	}
	else {
		semitones = offset;
		transposeAllScaleModeClips(semitones);
	}
}

void Song::transposeAllScaleModeClips(int32_t interval) {

	char modelStackMemory[MODEL_STACK_MAX_SIZE];
	ModelStack* modelStack = setupModelStackWithSong(modelStackMemory, this);

	ClipArray* clipArray = &sessionClips;
traverseClips:
	for (int32_t c = 0; c < clipArray->getNumElements(); c++) {
		Clip* clip = clipArray->getClipAtIndex(c);
		if (clip->type != ClipType::INSTRUMENT) {
			continue;
		}
		if (clip->output->type == OutputType::KIT) {
			continue;
		}

		InstrumentClip* instrumentClip = (InstrumentClip*)clip;

		if (instrumentClip->isScaleModeClip()) {
			ModelStackWithTimelineCounter* modelStackWithTimelineCounter =
			    modelStack->addTimelineCounter(instrumentClip);
			instrumentClip->transpose(interval, modelStackWithTimelineCounter);
		}
	}
	if (clipArray != &arrangementOnlyClips) {
		clipArray = &arrangementOnlyClips;
		goto traverseClips;
	}

	rootNote += interval;
}

bool Song::anyScaleModeClips() {

	ClipArray* clipArray = &sessionClips;
traverseClips:
	for (int32_t c = 0; c < clipArray->getNumElements(); c++) {
		Clip* clip = clipArray->getClipAtIndex(c);
		if (clip->type != ClipType::INSTRUMENT) {
			continue;
		}
		InstrumentClip* instrumentClip = (InstrumentClip*)clip;

		if (instrumentClip->isScaleModeClip()) {
			return true;
		}
	}
	if (clipArray != &arrangementOnlyClips) {
		clipArray = &arrangementOnlyClips;
		goto traverseClips;
	}

	return false;
}

void Song::setRootNote(int32_t newRootNote, InstrumentClip* clipToAvoidAdjustingScrollFor) {

	int32_t oldRootNote = rootNote;
	rootNote = newRootNote;

	int32_t oldNumModeNotes = numModeNotes;
	bool notesWithinOctavePresent[12];
	for (int32_t i = 0; i < 12; i++) {
		notesWithinOctavePresent[i] = false;
	}

	// All InstrumentClips in session and arranger
	ClipArray* clipArray = &sessionClips;
traverseClips:
	for (int32_t c = 0; c < clipArray->getNumElements(); c++) {
		Clip* clip = clipArray->getClipAtIndex(c);
		if (clip->type != ClipType::INSTRUMENT) {
			continue;
		}
		InstrumentClip* instrumentClip = (InstrumentClip*)clip;

		if (instrumentClip->isScaleModeClip()) {
			instrumentClip->seeWhatNotesWithinOctaveArePresent(notesWithinOctavePresent, rootNote, this);
		}
	}
	if (clipArray != &arrangementOnlyClips) {
		clipArray = &arrangementOnlyClips;
		goto traverseClips;
	}

	bool previousScaleFits = true;
	if (getCurrentPresetScale() >= NUM_PRESET_SCALES) {
		// We don't want to reuse "OTHER SCALE", we want the Deluge to guess a new scale
		previousScaleFits = false;
	}
	// Check if the previously set scale could fit the notes present in the clips
	// If so, we need no check at all, we can directly go back to previous scale safely
	else {
		for (int32_t i = 1; i < 12; i++) {
			if (notesWithinOctavePresent[i]) {
				bool checkPassed = false;
				for (int32_t n = 1; n < numModeNotes; n++) {
					if (modeNotes[n] == i) {
						checkPassed = true;
						break;
					}
				}
				if (!checkPassed) {
					previousScaleFits = false;
					break;
				}
			}
		}
	}

	if (!previousScaleFits) {
		// Determine the majorness or minorness of the scale
		int32_t majorness = 0;

		// The 3rd is the main indicator of majorness, to my ear
		if (notesWithinOctavePresent[4]) {
			majorness++;
		}
		if (notesWithinOctavePresent[3]) {
			majorness--;
		}

		// If it's still a tie, try the 2nd, 6th, and 7th to help us decide
		if (majorness == 0) {
			if (notesWithinOctavePresent[1]) {
				majorness--;
			}
			if (notesWithinOctavePresent[8]) {
				majorness--;
			}
			if (notesWithinOctavePresent[9]) {
				majorness++;
			}
		}

		bool moreMajor = (majorness >= 0);

		modeNotes[0] = 0;
		numModeNotes = 1;

		// 2nd
		addMajorDependentModeNotes(1, true, notesWithinOctavePresent);

		// 3rd
		addMajorDependentModeNotes(3, moreMajor, notesWithinOctavePresent);

		// 4th, 5th
		if (notesWithinOctavePresent[5]) {
			addModeNote(5);
			if (notesWithinOctavePresent[6]) {
				addModeNote(6);
				if (notesWithinOctavePresent[7]) {
					addModeNote(7);
				}
			}
			else {
				addModeNote(7);
			}
		}
		else {
			if (notesWithinOctavePresent[6]) {
				if (notesWithinOctavePresent[7] || moreMajor) {
					addModeNote(6);
					addModeNote(7);
				}
				else {
					addModeNote(5);
					addModeNote(6);
				}
			}
			else {
				addModeNote(5);
				addModeNote(7);
			}
		}

		// 6th
		addMajorDependentModeNotes(8, moreMajor, notesWithinOctavePresent);

		// 7th
		addMajorDependentModeNotes(10, moreMajor, notesWithinOctavePresent);
	}

	// Adjust scroll for Clips with the scale. Crudely - not as high quality as happens for the Clip being processed
	// in enterScaleMode();
	int32_t numMoreNotes = (int32_t)numModeNotes - oldNumModeNotes;

	// Compensation for the change in root note itself
	int32_t rootNoteChange = rootNote - oldRootNote;
	int32_t rootNoteChangeEffect = rootNoteChange * (12 - numModeNotes)
	                               / 12; // I wasn't quite sure whether this should use numModeNotes or oldNumModeNotes

	// All InstrumentClips in session and arranger
	clipArray = &sessionClips;
traverseClips2:
	for (int32_t c = 0; c < clipArray->getNumElements(); c++) {
		Clip* clip = clipArray->getClipAtIndex(c);
		if (clip->type != ClipType::INSTRUMENT) {
			continue;
		}
		InstrumentClip* instrumentClip = (InstrumentClip*)clip;

		if (instrumentClip != clipToAvoidAdjustingScrollFor && instrumentClip->isScaleModeClip()) {

			// Compensation for the change in number of mode notes
			int32_t oldScrollRelativeToRootNote = instrumentClip->yScroll - oldRootNote;
			int32_t numOctaves = oldScrollRelativeToRootNote / oldNumModeNotes;

			instrumentClip->yScroll += numMoreNotes * numOctaves + rootNoteChangeEffect;
		}
	}
	if (clipArray != &arrangementOnlyClips) {
		clipArray = &arrangementOnlyClips;
		goto traverseClips2;
	}
}

void Song::addModeNote(uint8_t modeNote) {
	modeNotes[numModeNotes] = modeNote;
	numModeNotes++;
}

// Sets up a mode-note, optionally specifying that we prefer it a semitone higher, although this may be overridden
// by what actual note is present
void Song::addMajorDependentModeNotes(uint8_t i, bool preferHigher, bool notesWithinOctavePresent[]) {
	// If lower one present...
	if (notesWithinOctavePresent[i]) {
		// If higher one present as well...
		if (notesWithinOctavePresent[i + 1]) {
			addModeNote(i);
			addModeNote(i + 1);
		}
		// Or if just the lower one
		else {
			addModeNote(i);
		}
	}
	// Or, if lower one absent...
	else {
		// We probably want the higher one
		if (notesWithinOctavePresent[i + 1] || preferHigher) {
			addModeNote(i + 1);
			// Or if neither present and we prefer the lower one, do that
		}
		else {
			addModeNote(i);
		}
	}
}

bool Song::yNoteIsYVisualWithinOctave(int32_t yNote, int32_t yVisualWithinOctave) {
	int32_t yNoteWithinOctave = getYNoteWithinOctaveFromYNote(yNote);
	return (modeNotes[yVisualWithinOctave] == yNoteWithinOctave);
}

uint8_t Song::getYNoteWithinOctaveFromYNote(int32_t yNote) {
	uint16_t yNoteRelativeToRoot = yNote - rootNote + 132;
	int32_t yNoteWithinOctave = yNoteRelativeToRoot % 12;
	return yNoteWithinOctave;
}

bool Song::modeContainsYNote(int32_t yNote) {
	int32_t yNoteWithinOctave = (uint16_t)(yNote - rootNote + 132) % 12;
	return modeContainsYNoteWithinOctave(yNoteWithinOctave);
}

bool Song::modeContainsYNoteWithinOctave(uint8_t yNoteWithinOctave) {
	for (int32_t i = 0; i < numModeNotes; i++) {
		if (modeNotes[i] == yNoteWithinOctave) {
			return true;
		}
	}
	return false;
}

uint8_t Song::getYNoteIndexInMode(int32_t yNote) {
	uint8_t yNoteWithinOctave = (uint8_t)(yNote - rootNote + 132) % 12;
	for (uint8_t i = 0; i < numModeNotes; i++) {
		if (modeNotes[i] == yNoteWithinOctave) {
			return i;
		}
	}
	return 255;
}

/* Moves the intervals in the current modeNotes by some number of steps
    in a circular way. For example, starting in major
    and going up one step (change == 1) results in Dorian:
    major =             [0,2,4,5,7,9,11](12)
    intervals            [2 2 1 2 2 2  1]
    intervals rotated    [2 1 2 2 2 1  2]
    new mode (Dorian)=  [0,2,3,5,7,9,10](12)
    */
void Song::rotateMusicalMode(int8_t change) {
	int8_t j;
	int16_t newRoot;
	int8_t changes[12] = {0};

	int8_t steps = (change % numModeNotes + numModeNotes) % numModeNotes;
	newRoot = modeNotes[steps];
	for (int8_t i = 0; i < numModeNotes; i++) {
		changes[i] = (modeNotes[(i + steps) % numModeNotes] - newRoot) - modeNotes[i];
		if (i >= numModeNotes - steps) {
			changes[i] += 12;
		}
	}

	replaceMusicalMode(changes, false);
}

/* Changes the musical mode of all scale mode clips, by
   supplying an array of deltas in semitones */
void Song::replaceMusicalMode(int8_t changes[], bool affectMIDITranspose) {

	char modelStackMemory[MODEL_STACK_MAX_SIZE];
	ModelStack* modelStack = setupModelStackWithSong(modelStackMemory, this);

	// All InstrumentClips in session and arranger
	ClipArray* clipArray = &sessionClips;
traverseClips:
	for (int32_t c = 0; c < clipArray->getNumElements(); c++) {
		Clip* clip = clipArray->getClipAtIndex(c);
		if (clip->type != ClipType::INSTRUMENT) {
			continue;
		}
		if (!affectMIDITranspose && clip->output->type == OutputType::MIDI_OUT
		    && ((NonAudioInstrument*)clip->output)->channel == MIDI_CHANNEL_TRANSPOSE) {
			// Must not transpose MIDI clips that are routed to transpose.
			continue;
		}
		InstrumentClip* instrumentClip = (InstrumentClip*)clip;

		ModelStackWithTimelineCounter* modelStackWithTimelineCounter = modelStack->addTimelineCounter(instrumentClip);

		instrumentClip->replaceMusicalMode(numModeNotes, changes, modelStackWithTimelineCounter);
	}

	if (clipArray != &arrangementOnlyClips) {
		clipArray = &arrangementOnlyClips;
		goto traverseClips;
	}

	for (int32_t n = 1; n < 12; n++) {
		modeNotes[n] = modeNotes[n] + changes[n] - changes[0];
	}
	rootNote += changes[0];
	modeNotes[0] = 0;
}

// Flattens or sharpens a given note-within-octave in the current scale
void Song::changeMusicalMode(uint8_t yVisualWithinOctave, int8_t change) {

	int8_t changes[12] = {0};
	changes[yVisualWithinOctave] += change;

	replaceMusicalMode(changes, true);
}

bool Song::isYNoteAllowed(int32_t yNote, bool inKeyMode) {
	if (!inKeyMode) {
		return true;
	}
	return modeContainsYNoteWithinOctave(getYNoteWithinOctaveFromYNote(yNote));
}

int32_t Song::getYVisualFromYNote(int32_t yNote, bool inKeyMode) {
	return getYVisualFromYNote(yNote, inKeyMode, rootNote, numModeNotes, modeNotes);
}

int32_t Song::getYVisualFromYNote(int32_t yNote, bool inKeyMode, int16_t root, uint8_t nModeNotes, uint8_t mNotes[]) {
	if (!inKeyMode) {
		return yNote;
	}
	int32_t yNoteRelativeToRoot = yNote - root;
	int32_t yNoteWithinOctave = (uint16_t)(yNoteRelativeToRoot + 120) % 12;

	int32_t octave = (uint16_t)(yNoteRelativeToRoot + 120 - yNoteWithinOctave) / 12 - 10;

	int32_t yVisualWithinOctave = 0;
	for (int32_t i = 0; i < nModeNotes && mNotes[i] <= yNoteWithinOctave; i++) {
		yVisualWithinOctave = i;
	}
	return yVisualWithinOctave + octave * nModeNotes + root;
}

int32_t Song::getYNoteFromYVisual(int32_t yVisual, bool inKeyMode) {
	return getYNoteFromYVisual(yVisual, inKeyMode, rootNote, numModeNotes, modeNotes);
}

int32_t Song::getYNoteFromYVisual(int32_t yVisual, bool inKeyMode, int16_t root, uint8_t nModeNotes, uint8_t mNotes[]) {
	if (!inKeyMode) {
		return yVisual;
	}
	int32_t yVisualRelativeToRoot = yVisual - root;
	int32_t yVisualWithinOctave = yVisualRelativeToRoot % nModeNotes;
	if (yVisualWithinOctave < 0) {
		yVisualWithinOctave += nModeNotes;
	}

	int32_t octave = (yVisualRelativeToRoot - yVisualWithinOctave) / nModeNotes;

	int32_t yNoteWithinOctave = mNotes[yVisualWithinOctave];
	return yNoteWithinOctave + octave * 12 + root;
}

bool Song::mayMoveModeNote(int16_t yVisualWithinOctave, int8_t newOffset) {
	// If it's the root note and moving down, special criteria
	if (yVisualWithinOctave == 0 && newOffset == -1) {
		return (modeNotes[numModeNotes - 1]
		        < 11); // May ony move down if the top note in scale isn't directly below (at semitone 11)
	}

	else {
		return ((newOffset == 1 &&                      // We're moving up and
		         modeNotes[yVisualWithinOctave] < 11 && // We're not already at the top of the scale and
		         (yVisualWithinOctave == numModeNotes - 1
		          || // Either we're the top note, so don't need to check for a higher neighbour
		          modeNotes[yVisualWithinOctave + 1]
		              > modeNotes[yVisualWithinOctave] + 1) // Or the next note up has left us space to move up
		         )
		        || (newOffset == -1 && // We're moving down and
		            modeNotes[yVisualWithinOctave] > 1
		            && // We're not already at the bottom of the scale (apart from the root note) and
		            modeNotes[yVisualWithinOctave - 1]
		                < modeNotes[yVisualWithinOctave] - 1 // The next note down has left us space to move down
		            ));
	}
}

void Song::removeYNoteFromMode(int32_t yNoteWithinOctave) {

	// Why did I get rid of this again?

	/*
	int32_t i = 0;
	while (i < numModeNotes) {
	    if (modeNotes[i] == yNoteWithinOctave) goto foundIt;
	    i++;
	}

	return;

	foundIt:

	numModeNotes--;
	while (i < numModeNotes) {
	    modeNotes[i] = modeNotes[i + 1];
	    i++;
	}

	*/

	// For each InstrumentClip in session and arranger
	ClipArray* clipArray = &sessionClips;
traverseClips:
	for (int32_t c = 0; c < clipArray->getNumElements(); c++) {
		Clip* clip = clipArray->getClipAtIndex(c);
		if (clip->type != ClipType::INSTRUMENT) {
			continue;
		}
		InstrumentClip* instrumentClip = (InstrumentClip*)clip;

		instrumentClip->noteRemovedFromMode(yNoteWithinOctave, this);
	}

	if (clipArray != &arrangementOnlyClips) {
		clipArray = &arrangementOnlyClips;
		goto traverseClips;
	}
}

bool Song::areAllClipsInSectionPlaying(int32_t section) {
	if (getAnyClipsSoloing()) {
		return false;
	}

	for (int32_t l = 0; l < sessionClips.getNumElements(); l++) {
		Clip* clip = sessionClips.getClipAtIndex(l);
		if (clip->section == section && !isClipActive(clip)) {
			return false;
		}
	}

	return true;
}

uint32_t Song::getInputTickScale() {
	if (!syncScalingClip) {
		return 3;
	}
	uint32_t inputTickScale = syncScalingClip->loopLength;
	while (!(inputTickScale & 1)) {
		inputTickScale >>= 1;
	}
	return inputTickScale;
}

Clip* Song::getSyncScalingClip() {
	return syncScalingClip;
}

void Song::setInputTickScaleClip(Clip* clip) {
	uint32_t oldScale = getInputTickScale();
	syncScalingClip = clip;
	inputTickScalePotentiallyJustChanged(oldScale);
}

void Song::inputTickScalePotentiallyJustChanged(uint32_t oldScale) {
	uint32_t newScale = getInputTickScale();

	// Chances are we'll have to change the input tick magnitude to account for the magnitudinal difference between
	// say a 1-based and 9-based time
	if ((float)newScale * 1.41 < oldScale) {
		do {
			newScale *= 2;
			insideWorldTickMagnitude++;
			// insideWorldTickMagnitudeOffsetFromBPM--;
		} while ((float)newScale * 1.41 < oldScale);
	}

	else {
		while ((float)oldScale * 1.41 < newScale) {
			oldScale *= 2;
			insideWorldTickMagnitude--;
			// insideWorldTickMagnitudeOffsetFromBPM++;
		}
	}

	// We then do a very similar process again, to calculate insideWorldTickMagnitudeOffsetFromBPM in such a way
	// that, say, 8th-notes will always appear about the same length to the user

	oldScale = 3;
	newScale = getInputTickScale();
	insideWorldTickMagnitudeOffsetFromBPM = 0;

	if ((float)newScale * 1.41 < oldScale) {
		do {
			newScale *= 2;
			// insideWorldTickMagnitude++;
			insideWorldTickMagnitudeOffsetFromBPM--;
		} while ((float)newScale * 1.41 < oldScale);
	}

	else {
		while ((float)oldScale * 1.41 < newScale) {
			oldScale *= 2;
			// insideWorldTickMagnitude--;
			insideWorldTickMagnitudeOffsetFromBPM++;
		}
	}
}

// This is a little bit of an ugly hack - normally this is true, but we'll briefly set it to false while doing that
// "revert" that we do when (re)lengthening a Clip
bool allowResyncingDuringClipLengthChange = true;

void Song::changeFillMode(bool on) {
	fillModeActive = on;
	// we peek fill notes when fill is held so need to re render rows
	uiNeedsRendering(&instrumentClipView, 0xFFFFFFFF, 0);
	if ((runtimeFeatureSettings.get(RuntimeFeatureSettingType::SyncScalingAction)
	     == RuntimeFeatureStateSyncScalingAction::Fill)) {
		indicator_leds::setLedState(IndicatorLED::SYNC_SCALING, on);
	}
}

// If action is NULL, that means this is being called as part of an undo, so don't do any extra stuff.
// Currently mayReSyncClip is only set to false in a call that happens when we've just finished recording that Clip.
void Song::setClipLength(Clip* clip, uint32_t newLength, Action* action, bool mayReSyncClip) {
	uint32_t oldLength = clip->loopLength;

	if (clip == syncScalingClip) {
		uint32_t oldScale = getInputTickScale();
		clip->loopLength = newLength;
		inputTickScalePotentiallyJustChanged(oldScale);
	}
	else {
		clip->loopLength = newLength;
	}

	if (action) {
		action->recordClipLengthChange(clip,
		                               oldLength); // Records just the simple fact that clip->length has changed
	}

	char modelStackMemory[MODEL_STACK_MAX_SIZE];
	ModelStackWithTimelineCounter* modelStack =
	    setupModelStackWithSong(modelStackMemory, this)->addTimelineCounter(clip);

	if (newLength < oldLength) {
		clip->lengthChanged(modelStack, oldLength, action);
	}

	clip->output->clipLengthChanged(clip, oldLength);

	if (playbackHandler.isEitherClockActive() && isClipActive(clip)) {

		if (mayReSyncClip) {
			if (allowResyncingDuringClipLengthChange) {
				currentPlaybackMode->reSyncClip(modelStack, false,
				                                false); // Don't "resume" - we're going to do that below.
			}
		}
		else {
			playbackHandler.expectEvent(); // Is this maybe redundant now that Arranger has a reSyncClip()?
		}

		clip->resumePlayback(modelStack);
	}
}

void Song::doubleClipLength(InstrumentClip* clip, Action* action) {

	char modelStackMemory[MODEL_STACK_MAX_SIZE];
	ModelStackWithTimelineCounter* modelStack =
	    setupModelStackWithSong(modelStackMemory, this)->addTimelineCounter(clip);

	int32_t oldLength = clip->loopLength;

	uint32_t oldScale = getInputTickScale();

	clip->increaseLengthWithRepeats(modelStack, oldLength << 1, IndependentNoteRowLengthIncrease::DOUBLE, false,
	                                action);

	if (clip == syncScalingClip) {
		inputTickScalePotentiallyJustChanged(oldScale);
	}

	clip->output->clipLengthChanged(clip, oldLength);

	if (playbackHandler.isEitherClockActive() && isClipActive(clip)) {
		currentPlaybackMode->reSyncClip(modelStack);
	}
}

Clip* Song::getClipWithOutput(Output* output, bool mustBeActive, Clip* excludeClip) {

	// For each clip in session and arranger for specific Output
	int32_t numElements = sessionClips.getNumElements();
	bool doingArrangementClips = false;
traverseClips:
	for (int32_t c = 0; c < numElements; c++) {
		Clip* clip;
		if (!doingArrangementClips) {
			clip = sessionClips.getClipAtIndex(c);
			if (clip->output != output) {
				continue;
			}
		}
		else {
			ClipInstance* clipInstance = output->clipInstances.getElement(c);
			if (!clipInstance->clip) {
				continue;
			}
			if (!clipInstance->clip->isArrangementOnlyClip()) {
				continue;
			}
			clip = clipInstance->clip;
		}

		if (clip == excludeClip) {
			continue;
		}

		if (mustBeActive && !isClipActive(clip)) {
			continue;
		}
		return clip;
	}
	if (!doingArrangementClips) {
		doingArrangementClips = true;
		numElements = output->clipInstances.getNumElements();
		goto traverseClips;
	}

	return NULL;
}

Clip* Song::getSessionClipWithOutput(Output* output, int32_t requireSection, Clip* excludeClip, int32_t* clipIndex,
                                     bool excludePendingOverdubs) {

	// For each clip in session
	for (int32_t c = 0; c < sessionClips.getNumElements(); c++) {
		Clip* clip = sessionClips.getClipAtIndex(c);

		if (clip->output == output) {
			if (clip == excludeClip) {
				continue;
			}
			if (requireSection != -1 && clip->section != requireSection) {
				continue;
			}
			if (excludePendingOverdubs && clip->isPendingOverdub) {
				continue;
			}

			if (clipIndex) {
				*clipIndex = c;
			}
			return clip;
		}
	}

	return NULL;
}

Clip* Song::getNextSessionClipWithOutput(int32_t offset, Output* output, Clip* prevClip) {

	int32_t oldIndex = -1;
	if (prevClip) {
		oldIndex = sessionClips.getIndexForClip(prevClip);
	}

	if (oldIndex == -1) {
		if (offset < 0) {
			oldIndex = sessionClips.getNumElements();
		}
	}

	int32_t newIndex = oldIndex;
	while (true) {
		newIndex += offset;
		if (newIndex == -1 || newIndex == sessionClips.getNumElements()) {
			return NULL;
		}

		Clip* clip = sessionClips.getClipAtIndex(newIndex);
		if (clip->output == output) {
			return clip;
		}
	}
}

void Song::writeTemplateSong(const char* templatePath) {
	name.set("DEFAULT");
	Error error = storageManager.createXMLFile(templatePath, false, false);
	if (error != Error::NONE) {
		return;
	}
	writeToFile();
	storageManager.closeFileAfterWriting(templatePath, "<?xml version=\"1.0\" encoding=\"UTF-8\"?>\n<song\n",
	                                     "\n</song>\n");
}

void Song::writeToFile() {

	setupClipIndexesForSaving();

	storageManager.writeOpeningTagBeginning("song");

	storageManager.writeFirmwareVersion();
	storageManager.writeEarliestCompatibleFirmwareVersion("4.1.0-alpha");

	storageManager.writeAttribute("previewNumPads", "144");

	storageManager.write("\n");
	storageManager.printIndents();
	storageManager.write("preview=\"");

	for (int32_t y = 0; y < kDisplayHeight; y++) {
		for (int32_t x = 0; x < kDisplayWidth + kSideBarWidth; x++) {
			for (int32_t colour = 0; colour < 3; colour++) {
				char buffer[3];
				byteToHex(PadLEDs::imageStore[y][x][colour], buffer);
				storageManager.write(buffer);
			}
		}
	}
	storageManager.write("\"");

	if (getRootUI() == &arrangerView) {
		storageManager.writeAttribute("inArrangementView", 1);
		goto weAreInArrangementEditorOrInClipInstance;
	}

	if (lastClipInstanceEnteredStartPos != -1) {
		storageManager.writeAttribute("currentTrackInstanceArrangementPos", lastClipInstanceEnteredStartPos);

weAreInArrangementEditorOrInClipInstance:
		storageManager.writeAttribute("xScrollSongView", xScrollForReturnToSongView);
		storageManager.writeAttribute("xZoomSongView", xZoomForReturnToSongView);
	}

	storageManager.writeAttribute("arrangementAutoScrollOn", arrangerAutoScrollModeActive);

	storageManager.writeAttribute("xScroll", xScroll[NAVIGATION_CLIP]);
	storageManager.writeAttribute("xZoom", xZoom[NAVIGATION_CLIP]);
	storageManager.writeAttribute("yScrollSongView", songViewYScroll);
	storageManager.writeAttribute("songGridScrollX", songGridScrollX);
	storageManager.writeAttribute("songGridScrollY", songGridScrollY);
	storageManager.writeAttribute("sessionLayout", sessionLayout);

	storageManager.writeAttribute("yScrollArrangementView", arrangementYScroll);
	storageManager.writeAttribute("xScrollArrangementView", xScroll[NAVIGATION_ARRANGEMENT]);
	storageManager.writeAttribute("xZoomArrangementView", xZoom[NAVIGATION_ARRANGEMENT]);
	storageManager.writeAttribute("timePerTimerTick", timePerTimerTickBig >> 32);
	storageManager.writeAttribute("timerTickFraction", (uint32_t)timePerTimerTickBig);
	storageManager.writeAttribute("rootNote", rootNote);
	storageManager.writeAttribute("inputTickMagnitude",
	                              insideWorldTickMagnitude + insideWorldTickMagnitudeOffsetFromBPM);
	storageManager.writeAttribute("swingAmount", swingAmount);
	storageManager.writeAbsoluteSyncLevelToFile(this, "swingInterval", (SyncLevel)swingInterval);

	if (tripletsOn) {
		storageManager.writeAttribute("tripletsLevel", tripletsLevel);
	}

	storageManager.writeAttribute("affectEntire", affectEntire);
	storageManager.writeAttribute("activeModFunction", globalEffectable.modKnobMode);

	storageManager.writeAttribute("midiLoopback", midiLoopback);

	if (lastSelectedParamID != kNoSelection) {
		storageManager.writeAttribute("lastSelectedParamID", lastSelectedParamID);
		storageManager.writeAttribute("lastSelectedParamKind", util::to_underlying(lastSelectedParamKind));
		storageManager.writeAttribute("lastSelectedParamShortcutX", lastSelectedParamShortcutX);
		storageManager.writeAttribute("lastSelectedParamShortcutY", lastSelectedParamShortcutY);
		storageManager.writeAttribute("lastSelectedParamArrayPosition", lastSelectedParamArrayPosition);
	}

	globalEffectable.writeAttributesToFile(false);

	storageManager
	    .writeOpeningTagEnd(); // -------------------------------------------------------------- Attributes end

	storageManager.writeOpeningTag("modeNotes");
	for (int32_t i = 0; i < numModeNotes; i++) {
		storageManager.writeTag("modeNote", modeNotes[i]);
	}
	storageManager.writeClosingTag("modeNotes");

	storageManager.writeOpeningTagBeginning("reverb");
	deluge::dsp::Reverb::Model model = AudioEngine::reverb.getModel();
	uint32_t roomSize = AudioEngine::reverb.getRoomSize() * (uint32_t)2147483648u;
	uint32_t damping = AudioEngine::reverb.getDamping() * (uint32_t)2147483648u;
	uint32_t width = AudioEngine::reverb.getWidth() * (uint32_t)2147483648u;

	roomSize = std::min(roomSize, (uint32_t)2147483647);
	damping = std::min(damping, (uint32_t)2147483647);
	width = std::min(width, (uint32_t)2147483647);

	storageManager.writeAttribute("model", util::to_underlying(model));
	storageManager.writeAttribute("roomSize", roomSize);
	storageManager.writeAttribute("dampening", damping);
	storageManager.writeAttribute("width", width);
	storageManager.writeAttribute("pan", AudioEngine::reverbPan);
	storageManager.writeOpeningTagEnd();

	storageManager.writeOpeningTagBeginning("compressor");
	storageManager.writeAttribute("attack", AudioEngine::reverbSidechain.attack);
	storageManager.writeAttribute("release", AudioEngine::reverbSidechain.release);
	storageManager.writeAttribute("volume", AudioEngine::reverbSidechainVolume);
	storageManager.writeAttribute("shape", AudioEngine::reverbSidechainShape);
	storageManager.writeAttribute("syncLevel", AudioEngine::reverbSidechain.syncLevel);
	storageManager.closeTag();

	storageManager.writeClosingTag("reverb");

	globalEffectable.writeTagsToFile(NULL, false);

	int32_t* valuesForOverride = paramsInAutomationMode ? unautomatedParamValues : NULL;

	storageManager.writeOpeningTagBeginning("songParams");
	GlobalEffectableForClip::writeParamAttributesToFile(&paramManager, true, valuesForOverride);
	storageManager.writeOpeningTagEnd();
	GlobalEffectableForClip::writeParamTagsToFile(&paramManager, true, valuesForOverride);
	storageManager.writeClosingTag("songParams");

	storageManager.writeOpeningTag("instruments");
	for (Output* thisOutput = firstOutput; thisOutput; thisOutput = thisOutput->next) {
		thisOutput->writeToFile(NULL, this);
	}
	storageManager.writeClosingTag("instruments");

	storageManager.writeOpeningTag("sections");
	for (int32_t s = 0; s < kMaxNumSections; s++) {
		if (true || sections[s].launchMIDICommand.containsSomething() || sections[s].numRepetitions) {
			storageManager.writeOpeningTagBeginning("section");
			storageManager.writeAttribute("id", s, false);
			if (true || sections[s].numRepetitions) {
				storageManager.writeAttribute("numRepeats", sections[s].numRepetitions, false);
			}
			if (sections[s].launchMIDICommand.containsSomething()) {
				// Annoyingly, I used one-off tag names here, rather than it conforming to what the LearnedMIDI
				// class now uses.
				storageManager.writeAttribute("midiCommandChannel", sections[s].launchMIDICommand.channelOrZone, false);
				storageManager.writeAttribute("midiCommandNote", sections[s].launchMIDICommand.noteOrCC, false);
				if (sections[s].launchMIDICommand.device) {
					storageManager.writeOpeningTagEnd();
					sections[s].launchMIDICommand.device->writeReferenceToFile("midiCommandDevice");
					storageManager.writeClosingTag("section");
					continue; // We now don't need to close the tag.
				}
			}
			storageManager.closeTag();
		}
	}
	storageManager.writeClosingTag("sections");

	storageManager.writeOpeningTag("sessionClips");
	for (int32_t c = 0; c < sessionClips.getNumElements(); c++) {
		Clip* clip = sessionClips.getClipAtIndex(c);
		clip->writeToFile(this);
	}
	storageManager.writeClosingTag("sessionClips");

	if (arrangementOnlyClips.getNumElements()) {

		storageManager.writeOpeningTag("arrangementOnlyTracks");
		for (int32_t c = 0; c < arrangementOnlyClips.getNumElements(); c++) {
			Clip* clip = arrangementOnlyClips.getClipAtIndex(c);
			if (!clip->output->clipHasInstance(clip)) {
				continue; // Get rid of any redundant Clips. There shouldn't be any, but occasionally they somehow
				          // get left over.
			}
			clip->writeToFile(this);
		}
		storageManager.writeClosingTag("arrangementOnlyTracks");
	}

	storageManager.writeClosingTag("song");
}

Error Song::readFromFile() {

	outputClipInstanceListIsCurrentlyInvalid = true;

	D_PRINTLN("");
	D_PRINTLN("loading song!!!!!!!!!!!!!!");

	char const* tagName;

	for (int32_t s = 0; s < kMaxNumSections; s++) {
		sections[s].numRepetitions = -1;
	}

	uint64_t newTimePerTimerTick = (uint64_t)1 << 32; // TODO: make better!

	// reverb mode
	if (storageManager.firmware_version < FirmwareVersion::official({4, 1, 4})) {
		AudioEngine::reverb.setModel(deluge::dsp::Reverb::Model::FREEVERB);
	}

	while (*(tagName = storageManager.readNextTagOrAttributeName())) {
		// D_PRINTLN(tagName); delayMS(30);
		switch (*(uint32_t*)tagName) {

		// "reve" -> reverb
		case 0x65766572:
			if (!strcmp(tagName, "reverb")) {
				while (*(tagName = storageManager.readNextTagOrAttributeName())) {
					if (!strcmp(tagName, "model")) {
						deluge::dsp::Reverb::Model model =
						    static_cast<deluge::dsp::Reverb::Model>(storageManager.readTagOrAttributeValueInt());
						if (model == deluge::dsp::Reverb::Model::FREEVERB) {
							AudioEngine::reverb.setModel(deluge::dsp::Reverb::Model::FREEVERB);
						}
						else if (model == deluge::dsp::Reverb::Model::MUTABLE) {
							AudioEngine::reverb.setModel(deluge::dsp::Reverb::Model::MUTABLE);
						}
						storageManager.exitTag("model");
					}
					else if (!strcmp(tagName, "roomSize")) {
						reverbRoomSize = (float)storageManager.readTagOrAttributeValueInt() / 2147483648u;
						storageManager.exitTag("roomSize");
					}
					else if (!strcmp(tagName, "dampening")) {
						reverbDamp = (float)storageManager.readTagOrAttributeValueInt() / 2147483648u;
						storageManager.exitTag("dampening");
					}
					else if (!strcmp(tagName, "width")) {
						int32_t widthInt = storageManager.readTagOrAttributeValueInt();
						if (widthInt == -2147483648) {
							widthInt = 2147483647; // Was being saved incorrectly in V2.1.0-beta1 and alphas, so we fix
							                       // it on read here!
						}
						reverbWidth = (float)widthInt / 2147483648u;
						storageManager.exitTag("width");
					}
					else if (!strcmp(tagName, "pan")) {
						reverbPan = storageManager.readTagOrAttributeValueInt();
						storageManager.exitTag("pan");
					}
					else if (!strcmp(tagName, "compressor")) {
						while (*(tagName = storageManager.readNextTagOrAttributeName())) {
							if (!strcmp(tagName, "attack")) {
								reverbSidechainAttack = storageManager.readTagOrAttributeValueInt();
								storageManager.exitTag("attack");
							}
							else if (!strcmp(tagName, "release")) {
								reverbSidechainRelease = storageManager.readTagOrAttributeValueInt();
								storageManager.exitTag("release");
							}
							else if (!strcmp(tagName, "volume")) {
								reverbSidechainVolume = storageManager.readTagOrAttributeValueInt();
								storageManager.exitTag("volume");
							}
							else if (!strcmp(tagName, "shape")) {
								reverbSidechainShape = storageManager.readTagOrAttributeValueInt();
								storageManager.exitTag("shape");
							}
							else if (!strcmp(tagName, "syncLevel")) {
								reverbSidechainSync = storageManager.readAbsoluteSyncLevelFromFile(this);
								reverbSidechainSync = (SyncLevel)std::min((uint8_t)reverbSidechainSync, (uint8_t)9);
								storageManager.exitTag("syncLevel");
							}
							else {
								storageManager.exitTag(tagName);
							}
						}
						storageManager.exitTag("compressor");
					}
					else {
						storageManager.exitTag(tagName);
					}
				}
			}
			else {
				goto unknownTag;
			}
			storageManager.exitTag();
			break;

		case charsToIntegerConstant('x', 'S', 'c', 'r'):

			switch (*(((uint32_t*)tagName) + 1)) {

			// "oll\x00" ->xScroll
			case 0x006c6c6f:
				xScroll[NAVIGATION_CLIP] = storageManager.readTagOrAttributeValueInt();
				xScroll[NAVIGATION_CLIP] = std::max((int32_t)0, xScroll[NAVIGATION_CLIP]);
				break;

			// "ollS" -> xScrollSongView
			case 0x536c6c6f:
				if (!strcmp(tagName, "xScrollSongView")) {
					xScrollForReturnToSongView = storageManager.readTagOrAttributeValueInt();
					xScrollForReturnToSongView = std::max((int32_t)0, xScrollForReturnToSongView);
					break;
				}
				else {
					goto unknownTag;
				}

			// "ollA" -> xScrollArrangementView"
			case 0x416c6c6f:
				if (!strcmp(tagName, "xScrollArrangementView")) {
					xScroll[NAVIGATION_ARRANGEMENT] = storageManager.readTagOrAttributeValueInt();
					break;
				}
				else {
					goto unknownTag;
				}

			default:
				goto unknownTag;
			}

			storageManager.exitTag();
			break;

		// "xZoo..."
		case 0x6f6f5a78:

			// "xZoomSongView"
			if (!strcmp(tagName, "xZoomSongView")) {
				xZoomForReturnToSongView = storageManager.readTagOrAttributeValueInt();
				xZoomForReturnToSongView = std::max((int32_t)1, xZoomForReturnToSongView);
			}

			// "xZoom"
			else if (!strcmp(tagName, "xZoom")) {
				xZoom[NAVIGATION_CLIP] = storageManager.readTagOrAttributeValueInt();
				xZoom[NAVIGATION_CLIP] = std::max((uint32_t)1, xZoom[NAVIGATION_CLIP]);
			}
			else {
				goto unknownTag;
			}

			storageManager.exitTag();
			break;

		// "yScr..."
		case 0x72635379:

			switch (*(((uint32_t*)tagName) + 1)) {

			// "ollS" -> yScrollSongView"
			case 0x536c6c6f:
				if (!strcmp(tagName, "yScrollSongView")) {
					songViewYScroll = storageManager.readTagOrAttributeValueInt();
					songViewYScroll = std::max(1 - kDisplayHeight, songViewYScroll);
					break;
				}
				else {
					goto unknownTag;
				}

			// "yScrollArrangementView"
			case 0x416c6c6f:
				if (!strcmp(tagName, "yScrollArrangementView")) {
					arrangementYScroll = storageManager.readTagOrAttributeValueInt();
					arrangementYScroll = std::max(1 - kDisplayHeight, arrangementYScroll);
					break;
				}
				else {
					goto unknownTag;
				}

			default:
				goto unknownTag;
			}
			storageManager.exitTag();
			break;

		default:
unknownTag:
			if (!strcmp(tagName, "firmwareVersion") || !strcmp(tagName, "earliestCompatibleFirmware")) {
				storageManager.tryReadingFirmwareTagFromFile(tagName);
				storageManager.exitTag(tagName);
			}
			else if (!strcmp(tagName, "preview") || !strcmp(tagName, "previewNumPads")) {
				storageManager.tryReadingFirmwareTagFromFile(tagName);
				storageManager.exitTag(tagName);
			}
			else if (!strcmp(tagName, "sessionLayout")) {
				sessionLayout = (SessionLayoutType)storageManager.readTagOrAttributeValueInt();
				storageManager.exitTag("sessionLayout");
			}

			else if (!strcmp(tagName, "songGridScrollX")) {
				songGridScrollX = storageManager.readTagOrAttributeValueInt();
				storageManager.exitTag("songGridScrollX");
			}

			else if (!strcmp(tagName, "songGridScrollY")) {
				songGridScrollY = storageManager.readTagOrAttributeValueInt();
				storageManager.exitTag("songGridScrollY");
			}

			else if (!strcmp(tagName, "xZoomArrangementView")) {
				xZoom[NAVIGATION_ARRANGEMENT] = storageManager.readTagOrAttributeValueInt();
				storageManager.exitTag("xZoomArrangementView");
			}

			else if (!strcmp(tagName,
			                 "inArrangementView")) { // For V2.0 pre-beta songs. There'd be another way to detect
				                                     // this...
				lastClipInstanceEnteredStartPos = 0;
				storageManager.exitTag("inArrangementView");
			}

			else if (!strcmp(tagName, "currentTrackInstanceArrangementPos")) {
				lastClipInstanceEnteredStartPos = storageManager.readTagOrAttributeValueInt();
				storageManager.exitTag("currentTrackInstanceArrangementPos");
			}

			else if (!strcmp(tagName, "arrangementAutoScrollOn")) {
				arrangerAutoScrollModeActive = storageManager.readTagOrAttributeValueInt();
				storageManager.exitTag("arrangementAutoScrollOn");
			}

			else if (!strcmp(tagName, "timePerTimerTick")) {
				newTimePerTimerTick = (newTimePerTimerTick & (uint64_t)0xFFFFFFFF)
				                      | ((uint64_t)storageManager.readTagOrAttributeValueInt() << 32);
				storageManager.exitTag("timePerTimerTick");
			}

			else if (!strcmp(tagName, "timerTickFraction")) {
				newTimePerTimerTick = (newTimePerTimerTick & ((uint64_t)0xFFFFFFFF << 32))
				                      | (uint64_t)(uint32_t)storageManager.readTagOrAttributeValueInt();
				storageManager.exitTag("timerTickFraction");
			}

			else if (!strcmp(tagName, "inputTickMagnitude")) {
				insideWorldTickMagnitude = storageManager.readTagOrAttributeValueInt();
				storageManager.exitTag("inputTickMagnitude");
			}

			else if (!strcmp(tagName, "rootNote")) {
				rootNote = storageManager.readTagOrAttributeValueInt();
				storageManager.exitTag("rootNote");
			}

			else if (!strcmp(tagName, "swingAmount")) {
				swingAmount = storageManager.readTagOrAttributeValueInt();
				swingAmount = std::min(swingAmount, (int8_t)49);
				swingAmount = std::max(swingAmount, (int8_t)-49);
				storageManager.exitTag("swingAmount");
			}

			else if (!strcmp(tagName, "swingInterval")) {
				// swingInterval, unlike other "sync" type params, we're going to read as just its plain old int32_t
				// value, and only shift it by insideWorldTickMagnitude after reading the whole song. This is
				// because these two attributes could easily be stored in either order in the file, so we won't know
				// both until the end. Also, in firmware pre V3.1.0-alpha, all "sync" values were stored as plain
				// old ints, to be read irrespective of insideWorldTickMagnitude
				swingInterval = storageManager.readTagOrAttributeValueInt();
				swingInterval = std::min(swingInterval, (uint8_t)9);
				storageManager.exitTag("swingInterval");
			}

			else if (!strcmp(tagName, "tripletsLevel")) {
				tripletsLevel = storageManager.readTagOrAttributeValueInt();
				storageManager.exitTag("tripletsLevel");
				tripletsOn = true;
			}

			else if (!strcmp(tagName, "activeModFunction")) {
				globalEffectable.modKnobMode = storageManager.readTagOrAttributeValueInt();
				globalEffectable.modKnobMode = std::min(globalEffectable.modKnobMode, (uint8_t)(kNumModButtons - 1));
				storageManager.exitTag("activeModFunction");
			}

			else if (!strcmp(tagName, "affectEntire")) {
				affectEntire = storageManager.readTagOrAttributeValueInt();
				storageManager.exitTag("affectEntire");
			}

			else if (!strcmp(tagName, "midiLoopback")) {
				midiLoopback = storageManager.readTagOrAttributeValueInt();
				storageManager.exitTag("midiLoopback");
			}

			else if (!strcmp(tagName, "lastSelectedParamID")) {
				lastSelectedParamID = storageManager.readTagOrAttributeValueInt();
				storageManager.exitTag("lastSelectedParamID");
			}

			else if (!strcmp(tagName, "lastSelectedParamKind")) {
				lastSelectedParamKind = static_cast<params::Kind>(storageManager.readTagOrAttributeValueInt());
				storageManager.exitTag("lastSelectedParamKind");
			}

			else if (!strcmp(tagName, "lastSelectedParamShortcutX")) {
				lastSelectedParamShortcutX = storageManager.readTagOrAttributeValueInt();
				storageManager.exitTag("lastSelectedParamShortcutX");
			}

			else if (!strcmp(tagName, "lastSelectedParamShortcutY")) {
				lastSelectedParamShortcutY = storageManager.readTagOrAttributeValueInt();
				storageManager.exitTag("lastSelectedParamShortcutY");
			}

			else if (!strcmp(tagName, "lastSelectedParamArrayPosition")) {
				lastSelectedParamArrayPosition = storageManager.readTagOrAttributeValueInt();
				storageManager.exitTag("lastSelectedParamArrayPosition");
			}

			// legacy section, read as part of global effectable (songParams tag) post c1.1
			else if (!strcmp(tagName, "songCompressor")) {
				while (*(tagName = storageManager.readNextTagOrAttributeName())) {
					if (!strcmp(tagName, "attack")) {
						q31_t masterCompressorAttack = storageManager.readTagOrAttributeValueInt();
						globalEffectable.compressor.setAttack(masterCompressorAttack);
						storageManager.exitTag("attack");
					}
					else if (!strcmp(tagName, "release")) {
						q31_t masterCompressorRelease = storageManager.readTagOrAttributeValueInt();
						globalEffectable.compressor.setRelease(masterCompressorRelease);
						storageManager.exitTag("release");
					}
					else if (!strcmp(tagName, "thresh")) {
						q31_t masterCompressorThresh = storageManager.readTagOrAttributeValueInt();
						globalEffectable.compressor.setThreshold(masterCompressorThresh);
						storageManager.exitTag("thresh");
					}
					else if (!strcmp(tagName, "ratio")) {
						q31_t masterCompressorRatio = storageManager.readTagOrAttributeValueInt();
						globalEffectable.compressor.setRatio(masterCompressorRatio);
						storageManager.exitTag("ratio");
					}
					else if (!strcmp(tagName, "compHPF")) {
						q31_t masterCompressorSidechain = storageManager.readTagOrAttributeValueInt();
						globalEffectable.compressor.setSidechain(masterCompressorSidechain);
						storageManager.exitTag("compHPF");
					}
					else {
						storageManager.exitTag(tagName);
					}
				}
				storageManager.exitTag("songCompressor");
			}

			else if (!strcmp(tagName, "modeNotes")) {
				numModeNotes = 0;
				uint8_t lowestCurrentAllowed = 0;

				// Read in all the modeNotes
				while (*(tagName = storageManager.readNextTagOrAttributeName())) {
					if (!strcmp(tagName, "modeNote")) {
						modeNotes[numModeNotes] = storageManager.readTagOrAttributeValueInt();
						modeNotes[numModeNotes] =
						    std::min((uint8_t)11, std::max(lowestCurrentAllowed, modeNotes[numModeNotes]));
						lowestCurrentAllowed = modeNotes[numModeNotes] + 1;
						numModeNotes++;
						storageManager.exitTag("modeNote");
					}
					else {
						storageManager.exitTag(tagName);
					}
				}
				storageManager.exitTag("modeNotes");
			}

			else if (!strcmp(tagName, "sections")) {
				// Read in all the sections
				while (*(tagName = storageManager.readNextTagOrAttributeName())) {
					if (!strcmp(tagName, "section")) {

						uint8_t id = 255;
						MIDIDevice* device = NULL;
						uint8_t channel = 255;
						uint8_t note = 255;
						int16_t numRepeats = 0;

						while (*(tagName = storageManager.readNextTagOrAttributeName())) {
							if (!strcmp(tagName, "id")) {
								id = storageManager.readTagOrAttributeValueInt();
							}

							else if (!strcmp(tagName, "numRepeats")) {
								numRepeats = storageManager.readTagOrAttributeValueInt();
								if (numRepeats < -1 || numRepeats > 9999) {
									numRepeats = 0;
								}
							}

							// Annoyingly, I used one-off tag names here, rather than it conforming to what the
							// LearnedMIDI class now uses.
							else if (!strcmp(tagName, "midiCommandDevice")) {
								device = MIDIDeviceManager::readDeviceReferenceFromFile();
							}

							else if (!strcmp(tagName, "midiCommandChannel")) {
								channel = storageManager.readTagOrAttributeValueInt();
							}

							else if (!strcmp(tagName, "midiCommandNote")) {
								note = storageManager.readTagOrAttributeValueInt();
							}

							storageManager.exitTag(tagName);
						}

						if (id < kMaxNumSections) {
							if (channel < 16 && note < 128) {
								sections[id].launchMIDICommand.device = device;
								sections[id].launchMIDICommand.channelOrZone = channel;
								sections[id].launchMIDICommand.noteOrCC = note;
							}
							sections[id].numRepetitions = numRepeats;
						}
						storageManager.exitTag("section");
					}
					else {
						storageManager.exitTag(tagName);
					}
				}
				storageManager.exitTag("sections");
			}

			else if (!strcmp(tagName, "instruments")) {

				Output** lastPointer = &firstOutput;
				while (*(tagName = storageManager.readNextTagOrAttributeName())) {

					void* memory;
					Output* newOutput;
					char const* defaultDirPath;
					Error error;

					if (!strcmp(tagName, "audioTrack")) {
						memory = GeneralMemoryAllocator::get().allocMaxSpeed(sizeof(AudioOutput));
						if (!memory) {
							return Error::INSUFFICIENT_RAM;
						}
						newOutput = new (memory) AudioOutput();
						goto loadOutput;
					}

					else if (!strcmp(tagName, "sound")) {
						memory = GeneralMemoryAllocator::get().allocMaxSpeed(sizeof(SoundInstrument));
						if (!memory) {
							return Error::INSUFFICIENT_RAM;
						}
						newOutput = new (memory) SoundInstrument();
						defaultDirPath = "SYNTHS";

setDirPathFirst:
						error = ((Instrument*)newOutput)->dirPath.set(defaultDirPath);
						if (error != Error::NONE) {
gotError:
							newOutput->~Output();
							delugeDealloc(memory);
							return error;
						}

loadOutput:
						error = newOutput->readFromFile(
						    this, NULL,
						    0); // If it finds any default params, it'll make a ParamManager and "back it up"
						if (error != Error::NONE) {
							goto gotError;
						}

						*lastPointer = newOutput;
						lastPointer = &newOutput->next;
					}

					else if (!strcmp(tagName, "kit")) {
						memory = GeneralMemoryAllocator::get().allocMaxSpeed(sizeof(Kit));
						if (!memory) {
							return Error::INSUFFICIENT_RAM;
						}
						newOutput = new (memory) Kit();
						defaultDirPath = "KITS";
						goto setDirPathFirst;
					}
					// old firmwares used midiChannel or mpeZone depending on the type, but this distinction is never
					// used. The distinction is later in a different tag which can be "midiChannel" or "zone"
					else if (!strcmp(tagName, "midi") || !strcmp(tagName, "midiChannel")
					         || !strcmp(tagName, "mpeZone")) {
						memory = GeneralMemoryAllocator::get().allocMaxSpeed(sizeof(MIDIInstrument));
						if (!memory) {
							return Error::INSUFFICIENT_RAM;
						}
						newOutput = new (memory) MIDIInstrument();
						goto loadOutput;
					}

					else if (!strcmp(tagName, "cvChannel")) {
						memory = GeneralMemoryAllocator::get().allocMaxSpeed(sizeof(CVInstrument));
						if (!memory) {
							return Error::INSUFFICIENT_RAM;
						}
						newOutput = new (memory) CVInstrument();
						goto loadOutput;
					}

					storageManager.exitTag(tagName);
				}
				storageManager.exitTag("instruments");
			}

			else if (!strcmp(tagName, "songParams")) {
				GlobalEffectableForClip::readParamsFromFile(&paramManager, 2147483647);
				storageManager.exitTag("songParams");
			}

			else if (!strcmp(tagName, "tracks") || !strcmp(tagName, "sessionClips")) {
				Error error = readClipsFromFile(&sessionClips);
				if (error != Error::NONE) {
					return error;
				}
				storageManager.exitTag();
			}

			else if (!strcmp(tagName, "arrangementOnlyTracks") || !strcmp(tagName, "arrangementOnlyClips")) {
				Error error = readClipsFromFile(&arrangementOnlyClips);
				if (error != Error::NONE) {
					return error;
				}
				storageManager.exitTag();
			}

			else {
				Error result = globalEffectable.readTagFromFile(tagName, &paramManager, 2147483647, this);
				if (result == Error::NONE) {}
				else if (result != Error::RESULT_TAG_UNUSED) {
					return result;
				}
				else {
					Error result = storageManager.tryReadingFirmwareTagFromFile(tagName);
					if (result != Error::NONE && result != Error::RESULT_TAG_UNUSED) {
						return result;
					}
					if (ALPHA_OR_BETA_VERSION) {
						D_PRINTLN("unknown tag:  %s", tagName);
					}
					storageManager.exitTag(tagName);
				}
			}
		}
	}

	if (storageManager.firmware_version >= FirmwareVersion::official({3, 1, 0, "alpha2"})) {
		// Basically, like all other "sync" type parameters, the file value and internal value are different for
		// swingInterval. But unlike other ones, which get converted as we go, we do this one at the end once we
		// know we have enough info to do the conversion
		swingInterval = convertSyncLevelFromFileValueToInternalValue(swingInterval);
	}

	setTimePerTimerTick(newTimePerTimerTick);

	// Ensure all arranger-only Clips have their section as 255
	for (int32_t t = 0; t < arrangementOnlyClips.getNumElements(); t++) {
		Clip* clip = arrangementOnlyClips.getClipAtIndex(t);

		clip->section = 255;
		clip->gotInstanceYet = false;
	}

	char modelStackMemory[MODEL_STACK_MAX_SIZE];
	ModelStack* modelStack = setupModelStackWithSong(modelStackMemory, this);

	int32_t count = 0;

	// Match all Clips up with their Output
	// For each Clip in session and arranger
	std::array<ClipArray*, 2> const arrays{
	    &sessionClips,
	    &arrangementOnlyClips,
	};
	for (ClipArray* clipArray : arrays) {
		for (int32_t c = 0; c < clipArray->getNumElements(); c++) {
			Clip* thisClip = clipArray->getClipAtIndex(c); // TODO: deal with other Clips too!

			if (!(count & 31)) {
				AudioEngine::routineWithClusterLoading(); // -----------------------------------
				AudioEngine::logAction("aaa0");
			}
			count++;

			ModelStackWithTimelineCounter* modelStackWithTimelineCounter = modelStack->addTimelineCounter(thisClip);

			Error error = thisClip->claimOutput(modelStackWithTimelineCounter);
			if (error != Error::NONE) {
				return error;
			}

			// Correct different non-synced rates of old song files
			// In a perfect world, we'd do this for Kits, MIDI and CV too
			if (storageManager.firmware_version < FirmwareVersion::official({1, 5, 0, "pretest"})
			    && thisClip->output->type == OutputType::SYNTH) {
				if (((InstrumentClip*)thisClip)->arpSettings.mode != ArpMode::OFF
				    && !((InstrumentClip*)thisClip)->arpSettings.syncLevel) {
					ParamManagerForTimeline* thisParamManager = &thisClip->paramManager;
					thisParamManager->getPatchedParamSet()->params[params::GLOBAL_ARP_RATE].shiftValues((1 << 30)
					                                                                                    + (1 << 28));
				}
			}
		}
	}

	AudioEngine::logAction("matched up");

	AudioEngine::routineWithClusterLoading(); // -----------------------------------

	anyOutputsSoloingInArrangement = false;

	D_PRINTLN("aaa1");

	// Match all ClipInstances up with their Clip. And while we're at it, check if any Outputs are soloing in
	// arranger
	for (Output* thisOutput = firstOutput; thisOutput; thisOutput = thisOutput->next) {
		if (thisOutput->soloingInArrangementMode) {
			anyOutputsSoloingInArrangement = true;
		}

		if (thisOutput->clipInstances.getNumElements() == 0
<<<<<<< HEAD
		    && getBackedUpParamManagerPreferablyWithClip((ModControllableAudio*)thisOutput, nullptr) == nullptr
		    && thisOutput->type == OutputType::AUDIO) {
=======
		    && getBackedUpParamManagerPreferablyWithClip((ModControllableAudio*)thisOutput, nullptr) == nullptr) {
>>>>>>> 5f7e2728
			// This clip has no way to get a param manager, and no clips to help it out. Need to create a backup or
			// things will go wrong later.
			ParamManagerForTimeline paramManager{};

			paramManager.setupUnpatched();
			GlobalEffectable::initParams(&paramManager);

			this->backUpParamManager((ModControllableAudio*)thisOutput->toModControllable(), NULL, &paramManager);
		}

		for (int32_t i = 0; i < thisOutput->clipInstances.getNumElements(); i++) {
			ClipInstance* thisInstance = thisOutput->clipInstances.getElement(i);

			// Grab out the encoded Clip reference and turn it into an actual Clip*
			uint32_t clipCode = (uint32_t)thisInstance->clip;

			// Special case for NULL Clip
			if (clipCode == 0xFFFFFFFF) {
				thisInstance->clip = NULL;
			}

			else {
				uint32_t lookingForIndex = clipCode & ~((uint32_t)1 << 31);
				bool isArrangementClip = clipCode >> 31;

				ClipArray* clips = isArrangementClip ? &arrangementOnlyClips : &sessionClips;

				if (lookingForIndex >= clips->getNumElements()) {
#if ALPHA_OR_BETA_VERSION
					display->displayPopup("E248");
#endif
skipInstance:
					thisOutput->clipInstances.deleteAtIndex(i);
					i--;
					continue;
				}

				thisInstance->clip = clips->getClipAtIndex(lookingForIndex);

				// If Instrument mismatch somehow...
				if (thisInstance->clip->output != thisOutput) {
#if ALPHA_OR_BETA_VERSION
					display->displayPopup("E451"); // Changed from E041 - was a duplicate.
#endif
					goto skipInstance;
				}

				// If arrangement-only and it somehow had already got a ClipInstance...
				if (isArrangementClip && thisInstance->clip->gotInstanceYet) {

#if ALPHA_OR_BETA_VERSION
					display->displayPopup("E042");
#endif
					goto skipInstance;
				}

				// If still here, can mark the Clip as claimed
				thisInstance->clip->gotInstanceYet = true;
			}
		}

		// If saved before V2.1, set sample-based synth instruments to linear interpolation, cos that's how it was
		if (storageManager.firmware_version < FirmwareVersion::official({2, 1, 0, "beta"})) {
			if (thisOutput->type == OutputType::SYNTH) {
				SoundInstrument* sound = (SoundInstrument*)thisOutput;

				for (int32_t s = 0; s < kNumSources; s++) {
					Source* source = &sound->sources[s];
					if (source->oscType == OscType::SAMPLE) {
						source->sampleControls.interpolationMode = InterpolationMode::LINEAR;
					}
				}
			}
		}
	}

	outputClipInstanceListIsCurrentlyInvalid = false; // All clipInstances are valid now.

	D_PRINTLN("aaa2");

	// Ensure no arrangement-only Clips with no ClipInstance
	// For each Clip in arrangement
	for (int32_t c = 0; c < arrangementOnlyClips.getNumElements(); c++) {
		Clip* clip = arrangementOnlyClips.getClipAtIndex(c);

		if (!clip->gotInstanceYet) {
#if ALPHA_OR_BETA_VERSION
			display->displayPopup("E043");
#endif
			if (currentClip == clip) {
				currentClip = NULL;
			}
			if (syncScalingClip == clip) {
				syncScalingClip = NULL;
			}

			arrangementOnlyClips.deleteAtIndex(c);
			deleteClipObject(clip, false, InstrumentRemoval::NONE);
			c--;
		}
	}

	// Pre V1.2...
	if (storageManager.firmware_version < FirmwareVersion::official({1, 2, 0})) {

		deleteAllBackedUpParamManagers(true); // Before V1.2, lots of extras of these could be created during loading
		globalEffectable.compensateVolumeForResonance(&paramManager);
	}

	if (syncScalingClip) {
		Clip* newInputTickScaleClip = syncScalingClip;
		syncScalingClip = NULL; // We shouldn't have set this manually earlier, anyway - we just saved hassle
		setInputTickScaleClip(newInputTickScaleClip);
	}

	D_PRINTLN("aaa3");
	AudioEngine::logAction("aaa3.1");

	AudioEngine::routineWithClusterLoading(); // -----------------------------------

	reassessWhetherAnyClipsSoloing();

	AudioEngine::logAction("aaa4.2");

	setupPatchingForAllParamManagers();
	AudioEngine::logAction("aaa4.3");

	AudioEngine::routineWithClusterLoading(); // -----------------------------------

	int32_t playbackWillStartInArrangerAtPos = playbackHandler.playbackState ? lastClipInstanceEnteredStartPos : -1;

	AudioEngine::logAction("aaa5.1");
	sortOutWhichClipsAreActiveWithoutSendingPGMs(modelStack, playbackWillStartInArrangerAtPos);
	AudioEngine::logAction("aaa5.2");

	AudioEngine::routineWithClusterLoading(); // -----------------------------------

	return Error::NONE;
}

Error Song::readClipsFromFile(ClipArray* clipArray) {
	char const* tagName;

	while (*(tagName = storageManager.readNextTagOrAttributeName())) {

		int32_t allocationSize;
		ClipType clipType;

		if (!strcmp(tagName, "track") || !strcmp(tagName, "instrumentClip")) {
			allocationSize = sizeof(InstrumentClip);
			clipType = ClipType::INSTRUMENT;

readClip:
			if (!clipArray->ensureEnoughSpaceAllocated(1)) {
				return Error::INSUFFICIENT_RAM;
			}

			void* memory = GeneralMemoryAllocator::get().allocMaxSpeed(allocationSize);
			if (!memory) {
				return Error::INSUFFICIENT_RAM;
			}

			Clip* newClip;
			if (clipType == ClipType::INSTRUMENT) {
				newClip = new (memory) InstrumentClip();
			}
			else {
				newClip = new (memory) AudioClip();
			}

			Error error = newClip->readFromFile(this);
			if (error != Error::NONE) {
				newClip->~Clip();
				delugeDealloc(memory);
				return error;
			}

			clipArray->insertClipAtIndex(newClip, clipArray->getNumElements()); // We made sure enough space, above

			storageManager.exitTag();
		}
		else if (!strcmp(tagName, "audioClip")) {
			allocationSize = sizeof(AudioClip);
			clipType = ClipType::AUDIO;

			goto readClip;
		}
		else {
			storageManager.exitTag(tagName);
		}
	}

	return Error::NONE;
}

// Needs to be in a separate function than the above because the main song XML file needs to be closed first before
// this is called, because this will open other (sample) files
void Song::loadAllSamples(bool mayActuallyReadFiles) {

	for (Output* thisOutput = firstOutput; thisOutput; thisOutput = thisOutput->next) {
		thisOutput->loadAllAudioFiles(mayActuallyReadFiles);
	}

	// For each Clip in session and arranger
	ClipArray* clipArray = &sessionClips;
traverseClips:
	for (int32_t c = 0; c < clipArray->getNumElements(); c++) {

		// If not reading files, high chance that we'll be searching through memory a lot and not reading the card
		// (which would call the audio routine), so we'd better call the audio routine here.
		if (!mayActuallyReadFiles && !(c & 7)) { // 31 bad. 15 seems to pass. 7 to be safe
			AudioEngine::logAction("Song::loadAllSamples");
			AudioEngine::routineWithClusterLoading(); // -----------------------------------
		}

		Clip* clip = clipArray->getClipAtIndex(c);
		if (clip->type == ClipType::AUDIO) {
			((AudioClip*)clip)->loadSample(mayActuallyReadFiles);
		}
	}
	if (clipArray != &arrangementOnlyClips) {
		clipArray = &arrangementOnlyClips;
		goto traverseClips;
	}
}

void Song::loadCrucialSamplesOnly() {

	for (Output* thisOutput = firstOutput; thisOutput; thisOutput = thisOutput->next) {
		if (thisOutput->activeClip && isClipActive(thisOutput->activeClip)) {
			thisOutput->loadCrucialAudioFilesOnly();
		}
	}

	// For each Clip in session and arranger
	ClipArray* clipArray = &sessionClips;
traverseClips:
	for (int32_t c = 0; c < clipArray->getNumElements(); c++) {
		Clip* clip = clipArray->getClipAtIndex(c);
		if (clip->isActiveOnOutput() && clip->type == ClipType::AUDIO) {
			((AudioClip*)clip)->loadSample(true);
		}
	}
	if (clipArray != &arrangementOnlyClips) {
		clipArray = &arrangementOnlyClips;
		goto traverseClips;
	}
}

void Song::deleteSoundsWhichWontSound() {

	// Delete Clips inactive on Output
	// For each Clip in session and arranger
	ClipArray* clipArray = &sessionClips;
traverseClips:
	for (int32_t c = 0; c < clipArray->getNumElements(); c++) {
		Clip* clip = clipArray->getClipAtIndex(c);

		AudioEngine::routineWithClusterLoading(); // -----------------------------------
		if (!clip->isActiveOnOutput() && clip != view.activeModControllableModelStack.getTimelineCounterAllowNull()) {
			deleteClipObject(clip, false, InstrumentRemoval::NONE);
			clipArray->deleteAtIndex(c);
			c--;
		}
	}
	if (clipArray != &arrangementOnlyClips) {
		clipArray = &arrangementOnlyClips;
		goto traverseClips;
	}

	// Now there's only one Clip left per Output

	// Delete Clips which won't sound
	// For each Clip in session and arranger
	clipArray = &sessionClips;
traverseClips2:
	for (int32_t c = 0; c < clipArray->getNumElements(); c++) {
		Clip* clip = clipArray->getClipAtIndex(c);

		AudioEngine::routineWithClusterLoading(); // -----------------------------------
		if (clip->deleteSoundsWhichWontSound(this)) {
			deleteClipObject(clip, false, InstrumentRemoval::DELETE);
			clipArray->deleteAtIndex(c);
			c--;
		}
	}
	if (clipArray != &arrangementOnlyClips) {
		clipArray = &arrangementOnlyClips;
		goto traverseClips2;
	}

	for (Output* thisOutput = firstOutput; thisOutput; thisOutput = thisOutput->next) {
		thisOutput->clipInstances.empty();
	}

	deleteAllOutputs((Output**)&firstHibernatingInstrument);
	deleteHibernatingMIDIInstrument();

	// Can't delete the ones with no Clips, cos these might be needed by their ModControllables
	deleteAllBackedUpParamManagersWithClips();
}

void Song::renderAudio(StereoSample* outputBuffer, int32_t numSamples, int32_t* reverbBuffer,
                       int32_t sideChainHitPending) {

	// int32_t volumePostFX = getParamNeutralValue(params::GLOBAL_VOLUME_POST_FX);
	int32_t volumePostFX =
	    getFinalParameterValueVolume(
	        134217728,
	        cableToLinearParamShortcut(paramManager.getUnpatchedParamSet()->getValue(params::UNPATCHED_VOLUME)))
	    >> 1;

	// A "post-FX volume" calculation also happens in audioDriver.render(), which is a bit more relevant really
	// because that's where filters are happening

	char modelStackMemory[MODEL_STACK_MAX_SIZE];
	ModelStack* modelStack = setupModelStackWithSong(modelStackMemory, this);

	for (Output* output = firstOutput; output; output = output->next) {
		if (!output->inValidState) {
			continue;
		}

		bool isClipActiveNow = (output->activeClip && isClipActive(output->activeClip->getClipBeingRecordedFrom()));

		// AudioEngine::logAction("outp->render");
		output->renderOutput(modelStack, outputBuffer, outputBuffer + numSamples, numSamples, reverbBuffer,
		                     volumePostFX >> 1, sideChainHitPending, !isClipActiveNow, isClipActiveNow);
		// AudioEngine::logAction("/outp->render");
	}

	// If recording the "MIX", this is the place where we want to grab it - before any master FX or volume applied
	// Go through each SampleRecorder, feeding them audio
	for (SampleRecorder* recorder = AudioEngine::firstRecorder; recorder; recorder = recorder->next) {

		if (recorder->status >= RECORDER_STATUS_FINISHED_CAPTURING_BUT_STILL_WRITING) {
			continue;
		}

		if (recorder->mode == AudioInputChannel::MIX) {
			recorder->feedAudio((int32_t*)outputBuffer, numSamples, true);
		}
	}

	Delay::State delayWorkingState = globalEffectable.createDelayWorkingState(paramManager);

	globalEffectable.processFXForGlobalEffectable(outputBuffer, numSamples, &volumePostFX, &paramManager,
	                                              delayWorkingState);

	int32_t postReverbVolume = paramNeutralValues[params::GLOBAL_VOLUME_POST_REVERB_SEND];
	int32_t reverbSendAmount =
	    getFinalParameterValueVolume(paramNeutralValues[params::GLOBAL_REVERB_AMOUNT],
	                                 cableToLinearParamShortcut(paramManager.getUnpatchedParamSet()->getValue(
	                                     params::UNPATCHED_REVERB_SEND_AMOUNT)));

	globalEffectable.processReverbSendAndVolume(outputBuffer, numSamples, reverbBuffer, volumePostFX, postReverbVolume,
	                                            reverbSendAmount >> 1);

	if (playbackHandler.isEitherClockActive() && !playbackHandler.ticksLeftInCountIn
	    && currentPlaybackMode == &arrangement) {
		const bool result = params::kMaxNumUnpatchedParams > 32
		                        ? paramManager.getUnpatchedParamSetSummary()->whichParamsAreInterpolating[0]
		                              || paramManager.getUnpatchedParamSetSummary()->whichParamsAreInterpolating[1]
		                        : paramManager.getUnpatchedParamSetSummary()->whichParamsAreInterpolating[0];
		if (result) {
			ModelStackWithThreeMainThings* modelStackWithThreeMainThings = addToModelStack(modelStack);
			paramManager.tickSamples(numSamples, modelStackWithThreeMainThings);
		}
	}
}

void Song::setTimePerTimerTick(uint64_t newTimeBig, bool shouldLogAction) {

	if (shouldLogAction) {
		actionLogger.recordTempoChange(timePerTimerTickBig, newTimeBig);
	}

	// Alter timing of next and last timer ticks
	if (currentSong == this && (playbackHandler.playbackState & PLAYBACK_CLOCK_INTERNAL_ACTIVE)) {
		uint32_t timeSinceLastTimerTick =
		    AudioEngine::audioSampleTimer - (uint32_t)(playbackHandler.timeLastTimerTickBig >> 32);

		// Using intermediary float here is best: newTimeBig might be a huge number, and below about 2bpm (so not
		// that low), multiplying it by timeSinceLastTimerTick can overflow a uint64_t
		timeSinceLastTimerTick = (float)timeSinceLastTimerTick * newTimeBig / timePerTimerTickBig;

		playbackHandler.timeLastTimerTickBig =
		    (uint64_t)(uint32_t)(AudioEngine::audioSampleTimer - timeSinceLastTimerTick) << 32;

		uint32_t timeTilNextTimerTick =
		    (uint32_t)(playbackHandler.timeNextTimerTickBig >> 32) - AudioEngine::audioSampleTimer;

		// Using intermediary float here is best: newTimeBig might be a huge number, and below about 2bpm (so not
		// that low), multiplying it by timeSinceLastTimerTick can overflow a uint64_t
		timeTilNextTimerTick = (float)timeTilNextTimerTick * newTimeBig / timePerTimerTickBig;

		playbackHandler.timeNextTimerTickBig = (uint64_t)(AudioEngine::audioSampleTimer + timeTilNextTimerTick) << 32;
	}

	timePerTimerTickBig = newTimeBig;

	divideByTimePerTimerTick = ((uint64_t)1 << 63) / ((newTimeBig * 3) >> 1);

	// Reschedule upcoming swung, MIDI and trigger clock out ticks
	if (currentSong == this && (playbackHandler.playbackState & PLAYBACK_CLOCK_INTERNAL_ACTIVE)) {
		playbackHandler.scheduleSwungTickFromInternalClock();
		if (cvEngine.isTriggerClockOutputEnabled()) {
			playbackHandler.scheduleTriggerClockOutTick();
		}
		if (playbackHandler.currentlySendingMIDIOutputClocks()) {
			playbackHandler.scheduleMIDIClockOutTick();
		}
	}
}

bool Song::hasAnySwing() {
	return (swingAmount != 0);
}

void Song::resyncLFOsAndArpeggiators() {

	for (Output* thisOutput = firstOutput; thisOutput; thisOutput = thisOutput->next) {
		if (thisOutput->activeClip) {
			thisOutput->resyncLFOs();
		}
		// Yes, do it even for Clips that aren't actually "playing" / active in the Song
	}
}

NoteRow* Song::findNoteRowForDrum(Kit* kit, Drum* drum, Clip* stopTraversalAtClip) {

	// If currently swapping an Instrument, it can't be assumed that all arranger-only Clips for this Instrument are
	// in its clipInstances, which otherwise is a nice time-saver

	// For each Clip in session and arranger for specific Output - but if currentlySwappingInstrument, use master
	// list for arranger Clips
	ClipArray* clipArray = &sessionClips;
	bool doingClipsProvidedByOutput = false;
decideNumElements:
	int32_t numElements = clipArray->getNumElements();
traverseClips:
	for (int32_t c = 0; c < numElements; c++) {
		InstrumentClip* instrumentClip;
		if (!doingClipsProvidedByOutput) {
			Clip* clip = clipArray->getClipAtIndex(c);
			if (clip == stopTraversalAtClip) {
				return NULL;
			}
			if (clip->output != kit) {
				continue;
			}
			instrumentClip = (InstrumentClip*)clip;
		}
		else {
			ClipInstance* clipInstance = kit->clipInstances.getElement(c);
			if (!clipInstance->clip) {
				continue;
			}
			if (!clipInstance->clip->isArrangementOnlyClip()) {
				continue;
			}
			instrumentClip = (InstrumentClip*)clipInstance->clip;
		}

		NoteRow* noteRow = instrumentClip->getNoteRowForDrum(drum);
		if (noteRow) {
			return noteRow;
		}
	}
	if (!doingClipsProvidedByOutput && clipArray == &sessionClips) {
		if (outputClipInstanceListIsCurrentlyInvalid) {
			clipArray = &arrangementOnlyClips;
			goto decideNumElements;
		}
		else {
			doingClipsProvidedByOutput = true;
			numElements = kit->clipInstances.getNumElements();
			goto traverseClips;
		}
	}

	return NULL;
}

ParamManagerForTimeline* Song::findParamManagerForDrum(Kit* kit, Drum* drum, Clip* stopTraversalAtClip) {
	NoteRow* noteRow = findNoteRowForDrum(kit, drum, stopTraversalAtClip);
	if (!noteRow) {
		return NULL;
	}
	return &noteRow->paramManager;
}

void Song::setupPatchingForAllParamManagersForDrum(SoundDrum* drum) {

	// If currently swapping an Instrument, it can't be assumed that all arranger-only Clips for this Instrument are
	// in its clipInstances, which otherwise is a nice time-saver

	char modelStackMemory[MODEL_STACK_MAX_SIZE];
	ModelStack* modelStack = setupModelStackWithSong(modelStackMemory, this);

	// We don't know the Kit / Instrument. That's unfortunate. We'll work it out if we can
	Output* output = NULL;

	// For each Clip in session and arranger for specific Output - but if currentlySwappingInstrument, use master
	// list for arranger Clips
	ClipArray* clipArray = &sessionClips;
	bool doingClipsProvidedByOutput = false;
decideNumElements:
	int32_t numElements = clipArray->getNumElements();
traverseClips:
	for (int32_t c = 0; c < numElements; c++) {
		InstrumentClip* instrumentClip;
		if (!doingClipsProvidedByOutput) {
			Clip* clip = clipArray->getClipAtIndex(c);

			if (output) {
				if (clip->output != output) {
					continue;
				}
			}
			else {
				if (clip->output->type != OutputType::KIT) {
					continue;
				}
			}

			instrumentClip = (InstrumentClip*)clip;
		}
		else {
			ClipInstance* clipInstance = output->clipInstances.getElement(c);
			if (!clipInstance->clip) {
				continue;
			}
			if (!clipInstance->clip->isArrangementOnlyClip()) {
				continue;
			}
			instrumentClip = (InstrumentClip*)clipInstance->clip;
		}

		ModelStackWithTimelineCounter* modelStackWithTimelineCounter = modelStack->addTimelineCounter(instrumentClip);

		ModelStackWithNoteRow* modelStackWithNoteRow =
		    instrumentClip->getNoteRowForDrum(modelStackWithTimelineCounter, drum);

		NoteRow* noteRow = modelStackWithNoteRow->getNoteRowAllowNull();
		if (noteRow) {
			if (!output) {
				output =
				    instrumentClip->output; // The "if" check at the start should be unnecessary... but just in case.
			}

			if (noteRow->paramManager.containsAnyMainParamCollections()) {

				ModelStackWithParamCollection* modelStackWithParamCollection = noteRow->paramManager.getPatchCableSet(
				    modelStackWithNoteRow->addOtherTwoThings(drum, &noteRow->paramManager));

				((PatchCableSet*)modelStackWithParamCollection->paramCollection)
				    ->setupPatching(modelStackWithParamCollection);
			}
		}
	}

	// If we just finished iterating the sessionClips, we next want to do the arrangementOnlyClips.
	if (!doingClipsProvidedByOutput && clipArray == &sessionClips) {
		// If Instrument is currently being "swapped", or if we still don't actually know the Output, then we have
		// to do things the slow way and search every arrangementOnlyClip
		if (outputClipInstanceListIsCurrentlyInvalid || !output) {
			clipArray = &arrangementOnlyClips;
			goto decideNumElements;
		}

		// Or more ideally, we would have found the Output along the way, so we can just grab its arrangement-only
		// Clips directly from it
		else {
			doingClipsProvidedByOutput = true;
			numElements = output->clipInstances.getNumElements();
			goto traverseClips;
		}
	}
}

void Song::setupPatchingForAllParamManagersForInstrument(SoundInstrument* sound) {

	// If currently swapping an Instrument, it can't be assumed that all arranger-only Clips for this Instrument are
	// in its clipInstances, which otherwise is a nice time-saver

	char modelStackMemory[MODEL_STACK_MAX_SIZE];
	ModelStackWithModControllable* modelStack = setupModelStackWithSong(modelStackMemory, this)
	                                                ->addTimelineCounter(NULL)
	                                                ->addModControllableButNoNoteRow(sound);

	// For each Clip in session and arranger for specific Output
	int32_t numElements = sessionClips.getNumElements();
	bool doingArrangementClips = false;
traverseClips:
	for (int32_t c = 0; c < numElements; c++) {
		Clip* clip;
		if (!doingArrangementClips) {
			clip = sessionClips.getClipAtIndex(c);
			if (clip->output != sound) {
				continue;
			}
		}
		else {
			ClipInstance* clipInstance = sound->clipInstances.getElement(c);
			if (!clipInstance->clip) {
				continue;
			}
			if (!clipInstance->clip->isArrangementOnlyClip()) {
				continue;
			}
			clip = clipInstance->clip;
		}

		modelStack->setTimelineCounter(clip);
		ModelStackWithThreeMainThings* modelStackWithThreeMainThings = modelStack->addParamManager(&clip->paramManager);
		ModelStackWithParamCollection* modelStackWithParamCollection =
		    clip->paramManager.getPatchCableSet(modelStackWithThreeMainThings);

		((PatchCableSet*)modelStackWithParamCollection->paramCollection)->setupPatching(modelStackWithParamCollection);
	}
	if (!doingArrangementClips) {
		doingArrangementClips = true;
		numElements = sound->clipInstances.getNumElements();
		goto traverseClips;
	}
}

void Song::grabVelocityToLevelFromMIDIDeviceAndSetupPatchingForAllParamManagersForInstrument(
    MIDIDevice* device, SoundInstrument* instrument) {

	if (!device->hasDefaultVelocityToLevelSet()) {
		return;
	}

	// TODO: backed up ParamManagers?

	// If currently swapping an Instrument, it can't be assumed that all arranger-only Clips for this Instrument are
	// in its clipInstances, which otherwise is a nice time-saver

	char modelStackMemory[MODEL_STACK_MAX_SIZE];
	ModelStackWithModControllable* modelStack = setupModelStackWithSong(modelStackMemory, this)
	                                                ->addTimelineCounter(NULL)
	                                                ->addModControllableButNoNoteRow(instrument);

	// For each Clip in session and arranger for specific Output
	int32_t numElements = sessionClips.getNumElements();
	bool doingArrangementClips = false;
traverseClips:
	for (int32_t c = 0; c < numElements; c++) {
		Clip* clip;
		if (!doingArrangementClips) {
			clip = sessionClips.getClipAtIndex(c);
			if (clip->output != instrument) {
				continue;
			}
		}
		else {
			ClipInstance* clipInstance = instrument->clipInstances.getElement(c);
			if (!clipInstance->clip) {
				continue;
			}
			if (!clipInstance->clip->isArrangementOnlyClip()) {
				continue;
			}
			clip = clipInstance->clip;
		}

		modelStack->setTimelineCounter(clip);
		ModelStackWithThreeMainThings* modelStackWithThreeMainThings = modelStack->addParamManager(&clip->paramManager);
		ModelStackWithParamCollection* modelStackWithParamCollection =
		    clip->paramManager.getPatchCableSet(modelStackWithThreeMainThings);

		PatchCableSet* patchCableSet = (PatchCableSet*)modelStackWithParamCollection->paramCollection;

		patchCableSet->grabVelocityToLevelFromMIDIDeviceDefinitely(device);
		patchCableSet->setupPatching(modelStackWithParamCollection);
	}
	if (!doingArrangementClips) {
		doingArrangementClips = true;
		numElements = instrument->clipInstances.getNumElements();
		goto traverseClips;
	}
}

// kit is required, fortunately. Unlike some of the other "for drum" functions here.
void Song::grabVelocityToLevelFromMIDIDeviceAndSetupPatchingForAllParamManagersForDrum(MIDIDevice* device,
                                                                                       SoundDrum* drum, Kit* kit) {

	if (!device->hasDefaultVelocityToLevelSet()) {
		return;
	}

	// TODO: backed up ParamManagers?

	// If currently swapping an Instrument, it can't be assumed that all arranger-only Clips for this Instrument are
	// in its clipInstances, which otherwise is a nice time-saver

	char modelStackMemory[MODEL_STACK_MAX_SIZE];
	ModelStack* modelStack = setupModelStackWithSong(modelStackMemory, this);

	// For each Clip in session and arranger for specific Output
	int32_t numElements = sessionClips.getNumElements();
	bool doingArrangementClips = false;
traverseClips:
	for (int32_t c = 0; c < numElements; c++) {
		Clip* clip;
		if (!doingArrangementClips) {
			clip = sessionClips.getClipAtIndex(c);
			if (clip->output != kit) {
				continue;
			}
		}
		else {
			ClipInstance* clipInstance = kit->clipInstances.getElement(c);
			if (!clipInstance->clip) {
				continue;
			}
			if (!clipInstance->clip->isArrangementOnlyClip()) {
				continue;
			}
			clip = clipInstance->clip;
		}

		ModelStackWithTimelineCounter* modelStackWithTimelineCounter = modelStack->addTimelineCounter(clip);

		ModelStackWithNoteRow* modelStackWithNoteRow =
		    ((InstrumentClip*)clip)->getNoteRowForDrum(modelStackWithTimelineCounter, drum);
		NoteRow* noteRow = modelStackWithNoteRow->getNoteRowAllowNull();
		if (!noteRow) {
			continue;
		}

		ModelStackWithThreeMainThings* modelStackWithThreeMainThings =
		    modelStackWithNoteRow->addModControllable((SoundDrum*)drum)->addParamManager(&noteRow->paramManager);

		ModelStackWithParamCollection* modelStackWithParamCollection =
		    noteRow->paramManager.getPatchCableSet(modelStackWithThreeMainThings);

		PatchCableSet* patchCableSet = (PatchCableSet*)modelStackWithParamCollection->paramCollection;

		patchCableSet->grabVelocityToLevelFromMIDIDeviceDefinitely(device);
		patchCableSet->setupPatching(modelStackWithParamCollection);
	}
	if (!doingArrangementClips) {
		doingArrangementClips = true;
		numElements = kit->clipInstances.getNumElements();
		goto traverseClips;
	}
}

void Song::grabVelocityToLevelFromMIDIDeviceAndSetupPatchingForEverything(MIDIDevice* device) {
	// if (!device->hasDefaultVelocityToLevelSet()) return; // In this case, we'll take 0 to actually mean zero.

	// TODO: backed up ParamManagers?

	// If currently swapping an Instrument, it can't be assumed that all arranger-only Clips for this Instrument are
	// in its clipInstances, which otherwise is a nice time-saver

	char modelStackMemory[MODEL_STACK_MAX_SIZE];
	ModelStack* modelStack = setupModelStackWithSong(modelStackMemory, this);

	// For each Clip in session and arranger
	ClipArray* clipArray = &sessionClips;
traverseClips:
	for (int32_t c = 0; c < clipArray->getNumElements(); c++) {
		Clip* clip = clipArray->getClipAtIndex(c);
		ModelStackWithTimelineCounter* modelStackWithTimelineCounter = modelStack->addTimelineCounter(clip);

		Output* output = clip->output;

		if (output->type == OutputType::SYNTH) {
			SoundInstrument* synth = (SoundInstrument*)output;
			if (synth->midiInput.containsSomething() && synth->midiInput.device == device) {

				ModelStackWithThreeMainThings* modelStackWithThreeMainThings =
				    modelStackWithTimelineCounter->addModControllableButNoNoteRow(synth)->addParamManager(
				        &clip->paramManager);

				ModelStackWithParamCollection* modelStackWithParamCollection =
				    clip->paramManager.getPatchCableSet(modelStackWithThreeMainThings);

				PatchCableSet* patchCableSet = (PatchCableSet*)modelStackWithParamCollection->paramCollection;
				patchCableSet->grabVelocityToLevelFromMIDIDeviceDefinitely(device);

				patchCableSet->setupPatching(modelStackWithParamCollection);
			}
		}

		else if (output->type == OutputType::KIT) {
			Kit* kit = (Kit*)output;

			for (Drum* drum = kit->firstDrum; drum; drum = drum->next) {
				if (drum->type == DrumType::SOUND && drum->midiInput.containsSomething()
				    && drum->midiInput.device == device) {

					ModelStackWithNoteRow* modelStackWithNoteRow =
					    ((InstrumentClip*)clip)->getNoteRowForDrum(modelStackWithTimelineCounter, drum);
					NoteRow* noteRow = modelStackWithNoteRow->getNoteRowAllowNull();
					if (!noteRow) {
						continue;
					}

					ModelStackWithThreeMainThings* modelStackWithThreeMainThings =
					    modelStackWithNoteRow->addModControllable((SoundDrum*)drum)
					        ->addParamManager(&noteRow->paramManager);

					ModelStackWithParamCollection* modelStackWithParamCollection =
					    noteRow->paramManager.getPatchCableSet(modelStackWithThreeMainThings);

					PatchCableSet* patchCableSet = (PatchCableSet*)modelStackWithParamCollection->paramCollection;

					patchCableSet->grabVelocityToLevelFromMIDIDeviceDefinitely(device);
					patchCableSet->setupPatching(modelStackWithParamCollection);
				}
			}
		}
	}
	if (clipArray != &arrangementOnlyClips) {
		clipArray = &arrangementOnlyClips;
		goto traverseClips;
	}
}

const char* Song::getScaleName(int32_t scale) {
	if (scale >= NUM_PRESET_SCALES) {
		// Other scale
		return deluge::l10n::get(deluge::l10n::String::STRING_FOR_OTHER_SCALE);
	}
	else {
		// Preset scale
		return presetScaleNames[scale];
	}
}

int32_t Song::cycleThroughScales() {
	int32_t currentScale = getCurrentPresetScale();
	int32_t newScale = currentScale + 1; // next scale
	if (newScale >= NUM_PRESET_SCALES) {
		// If past the last scale, start from the beginning
		newScale = 0;
	}
	return setPresetScale(newScale);
}

/// Returns CUSTOM_SCALE_WITH_MORE_THAN_7_NOTES if there are more than 7 notes and no preset is possible.
int32_t Song::setPresetScale(int32_t newScale) {
	int32_t numNotesInCurrentScale = numModeNotes;
	int32_t numNotesInNewScale = 7;

	// Get num of notes of new scale
	if (newScale >= FIRST_5_NOTE_SCALE_INDEX) {
		numNotesInNewScale = 5;
	}
	else if (newScale >= FIRST_6_NOTE_SCALE_INDEX) {
		numNotesInNewScale = 6;
	}

	bool notesWithinOctavePresent[12];
	for (int32_t i = 0; i < 12; i++) {
		notesWithinOctavePresent[i] = false;
	}

	if (numNotesInCurrentScale > numNotesInNewScale) {
		// We are trying to pass from source scale with more notes than the target scale.
		// We need to check the real number of notes used to see if we can convert it.

		// All InstrumentClips in session and arranger
		ClipArray* clipArray = &sessionClips;
traverseClips3:
		for (int32_t c = 0; c < clipArray->getNumElements(); c++) {
			Clip* clip = clipArray->getClipAtIndex(c);
			if (clip->type != ClipType::INSTRUMENT) {
				continue;
			}
			InstrumentClip* instrumentClip = (InstrumentClip*)clip;

			if (instrumentClip->isScaleModeClip()) {
				instrumentClip->seeWhatNotesWithinOctaveArePresent(notesWithinOctavePresent, rootNote, this);
			}
		}
		if (clipArray != &arrangementOnlyClips) {
			clipArray = &arrangementOnlyClips;
			goto traverseClips3;
		}
	}

	int32_t notesWithinOctavePresentCount = 0;
	for (int32_t i = 0; i < 12; i++) {
		if (notesWithinOctavePresent[i]) {
			notesWithinOctavePresentCount++;
		}
	}

	// If the new scale cannot fit the notes from the old one, we can't change scale
	if ((newScale >= 0 && notesWithinOctavePresentCount > 7)
	    || (newScale >= FIRST_6_NOTE_SCALE_INDEX && notesWithinOctavePresentCount > 6)
	    || (newScale >= FIRST_5_NOTE_SCALE_INDEX && notesWithinOctavePresentCount > 5)) {
		if (notesWithinOctavePresentCount <= 7) {
			// We can cycle back to Major scale, becasue number of notes allows it
			newScale = 0;
			numNotesInNewScale = 7;
		}
		else {
			return CUSTOM_SCALE_WITH_MORE_THAN_7_NOTES;
		}
	}

	// The new scale can perfectly fit all notes from the old one, so mark all notes to be transposed
	if (numNotesInCurrentScale <= numNotesInNewScale) {
		for (int32_t i = 0; i < 12; i++) {
			notesWithinOctavePresent[i] = true;
		}
		notesWithinOctavePresentCount = 12;
	}

	char modelStackMemory[MODEL_STACK_MAX_SIZE];
	ModelStack* modelStack = setupModelStackWithSong(modelStackMemory, this);

	bool modeNoteNeedsTransposition;
	int8_t changes[12] = {0};
	int32_t noteNumDiff = numNotesInCurrentScale - numNotesInNewScale;

	int32_t offset = 0;
	for (int32_t n = 1; n < 7; n++) {
		modeNoteNeedsTransposition = (notesWithinOctavePresent[modeNotes[n]] && modeNotes[n] != 0);

		if (!modeNoteNeedsTransposition && offset < noteNumDiff) {
			offset++;
			continue;
		}
		int32_t newNote = presetScaleNotes[newScale][n - offset];
		int32_t oldNote = modeNotes[n];
		if (modeNoteNeedsTransposition && oldNote != newNote) {
			changes[n] = newNote - oldNote;
		}
	}

	replaceMusicalMode(changes, true);

	// Set modeNotes to match the current preset scale
	int32_t newNumModeNotes = 1;
	for (int32_t n = 1; n < 7; n++) {
		int32_t newNote = presetScaleNotes[newScale][n];
		modeNotes[n] = newNote;
		if (newNote == 0) {
			continue;
		}
		newNumModeNotes++;
	}
	numModeNotes = newNumModeNotes;

	return newScale;
}

// Returns CUSTOM_SCALE_WITH_MORE_THAN_7_NOTES if no preset matches current notes
int32_t Song::getCurrentPresetScale() {
	if (numModeNotes > 7) {
		return CUSTOM_SCALE_WITH_MORE_THAN_7_NOTES;
	}

	int32_t numPresetScales = NUM_PRESET_SCALES;
	for (int32_t p = 0; p < numPresetScales; p++) {
		for (int32_t n = 1; n < 7; n++) {
			int32_t newNote = presetScaleNotes[p][n];
			if (newNote == 0) {
				continue;
			}
			if (modeNotes[n] != newNote) {
				goto notThisOne;
			}
		}

		// If we're here, must be this one!
		return p;

notThisOne: {}
	}

	return CUSTOM_SCALE_WITH_MORE_THAN_7_NOTES;
}

// What does this do exactly, again?
void Song::ensureInaccessibleParamPresetValuesWithoutKnobsAreZero(Sound* sound) {

	char modelStackMemory[MODEL_STACK_MAX_SIZE];
	ModelStack* modelStack = setupModelStackWithSong(modelStackMemory, this);

	// For each InstrumentClip in session and arranger
	ClipArray* clipArray = &sessionClips;
traverseClips:
	for (int32_t c = 0; c < clipArray->getNumElements(); c++) {
		Clip* clip = clipArray->getClipAtIndex(c);
		if (clip->type != ClipType::INSTRUMENT) {
			continue;
		}

		ModelStackWithTimelineCounter* modelStackWithTimelineCounter = modelStack->addTimelineCounter(clip);

		InstrumentClip* instrumentClip = (InstrumentClip*)clip;

		instrumentClip->ensureInaccessibleParamPresetValuesWithoutKnobsAreZero(modelStackWithTimelineCounter, sound);
	}
	if (clipArray != &arrangementOnlyClips) {
		clipArray = &arrangementOnlyClips;
		goto traverseClips;
	}
}

void Song::setTempoFromNumSamples(double newTempoSamples, bool shouldLogAction) {
	uint64_t newTimePerTimerTickBig;

	if (newTempoSamples >= (double)4294967296) {
		newTimePerTimerTickBig = -1; // Sets it to maximum unsigned 64-bit int32_t
	}
	else {
		newTimePerTimerTickBig = newTempoSamples * 4294967296 + 0.5;
		if ((newTimePerTimerTickBig >> 32) < kMinTimePerTimerTick) {
			newTimePerTimerTickBig = (uint64_t)kMinTimePerTimerTick << 32;
		}
	}

	setTimePerTimerTick(newTimePerTimerTickBig, shouldLogAction);
}

void Song::setBPM(float tempoBPM, bool shouldLogAction) {
	if (insideWorldTickMagnitude > 0) {
		tempoBPM *= ((uint32_t)1 << (insideWorldTickMagnitude));
	}
	double timePerTimerTick = (double)110250 / tempoBPM;
	if (insideWorldTickMagnitude < 0) {
		timePerTimerTick *= ((uint32_t)1 << (-insideWorldTickMagnitude));
	}
	setTempoFromNumSamples(timePerTimerTick, shouldLogAction);
}

void Song::setTempoFromParams(int32_t magnitude, int8_t whichValue, bool shouldLogAction) {
	float newBPM = metronomeValuesBPM[whichValue];
	magnitude += insideWorldTickMagnitude + insideWorldTickMagnitudeOffsetFromBPM;
	if (magnitude > 0) {
		newBPM /= ((uint32_t)1 << magnitude);
	}
	else if (magnitude < 0) {
		newBPM *= ((uint32_t)1 << (0 - magnitude));
	}

	setBPM(newBPM, shouldLogAction);
}

void Song::deleteClipObject(Clip* clip, bool songBeingDestroyedToo, InstrumentRemoval instrumentRemovalInstruction) {

	if (!songBeingDestroyedToo) {

		char modelStackMemory[MODEL_STACK_MAX_SIZE];
		ModelStackWithTimelineCounter* modelStack = setupModelStackWithTimelineCounter(modelStackMemory, this, clip);

		clip->prepareForDestruction(modelStack, instrumentRemovalInstruction);
	}

#if ALPHA_OR_BETA_VERSION
	if (clip->type == ClipType::AUDIO) {
		if (((AudioClip*)clip)->recorder) {
			FREEZE_WITH_ERROR("i001"); // Trying to diversify Qui's E278
		}
	}
#endif

	void* toDealloc = dynamic_cast<void*>(clip);
	clip->~Clip();
	delugeDealloc(toDealloc);
}

int32_t Song::getMaxMIDIChannelSuffix(int32_t channel) {
	if (channel >= 16) {
		return -1; // MPE zones - just don't do freakin suffixes?
	}

	bool* inUse = (bool*)shortStringBuffer; // Only actually needs to be 27 long
	memset(inUse, 0, 27);

	int32_t maxSuffix = -2;

	for (Output* output = firstOutput; output; output = output->next) {
		if (output->type == OutputType::MIDI_OUT) {
			MIDIInstrument* instrument = (MIDIInstrument*)output;
			if (instrument->channel == channel) {
				int32_t suffix = instrument->channelSuffix;
				if (suffix < -1 || suffix >= 26) {
					continue; // Just for safety
				}
				inUse[suffix + 1] = true;
				if (suffix > maxSuffix) {
					maxSuffix = suffix;
				}
			}
		}
	}

	// Find first empty suffix
	for (int32_t s = -1; s < 26; s++) {
		if (!inUse[s + 1]) {
			if (s < maxSuffix) {
				return maxSuffix;
			}
			else {
				return s;
			}
		}
	}

	// If here, they're all full up - that's not great
	return 25; // "Z"
}

bool Song::getAnyClipsSoloing() const {
	return anyClipsSoloing;
}

void Song::reassessWhetherAnyClipsSoloing() {
	anyClipsSoloing = false;

	// For each Clip in session
	for (int32_t c = 0; c < sessionClips.getNumElements(); c++) {
		Clip* clip = sessionClips.getClipAtIndex(c);

		if (clip->soloingInSessionMode) {
			anyClipsSoloing = true;
			return;
		}
	}
}

void Song::turnSoloingIntoJustPlaying(bool getRidOfArmingToo) {
	if (!anyClipsSoloing) {
		if (getRidOfArmingToo) {

			// Just get rid of arming
			for (int32_t l = 0; l < sessionClips.getNumElements(); l++) {
				Clip* loopable = sessionClips.getClipAtIndex(l);
				if (loopable->launchStyle == LaunchStyle::DEFAULT) {
					loopable->armState = ArmState::OFF;
				}
			}
		}
		return;
	}

	// Stop all other playing-but-not-soloing Clips, and turn all soloing Clip into playing Clip!
	// For each Clip in session
	for (int32_t c = 0; c < sessionClips.getNumElements(); c++) {
		Clip* clip = sessionClips.getClipAtIndex(c);

		clip->activeIfNoSolo = clip->soloingInSessionMode;
		clip->soloingInSessionMode = false;

		if (getRidOfArmingToo) {
			if (clip->launchStyle != LaunchStyle::FILL && clip->launchStyle != LaunchStyle::ONCE) {
				clip->armState = ArmState::OFF;
			}
		}
	}

	anyClipsSoloing = false;
}

float Song::getTimePerTimerTickFloat() {
	return (float)timePerTimerTickBig / 4294967296;
}

uint32_t Song::getTimePerTimerTickRounded() {
	return (uint64_t)((uint64_t)timePerTimerTickBig + (uint64_t)(uint32_t)2147483648uL) >> 32; // Rounds
}

void Song::addOutput(Output* output, bool atStart) {

	if (atStart) {
		output->next = firstOutput;
		firstOutput = output;

		arrangementYScroll++;
	}
	else {
		Output** prevPointer = &firstOutput;
		while (*prevPointer) {
			prevPointer = &(*prevPointer)->next;
		}
		*prevPointer = output;
		output->next = NULL;
	}

	if (output->soloingInArrangementMode) {
		anyOutputsSoloingInArrangement = true;
	}

	// Must resync LFOs - these (if synced) will roll even when no activeClip
	if (playbackHandler.isEitherClockActive() && this == currentSong) {
		output->resyncLFOs();
	}
}

// Make sure you first free all the Instrument's voices before calling this!
void Song::deleteOutputThatIsInMainList(
    Output* output,
    bool stopAnyAuditioningFirst // Usually true, but if deleting while loading a Song due to invalid data, we don't
                                 // want this, and it'd cause an error.
) {

	removeOutputFromMainList(output, stopAnyAuditioningFirst);

	output->prepareForHibernationOrDeletion();
	deleteOutput(output);
}

// Returns index, or -1 if error
int32_t Song::removeOutputFromMainList(
    Output* output,
    bool stopAnyAuditioningFirst // Usually true, but if deleting while loading a Song due to invalid data, we don't
                                 // want this, and it'd cause an error.
) {
	bool wasSoloing = output->soloingInArrangementMode;
	bool seenAnyOtherSoloing = false;

	char modelStackMemory[MODEL_STACK_MAX_SIZE];
	ModelStack* modelStack = setupModelStackWithSong(modelStackMemory, this);

	if (stopAnyAuditioningFirst) { // See comment above.
		output->stopAnyAuditioning(modelStack);
	}

	// Remove the Output from the main list
	Output** prevPointer;
	int32_t outputIndex = 0;
	for (prevPointer = &firstOutput; *prevPointer != output; prevPointer = &(*prevPointer)->next) {
		if (*prevPointer == NULL) {
			return -1; // Shouldn't be necessary, but better to safeguard
		}

		if ((*prevPointer)->soloingInArrangementMode) {
			seenAnyOtherSoloing = true;
		}
		outputIndex++;
	}

	*prevPointer = output->next;

	AudioEngine::mustUpdateReverbParamsBeforeNextRender = true;

	int32_t bottomYDisplay = -arrangementYScroll;
	int32_t topYDisplay = bottomYDisplay + getNumOutputs();

	bottomYDisplay = std::max(0_i32, bottomYDisplay);
	topYDisplay = std::min(kDisplayHeight - 1, topYDisplay);

	int32_t yDisplay = outputIndex - arrangementYScroll;

	if (yDisplay - bottomYDisplay < topYDisplay - yDisplay) {
		arrangementYScroll--;
	}

	// If the removed Output was soloing, and we haven't yet seen any other soloing Outputs, we'd better check out
	// the rest
	if (wasSoloing && !seenAnyOtherSoloing) {
		anyOutputsSoloingInArrangement = false;
		for (; *prevPointer; prevPointer = &(*prevPointer)->next) {
			if ((*prevPointer)->soloingInArrangementMode) {
				anyOutputsSoloingInArrangement = true;
				goto allDone;
			}
		}
	}

allDone:
	return outputIndex;
}

// Hibernates or deletes old one.
// Any audio routine calls that happen during the course of this function won't have access to either the old or new
// Instrument, because neither will be in the master list when they happen
void Song::replaceInstrument(Instrument* oldOutput, Instrument* newOutput, bool keepNoteRowsWithMIDIInput) {
	for (Output* thisOutput = firstOutput; thisOutput; thisOutput = thisOutput->next) {
		if (thisOutput == newOutput) {
			display->cancelPopup();
			FREEZE_WITH_ERROR("i009");
		}
	}

	// We don't detach the Instrument's activeClip here anymore. This happens in InstrumentClip::changeInstrument(),
	// called below. If we changed it here, near-future calls to the audio routine could cause new voices to be
	// sounded, with no later unassignment.

	char modelStackMemory[MODEL_STACK_MAX_SIZE];
	ModelStack* modelStack = setupModelStackWithSong(modelStackMemory, this);

	oldOutput->stopAnyAuditioning(modelStack);

	// Remove the oldInstrument from the list of Instruments
	Output** prevPointer;
	for (prevPointer = &firstOutput; *prevPointer != oldOutput; prevPointer = &(*prevPointer)->next) {}
	newOutput->next = oldOutput->next;
	*prevPointer = oldOutput->next;

	Clip* favourClipForCloningParamManager = NULL;

	// Migrate input MIDI channel / device. Putting this up here before any calls to changeInstrument() is good,
	// because then if a default velocity is set, for the MIDIDevice, that gets grabbed by the Clip's ParamManager
	// during that call.
	if (newOutput->type != OutputType::KIT && oldOutput->type != OutputType::KIT) {
		((MelodicInstrument*)newOutput)->midiInput = ((MelodicInstrument*)oldOutput)->midiInput;
		((MelodicInstrument*)oldOutput)->midiInput.clear();
	}

	outputClipInstanceListIsCurrentlyInvalid = true;

	// Tell all the Clips to change their Instrument.
	// For each Clip in session and arranger for specific Output...
	int32_t numElements = sessionClips.getNumElements();
	bool doingArrangementClips = false;
traverseClips:
	for (int32_t c = 0; c < numElements; c++) {
		Clip* clip;
		if (!doingArrangementClips) {
			clip = sessionClips.getClipAtIndex(c);
			if (clip->output != oldOutput) {
				continue;
			}
		}
		else {
			ClipInstance* clipInstance = oldOutput->clipInstances.getElement(c);
			if (!clipInstance->clip) {
				continue;
			}
			if (!clipInstance->clip->isArrangementOnlyClip()) {
				continue;
			}
			clip = clipInstance->clip;
		}

		if (oldOutput->type != OutputType::AUDIO) {
			InstrumentClip* instrumentClip = (InstrumentClip*)clip;

			ModelStackWithTimelineCounter* modelStackWithTimelineCounter = modelStack->addTimelineCounter(clip);

			Error error = instrumentClip->changeInstrument(
			    modelStackWithTimelineCounter, newOutput, NULL, InstrumentRemoval::NONE,
			    (InstrumentClip*)favourClipForCloningParamManager, keepNoteRowsWithMIDIInput,
			    true); // Will call audio routine
			           // TODO: deal with errors!
		}

		// If this is the first Clip we dealt with, tell all the rest of the Clips to just clone it from this one
		// (if there isn't already a ParamManager backed up in memory for them)
		if (!favourClipForCloningParamManager) {
			favourClipForCloningParamManager = clip;
		}
	}
	if (!doingArrangementClips) {
		doingArrangementClips = true;
		numElements = oldOutput->clipInstances.getNumElements();
		goto traverseClips;
	}

	// Migrate all ClipInstances from oldInstrument to newInstrument
	newOutput->clipInstances.swapStateWith(&oldOutput->clipInstances);

	outputClipInstanceListIsCurrentlyInvalid = false;

	// Copy default velocity
	newOutput->defaultVelocity = oldOutput->defaultVelocity;

	newOutput->colour = oldOutput->colour;
	oldOutput->colour = 0;

	newOutput->mutedInArrangementMode = oldOutput->mutedInArrangementMode;
	oldOutput->mutedInArrangementMode = false;

	newOutput->soloingInArrangementMode = oldOutput->soloingInArrangementMode;
	oldOutput->soloingInArrangementMode = false;

	newOutput->armedForRecording = oldOutput->armedForRecording;
	oldOutput->armedForRecording = false;

	// Properly do away with the oldInstrument
	deleteOrAddToHibernationListOutput(oldOutput);

	// Put the newInstrument into the master list
	*prevPointer = newOutput;

	AudioEngine::mustUpdateReverbParamsBeforeNextRender = true;
}

// NOTE: for Instruments not currently in any list
void Song::deleteOrAddToHibernationListOutput(Output* output) {
	// If un-edited (which will include all CV Instruments, and any MIDI without mod knob assignments)
	if (output->type == OutputType::AUDIO || output->type == OutputType::CV || !((Instrument*)output)->editedByUser) {
		output->prepareForHibernationOrDeletion();
		deleteOutput(output);
	}

	// Otherwise, hibernate it
	else {
		addInstrumentToHibernationList((Instrument*)output);
	}
}

// NOTE: for Instruments currently in the main list
void Song::deleteOrHibernateOutput(Output* output) {
	// If edited (which won't include any CV Instruments), just hibernate it. Only allowed for audio Instruments
	if (output->type != OutputType::CV && output->type != OutputType::AUDIO) {
		Instrument* instrument = (Instrument*)output;
		if (!instrument->editedByUser) {
			goto deleteIt;
		}

		moveInstrumentToHibernationList(instrument);
	}

	// Otherwise, we can delete it
	else {
deleteIt:
		deleteOutputThatIsInMainList(output);
	}
}

void Song::deleteOutput(Output* output) {
	output->deleteBackedUpParamManagers(this);
	void* toDealloc = dynamic_cast<void*>(output);
	output->~Output();
	delugeDealloc(toDealloc);
}

void Song::moveInstrumentToHibernationList(Instrument* instrument) {

	removeOutputFromMainList(instrument);

	if (instrument->type == OutputType::MIDI_OUT) {
		setHibernatingMIDIInstrument((MIDIInstrument*)instrument);
	}
	else {
		addInstrumentToHibernationList(instrument);
	}
}

void Song::addInstrumentToHibernationList(Instrument* instrument) {
	instrument->prepareForHibernationOrDeletion();
	instrument->next = firstHibernatingInstrument;
	firstHibernatingInstrument = instrument;
	instrument->activeClip = NULL; // Just be sure!
	instrument->inValidState = false;
}

void Song::removeInstrumentFromHibernationList(Instrument* instrument) {

	// Remove the Instrument from the list of Instruments of this type
	Instrument** prevPointer;
	for (prevPointer = &firstHibernatingInstrument; *prevPointer != instrument;
	     prevPointer = (Instrument**)&(*prevPointer)->next) {
		if (*prevPointer == NULL) {
			return; // Shouldn't be necessary, but better to safeguard
		}
	}

	*prevPointer = (Instrument*)instrument->next;
}

void Song::deleteOrHibernateOutputIfNoClips(Output* output) {

	char modelStackMemory[MODEL_STACK_MAX_SIZE];
	ModelStack* modelStack = setupModelStackWithSong(modelStackMemory, this);

	output->pickAnActiveClipIfPossible(modelStack, true, PgmChangeSend::ONCE, false);

	// If no other Clips have this Output...
	if (!output->activeClip) {
		deleteOrHibernateOutput(output);
	}
}

void Song::deleteHibernatingInstrumentWithSlot(OutputType outputType, char const* name) {

	// Remove the Instrument from the list of Instruments of this type
	Instrument** prevPointer = &firstHibernatingInstrument;
	while (true) {
		Instrument* instrument = *prevPointer;

		if (instrument == NULL) {
			return; // Shouldn't be necessary, but better to safeguard
		}

		if (instrument->type == outputType) {

			if (!strcasecmp(name, instrument->name.get())) {
				*prevPointer = (Instrument*)instrument->next;

				deleteOutput(instrument);

				return;
			}
		}

		prevPointer = (Instrument**)&instrument->next;
	}
}

void Song::markAllInstrumentsAsEdited() {
	for (Output* output = firstOutput; output; output = output->next) {
		if (output->type == OutputType::AUDIO) {
			continue;
		}

		Instrument* instrument = (Instrument*)output;
		bool shouldMoveToEmptySlot = false; // Deprecated. See newer branch.
		instrument->beenEdited(shouldMoveToEmptySlot);
	}
}

AudioOutput* Song::getAudioOutputFromName(String* name) {
	for (Output* thisOutput = firstOutput; thisOutput; thisOutput = thisOutput->next) {
		if (thisOutput->type == OutputType::AUDIO) {
			if (thisOutput->name.equalsCaseIrrespective(name)) {
				return (AudioOutput*)thisOutput;
			}
		}
	}
	return NULL;
}

// You can put name as NULL if it's MIDI or CV
Instrument* Song::getInstrumentFromPresetSlot(OutputType outputType, int32_t channel, int32_t channelSuffix,
                                              char const* name, char const* dirPath, bool searchHibernating,
                                              bool searchNonHibernating) {

	if (searchNonHibernating) {
		for (Output* thisOutput = firstOutput; thisOutput; thisOutput = thisOutput->next) {
			if (thisOutput->type == outputType) {

				bool match;

				if (outputType == OutputType::SYNTH || outputType == OutputType::KIT) {
					match = !strcasecmp(name, thisOutput->name.get())
					        && !strcasecmp(dirPath, ((Instrument*)thisOutput)->dirPath.get());
				}

				else {
					match = (((NonAudioInstrument*)thisOutput)->channel == channel
					         && (outputType == OutputType::CV
					             || ((MIDIInstrument*)thisOutput)->channelSuffix == channelSuffix));
				}

				if (match) {
					return (Instrument*)thisOutput;
				}
			}
		}
	}

	if (searchHibernating) {
		for (Output* thisOutput = firstHibernatingInstrument; thisOutput; thisOutput = thisOutput->next) {
			if (thisOutput->type == outputType) {

				bool match;

				if (outputType == OutputType::SYNTH || outputType == OutputType::KIT) {
					match = !strcasecmp(name, thisOutput->name.get())
					        && !strcasecmp(dirPath, ((Instrument*)thisOutput)->dirPath.get());
				}

				else {
					match = (((NonAudioInstrument*)thisOutput)->channel == channel
					         && ((MIDIInstrument*)thisOutput)->channelSuffix == channelSuffix);
				}

				if (match) {
					return (Instrument*)thisOutput;
				}
			}
		}
	}

	return NULL;
}

int32_t Song::getOutputIndex(Output* output) {
	int32_t count = 0;
	for (Output* thisOutput = firstOutput; thisOutput; thisOutput = thisOutput->next) {
		if (thisOutput == output) {
			return count;
		}
		count++;
	}

	return 0; // fail
}

Output* Song::getOutputFromIndex(int32_t index) {
	for (Output* thisOutput = firstOutput; thisOutput; thisOutput = thisOutput->next) {
		if (!index) {
			return thisOutput;
		}
		index--;
	}

	return firstOutput; // fail
}

int32_t Song::getNumOutputs() {
	int32_t count = 0;
	for (Output* output = firstOutput; output; output = output->next) {
		count++;
	}
	return count;
}

void Song::reassessWhetherAnyOutputsSoloingInArrangement() {
	anyOutputsSoloingInArrangement = false;
	for (Output* output = firstOutput; output; output = output->next) {
		if (output->soloingInArrangementMode) {
			anyOutputsSoloingInArrangement = true;
			return;
		}
	}
}

bool Song::getAnyOutputsSoloingInArrangement() {
	return anyOutputsSoloingInArrangement;
}

void Song::setupPatchingForAllParamManagers() {

	char modelStackMemory[MODEL_STACK_MAX_SIZE];
	ModelStack* modelStack = setupModelStackWithSong(modelStackMemory, this);

	// For each InstrumentClip in session and arranger
	ClipArray* clipArray = &sessionClips;
traverseClips:
	for (int32_t c = 0; c < clipArray->getNumElements(); c++) {
		Clip* clip = clipArray->getClipAtIndex(c);
		if (clip->type != ClipType::INSTRUMENT) {
			continue;
		}

		ModelStackWithTimelineCounter* modelStackWithTimelineCounter = modelStack->addTimelineCounter(clip);

		InstrumentClip* instrumentClip = (InstrumentClip*)clip;

		// TODO: we probably don't need to call this so often anymore?
		AudioEngine::routineWithClusterLoading(); // -----------------------------------
		AudioEngine::logAction("aaa4.26");
		((Instrument*)instrumentClip->output)->setupPatching(modelStackWithTimelineCounter);
		AudioEngine::logAction("aaa4.27");
	}
	if (clipArray != &arrangementOnlyClips) {
		clipArray = &arrangementOnlyClips;
		goto traverseClips;
	}
}

// Returns NULL if couldn't find one.
// Supply stealInto to have it delete the "backed up" element, putting the contents into stealInto.
ParamManager* Song::getBackedUpParamManagerForExactClip(ModControllableAudio* modControllable, Clip* clip,
                                                        ParamManager* stealInto) {

	uint32_t keyWords[2];
	keyWords[0] = (uint32_t)modControllable;
	keyWords[1] = (uint32_t)clip;

	int32_t iCorrectClip = backedUpParamManagers.searchMultiWordExact(keyWords);

	if (iCorrectClip == -1) {
		return NULL;
	}

	BackedUpParamManager* elementCorrectClip =
	    (BackedUpParamManager*)backedUpParamManagers.getElementAddress(iCorrectClip);

	if (stealInto) {
		stealInto->stealParamCollectionsFrom(
		    &elementCorrectClip->paramManager,
		    true); // Steal expression params too - if they're here (slightly rare case).
		backedUpParamManagers.deleteAtIndex(iCorrectClip);
		return stealInto;
	}
	else {
		return &elementCorrectClip->paramManager;
	}
}

// If none for the correct Clip, return one for a different Clip - prioritizing NULL Clip.
// Returns NULL if couldn't find one.
// Supply stealInto to have it delete the "backed up" element, putting the contents into stealInto.
ParamManager* Song::getBackedUpParamManagerPreferablyWithClip(ModControllableAudio* modControllable, Clip* clip,
                                                              ParamManager* stealInto) {

	int32_t iAnyClip =
	    backedUpParamManagers.search((uint32_t)modControllable, GREATER_OR_EQUAL); // Search just by first word
	if (iAnyClip >= backedUpParamManagers.getNumElements()) {
		return NULL;
	}
	BackedUpParamManager* elementAnyClip = (BackedUpParamManager*)backedUpParamManagers.getElementAddress(iAnyClip);
	if (elementAnyClip->modControllable != modControllable) {
		return NULL; // If nothing with even the correct modControllable at all, get out
	}

	int32_t iCorrectClip;
	BackedUpParamManager* elementCorrectClip;

	if (!clip || elementAnyClip->clip == clip) {
returnFirstForModControllableEvenIfNotRightClip:
		iCorrectClip = iAnyClip;
		elementCorrectClip = elementAnyClip;
	}
	else {
		uint32_t keyWords[2];
		keyWords[0] = (uint32_t)modControllable;
		keyWords[1] = (uint32_t)clip;
		iCorrectClip = backedUpParamManagers.searchMultiWordExact(keyWords, NULL, iAnyClip + 1);
		if (iCorrectClip == -1) {
			goto returnFirstForModControllableEvenIfNotRightClip;
		}
		elementCorrectClip = (BackedUpParamManager*)backedUpParamManagers.getElementAddress(iCorrectClip);
	}

	if (stealInto) {
		stealInto->stealParamCollectionsFrom(
		    &elementCorrectClip->paramManager,
		    true); // Steal expression params too - if they're here (slightly rare case).
		backedUpParamManagers.deleteAtIndex(iCorrectClip);
		return stealInto;
	}
	else {
		return &elementCorrectClip->paramManager;
	}
}

// Steals stuff.
// shouldStealExpressionParamsToo should only be true to save expression params from being destructed (e.g. if the
// Clip is being destructed).
void Song::backUpParamManager(ModControllableAudio* modControllable, Clip* clip, ParamManagerForTimeline* paramManager,
                              bool shouldStealExpressionParamsToo) {

	if (!paramManager->containsAnyMainParamCollections()) {
		return;
	}

	uint32_t keyWords[2];
	keyWords[0] = (uint32_t)modControllable;
	keyWords[1] = (uint32_t)clip;

	int32_t indexToInsertAt;

	int32_t i = backedUpParamManagers.searchMultiWordExact(keyWords, &indexToInsertAt);

	BackedUpParamManager* element;

	// If one already existed...
	if (i != -1) {
		element = (BackedUpParamManager*)backedUpParamManagers.getElementAddress(i);

		// Let's destroy it...
		element->paramManager.destructAndForgetParamCollections();

		// ...and replace it
doStealing:
		element->paramManager.stealParamCollectionsFrom(paramManager, shouldStealExpressionParamsToo);
	}

	// Otherwise, insert one
	else {
		i = indexToInsertAt;
		Error error = backedUpParamManagers.insertAtIndex(i);

		// If RAM error...
		if (error != Error::NONE) {

			// Destroy paramManager
			paramManager->destructAndForgetParamCollections();
		}

		// Or if that went fine...
		else {
			element = new (backedUpParamManagers.getElementAddress(i)) BackedUpParamManager();

			element->modControllable = modControllable;
			element->clip = clip;
			goto doStealing;
		}
	}
}

void Song::deleteBackedUpParamManagersForClip(Clip* clip) {

	AudioEngine::logAction("Song::deleteBackedUpParamManagersForClip");

	// Ok, this is the one sticky one where we actually do have to go through every element
	int32_t i = 0;

	while (i < backedUpParamManagers.getNumElements()) {

		BackedUpParamManager* backedUp = (BackedUpParamManager*)backedUpParamManagers.getElementAddress(i);
		if (backedUp->clip == clip) {

			AudioEngine::routineWithClusterLoading(); // -----------------------------------

			// We ideally want to just set the Clip to NULL. We can just do this if the previous element didn't have
			// the same ModControllable
			if (i == 0
			    || ((BackedUpParamManager*)backedUpParamManagers.getElementAddress(i - 1))->modControllable
			           != backedUp->modControllable) {
				backedUp->clip = NULL;
				i++;
			}

			// Othwerwise...
			else {

				ParamManagerForTimeline paramManager;
				paramManager.stealParamCollectionsFrom(&backedUp->paramManager);
				ModControllableAudio* modControllable = backedUp->modControllable;

				// We have to delete that element...
				backedUpParamManagers.deleteAtIndex(i);

				// ...and then go find the first one that had this ModControllable
				int32_t j = backedUpParamManagers.search((uint32_t)modControllable, GREATER_OR_EQUAL, 0,
				                                         i); // Search by first word only
				BackedUpParamManager* firstElementWithModControllable =
				    (BackedUpParamManager*)backedUpParamManagers.getElementAddress(j);

				// If it already had a NULL Clip, we have to replace its ParamManager
				if (!firstElementWithModControllable->clip) {
					firstElementWithModControllable->paramManager.destructAndForgetParamCollections();

					firstElementWithModControllable->paramManager.stealParamCollectionsFrom(&paramManager);

					// Don't increment i, as we've deleted an element instead
				}

				// Otherwise, we insert before it
				else {
					Error error = backedUpParamManagers.insertAtIndex(j);

					// If RAM error (surely would never happen since we just deleted an element)...
					if (error != Error::NONE) {
						// Don't increment i, as we've deleted an element instead
					}

					// Or if that went fine...
					else {
						BackedUpParamManager* newElement =
						    new (backedUpParamManagers.getElementAddress(j)) BackedUpParamManager();

						newElement->modControllable = modControllable;
						newElement->clip = NULL;
						newElement->paramManager.stealParamCollectionsFrom(&paramManager);
						i++; // We deleted an element, but inserted one too
					}
				}
			}
		}
		else {
			i++;
		}
	}

	// Test that everything's still in order

#if ALPHA_OR_BETA_VERSION
	AudioEngine::routineWithClusterLoading(); // -----------------------------------

	Clip* lastClip;
	ModControllableAudio* lastModControllable;

	for (int32_t i = 0; i < backedUpParamManagers.getNumElements(); i++) {

		BackedUpParamManager* backedUp = (BackedUpParamManager*)backedUpParamManagers.getElementAddress(i);

		if (i >= 1) {

			if (backedUp->modControllable < lastModControllable) {
				FREEZE_WITH_ERROR("E053");
			}

			else if (backedUp->modControllable == lastModControllable) {
				if (backedUp->clip < lastClip) {
					FREEZE_WITH_ERROR("E054");
				}
				else if (backedUp->clip == lastClip) {
					FREEZE_WITH_ERROR("E055");
				}
			}
		}

		lastClip = backedUp->clip;
		lastModControllable = backedUp->modControllable;
	}

#endif
}

void Song::deleteBackedUpParamManagersForModControllable(ModControllableAudio* modControllable) {

	int32_t iAnyClip =
	    backedUpParamManagers.search((uint32_t)modControllable, GREATER_OR_EQUAL); // Search by first word only

	while (true) {
		if (iAnyClip >= backedUpParamManagers.getNumElements()) {
			return;
		}
		BackedUpParamManager* elementAnyClip = (BackedUpParamManager*)backedUpParamManagers.getElementAddress(iAnyClip);
		if (elementAnyClip->modControllable != modControllable) {
			return;
		}

		// Destruct paramManager
		elementAnyClip->~BackedUpParamManager();

		// Delete from Vector
		backedUpParamManagers.deleteAtIndex(iAnyClip);
	}
}

// TODO: should we also check whether any arranger clips active and playing in session mode? For next function
// too...
bool Song::doesOutputHaveActiveClipInSession(Output* output) {

	// For each Clip in session
	for (int32_t c = 0; c < sessionClips.getNumElements(); c++) {
		Clip* clip = sessionClips.getClipAtIndex(c);

		if (isClipActive(clip) && clip->output == output) {
			return true;
		}
	}

	return false;
}

// This is for non-audio Instruments only, so no name is relevant
bool Song::doesNonAudioSlotHaveActiveClipInSession(OutputType outputType, int32_t slot, int32_t subSlot) {

	// For each Clip in session
	for (int32_t c = 0; c < sessionClips.getNumElements(); c++) {
		Clip* clip = sessionClips.getClipAtIndex(c);

		if (isClipActive(clip) && clip->type == ClipType::INSTRUMENT) {

			Instrument* instrument = (Instrument*)clip->output;

			if (instrument->type == outputType && ((NonAudioInstrument*)instrument)->channel == slot
			    && (outputType == OutputType::CV || ((MIDIInstrument*)instrument)->channelSuffix == subSlot)) {
				return true;
			}
		}
	}

	return false;
}

bool Song::doesOutputHaveAnyClips(Output* output) {
	// Check arranger ones first via clipInstances
	for (int32_t i = 0; i < output->clipInstances.getNumElements(); i++) {
		ClipInstance* thisInstance = output->clipInstances.getElement(i);
		if (thisInstance->clip) {
			return true;
		}
	}

	// Then session ones
	for (int32_t c = 0; c < sessionClips.getNumElements(); c++) {
		Clip* clip = sessionClips.getClipAtIndex(c);
		if (clip->output == output) {
			return true;
		}
	}

	return false;
}

void Song::restoreClipStatesBeforeArrangementPlay() {

	// For each Clip in session
	for (int32_t c = 0; c < sessionClips.getNumElements(); c++) {
		Clip* clip = sessionClips.getClipAtIndex(c);

		clip->activeIfNoSolo = clip->wasActiveBefore;
		clip->soloingInSessionMode = false;
	}

	anyClipsSoloing = false;

	// Do not set the Instruments' activeClips. We want them to stay as they were when the song ended
}

// Returns 0 if they're all full
int32_t Song::getLowestSectionWithNoSessionClipForOutput(Output* output) {
	bool* sectionRepresented = (bool*)shortStringBuffer;
	memset(sectionRepresented, 0, kMaxNumSections);

	for (int32_t c = 0; c < sessionClips.getNumElements(); c++) {
		Clip* clip = sessionClips.getClipAtIndex(c);
		if (clip->output == output && clip->section < kMaxNumSections) {
			sectionRepresented[clip->section] = true;
		}
	}

	for (int32_t s = 0; s < kMaxNumSections; s++) {
		if (!sectionRepresented[s]) {
			return s;
		}
	}

	return 0;
}

void Song::assertActiveness(ModelStackWithTimelineCounter* modelStack, int32_t endInstanceAtTime) {

	Clip* theActiveClip = (Clip*)modelStack->getTimelineCounter();

	bool anyClipStoppedSoloing = false;

	Output* output = theActiveClip->output;

	// Stop any Clips with same Output
	// For each Clip in session and arranger for specific Output
	int32_t numElements = sessionClips.getNumElements();
	bool doingArrangementClips = false;
traverseClips:
	for (int32_t c = 0; c < numElements; c++) {
		Clip* clip;
		if (!doingArrangementClips) {
			clip = sessionClips.getClipAtIndex(c);
			if (clip->output != output) {
				continue;
			}
		}
		else {
			ClipInstance* clipInstance = output->clipInstances.getElement(c);
			if (!clipInstance->clip) {
				continue;
			}
			if (!clipInstance->clip->isArrangementOnlyClip()) {
				continue;
			}
			clip = clipInstance->clip;
		}

		if (clip != theActiveClip && isClipActive(clip)) {

			if (playbackHandler.isEitherClockActive() && currentSong == this) {
				clip->expectNoFurtherTicks(this, true);
				if (playbackHandler.recording == RecordingMode::ARRANGEMENT && endInstanceAtTime != -1) {
					clip->getClipToRecordTo()->endInstance(endInstanceAtTime);
				}
			}

			if (clip->soloingInSessionMode) {
				clip->soloingInSessionMode = false;
				anyClipStoppedSoloing = true;
			}
			else {
				clip->activeIfNoSolo = false;
			}
		}
	}
	if (!doingArrangementClips) {
		doingArrangementClips = true;
		numElements = output->clipInstances.getNumElements();
		goto traverseClips;
	}

	if (anyClipStoppedSoloing) {
		reassessWhetherAnyClipsSoloing();
	}
	output->setActiveClip(modelStack);
}

bool Song::isClipActive(Clip* clip) const {
	return clip->soloingInSessionMode || (clip->activeIfNoSolo && !getAnyClipsSoloing());
}

void Song::sendAllMIDIPGMs() {
	for (Output* thisOutput = firstOutput; thisOutput; thisOutput = thisOutput->next) {
		thisOutput->sendMIDIPGM();
	}
}

// This is only called right after Song loaded, so we can assume all Instruments have a NULL activeClip
// It's not possible for this to stop there from being more than zero soloing Clips
void Song::sortOutWhichClipsAreActiveWithoutSendingPGMs(ModelStack* modelStack,
                                                        int32_t playbackWillStartInArrangerAtPos) {

	AudioEngine::logAction("aaa5.11");

	// If beginning playback in arranger, that's where we figure out which Clips are active - on their Outputs, and
	// generally
	if (playbackWillStartInArrangerAtPos != -1) {
		anyClipsSoloing = false;

		// We still want as many Outputs as possible to have activeClips, even if those Clips are not "active".
		// First, try arranger-only Clips.
		for (Output* output = firstOutput; output; output = output->next) {

			// Don't do any additional searching of session Clips, cos it'd be really inefficient searching all
			// session Clips for each Output
			output->pickAnActiveClipForArrangementPos(modelStack, playbackWillStartInArrangerAtPos,
			                                          PgmChangeSend::NEVER);
		}
	}

	// If not about to start playback in arranger, we give the active session Clips first dibs on being active on
	// their Output
	else {

		int32_t count = 0;

		for (int32_t c = 0; c < sessionClips.getNumElements(); c++) {
			Clip* clip = sessionClips.getClipAtIndex(c);

			if (!(count & 3)) {
				AudioEngine::routineWithClusterLoading(); // -----------------------------------
				AudioEngine::logAction("aaa5.114");
			}
			count++;

			// If Clip is supposedly active...
			if (isClipActive(clip)) {

				// If the Instrument already had a Clip, we gotta be inactive...
				if (clip->output->activeClip) {
					if (getAnyClipsSoloing()) {
						clip->soloingInSessionMode = false;
					}
					else {
						clip->activeIfNoSolo = false;
					}
				}

				// Otherwise, it's ours
				else {
					clip->output->setActiveClip(modelStack->addTimelineCounter(clip), PgmChangeSend::NEVER);
				}
			}
		}

		AudioEngine::logAction("aaa5.115");

		// We still want as many Outputs as possible to have activeClips, even if those Clips are not "active".
		// First, try arranger-only Clips
		for (Output* output = firstOutput; output; output = output->next) {

			// Don't do any additional searching of session Clips, cos it'd be really inefficient searching all
			// session Clips for each Instrument
			output->pickAnActiveClipIfPossible(modelStack, false, PgmChangeSend::NEVER, false);
		}
	}
	AudioEngine::logAction("aaa5.12");

	int32_t count = 0;

	// And finally, go through session Clips again, giving any more to Instruments that can be given
	for (int32_t c = 0; c < sessionClips.getNumElements(); c++) {
		Clip* clip = sessionClips.getClipAtIndex(c);
		if (!(count & 7)) {
			AudioEngine::routineWithClusterLoading(); // -----------------------------------
			AudioEngine::logAction("aaa5.125");
		}
		count++;

		// And if beginning arranger playback, some additional setting up to do at the same time
		if (playbackWillStartInArrangerAtPos != -1) {
			clip->wasActiveBefore = clip->activeIfNoSolo;
			clip->soloingInSessionMode = false;
			if (!clip->output->activeClip) {
				clip->activeIfNoSolo = false;
			}
		}

		if (!clip->output->activeClip) {
			clip->output->setActiveClip(modelStack->addTimelineCounter(clip), PgmChangeSend::NEVER);
		}
	}

	AudioEngine::logAction("aaa5.13");

	// Now, we want to ensure (in case of bad song file data) that any Output that doesn't have an activeClip (aka
	// doesn't have ANY Clip) definitely does have a backedUpParamManager. Only for audio Instruments
	for (Output* output = firstOutput; output;) {

		Output* nextOutput = output->next;

		// Also while we're at it, for SoundInstruments (Synths), get them to grab a copy of the arp settings
		if (output->activeClip) {
			if (output->type == OutputType::SYNTH) {
				((SoundInstrument*)output)
				    ->defaultArpSettings.cloneFrom(&((InstrumentClip*)output->activeClip)->arpSettings);
			}
		}

		// Ok, back to the main task - if there's no activeClip...
		else {
			if (output->type == OutputType::SYNTH || output->type == OutputType::KIT) {
				if (!getBackedUpParamManagerPreferablyWithClip((ModControllableAudio*)output->toModControllable(),
				                                               NULL)) {
#if ALPHA_OR_BETA_VERSION
					display->displayPopup("E044");
#endif
					deleteOutputThatIsInMainList(output,
					                             false); // Do *not* try to stop any auditioning first. There is
					                                     // none, and doing so would/did cause an E170.
					goto getOut;
				}
			}

			output->setupWithoutActiveClip(modelStack);
		}

#if ALPHA_OR_BETA_VERSION
		// For Kits, ensure that every audio Drum has a ParamManager somewhere
		if (output->type == OutputType::KIT) {
			Kit* kit = (Kit*)output;
			for (Drum* thisDrum = kit->firstDrum; thisDrum; thisDrum = thisDrum->next) {
				if (thisDrum->type == DrumType::SOUND) {
					SoundDrum* soundDrum = (SoundDrum*)thisDrum;
					if (!getBackedUpParamManagerPreferablyWithClip(soundDrum,
					                                               NULL)) { // If no backedUpParamManager...
						if (!findParamManagerForDrum(kit,
						                             soundDrum)) { // If no ParamManager with a NoteRow somewhere...
							FREEZE_WITH_ERROR("E102");
						}
					}
				}
			}
		}
#endif

getOut:
		output = nextOutput;
	}

	AudioEngine::logAction("aaa5.14");
}

// Can assume that no soloing when this is called, i.e. any Clips in here which say they're active actually are
void Song::deactivateAnyArrangementOnlyClips() {
	for (int32_t c = 0; c < arrangementOnlyClips.getNumElements(); c++) {
		Clip* clip = arrangementOnlyClips.getClipAtIndex(c);
		if (clip->activeIfNoSolo) {
			clip->expectNoFurtherTicks(this);
			clip->activeIfNoSolo = false;
		}
	}
}

Clip* Song::getLongestClip(bool includeInactive, bool includeArrangementOnly) {
	Clip* longestClip = NULL;

	// For each Clip in session and arranger
	ClipArray* clipArray = &sessionClips;
traverseClips:
	for (int32_t c = 0; c < clipArray->getNumElements(); c++) {
		Clip* clip = clipArray->getClipAtIndex(c);

		if (includeInactive || isClipActive(clip)) {
			if (!longestClip || clip->loopLength > longestClip->loopLength) {
				longestClip = clip;
			}
		}
	}
	if (clipArray != &arrangementOnlyClips) {
		clipArray = &arrangementOnlyClips;
		goto traverseClips;
	}

	return longestClip;
}

// If no such Clip exists, removes the multiple-or-factor criteria
// Includes arrangement-only Clips, which might still be playing
Clip* Song::getLongestActiveClipWithMultipleOrFactorLength(int32_t targetLength, bool revertToAnyActiveClipIfNone,
                                                           Clip* excludeClip) {
	Clip* foundClip = NULL;
	bool foundClipIsFitting = false;
	int32_t foundClipLength;

	// For each Clip in session and arranger
	ClipArray* clipArray = &sessionClips;
traverseClips:
	for (int32_t c = 0; c < clipArray->getNumElements(); c++) {
		Clip* clip = clipArray->getClipAtIndex(c);

		if (clip != excludeClip && isClipActive(clip) && clip->launchStyle != LaunchStyle::FILL) {
			int32_t clipLength = clip->loopLength;
			if (clipLength == targetLength
			    || (clipLength > targetLength && ((uint32_t)clipLength % (uint32_t)targetLength) == 0)
			    || (targetLength > clipLength && ((uint32_t)targetLength % (uint32_t)clipLength) == 0)) {
				if (!foundClipIsFitting || !foundClip || clipLength > foundClipLength) {
					foundClip = clip;
					foundClipIsFitting = true;
					foundClipLength = clipLength;
				}
			}
			else {
				if (revertToAnyActiveClipIfNone && !foundClipIsFitting) {
					foundClip = clip;
				}
			}
		}
	}
	if (clipArray != &arrangementOnlyClips) {
		clipArray = &arrangementOnlyClips;
		goto traverseClips;
	}

	return foundClip;
}

bool Song::isOutputActiveInArrangement(Output* output) {
	return (output->soloingInArrangementMode
	        || (!getAnyOutputsSoloingInArrangement() && !output->mutedInArrangementMode));
}

void Song::setHibernatingMIDIInstrument(MIDIInstrument* newInstrument) {
	deleteHibernatingMIDIInstrument();

	hibernatingMIDIInstrument = newInstrument;
}

void Song::deleteHibernatingMIDIInstrument() {
	if (hibernatingMIDIInstrument) {
		void* toDealloc = dynamic_cast<void*>(hibernatingMIDIInstrument);
		hibernatingMIDIInstrument->~MIDIInstrument();
		delugeDealloc(toDealloc);
		hibernatingMIDIInstrument = NULL;
	}
}

MIDIInstrument* Song::grabHibernatingMIDIInstrument(int32_t channel, int32_t channelSuffix) {
	MIDIInstrument* toReturn = hibernatingMIDIInstrument;
	hibernatingMIDIInstrument = NULL;
	if (toReturn) {
		toReturn->activeClip = NULL; // Not really necessary?
		toReturn->inValidState = false;

		toReturn->channel = channel;
		toReturn->channelSuffix = channelSuffix;
	}
	return toReturn;
}

void Song::stopAllMIDIAndGateNotesPlaying() {

	char modelStackMemory[MODEL_STACK_MAX_SIZE];
	ModelStack* modelStack = setupModelStackWithSong(modelStackMemory, this);

	// For each InstrumentClip in session and arranger
	ClipArray* clipArray = &sessionClips;
traverseClips:
	for (int32_t c = 0; c < clipArray->getNumElements(); c++) {
		Clip* clip = clipArray->getClipAtIndex(c);
		if (clip->type != ClipType::INSTRUMENT) {
			continue;
		}
		InstrumentClip* instrumentClip = (InstrumentClip*)clip;

		if (isClipActive(instrumentClip) && instrumentClip->output->type != OutputType::SYNTH) {
			ModelStackWithTimelineCounter* modelStackWithTimelineCounter =
			    modelStack->addTimelineCounter(instrumentClip);
			instrumentClip->stopAllNotesPlaying(modelStackWithTimelineCounter);
		}
	}
	if (clipArray != &arrangementOnlyClips) {
		clipArray = &arrangementOnlyClips;
		goto traverseClips;
	}
}

void Song::stopAllAuditioning() {

	char modelStackMemory[MODEL_STACK_MAX_SIZE];
	ModelStack* modelStack = setupModelStackWithSong(modelStackMemory, this);

	for (Output* output = firstOutput; output; output = output->next) {
		output->stopAnyAuditioning(modelStack);
	}
}

void Song::ensureAllInstrumentsHaveAClipOrBackedUpParamManager(char const* errorMessageNormal,
                                                               char const* errorMessageHibernating) {

#if ALPHA_OR_BETA_VERSION

	// Non-hibernating Instruments
	for (Output* thisOutput = firstOutput; thisOutput; thisOutput = thisOutput->next) {
		if (thisOutput->type != OutputType::SYNTH && thisOutput->type != OutputType::KIT) {
			continue;
		}

		AudioEngine::routineWithClusterLoading(); // -----------------------------------

		// If has Clip, that's fine
		if (getClipWithOutput(thisOutput)) {}

		else {
			if (!getBackedUpParamManagerPreferablyWithClip((ModControllableAudio*)thisOutput->toModControllable(),
			                                               NULL)) {
				FREEZE_WITH_ERROR(errorMessageNormal);
			}
		}
	}

	// And hibernating Instruments
	for (Instrument* thisInstrument = firstHibernatingInstrument; thisInstrument;
	     thisInstrument = (Instrument*)thisInstrument->next) {
		if (thisInstrument->type != OutputType::SYNTH && thisInstrument->type != OutputType::KIT) {
			continue;
		}

		AudioEngine::routineWithClusterLoading(); // -----------------------------------

		// If has Clip, it shouldn't!
		if (getClipWithOutput(thisInstrument)) {
			// gtridr got, V4.0.0-beta2. Before I fixed memory corruption issues, so hopefully could just be that.
			FREEZE_WITH_ERROR("E056");
		}

		else {
			if (!getBackedUpParamManagerPreferablyWithClip((ModControllableAudio*)thisInstrument->toModControllable(),
			                                               NULL)) {
				FREEZE_WITH_ERROR(errorMessageHibernating);
			}
		}
	}
#endif
}

Error Song::placeFirstInstancesOfActiveClips(int32_t pos) {

	// For each Clip in session
	for (int32_t c = 0; c < sessionClips.getNumElements(); c++) {
		Clip* clip = sessionClips.getClipAtIndex(c);

		if (isClipActive(clip)) {
			int32_t clipInstanceI = clip->output->clipInstances.getNumElements();
			Error error = clip->output->clipInstances.insertAtIndex(clipInstanceI);
			if (error != Error::NONE) {
				return error;
			}

			ClipInstance* clipInstance = clip->output->clipInstances.getElement(clipInstanceI);
			clipInstance->clip = clip;
			clipInstance->length = clip->loopLength;
			clipInstance->pos = pos;
		}
	}

	return Error::NONE;
}

// Normally we leave detachClipsToo as false, becuase we need to keep them attached because
// resumeClipsClonedForArrangementRecording() is about to be called, and needs them attached, and will detach them
// itself
void Song::endInstancesOfActiveClips(int32_t pos, bool detachClipsToo) {

	// For each Clip in session
	for (int32_t c = 0; c < sessionClips.getNumElements(); c++) {
		Clip* clip = sessionClips.getClipAtIndex(c);

		if (isClipActive(clip)) {

			Clip* clipNow = clip->getClipToRecordTo();

			if (detachClipsToo) {
				clipNow->beingRecordedFromClip = NULL;
			}

			int32_t clipInstanceI = clip->output->clipInstances.search(pos + 1, LESS);
			if (clipInstanceI >= 0) {
				ClipInstance* clipInstance = clip->output->clipInstances.getElement(clipInstanceI);
				if (clipInstance->clip == clipNow) {
					int32_t newLength = pos - clipInstance->pos;
					if (newLength == 0) {
						clip->output->clipInstances.deleteAtIndex(clipInstanceI);
					}
					else {
						clipInstance->length = newLength;
					}
				}
			}
		}
	}
}

void Song::resumeClipsClonedForArrangementRecording() {

	char modelStackMemoryClone[MODEL_STACK_MAX_SIZE];
	ModelStack* modelStackClone = setupModelStackWithSong(modelStackMemoryClone, this);

	char modelStackMemoryOriginal[MODEL_STACK_MAX_SIZE];
	ModelStack* modelStackOriginal = setupModelStackWithSong(modelStackMemoryOriginal, this);

	// For each Clip in session
	for (int32_t c = 0; c < sessionClips.getNumElements(); c++) {
		Clip* originalClip = sessionClips.getClipAtIndex(c);

		Clip* clonedClip = originalClip->output->activeClip;
		if (clonedClip && clonedClip->beingRecordedFromClip == originalClip) {
			ModelStackWithTimelineCounter* modelStackWithTimelineCounterClone =
			    modelStackClone->addTimelineCounter(clonedClip);
			ModelStackWithTimelineCounter* modelStackWithTimelineCounterOriginal =
			    modelStackOriginal->addTimelineCounter(originalClip);
			clonedClip->resumeOriginalClipFromThisClone(modelStackWithTimelineCounterOriginal,
			                                            modelStackWithTimelineCounterClone);
		}
	}
}

void Song::clearArrangementBeyondPos(int32_t pos, Action* action) {

	char modelStackMemory[MODEL_STACK_MAX_SIZE];
	ModelStackWithThreeMainThings* modelStack = setupModelStackWithSongAsTimelineCounter(modelStackMemory);
	paramManager.trimToLength(pos, modelStack, action, false);

	for (Output* thisOutput = firstOutput; thisOutput; thisOutput = thisOutput->next) {
		int32_t i = thisOutput->clipInstances.search(pos, GREATER_OR_EQUAL);

		// We go through deleting the ClipInstances one by one. This is actually quite inefficient, but complicated
		// to improve on because the deletion of the Clips themselves, where there are arrangement-only ones, causes
		// the calling of output->pickAnActiveClipIfPossible. So we have to ensure that extra ClipInstances don't
		// exist at any instant in time, or else it'll look at those to pick the new activeClip, which might not
		// exist anymore.
		for (int32_t j = thisOutput->clipInstances.getNumElements() - 1; j >= i; j--) {
			ClipInstance* clipInstance = thisOutput->clipInstances.getElement(j);
			if (action) {
				action->recordClipInstanceExistenceChange(thisOutput, clipInstance, ExistenceChangeType::DELETE);
			}
			Clip* clip = clipInstance->clip;
			thisOutput->clipInstances.deleteAtIndex(j);

			deletingClipInstanceForClip(thisOutput, clip, action,
			                            true); // Could be bad that this calls the audio routine before we've
			                                   // actually deleted the ClipInstances...
		}

		// Shorten the previous one if need be
		int32_t numElements = thisOutput->clipInstances.getNumElements();
		if (numElements) {
			ClipInstance* clipInstance = thisOutput->clipInstances.getElement(numElements - 1);
			int32_t maxLength = pos - clipInstance->pos;
			if (clipInstance->length > maxLength) {
				clipInstance->change(action, thisOutput, clipInstance->pos, maxLength, clipInstance->clip);
			}
		}
	}
}

// Will call audio routine!!
// Note: in most cases (when action supplied), will try to pick a new activeClip even if told not to. But this
// should be ok
void Song::deletingClipInstanceForClip(Output* output, Clip* clip, Action* action, bool shouldPickNewActiveClip) {

	// If clipInstance had a Clip, and it's a (white) arrangement-only Clip, then the whole Clip needs deleting.
	if (clip && clip->isArrangementOnlyClip()) {

		void* memory = NULL;

		bool deletionDone = false;

		if (action) {
			deletionDone =
			    action->recordClipExistenceChange(this, &arrangementOnlyClips, clip, ExistenceChangeType::DELETE);
			// That call will call pickAnActiveClipIfPossible() whether we like it or not...
		}

		if (!deletionDone) { // If not enough memory to create undo-history...
			actionLogger.deleteAllLogs();
			// Delete the actual Clip.
			// Will not remove Instrument from Song. Will call audio routine! That's why we deleted the ClipInstance
			// first
			int32_t index = arrangementOnlyClips.getIndexForClip(clip);
			if (index != -1) {
				arrangementOnlyClips.deleteAtIndex(index); // Shouldn't actually ever not be found
			}
			deleteClipObject(clip, false, InstrumentRemoval::NONE);
			if (shouldPickNewActiveClip) {
				char modelStackMemory[MODEL_STACK_MAX_SIZE];
				ModelStack* modelStack = setupModelStackWithSong(modelStackMemory, this);

				output->pickAnActiveClipIfPossible(modelStack, true);
			}
		}
	}
}

bool Song::arrangementHasAnyClipInstances() {
	for (Output* thisOutput = firstOutput; thisOutput; thisOutput = thisOutput->next) {
		if (thisOutput->clipInstances.getNumElements()) {
			return true;
		}
	}
	return false;
}

void Song::setParamsInAutomationMode(bool newState) {

	if (paramsInAutomationMode == newState) {
		return;
	}

	paramsInAutomationMode = newState;

	UnpatchedParamSet* unpatchedParams = paramManager.getUnpatchedParamSet();

	// If going automated...
	if (newState) {

		// Back up the unautomated values
		for (int32_t p = 0; p < params::kMaxNumUnpatchedParams; p++) {
			unautomatedParamValues[p] = unpatchedParams->params[p].getCurrentValue();
		}
	}

	// Or if going un-automated
	else {

		// Restore the unautomated values, where automation is present
		for (int32_t p = 0; p < params::kMaxNumUnpatchedParams; p++) {
			if (unpatchedParams->params[p].isAutomated()) {
				unpatchedParams->params[p].currentValue = unautomatedParamValues[p];
			}
		}
	}

	view.notifyParamAutomationOccurred(&paramManager, true);
}

// returns true if the whole instrument should be replaced, and not just the instrument for the given clip
// returns false iff in clip view for a clip that does not have an instance in arranger. Or if called with no clip
// which could happen from the arranger audition pad availability will be unused in session or arranger view,
// available in session for active clips in clip view, and any for inactive clips
bool Song::shouldOldOutputBeReplaced(Clip* clip, Availability* availabilityRequirement) {
	// If Clip has an "instance" within its Output in arranger, then we can only change the entire Output to a
	// different Output If in session view, change the whole instrument
	if (!clip || clip->output->clipHasInstance(clip) || getRootUI() == &sessionView) {
		if (availabilityRequirement) {
			*availabilityRequirement = Availability::INSTRUMENT_UNUSED;
		}
		return true;
	}

	else {

		if (availabilityRequirement) {
			// If Clip is "active", just make sure we pick an Output that doesn't have a Clip "active" in session
			if (isClipActive(clip)) {
				*availabilityRequirement = Availability::INSTRUMENT_AVAILABLE_IN_SESSION;
			}

			// Or if it's not "active", we can give it any Output we like
			else {
				*availabilityRequirement = Availability::ANY;
			}
		}

		// We still may as well replace the Output so long as it doesn't have any *other* Clips
		return (getClipWithOutput(clip->output, false, clip) == NULL);
	}
}

Output* Song::navigateThroughPresetsForInstrument(Output* output, int32_t offset) {
	if (output->type == OutputType::AUDIO) {
		return output;
	}

	actionLogger.deleteAllLogs();

	Instrument* oldInstrument = (Instrument*)output;

	OutputType outputType = oldInstrument->type;

	currentSong->ensureAllInstrumentsHaveAClipOrBackedUpParamManager("E063", "H063");

	// If we're in MIDI or CV mode, easy - just change the channel
	if (outputType == OutputType::MIDI_OUT || outputType == OutputType::CV) {

		NonAudioInstrument* oldNonAudioInstrument = (NonAudioInstrument*)oldInstrument;

		int32_t oldChannel = oldNonAudioInstrument->channel;
		int32_t newChannel = oldNonAudioInstrument->channel;

		int32_t oldChannelSuffix, newChannelSuffix;
		if (outputType == OutputType::MIDI_OUT) {
			oldChannelSuffix = ((MIDIInstrument*)oldNonAudioInstrument)->channelSuffix;
			newChannelSuffix = ((MIDIInstrument*)oldNonAudioInstrument)->channelSuffix;
		}

		// CV
		if (outputType == OutputType::CV) {
			do {
				newChannel = (newChannel + offset) & (NUM_CV_CHANNELS - 1);

				if (newChannel == oldChannel) {
cantDoIt:
					display->displayPopup(l10n::get(l10n::String::STRING_FOR_NO_FREE_CHANNEL_SLOTS_AVAILABLE_IN_SONG));
					return output;
				}

			} while (currentSong->getInstrumentFromPresetSlot(outputType, newChannel, -1, NULL, NULL, false));
		}

		// Or MIDI
		else {

			oldNonAudioInstrument->channel = -1; // Get it out of the way

			do {
				newChannelSuffix += offset;

				// Turned left
				if (offset == -1) {
					if (newChannelSuffix < -1) {
						newChannel = (newChannel + offset) & 15;
						newChannelSuffix = currentSong->getMaxMIDIChannelSuffix(newChannel);
					}
				}

				// Turned right
				else {
					if (newChannelSuffix >= 26 || newChannelSuffix > currentSong->getMaxMIDIChannelSuffix(newChannel)) {
						newChannel = (newChannel + offset) & 15;
						newChannelSuffix = -1;
					}
				}

				if (newChannel == oldChannel && newChannelSuffix == oldChannelSuffix) {
					oldNonAudioInstrument->channel = oldChannel; // Put it back
					goto cantDoIt;
				}

			} while (
			    currentSong->getInstrumentFromPresetSlot(outputType, newChannel, newChannelSuffix, NULL, NULL, false));

			oldNonAudioInstrument->channel = oldChannel; // Put it back, before switching notes off etc
		}

		if (oldNonAudioInstrument->activeClip && (playbackHandler.playbackState & PLAYBACK_CLOCK_EITHER_ACTIVE)) {
			oldNonAudioInstrument->activeClip->expectNoFurtherTicks(currentSong);
		}

		// Because these are just MIDI / CV instruments and we're changing them for all Clips, we can just change
		// the existing Instrument object!
		oldNonAudioInstrument->channel = newChannel;
		if (outputType == OutputType::MIDI_OUT) {
			((MIDIInstrument*)oldNonAudioInstrument)->channelSuffix = newChannelSuffix;
		}

		view.displayOutputName(oldNonAudioInstrument);
		if (display->haveOLED()) {
			deluge::hid::display::OLED::sendMainImage();
		}
	}

	// Or if we're on a Kit or Synth...
	else {
		PresetNavigationResult results =
		    loadInstrumentPresetUI.doPresetNavigation(offset, oldInstrument, Availability::INSTRUMENT_UNUSED, true);
		if (results.error == Error::NO_ERROR_BUT_GET_OUT) {
removeWorkingAnimationAndGetOut:
			if (display->haveOLED()) {
				auto oled = static_cast<deluge::hid::display::OLED*>(display);
				oled->consoleTimerEvent();
				oled->removeWorkingAnimation();
			}
			return output;
		}
		else if (results.error != Error::NONE) {
			display->displayError(results.error);
			goto removeWorkingAnimationAndGetOut;
		}

		Instrument* newInstrument = results.fileItem->instrument;
		Browser::emptyFileItems();

		currentSong->replaceInstrument(oldInstrument, newInstrument);

		oldInstrument = newInstrument;
		display->removeLoadingAnimation();
	}

	currentSong->instrumentSwapped(oldInstrument);

	currentSong->ensureAllInstrumentsHaveAClipOrBackedUpParamManager("E064", "H064");

	return oldInstrument;
}

void Song::instrumentSwapped(Instrument* newInstrument) {

	char modelStackMemory[MODEL_STACK_MAX_SIZE];
	ModelStack* modelStack = setupModelStackWithSong(modelStackMemory, this);

	// If we're playing, in this arrangement mode... (TODO: what if it just switched on while we were loading?)
	if (arrangement.hasPlaybackActive()) {
		int32_t i = newInstrument->clipInstances.search(arrangement.getLivePos() + 1, LESS);

tryAgain:
		if (i >= 0) {

			ClipInstance* clipInstance = newInstrument->clipInstances.getElement(i);

			// If it didn't have an actual Clip, look further back in time
			if (!clipInstance->clip) {
				i--;
				goto tryAgain;
			}

			// Ok, we've got one with a Clip.

			// If it's still playing...
			if (clipInstance->pos + clipInstance->length > playbackHandler.getActualSwungTickCount()) {
				arrangement.resumeClipInstancePlayback(clipInstance); // Sets activeClip
			}

			// Otherwise, just set the activeClip anyway
			else {
				ModelStackWithTimelineCounter* modelStackWithTimelineCounter =
				    modelStack->addTimelineCounter(clipInstance->clip);
				newInstrument->setActiveClip(modelStackWithTimelineCounter);
			}
		}
	}

	// Or if not, is there another Clip which is active, which needs sorting out with the newInstrument?
	else {
		Clip* thisClip = getClipWithOutput(newInstrument, true);
		if (thisClip) {

			ModelStackWithTimelineCounter* modelStackWithTimelineCounter = modelStack->addTimelineCounter(thisClip);

			// Assert that thisClip is the active Clip with this Instrument - make any other Clips inactive
			// (activity status could have changed while we were loading...)
			assertActiveness(modelStackWithTimelineCounter);

			if (playbackHandler.isEitherClockActive()) {

				thisClip->setPosForParamManagers(modelStackWithTimelineCounter);
			}
		}
	}

	// If all else failed, just try to get any activeClip possible
	newInstrument->pickAnActiveClipIfPossible(modelStack);
}

Instrument* Song::changeOutputType(Instrument* oldInstrument, OutputType newOutputType) {

	int16_t newSlot = 0;
	int8_t newSubSlot = -1;

	int32_t oldSlot = newSlot;

	Instrument* newInstrument = NULL;

	// MIDI / CV
	if (newOutputType == OutputType::MIDI_OUT || newOutputType == OutputType::CV) {

		int32_t numChannels = (newOutputType == OutputType::MIDI_OUT) ? 16 : NUM_CV_CHANNELS;

		while (true) {

			if (!getInstrumentFromPresetSlot(newOutputType, newSlot, newSubSlot, NULL, NULL, false)) {
				break;
			}

			newSlot = (newSlot + 1) & (numChannels - 1);
			newSubSlot = -1;

			// If we've searched all channels...
			if (newSlot == oldSlot) {
				display->displayPopup(deluge::l10n::get(deluge::l10n::String::STRING_FOR_NO_AVAILABLE_CHANNELS));
				return NULL;
			}
		}

		if (newOutputType == OutputType::MIDI_OUT) {
			newInstrument = grabHibernatingMIDIInstrument(newSlot, newSubSlot);
			if (newInstrument) {
				goto gotAnInstrument;
			}
		}
		newInstrument = storageManager.createNewNonAudioInstrument(newOutputType, newSlot, newSubSlot);
		if (!newInstrument) {
			display->displayError(Error::INSUFFICIENT_RAM);
			return NULL;
		}

gotAnInstrument: {}
	}

	// Synth or Kit
	else {
		ReturnOfConfirmPresetOrNextUnlaunchedOne result;
		result.error = Browser::currentDir.set(getInstrumentFolder(newOutputType));
		if (result.error != Error::NONE) {
			display->displayError(result.error);
			return nullptr;
		}

		result = loadInstrumentPresetUI.findAnUnlaunchedPresetIncludingWithinSubfolders(
		    this, newOutputType, Availability::INSTRUMENT_UNUSED);
		if (result.error != Error::NONE) {
			display->displayError(result.error);
			return nullptr;
		}

		newInstrument = result.fileItem->instrument;
		bool isHibernating = newInstrument && !result.fileItem->instrumentAlreadyInSong;

		if (!newInstrument) {
			String newPresetName;
			result.fileItem->getDisplayNameWithoutExtension(&newPresetName);
			result.error = storageManager.loadInstrumentFromFile(this, NULL, newOutputType, false, &newInstrument,
			                                                     &result.fileItem->filePointer, &newPresetName,
			                                                     &Browser::currentDir);
		}

		Browser::emptyFileItems();

		if (result.error != Error::NONE) {
			display->displayError(result.error);
			return nullptr;
		}

		if (isHibernating) {
			removeInstrumentFromHibernationList(newInstrument);
		}

		display->displayLoadingAnimationText("Loading");

		newInstrument->loadAllAudioFiles(true);

		display->removeWorkingAnimation();
	}

#if ALPHA_OR_BETA_VERSION
	display->setText("A002");
#endif
	replaceInstrument(oldInstrument, newInstrument);
#if ALPHA_OR_BETA_VERSION
	if (display->have7SEG()) {
		view.displayOutputName(newInstrument);
	}
#endif

	instrumentSwapped(newInstrument);

	return newInstrument;
}

void Song::setupClipIndexesForSaving() {

	// For each Clip in session and arranger
	ClipArray* clipArray = &sessionClips;
traverseClips:
	for (int32_t c = 0; c < clipArray->getNumElements(); c++) {
		Clip* clip = clipArray->getClipAtIndex(c);
		clip->indexForSaving = c;
	}
	if (clipArray != &arrangementOnlyClips) {
		clipArray = &arrangementOnlyClips;
		goto traverseClips;
	}
}

AudioOutput* Song::getFirstAudioOutput() {
	for (Output* output = firstOutput; output; output = output->next) {
		if (output->type == OutputType::AUDIO) {
			return (AudioOutput*)output;
		}
	}
	return NULL;
}

AudioInputChannel defaultAudioOutputInputChannel = AudioInputChannel::UNSET;

AudioOutput* Song::createNewAudioOutput(Output* replaceOutput) {
	int32_t highestNumber = 0;

	// Find highest number existent so far
	for (Output* output = firstOutput; output; output = output->next) {
		if (output->type == OutputType::AUDIO) {
			char const* nameChars = output->name.get();
			if (memcasecmp(nameChars, "AUDIO", 5)) {
				continue;
			}

			int32_t nameLength = strlen(nameChars);
			if (nameLength < 1) {
				continue;
			}

			if (!memIsNumericChars(&nameChars[5], nameLength - 5)) {
				continue;
			}

			int32_t number = stringToInt(&nameChars[5]);
			if (number > highestNumber) {
				highestNumber = number;
			}
		}
	}

	String newName;
	Error error = newName.set("AUDIO");
	if (error != Error::NONE) {
		return NULL;
	}

	error = newName.concatenateInt(highestNumber + 1);
	if (error != Error::NONE) {
		return NULL;
	}

	ParamManagerForTimeline newParamManager;
	error = newParamManager.setupUnpatched();
	if (error != Error::NONE) {
		return NULL;
	}

	void* outputMemory = GeneralMemoryAllocator::get().allocMaxSpeed(sizeof(AudioOutput));
	if (!outputMemory) {
		return NULL;
	}

	AudioOutput* newOutput = new (outputMemory) AudioOutput();
	newOutput->name.set(&newName);

	// Set input channel to previously used one. If none selected, see what's in Song
	if (defaultAudioOutputInputChannel == AudioInputChannel::UNSET) {

		defaultAudioOutputInputChannel = AudioInputChannel::LEFT;
		for (Output* output = firstOutput; output; output = output->next) {
			if (output->type == OutputType::AUDIO) {
				defaultAudioOutputInputChannel = ((AudioOutput*)output)->inputChannel;
				break;
			}
		}
	}

	newOutput->inputChannel = defaultAudioOutputInputChannel;

	GlobalEffectableForClip::initParamsForAudioClip(&newParamManager);

	backUpParamManager((ModControllableAudio*)newOutput->toModControllable(), NULL, &newParamManager, true);

	if (replaceOutput) {
		replaceOutputLowLevel(newOutput, replaceOutput);
	}

	else {
		addOutput(newOutput);
	}
	return newOutput;
}

Output* Song::getNextAudioOutput(int32_t offset, Output* oldOutput, Availability availabilityRequirement) {

	Output* newOutput = oldOutput;

	// Forward
	if (offset < 0) { // Reverses direction
		while (true) {
			newOutput = newOutput->next;
			if (!newOutput) {
				newOutput = firstOutput;
			}
			if (newOutput == oldOutput) {
				break;
			}
			if (availabilityRequirement >= Availability::INSTRUMENT_AVAILABLE_IN_SESSION
			    && doesOutputHaveActiveClipInSession(newOutput)) {
				continue;
			}
			if (newOutput->type == OutputType::AUDIO) {
				break;
			}
		}
	}

	// Backward
	else {
		Output* investigatingOutput = oldOutput;
		while (true) {
			investigatingOutput = investigatingOutput->next;
			if (!investigatingOutput) {
				investigatingOutput = firstOutput;
			}
			if (investigatingOutput == oldOutput) {
				break;
			}
			if (availabilityRequirement >= Availability::INSTRUMENT_AVAILABLE_IN_SESSION
			    && doesOutputHaveActiveClipInSession(investigatingOutput)) {
				continue;
			}
			if (investigatingOutput->type == OutputType::AUDIO) {
				newOutput = investigatingOutput;
			}
		}
	}

	return newOutput;
}

// Unassign all Voices first
void Song::replaceOutputLowLevel(Output* newOutput, Output* oldOutput) {

	char modelStackMemory[MODEL_STACK_MAX_SIZE];
	ModelStack* modelStack = setupModelStackWithSong(modelStackMemory, this);

	oldOutput->stopAnyAuditioning(modelStack);

	Output** prevPointer;
	for (prevPointer = &firstOutput; *prevPointer != oldOutput; prevPointer = &(*prevPointer)->next) {}
	newOutput->next = oldOutput->next;
	*prevPointer = newOutput;

	// Migrate all ClipInstances from oldInstrument to newInstrument
	newOutput->clipInstances.swapStateWith(&oldOutput->clipInstances);

	newOutput->colour = oldOutput->colour;
	oldOutput->colour = 0;

	newOutput->mutedInArrangementMode = oldOutput->mutedInArrangementMode;
	oldOutput->mutedInArrangementMode = false;

	newOutput->soloingInArrangementMode = oldOutput->soloingInArrangementMode;
	oldOutput->soloingInArrangementMode = false;

	newOutput->armedForRecording = oldOutput->armedForRecording;
	oldOutput->armedForRecording = false;

	// Properly do away with the oldInstrument
	deleteOrAddToHibernationListOutput(oldOutput);

	AudioEngine::mustUpdateReverbParamsBeforeNextRender = true;
}

void Song::getNoteLengthName(StringBuf& buffer, uint32_t noteLength, char const* const notesString,
                             bool clarifyPerColumn) const {
	int32_t magnitude = -5 - (insideWorldTickMagnitude + insideWorldTickMagnitudeOffsetFromBPM);
	uint32_t level = 3;

	while (level < noteLength) {
		magnitude++;
		level <<= 1;
	}

	getNoteLengthNameFromMagnitude(buffer, magnitude, notesString, clarifyPerColumn);
}

Instrument* Song::getNonAudioInstrumentToSwitchTo(OutputType newOutputType, Availability availabilityRequirement,
                                                  int16_t newSlot, int8_t newSubSlot,
                                                  bool* instrumentWasAlreadyInSong) {
	int32_t numChannels = (newOutputType == OutputType::MIDI_OUT) ? 16 : NUM_CV_CHANNELS;
	Instrument* newInstrument;
	int32_t oldSlot = newSlot;

	while (true) {

		newInstrument = getInstrumentFromPresetSlot(newOutputType, newSlot, newSubSlot, NULL, NULL,
		                                            false); // This will always be false! Might rework this though

		if (availabilityRequirement == Availability::ANY) {
			break;
		}
		else if (availabilityRequirement == Availability::INSTRUMENT_AVAILABLE_IN_SESSION) {
			if (!newInstrument || !getClipWithOutput(newInstrument, true)) {
				break;
			}
		}
		else if (availabilityRequirement == Availability::INSTRUMENT_UNUSED) {
			if (!newInstrument) {
				break;
			}
		}

		newSlot = (newSlot + 1) & (numChannels - 1);
		newSubSlot = -1;

		// If we've searched all channels...
		if (newSlot == oldSlot) {
			display->displayPopup(deluge::l10n::get(deluge::l10n::String::STRING_FOR_NO_UNUSED_CHANNELS_AVAILABLE));
			return NULL;
		}
	}

	*instrumentWasAlreadyInSong = (newInstrument != NULL);

	// If that didn't work... make a new Instrument to switch to
	if (!newInstrument) {

		if (newOutputType == OutputType::MIDI_OUT) {
			newInstrument = grabHibernatingMIDIInstrument(newSlot, newSubSlot);
			if (newInstrument) {
				goto gotAnInstrument;
			}
		}
		newInstrument = storageManager.createNewNonAudioInstrument(newOutputType, newSlot, newSubSlot);
		if (!newInstrument) {
			display->displayError(Error::INSUFFICIENT_RAM);
			return NULL;
		}
	}

gotAnInstrument:
	return newInstrument;
}

void Song::removeSessionClip(Clip* clip, int32_t clipIndex, bool forceClipsAboveToMoveVertically) {

	// If this is the current Clip for the ClipView...
	if (currentClip == clip) {
		currentClip = NULL;
	}

	// Must unsolo the Clip before we delete it, in case its play-pos needs to be grabbed for another Clip
	if (clip->soloingInSessionMode) {
		session.unsoloClip(clip);
	}

	// See if any instances in arranger
	bool foundAtLeastOneInstanceInArranger = false;
	Output* output = clip->output;

	for (int32_t i = 0; i < output->clipInstances.getNumElements(); i++) {
		ClipInstance* clipInstance = output->clipInstances.getElement(i);
		if (clipInstance->clip == clip) {

			int32_t lengthGotUpTo = clipInstance->length;
			int32_t startPos = clipInstance->pos;

			bool deletedAnyElements = false;

lookAtNextOne:
			if (i + 1 < output->clipInstances.getNumElements() && (lengthGotUpTo % clip->loopLength) == 0) {

				// See if next ClipInstance has the same Clip and lines up as a repeat...
				ClipInstance* nextClipInstance =
				    output->clipInstances.getElement(i + 1); // We already checked that this exists
				if (nextClipInstance->clip == clip && startPos + lengthGotUpTo == nextClipInstance->pos) {

					lengthGotUpTo += nextClipInstance->length;

					// Delete that later ClipInstance
					arrangement.rowEdited(output, nextClipInstance->pos,
					                      nextClipInstance->pos + nextClipInstance->length, clip, NULL);
					output->clipInstances.deleteAtIndex(i + 1);
					deletedAnyElements = true;
					goto lookAtNextOne;
				}
			}

			if (deletedAnyElements) {
				clipInstance = output->clipInstances.getElement(i); // Gotta re-get, since storage has changed
			}

			// If we'd already found one, we'll have to create a clone for this one - and possibly extend it
			if (foundAtLeastOneInstanceInArranger) {
				arrangement.doUniqueCloneOnClipInstance(clipInstance, lengthGotUpTo);
			}

			// Otherwise, just extend its length if needed
			else {
				if (deletedAnyElements) {
					int32_t oldLength = clipInstance->length;
					clipInstance->length = lengthGotUpTo;
					arrangement.rowEdited(output, startPos + oldLength, startPos + lengthGotUpTo, NULL, clipInstance);
				}
			}

			foundAtLeastOneInstanceInArranger = true;
		}
	}

	int32_t clipYDisplay = clipIndex - songViewYScroll;
	int32_t bottomYDisplay = -songViewYScroll;
	int32_t topYDisplay = bottomYDisplay + sessionClips.getNumElements() - 1;
	bottomYDisplay = std::max(bottomYDisplay, 0_i32);
	topYDisplay = std::min(topYDisplay, kDisplayHeight - 1);
	int32_t amountOfStuffAbove = topYDisplay - clipYDisplay;
	int32_t amountOfStuffBelow = clipYDisplay - bottomYDisplay;

	removeSessionClipLowLevel(clip, clipIndex);

	// If there was at least one instance, don't properly delete the Clip - just put it in the arranger only. But do
	// stop it playing!
	if (foundAtLeastOneInstanceInArranger) {

		arrangementOnlyClips.insertClipAtIndex((InstrumentClip*)clip, 0);
		clip->section = 255;
	}

	// Otherwise, delete as usual
	else {
		deleteClipObject(clip, false, InstrumentRemoval::DELETE_OR_HIBERNATE_IF_UNUSED);
	}

	if (forceClipsAboveToMoveVertically || amountOfStuffAbove > amountOfStuffBelow) {
		songViewYScroll--;
	}

	AudioEngine::mustUpdateReverbParamsBeforeNextRender =
	    true; // Necessary? Maybe the Instrument would get deleted from the master list?
}

// Please stop the Clip from soloing before calling this
void Song::removeSessionClipLowLevel(Clip* clip, int32_t clipIndex) {

	if (playbackHandler.isEitherClockActive() && currentPlaybackMode == &session && clip->activeIfNoSolo) {
		clip->expectNoFurtherTicks(this);
		clip->activeIfNoSolo = false;
	}

	sessionClips.deleteAtIndex(clipIndex);
}

// originalClipIndex is optional
bool Song::deletePendingOverdubs(Output* onlyWithOutput, int32_t* originalClipIndex,
                                 bool createConsequencesForOtherLinearlyRecordingClips) {

	// You'd kind of think that we'd want to just not bother with this if playback isn't active, but we're not
	// allowed to apply that logic, cos this will get called as playback ends, but after playbackState is set to 0

	// But, we're still allowed to do this check
	if (playbackHandler.isEitherClockActive() && currentPlaybackMode != &session) {
		return false;
	}

	bool anyDeleted = false;

	// For each Clip in session
	for (int32_t c = sessionClips.getNumElements() - 1; c >= 0; c--) {
		Clip* clip = sessionClips.getClipAtIndex(c);

		if (clip->isPendingOverdub && (!onlyWithOutput || clip->output == onlyWithOutput)) {
			removeSessionClip(clip, c, true);

			if (originalClipIndex && *originalClipIndex > c) {
				(*originalClipIndex)--;
			}

			anyDeleted = true;
		}
	}

	return anyDeleted;
}

int32_t Song::getYScrollSongViewWithoutPendingOverdubs() {
	int32_t numToSearch = std::min(sessionClips.getNumElements(), songViewYScroll + kDisplayHeight);

	int32_t outputValue = songViewYScroll;

	for (int32_t i = 0; i < numToSearch; i++) {
		Clip* clip = sessionClips.getClipAtIndex(i);
		if (clip->isPendingOverdub) {
			outputValue--;
		}
	}

	return outputValue;
}

Clip* Song::getPendingOverdubWithOutput(Output* output) {

	// For each Clip in session
	for (int32_t c = 0; c < sessionClips.getNumElements(); c++) {
		Clip* clip = sessionClips.getClipAtIndex(c);

		if (clip->isPendingOverdub && clip->output == output) {
			return clip;
		}
	}

	return NULL;
}

Clip* Song::getClipWithOutputAboutToBeginLinearRecording(Output* output) {

	// For each Clip in session
	for (int32_t c = 0; c < sessionClips.getNumElements(); c++) {
		Clip* clip = sessionClips.getClipAtIndex(c);

		if (clip->output == output && clip->armState != ArmState::OFF && !isClipActive(clip)
		    && clip->wantsToBeginLinearRecording(this)) {
			return clip;
		}
	}

	return NULL;
}

Clip* Song::createPendingNextOverdubBelowClip(Clip* clip, int32_t clipIndex, OverDubType newOverdubNature) {

	// No automatic overdubs are allowed during soloing, cos that's just too complicated
	if (anyClipsSoloing) {
		return NULL;
	}

	char modelStackMemory[MODEL_STACK_MAX_SIZE];
	ModelStack* modelStack = setupModelStackWithSong(modelStackMemory, this);

	ModelStackWithTimelineCounter* modelStackWithTimelineCounter = modelStack->addTimelineCounter(clip);

	Clip* newClip = clip->cloneAsNewOverdub(modelStackWithTimelineCounter, newOverdubNature);

	if (newClip) {
		newClip->overdubNature = newOverdubNature;
		sessionClips.insertClipAtIndex(newClip, clipIndex);
		if (clipIndex != songViewYScroll) {
			songViewYScroll++;
		}

		uiNeedsRendering(&sessionView);
	}

	return newClip;
}

bool Song::hasAnyPendingNextOverdubs() {

	// For each Clip in session
	for (int32_t c = 0; c < sessionClips.getNumElements(); c++) {
		Clip* clip = sessionClips.getClipAtIndex(c);

		if (clip->isPendingOverdub) {
			return true;
		}
	}

	return false;
}

int32_t Song::countAudioClips() const {
	int32_t i = 0;
	for (Output* output = firstOutput; output; output = output->next) {
		if (output->type == OutputType::AUDIO) {
			if (output->activeClip) {
				AudioClip* clip = (AudioClip*)output->activeClip;
				// this seems to be the only way to find whether the voice is sounding
				if (isClipActive(clip)) {
					i++;
				}
			}
		}
	}
	return i;
}

void Song::cullAudioClipVoice() {
	AudioClip* bestClip = NULL;
	uint64_t lowestImmunity = 0xFFFFFFFFFFFFFFFF;

	for (Output* output = firstOutput; output; output = output->next) {
		if (output->type == OutputType::AUDIO) {
			if (output->activeClip) {
				AudioClip* clip = (AudioClip*)output->activeClip;
				if (clip->voiceSample && clip->voiceSample->oscPos > 0) {
					uint64_t immunity = clip->getCullImmunity();
					lowestImmunity = immunity;
					bestClip = clip;
				}
			}
		}
	}

	if (bestClip) {
		bestClip->unassignVoiceSample(false);
		D_PRINTLN("audio clip voice culled!");
	}
}

void Song::swapClips(Clip* newClip, Clip* oldClip, int32_t clipIndex) {
	sessionClips.setPointerAtIndex(newClip, clipIndex);

	if (oldClip == getSyncScalingClip()) {
		syncScalingClip = newClip;
	}

	if (oldClip == currentClip) {
		currentClip = newClip;
	}

	deleteClipObject(oldClip);
}

int8_t defaultAudioClipOverdubOutputCloning = -1; // -1 means no default set

Clip* Song::replaceInstrumentClipWithAudioClip(Clip* oldClip, int32_t clipIndex) {

	// Allocate memory for audio clip
	void* clipMemory = GeneralMemoryAllocator::get().allocMaxSpeed(sizeof(AudioClip));
	if (!clipMemory) {
		return NULL;
	}

	// Suss output
	AudioOutput* newOutput = createNewAudioOutput();
	if (!newOutput) {
		delugeDealloc(clipMemory);
		return NULL;
	}

	newOutput->colour = oldClip->output->colour;

	// Create the audio clip and ParamManager
	AudioClip* newClip = new (clipMemory) AudioClip();

	// Give the new clip its stuff
	newClip->cloneFrom(oldClip);
	newClip->colourOffset = random(72);
	char modelStackMemory[MODEL_STACK_MAX_SIZE];
	ModelStack* modelStack = setupModelStackWithSong(modelStackMemory, this);
	newClip->setOutput(modelStack->addTimelineCounter(newClip), newOutput);

	if (defaultAudioClipOverdubOutputCloning == -1) {
		defaultAudioClipOverdubOutputCloning = 1;
		// For each Clip in session
		for (int32_t c = 0; c < sessionClips.getNumElements(); c++) {
			Clip* clip = sessionClips.getClipAtIndex(c);

			if (clip->type == ClipType::AUDIO && clip->armedForRecording) {
				defaultAudioClipOverdubOutputCloning = ((AudioClip*)clip)->overdubsShouldCloneOutput;
				break;
			}
		}
	}
	newClip->overdubsShouldCloneOutput = defaultAudioClipOverdubOutputCloning;

	// Might want to prevent new audio clip from being active if playback is on
	if (playbackHandler.playbackState && isClipActive(oldClip)) {
		newClip->activeIfNoSolo = false;

		// Must unsolo the Clip before we delete it, in case its play-pos needs to be grabbed for another Clip
		if (oldClip->soloingInSessionMode) {
			session.unsoloClip(oldClip);
		}
	}

	swapClips(newClip, oldClip, clipIndex);

	return newClip;
}

void Song::changeSwingInterval(int32_t newValue) {

	swingInterval = newValue;

	if (playbackHandler.playbackState & PLAYBACK_CLOCK_INTERNAL_ACTIVE) {

		int32_t leftShift = 10 - swingInterval;
		leftShift = std::max(leftShift, 0_i32);
		uint32_t doubleSwingInterval = 3 << (leftShift);

		// Rejig the timer tick stuff
		uint64_t currentInternalTick = playbackHandler.getCurrentInternalTickCount();

		uint64_t startOfSwingWindow = currentInternalTick / doubleSwingInterval * doubleSwingInterval;

		if (startOfSwingWindow != playbackHandler.lastTimerTickActioned) {
			playbackHandler.timeLastTimerTickBig = (uint64_t)playbackHandler.getInternalTickTime(startOfSwingWindow)
			                                       << 32;

			playbackHandler.lastTimerTickActioned = startOfSwingWindow;
		}

		playbackHandler.scheduleNextTimerTick(doubleSwingInterval);

		// Reschedule all the other stuff
		playbackHandler.swungTickScheduled = false;
		playbackHandler.scheduleSwungTickFromInternalClock();

		if (playbackHandler.currentlySendingMIDIOutputClocks()) {
			playbackHandler.midiClockOutTickScheduled = false;
			playbackHandler.scheduleMIDIClockOutTick();
		}

		if (cvEngine.isTriggerClockOutputEnabled()) {
			playbackHandler.triggerClockOutTickScheduled = false;
			playbackHandler.scheduleTriggerClockOutTick();
		}
	}
}

uint32_t Song::getQuarterNoteLength() {
	return increaseMagnitude(24, insideWorldTickMagnitude + insideWorldTickMagnitudeOffsetFromBPM);
}

uint32_t Song::getBarLength() {
	return increaseMagnitude(96, insideWorldTickMagnitude + insideWorldTickMagnitudeOffsetFromBPM);
}

// ----- PlayPositionCounter implementation -------

bool Song::isPlayingAutomationNow() {
	return (currentPlaybackMode == &arrangement || playbackHandler.recording == RecordingMode::ARRANGEMENT);
}

bool Song::backtrackingCouldLoopBackToEnd() {
	return false;
}

int32_t Song::getPosAtWhichPlaybackWillCut(ModelStackWithTimelineCounter const* modelStack) {
	return 2147483647;
}

void Song::getActiveModControllable(ModelStackWithTimelineCounter* modelStack) {
	if (affectEntire) {
		modelStack->setTimelineCounter(this);
		modelStack->addOtherTwoThingsButNoNoteRow(&globalEffectable, &paramManager);
	}
	else {
		modelStack->setTimelineCounter(NULL);
		modelStack->addOtherTwoThingsButNoNoteRow(NULL, NULL);
	}
}

void Song::expectEvent() {
	playbackHandler.expectEvent();
}

uint32_t Song::getLivePos() {

	if (playbackHandler.recording == RecordingMode::ARRANGEMENT) {
		return playbackHandler.getActualArrangementRecordPos();
	}
	else {
		return arrangement.getLivePos();
	}
}

// I think I created this function to be called during the actioning of a swung tick, when we know that no further
// swung ticks have passed since the last actioned one
int32_t Song::getLastProcessedPos() {

	if (playbackHandler.recording == RecordingMode::ARRANGEMENT) {
		return playbackHandler.getArrangementRecordPosAtLastActionedSwungTick();
	}
	else {
		return arrangement.lastProcessedPos;
	}
}

int32_t Song::getLoopLength() {
	return 2147483647;
}

TimelineCounter* Song::getTimelineCounterToRecordTo() {
	return this;
}

void Song::setDefaultVelocityForAllInstruments(uint8_t newDefaultVelocity) {
	for (Output* output = firstOutput; output; output = output->next) {
		if (output->type != OutputType::AUDIO) {
			((Instrument*)output)->defaultVelocity = newDefaultVelocity;
		}
	}

	for (Instrument* instrument = firstHibernatingInstrument; instrument; instrument = (Instrument*)instrument->next) {
		instrument->defaultVelocity = newDefaultVelocity;
	}
}

int32_t Song::convertSyncLevelFromFileValueToInternalValue(int32_t fileValue) {

	// The file value is relative to insideWorldTickMagnitude etc, though if insideWorldTickMagnitude is 1 (which
	// used to be the default), it comes out as the same value anyway (kind of a side point)

	if (fileValue == 0) {
		return 0; // 0 means "off"
	}
	int32_t internalValue = fileValue + 1 - (insideWorldTickMagnitude + insideWorldTickMagnitudeOffsetFromBPM);
	if (internalValue < 1) {
		internalValue = 1;
	}
	else if (internalValue > 9) {
		internalValue = 9;
	}

	return internalValue;
}

int32_t Song::convertSyncLevelFromInternalValueToFileValue(int32_t internalValue) {

	if (internalValue == 0) {
		return 0; // 0 means "off"
	}
	int32_t fileValue = internalValue - 1 + (insideWorldTickMagnitude + insideWorldTickMagnitudeOffsetFromBPM);
	if (fileValue < 1) {
		fileValue = 1;
	}

	return fileValue;
}

String Song::getSongFullPath() {
	String fullPath;
	fullPath.concatenate(&dirPath);
	fullPath.concatenate("/");
	fullPath.concatenate(&name);
	fullPath.concatenate(".XML");
	return fullPath;
}

void Song::setSongFullPath(const char* fullPath) {
	if (char* filename = strrchr((char*)fullPath, '/')) {
		auto fullPathLength = strlen(fullPath);
		char* dir = new char[sizeof(char) * fullPathLength + 1];

		memset(dir, 0, sizeof(char) * fullPathLength + 1);
		strncpy(dir, fullPath, fullPathLength - strlen(filename));

		dirPath.set(dir);
		name.set(++filename);
	}
	else {
		name.set(fullPath);
	}
}

void Song::midiDeviceBendRangeUpdatedViaMessage(ModelStack* modelStack, MIDIDevice* device, int32_t channelOrZone,
                                                int32_t whichBendRange, int32_t bendSemitones) {

	// Go through all Instruments...
	for (Output* thisOutput = currentSong->firstOutput; thisOutput; thisOutput = thisOutput->next) {
		thisOutput->offerBendRangeUpdate(modelStack, device, channelOrZone, whichBendRange, bendSemitones);
	}
}

Error Song::addInstrumentsToFileItems(OutputType outputType) {
	bool doingHibernatingOnes;
	Output* thisOutput;
	if (false) {
doHibernatingInstruments:
		thisOutput = firstHibernatingInstrument;
		doingHibernatingOnes = true;
	}
	else {
		thisOutput = firstOutput;
		doingHibernatingOnes = false;
	}

	// First, check all other Instruments in memory, in case the next one in line isn't saved
	for (; thisOutput; thisOutput = thisOutput->next) {

		if (thisOutput->type != outputType) {
			continue;
		}

		Instrument* thisInstrument = (Instrument*)thisOutput;

		// If different path, it's not relevant.
		if (!thisInstrument->dirPath.equals(&Browser::currentDir)) {
			continue;
		}

		FileItem* thisItem = loadInstrumentPresetUI.getNewFileItem();

		if (!thisItem) {
			return Error::INSUFFICIENT_RAM;
		}

		Error error = thisItem->setupWithInstrument(thisInstrument, doingHibernatingOnes);

		if (error != Error::NONE) {
			return error;
		}
	}

	if (!doingHibernatingOnes) {
		goto doHibernatingInstruments;
	}

	return Error::NONE;
}

void Song::displayCurrentRootNoteAndScaleName() {
	DEF_STACK_STRING_BUF(popupMsg, 40);
	char noteName[5];
	int32_t isNatural = 1; // gets modified inside noteCodeToString to be 0 if sharp.
	noteCodeToString(currentSong->rootNote, noteName, &isNatural);

	popupMsg.append(noteName);
	if (display->haveOLED()) {
		popupMsg.append(" ");
		popupMsg.append(getScaleName(getCurrentPresetScale()));
	}
	display->displayPopup(popupMsg.c_str());
}

void Song::transpose(int32_t interval) {
	if (anyScaleModeClips()) {
		if (masterTransposeInterval != 0) {
			interval *= currentSong->masterTransposeInterval;
		}
		transposeAllScaleModeClips(interval);
		displayCurrentRootNoteAndScaleName();
	}
	else {
		display->displayPopup(deluge::l10n::get(deluge::l10n::String::STRING_FOR_CANT_TRANSPOSE));
	}
}

void Song::adjustMasterTransposeInterval(int32_t interval) {
	masterTransposeInterval += interval;
	if (masterTransposeInterval < 0) {
		masterTransposeInterval = 0;
	}
	displayMasterTransposeInterval();
}

void Song::displayMasterTransposeInterval() {
	DEF_STACK_STRING_BUF(popupMsg, 40);

	if (display->haveOLED()) {
		popupMsg.append("Transpose Interval: \n");
		if (masterTransposeInterval == 0) {
			popupMsg.append("Encoder");
		}
		else {
			popupMsg.appendInt(masterTransposeInterval);
			popupMsg.append(" Semitones");
		}
	}
	else {
		if (masterTransposeInterval == 0) {
			popupMsg.append("ENC");
		}
		else {
			popupMsg.appendInt(masterTransposeInterval);
		}
	}
	display->displayPopup(popupMsg.c_str());
}

ModelStackWithThreeMainThings* Song::setupModelStackWithSongAsTimelineCounter(void* memory) {
	return setupModelStackWithThreeMainThingsButNoNoteRow(memory, this, &globalEffectable, this, &paramManager);
}

ModelStackWithTimelineCounter* Song::setupModelStackWithCurrentClip(void* memory) {
	return setupModelStackWithTimelineCounter(memory, this, currentClip);
}

ModelStackWithThreeMainThings* Song::addToModelStack(ModelStack* modelStack) {
	return modelStack->addTimelineCounter(this)->addOtherTwoThingsButNoNoteRow(&globalEffectable, &paramManager);
}

ModelStackWithAutoParam* Song::getModelStackWithParam(ModelStackWithThreeMainThings* modelStack, int32_t paramID) {
	ModelStackWithAutoParam* modelStackWithParam = nullptr;

	if (modelStack) {
		modelStackWithParam = modelStack->getUnpatchedAutoParamFromId(paramID);
	}

	return modelStackWithParam;
}

/*
    // For each Clip in session and arranger
    ClipArray* clipArray = &sessionClips;
traverseClips:
    for (int32_t c = 0; c < clipArray->getNumElements(); c++) {
        Clip* clip = clipArray->getClipAtIndex(c);

    }
    if (clipArray != &arrangementOnlyClips) { clipArray = &arrangementOnlyClips; goto traverseClips; }



    // For each InstrumentClip in session and arranger
    ClipArray* clipArray = &sessionClips;
traverseClips:
    for (int32_t c = 0; c < clipArray->getNumElements(); c++) {
        Clip* clip = clipArray->getClipAtIndex(c);
        if (clip->type != ClipType::INSTRUMENT) continue;
        Clip* instrumentClip = (Clip*)clip;

    }
    if (clipArray != &arrangementOnlyClips) { clipArray = &arrangementOnlyClips; goto traverseClips; }



    // For each Clip in session
    for (int32_t c = 0; c < sessionClips.getNumElements(); c++) {
        Clip* clip = sessionClips.getClipAtIndex(c);

    }


    // For each Clip in arrangement
    for (int32_t c = 0; c < arrangementOnlyClips.getNumElements(); c++) {
        Clip* clip = arrangementOnlyClips.getClipAtIndex(c);

    }



    // For each Clip in session and arranger for specific Output
    int32_t numElements = sessionClips.getNumElements();
    bool doingArrangementClips = false;
traverseClips:
    for (int32_t c = 0; c < numElements; c++) {
        Clip* clip;
        if (!doingArrangementClips) {
            clip = sessionClips.getClipAtIndex(c);
            if (clip->output != output) continue;
        }
        else {
            ClipInstance* clipInstance = output->clipInstances.getElement(c);
            if (!clipInstance->clip) continue;
            if (!clipInstance->clip->isArrangementOnlyClip()) continue;
            clip = clipInstance->clip;
        }

    }
    if (!doingArrangementClips) { doingArrangementClips = true; numElements =
output->clipInstances.getNumElements(); goto traverseClips; }





    // For each Clip in session and arranger for specific Output - but if currentlySwappingInstrument, use master
list for arranger Clips ClipArray* clipArray = &sessionClips; bool doingClipsProvidedByOutput = false;
decideNumElements: int32_t numElements = clipArray->getNumElements(); traverseClips: for (int32_t c = 0; c <
numElements; c++) { Clip* clip; if (!doingClipsProvidedByOutput) { clip = clipArray->getClipAtIndex(c); if
(clip->output != output) continue;
        }
        else {
            ClipInstance* clipInstance = output->clipInstances.getElement(c);
            if (!clipInstance->clip) continue;
            if (!clipInstance->clip->isArrangementOnlyClip()) continue;
            clip = clipInstance->clip;
        }

    }
    if (!doingClipsProvidedByOutput && clipArray == &sessionClips) {
        if (currentlySwappingInstrument) { clipArray = &arrangementOnlyClips; goto decideNumElements; }
        else { doingClipsProvidedByOutput = true; numElements = output->clipInstances.getNumElements(); goto
traverseClips; }
    }
 */

//    for (Output* output = firstOutput; output; output = output->next) {<|MERGE_RESOLUTION|>--- conflicted
+++ resolved
@@ -2098,12 +2098,9 @@
 		}
 
 		if (thisOutput->clipInstances.getNumElements() == 0
-<<<<<<< HEAD
 		    && getBackedUpParamManagerPreferablyWithClip((ModControllableAudio*)thisOutput, nullptr) == nullptr
 		    && thisOutput->type == OutputType::AUDIO) {
-=======
-		    && getBackedUpParamManagerPreferablyWithClip((ModControllableAudio*)thisOutput, nullptr) == nullptr) {
->>>>>>> 5f7e2728
+
 			// This clip has no way to get a param manager, and no clips to help it out. Need to create a backup or
 			// things will go wrong later.
 			ParamManagerForTimeline paramManager{};
