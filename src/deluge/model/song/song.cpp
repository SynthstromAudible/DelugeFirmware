--- conflicted
+++ resolved
@@ -448,7 +448,6 @@
 	return false;
 }
 
-<<<<<<< HEAD
 /* Chromatic or in-key transposition.
    If chromatic == true, offset is measured in semitones.
    if not, offset is measured in steps in the current modeNotes array.*/
@@ -476,9 +475,6 @@
 }
 
 void Song::transposeAllScaleModeClips(int32_t semitones) {
-=======
-void Song::transposeAllScaleModeClips(int32_t interval) {
->>>>>>> e04ec514
 
 	char modelStackMemory[MODEL_STACK_MAX_SIZE];
 	ModelStack* modelStack = setupModelStackWithSong(modelStackMemory, this);
@@ -498,11 +494,7 @@
 		if (instrumentClip->isScaleModeClip()) {
 			ModelStackWithTimelineCounter* modelStackWithTimelineCounter =
 			    modelStack->addTimelineCounter(instrumentClip);
-<<<<<<< HEAD
-			instrumentClip->transpose(semitones, modelStackWithTimelineCounter);
-=======
 			instrumentClip->transpose(interval, modelStackWithTimelineCounter);
->>>>>>> e04ec514
 		}
 	}
 	if (clipArray != &arrangementOnlyClips) {
@@ -510,13 +502,9 @@
 		goto traverseClips;
 	}
 
-<<<<<<< HEAD
-	rootNote += semitones;
-=======
 	rootNote += interval;
 
 	displayCurrentRootNoteAndScaleName();
->>>>>>> e04ec514
 }
 
 bool Song::anyScaleModeClips() {
@@ -2933,49 +2921,9 @@
 	char modelStackMemory[MODEL_STACK_MAX_SIZE];
 	ModelStack* modelStack = setupModelStackWithSong(modelStackMemory, this);
 
-<<<<<<< HEAD
 	bool modeNoteNeedsTransposition;
 	int8_t changes[12] = {0};
 	int32_t noteNumDiff = numNotesInCurrentScale - numNotesInNewScale;
-=======
-	bool modeNoteNeedsTransposition[7];
-	for (int32_t i = 0; i < 7; i++) {
-		modeNoteNeedsTransposition[i] = false;
-	}
-
-	// Firstly, make all current mode notes as high as they can possibly go, so there'll be no crossing over when we
-	// go to actually do it, below For each InstrumentClip in session and arranger
-	ClipArray* clipArray = &sessionClips;
-traverseClips:
-	for (int32_t c = 0; c < clipArray->getNumElements(); c++) {
-		Clip* clip = clipArray->getClipAtIndex(c);
-		if (clip->type != ClipType::INSTRUMENT) {
-			continue;
-		}
-		InstrumentClip* instrumentClip = (InstrumentClip*)clip;
-
-		if (instrumentClip->isScaleModeClip()) {
-			for (int32_t n = 6; n >= 1; n--) {
-				if (notesWithinOctavePresent[modeNotes[n]] && modeNotes[n] != 0) {
-					// If the note is present in the sequencer, we set it to be transposed
-					modeNoteNeedsTransposition[n] = true;
-					int32_t newNote = 5 + n;
-					int32_t oldNote = modeNotes[n];
-					if (oldNote != newNote) {
-						ModelStackWithTimelineCounter* modelStackWithTimelineCounter =
-						    modelStack->addTimelineCounter(clip);
-						instrumentClip->musicalModeChanged(n, newNote - oldNote, modelStackWithTimelineCounter);
-					}
-				}
-			}
-		}
-	}
-
-	if (clipArray != &arrangementOnlyClips) {
-		clipArray = &arrangementOnlyClips;
-		goto traverseClips;
-	}
->>>>>>> e04ec514
 
 	int32_t offset = 0;
 	for (int32_t n = 1; n < 7; n++) {
