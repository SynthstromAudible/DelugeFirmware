--- conflicted
+++ resolved
@@ -2923,11 +2923,7 @@
 	int32_t numNotesInCurrentScale = 7;
 	int32_t numNotesInNewScale = 7;
 
-<<<<<<< HEAD
 	// Get num of notes of current scale
-=======
-	// Get num of notes of old scale
->>>>>>> da07b6d0
 	int32_t currentScale = getCurrentPresetScale();
 	if (currentScale >= FIRST_5_NOTE_SCALE_INDEX) {
 		numNotesInCurrentScale = 5;
