--- conflicted
+++ resolved
@@ -2716,18 +2716,12 @@
 }
 
 int32_t Song::cycleThroughScales() {
-<<<<<<< HEAD
 	int32_t currentScale = getCurrentPresetScale();
 	int32_t newScale = currentScale + 1;
 	return setPresetScale(newScale);
 }
 
 int32_t Song::setPresetScale(int32_t newScale) {
-	// Can only do it if there are 7 notes in current scale
-	if (numModeNotes != 7) {
-		return 255;
-	}
-=======
 	// Can only do it if there are between 5 and 7 notes in current scale
 	if (numModeNotes < 5 || numModeNotes > 7) {
 		return 255;
@@ -2736,7 +2730,7 @@
 	int32_t numNotesInCurrentScale = 7;
 	int32_t numNotesInNewScale = 7;
 
-	// Get num of notes of new scale
+	// Get num of notes of old scale
 	int32_t currentScale = getCurrentPresetScale();
 	if (currentScale >= FIRST_5_NOTE_SCALE_INDEX) {
 		numNotesInCurrentScale = 5;
@@ -2745,8 +2739,6 @@
 		numNotesInCurrentScale = 6;
 	}
 
-	int32_t newScale = currentScale + 1;
->>>>>>> 21e28ba6
 	if (newScale >= NUM_PRESET_SCALES) {
 		newScale = 0;
 	}
