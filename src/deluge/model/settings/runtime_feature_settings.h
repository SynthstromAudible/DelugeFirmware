/*
 * Copyright © 2015-2023 Synthstrom Audible Limited
 *
 * This file is part of The Synthstrom Audible Deluge Firmware.
 *
 * The Synthstrom Audible Deluge Firmware is free software: you can redistribute it and/or modify it under the
 * terms of the GNU General Public License as published by the Free Software Foundation,
 * either version 3 of the License, or (at your option) any later version.
 *
 * This program is distributed in the hope that it will be useful, but WITHOUT ANY WARRANTY;
 * without even the implied warranty of MERCHANTABILITY or FITNESS FOR A PARTICULAR PURPOSE.
 * See the GNU General Public License for more details.
 *
 * You should have received a copy of the GNU General Public License along with this program.
 * If not, see <https://www.gnu.org/licenses/>.
 */

#pragma once

#include "util/container/array/resizeable_array.h"
#include "util/container/static_vector.hpp"
#include "util/string.h"
#include <cstdint>

<<<<<<< HEAD
#define RUNTIME_FEATURE_SETTING_MAX_OPTIONS 9

namespace menu_item::runtime_feature {
=======
namespace deluge::gui::menu_item::runtime_feature {
>>>>>>> f91cab6e
class Setting;
class Settings;
} // namespace deluge::gui::menu_item::runtime_feature

// State declarations
enum RuntimeFeatureStateToggle : uint32_t { Off = 0, On = 1 };

// Declare additional enums for specific multi state settings (e.g. like RuntimeFeatureStateTrackLaunchStyle)
enum RuntimeFeatureStateSyncScalingAction : uint32_t { SyncScaling = 0, Fill = 1 };

/// Every setting needs to be delcared in here
enum RuntimeFeatureSettingType : uint32_t {
	DrumRandomizer,
	MasterCompressorFx,
	Quantize,
	FineTempoKnob,
	PatchCableResolution,
	CatchNotes,
	DeleteUnusedKitRows,
<<<<<<< HEAD
	SyncScalingAction,
=======
	AltGoldenKnobDelayParams,
>>>>>>> f91cab6e
	MaxElement // Keep as boundary
};

/// Definition for selectable options
struct RuntimeFeatureSettingOption {
	deluge::string displayName;
	uint32_t value; // Value to be defined as typed Enum above
};

/// Every setting keeps its metadata and value in here
struct RuntimeFeatureSetting {
	deluge::string displayName;
	deluge::string xmlName;
	uint32_t value;

	// Limited to safe memory
	deluge::static_vector<RuntimeFeatureSettingOption, RUNTIME_FEATURE_SETTING_MAX_OPTIONS> options;
};

/// Encapsulating class
class RuntimeFeatureSettings {
public:
	RuntimeFeatureSettings();

	// Traded type safety for option values for code simplicity and size, use enum from above to compare
	inline uint32_t get(RuntimeFeatureSettingType type) { return settings[type].value; };

	void init();
	void readSettingsFromFile();
	void writeSettingsToFile();

protected:
	std::array<RuntimeFeatureSetting, RuntimeFeatureSettingType::MaxElement> settings = {};

private:
	ResizeableArray unknownSettings;

public:
	friend class deluge::gui::menu_item::runtime_feature::Setting;
	friend class deluge::gui::menu_item::runtime_feature::Settings;
};

/// Static instance for external access
extern RuntimeFeatureSettings runtimeFeatureSettings;<|MERGE_RESOLUTION|>--- conflicted
+++ resolved
@@ -22,13 +22,7 @@
 #include "util/string.h"
 #include <cstdint>
 
-<<<<<<< HEAD
-#define RUNTIME_FEATURE_SETTING_MAX_OPTIONS 9
-
-namespace menu_item::runtime_feature {
-=======
 namespace deluge::gui::menu_item::runtime_feature {
->>>>>>> f91cab6e
 class Setting;
 class Settings;
 } // namespace deluge::gui::menu_item::runtime_feature
@@ -48,11 +42,8 @@
 	PatchCableResolution,
 	CatchNotes,
 	DeleteUnusedKitRows,
-<<<<<<< HEAD
+	AltGoldenKnobDelayParams,
 	SyncScalingAction,
-=======
-	AltGoldenKnobDelayParams,
->>>>>>> f91cab6e
 	MaxElement // Keep as boundary
 };
 
