/*
 * Copyright © 2015-2023 Synthstrom Audible Limited
 *
 * This file is part of The Synthstrom Audible Deluge Firmware.
 *
 * The Synthstrom Audible Deluge Firmware is free software: you can redistribute it and/or modify it under the
 * terms of the GNU General Public License as published by the Free Software Foundation,
 * either version 3 of the License, or (at your option) any later version.
 *
 * This program is distributed in the hope that it will be useful, but WITHOUT ANY WARRANTY;
 * without even the implied warranty of MERCHANTABILITY or FITNESS FOR A PARTICULAR PURPOSE.
 * See the GNU General Public License for more details.
 *
 * You should have received a copy of the GNU General Public License along with this program.
 * If not, see <https://www.gnu.org/licenses/>.
 */

#pragma once

#include <cstdint>
#include "util/d_string.h"
#include "util/container/array/resizeable_array.h"

#define RUNTIME_FEATURE_SETTING_MAX_OPTIONS 8

namespace menu_item::runtime_feature {
class Setting;
class Settings;
} // namespace menu_item::runtime_feature

// State declarations
enum RuntimeFeatureStateToggle : uint32_t { Off = 0, On = 1 };

// Declare additional enums for specific multi state settings (e.g. like RuntimeFeatureStateTrackLaunchStyle)

/// Every setting needs to be delcared in here
enum RuntimeFeatureSettingType : uint32_t {
	DrumRandomizer,
	MasterCompressorFx,
	Quantize,
	PatchCableResolution,
	MaxElement // Keep as boundary
};

/// Definition for selectable options
struct RuntimeFeatureSettingOption {
	const char* displayName;
	uint32_t value; // Value to be defined as typed Enum above
};

/// Every setting keeps its metadata and value in here
struct RuntimeFeatureSetting {
	const char* displayName;
	const char* xmlName;
	uint32_t value;
	RuntimeFeatureSettingOption options[RUNTIME_FEATURE_SETTING_MAX_OPTIONS]; // Limited to safe memory
};

/// Encapsulating class
class RuntimeFeatureSettings {
public:
	RuntimeFeatureSettings();

	// Traded type safety for option values for code simplicity and size, use enum from above to compare
	inline uint32_t get(RuntimeFeatureSettingType type) { return settings[type].value; };

	void init();
	void readSettingsFromFile();
	void writeSettingsToFile();

protected:
<<<<<<< HEAD
	RuntimeFeatureSetting settings[RuntimeFeatureSettingType::MaxElement] = {};
=======
	RuntimeFeatureSetting settings[RuntimeFeatureSettingType::MaxElement] = {

	    //// @TODO: Remove example on first use
	    // [RuntimeFeatureSettingType::FileFolderSorting] =  {
	    //     .displayName = "File/Folder sorting",
	    //     .xmlName = "fileFolderSorting",
	    //     .value = RuntimeFeatureStateToggle::Off, // Default value
	    //     .options = {
	    //         { .displayName = "Off", .value = RuntimeFeatureStateToggle::Off },
	    //         { .displayName = "On", .value = RuntimeFeatureStateToggle::On },
	    //         { .displayName = NULL, .value = 0 }
	    //     }
	    // },

	    // Please extend RuntimeFeatureSettingType and here for additional settings
	    // Usage example -> (runtimeFeatureSettings.get(RuntimeFeatureSettingType::FileFolderSorting) == RuntimeFeatureStateToggle::On)

	    [RuntimeFeatureSettingType::DrumRandomizer] =
	        {.displayName = "Drum Randomizer",
	         .xmlName = "drumRandomizer",
	         .value = RuntimeFeatureStateToggle::On, // Default value
	         .options = {{.displayName = "Off", .value = RuntimeFeatureStateToggle::Off},
	                     {.displayName = "On", .value = RuntimeFeatureStateToggle::On},
	                     {.displayName = NULL, .value = 0}}},

	    [RuntimeFeatureSettingType::MasterCompressorFx] =
	        {.displayName = "Master Compressor",
	         .xmlName = "masterCompressor",
	         .value = RuntimeFeatureStateToggle::On, // Default value
	         .options = {{.displayName = "Off", .value = RuntimeFeatureStateToggle::Off},
	                     {.displayName = "On", .value = RuntimeFeatureStateToggle::On},
	                     {.displayName = NULL, .value = 0}}},

	    [RuntimeFeatureSettingType::Quantize] =
	        {.displayName = "Quantize",
	         .xmlName = "quantize",
	         .value = RuntimeFeatureStateToggle::On, // Default value
	         .options = {{.displayName = "Off", .value = RuntimeFeatureStateToggle::Off},
	                     {.displayName = "On", .value = RuntimeFeatureStateToggle::On},
	                     {.displayName = NULL, .value = 0}}},

	    [RuntimeFeatureSettingType::PatchCableResolution] =
	        {.displayName = "Mod. depth decimals",
	         .xmlName = "patchcableresolution",
	         .value = RuntimeFeatureStateToggle::On, // Default value
	         .options = {{.displayName = "Off", .value = RuntimeFeatureStateToggle::Off},
	                     {.displayName = "On", .value = RuntimeFeatureStateToggle::On},
	                     {.displayName = NULL, .value = 0}}},
	};
>>>>>>> 9acfaf46

private:
	ResizeableArray unknownSettings;

public:
	friend class menu_item::runtime_feature::Setting;
	friend class menu_item::runtime_feature::Settings;
};

/// Static instance for external access
extern RuntimeFeatureSettings runtimeFeatureSettings;<|MERGE_RESOLUTION|>--- conflicted
+++ resolved
@@ -69,59 +69,7 @@
 	void writeSettingsToFile();
 
 protected:
-<<<<<<< HEAD
 	RuntimeFeatureSetting settings[RuntimeFeatureSettingType::MaxElement] = {};
-=======
-	RuntimeFeatureSetting settings[RuntimeFeatureSettingType::MaxElement] = {
-
-	    //// @TODO: Remove example on first use
-	    // [RuntimeFeatureSettingType::FileFolderSorting] =  {
-	    //     .displayName = "File/Folder sorting",
-	    //     .xmlName = "fileFolderSorting",
-	    //     .value = RuntimeFeatureStateToggle::Off, // Default value
-	    //     .options = {
-	    //         { .displayName = "Off", .value = RuntimeFeatureStateToggle::Off },
-	    //         { .displayName = "On", .value = RuntimeFeatureStateToggle::On },
-	    //         { .displayName = NULL, .value = 0 }
-	    //     }
-	    // },
-
-	    // Please extend RuntimeFeatureSettingType and here for additional settings
-	    // Usage example -> (runtimeFeatureSettings.get(RuntimeFeatureSettingType::FileFolderSorting) == RuntimeFeatureStateToggle::On)
-
-	    [RuntimeFeatureSettingType::DrumRandomizer] =
-	        {.displayName = "Drum Randomizer",
-	         .xmlName = "drumRandomizer",
-	         .value = RuntimeFeatureStateToggle::On, // Default value
-	         .options = {{.displayName = "Off", .value = RuntimeFeatureStateToggle::Off},
-	                     {.displayName = "On", .value = RuntimeFeatureStateToggle::On},
-	                     {.displayName = NULL, .value = 0}}},
-
-	    [RuntimeFeatureSettingType::MasterCompressorFx] =
-	        {.displayName = "Master Compressor",
-	         .xmlName = "masterCompressor",
-	         .value = RuntimeFeatureStateToggle::On, // Default value
-	         .options = {{.displayName = "Off", .value = RuntimeFeatureStateToggle::Off},
-	                     {.displayName = "On", .value = RuntimeFeatureStateToggle::On},
-	                     {.displayName = NULL, .value = 0}}},
-
-	    [RuntimeFeatureSettingType::Quantize] =
-	        {.displayName = "Quantize",
-	         .xmlName = "quantize",
-	         .value = RuntimeFeatureStateToggle::On, // Default value
-	         .options = {{.displayName = "Off", .value = RuntimeFeatureStateToggle::Off},
-	                     {.displayName = "On", .value = RuntimeFeatureStateToggle::On},
-	                     {.displayName = NULL, .value = 0}}},
-
-	    [RuntimeFeatureSettingType::PatchCableResolution] =
-	        {.displayName = "Mod. depth decimals",
-	         .xmlName = "patchcableresolution",
-	         .value = RuntimeFeatureStateToggle::On, // Default value
-	         .options = {{.displayName = "Off", .value = RuntimeFeatureStateToggle::Off},
-	                     {.displayName = "On", .value = RuntimeFeatureStateToggle::On},
-	                     {.displayName = NULL, .value = 0}}},
-	};
->>>>>>> 9acfaf46
 
 private:
 	ResizeableArray unknownSettings;
