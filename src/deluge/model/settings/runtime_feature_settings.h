/*
 * Copyright © 2015-2023 Synthstrom Audible Limited
 *
 * This file is part of The Synthstrom Audible Deluge Firmware.
 *
 * The Synthstrom Audible Deluge Firmware is free software: you can redistribute it and/or modify it under the
 * terms of the GNU General Public License as published by the Free Software Foundation,
 * either version 3 of the License, or (at your option) any later version.
 *
 * This program is distributed in the hope that it will be useful, but WITHOUT ANY WARRANTY;
 * without even the implied warranty of MERCHANTABILITY or FITNESS FOR A PARTICULAR PURPOSE.
 * See the GNU General Public License for more details.
 *
 * You should have received a copy of the GNU General Public License along with this program.
 * If not, see <https://www.gnu.org/licenses/>.
 */

#pragma once

#include "util/container/array/resizeable_array.h"
#include "util/container/static_vector.hpp"
#include "util/string.h"
#include <cstdint>

namespace deluge::gui::menu_item::runtime_feature {
class Setting;
class Settings;
} // namespace deluge::gui::menu_item::runtime_feature

// State declarations
enum RuntimeFeatureStateToggle : uint32_t { Off = 0, On = 1 };

// Declare additional enums for specific multi state settings (e.g. like RuntimeFeatureStateTrackLaunchStyle)

/// Every setting needs to be delcared in here
enum RuntimeFeatureSettingType : uint32_t {
	DrumRandomizer,
	MasterCompressorFx,
	Quantize,
	FineTempoKnob,
	PatchCableResolution,
	CatchNotes,
	DeleteUnusedKitRows,
<<<<<<< HEAD
	ClearClipAutomation,
	NudgeNoteAutomation,
	ShiftNoteAutomation,
=======
	AltGoldenKnobDelayParams,
>>>>>>> 0feca109
	MaxElement // Keep as boundary
};

/// Definition for selectable options
struct RuntimeFeatureSettingOption {
	deluge::string displayName;
	uint32_t value; // Value to be defined as typed Enum above
};

/// Every setting keeps its metadata and value in here
struct RuntimeFeatureSetting {
	deluge::string displayName;
	deluge::string xmlName;
	uint32_t value;

	// Limited to safe memory
	deluge::static_vector<RuntimeFeatureSettingOption, RUNTIME_FEATURE_SETTING_MAX_OPTIONS> options;
};

/// Encapsulating class
class RuntimeFeatureSettings {
public:
	RuntimeFeatureSettings();

	// Traded type safety for option values for code simplicity and size, use enum from above to compare
	inline uint32_t get(RuntimeFeatureSettingType type) { return settings[type].value; };

	void init();
	void readSettingsFromFile();
	void writeSettingsToFile();

protected:
	std::array<RuntimeFeatureSetting, RuntimeFeatureSettingType::MaxElement> settings = {};

private:
	ResizeableArray unknownSettings;

public:
	friend class deluge::gui::menu_item::runtime_feature::Setting;
	friend class deluge::gui::menu_item::runtime_feature::Settings;
};

/// Static instance for external access
extern RuntimeFeatureSettings runtimeFeatureSettings;<|MERGE_RESOLUTION|>--- conflicted
+++ resolved
@@ -41,13 +41,10 @@
 	PatchCableResolution,
 	CatchNotes,
 	DeleteUnusedKitRows,
-<<<<<<< HEAD
+	AltGoldenKnobDelayParams,
 	ClearClipAutomation,
 	NudgeNoteAutomation,
 	ShiftNoteAutomation,
-=======
-	AltGoldenKnobDelayParams,
->>>>>>> 0feca109
 	MaxElement // Keep as boundary
 };
 
