--- conflicted
+++ resolved
@@ -17,9 +17,9 @@
 
 #pragma once
 
+#include <cstdint>
+#include "util/d_string.h"
 #include "util/container/array/resizeable_array.h"
-#include "util/d_string.h"
-#include <cstdint>
 
 #define RUNTIME_FEATURE_SETTING_MAX_OPTIONS 8
 
@@ -43,11 +43,8 @@
 	FineTempoKnob,
 	PatchCableResolution,
 	CatchNotes,
-<<<<<<< HEAD
+	DeleteUnusedKitRows,
 	ColorScheme,
-=======
-	DeleteUnusedKitRows,
->>>>>>> 57823ace
 	MaxElement // Keep as boundary
 };
 
