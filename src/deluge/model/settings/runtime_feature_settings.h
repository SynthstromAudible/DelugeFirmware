--- conflicted
+++ resolved
@@ -34,11 +34,8 @@
 enum RuntimeFeatureSettingType : uint32_t {
 	// FileFolderSorting // @TODO: Replace with actual identifier on first use
 	DrumRandomizer,
-<<<<<<< HEAD
 	MasterCompressor,
-=======
 	Quantize,
->>>>>>> beaac82b
 	MaxElement // Keep as boundary
 };
 
@@ -94,23 +91,19 @@
 	                     {.displayName = "On", .value = RuntimeFeatureStateToggle::On},
 	                     {.displayName = NULL, .value = 0}}},
 
-<<<<<<< HEAD
+
 	    [RuntimeFeatureSettingType::MasterCompressor] =
 	        {.displayName = "Master Compressor",
 	         .xmlName = "masterCompressor",
-=======
+
 	    [RuntimeFeatureSettingType::Quantize] =
 	        {.displayName = "Quantize",
 	         .xmlName = "quantize",
->>>>>>> beaac82b
+
 	         .value = RuntimeFeatureStateToggle::On, // Default value
 	         .options = {{.displayName = "Off", .value = RuntimeFeatureStateToggle::Off},
 	                     {.displayName = "On", .value = RuntimeFeatureStateToggle::On},
 	                     {.displayName = NULL, .value = 0}}},
-<<<<<<< HEAD
-
-=======
->>>>>>> beaac82b
 	};
 
 private:
