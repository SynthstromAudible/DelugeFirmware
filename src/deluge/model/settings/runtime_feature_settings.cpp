/*
 * Copyright © 2015-2023 Synthstrom Audible Limited
 *
 * This file is part of The Synthstrom Audible Deluge Firmware.
 *
 * The Synthstrom Audible Deluge Firmware is free software: you can redistribute it and/or modify it under the
 * terms of the GNU General Public License as published by the Free Software Foundation,
 * either version 3 of the License, or (at your option) any later version.
 *
 * This program is distributed in the hope that it will be useful, but WITHOUT ANY WARRANTY;
 * without even the implied warranty of MERCHANTABILITY or FITNESS FOR A PARTICULAR PURPOSE.
 * See the GNU General Public License for more details.
 *
 * You should have received a copy of the GNU General Public License along with this program.
 * If not, see <https://www.gnu.org/licenses/>.
 */

#include "runtime_feature_settings.h"
#include "util/d_string.h"
#include <cstdio>
#include <cstring>
#include <new>

#include "hid/display/numeric_driver.h"
#include "storage/storage_manager.h"

#define RUNTIME_FEATURE_SETTINGS_FILE "CommunityFeatures.XML"
#define TAG_RUNTIME_FEATURE_SETTINGS "runtimeFeatureSettings"
#define TAG_RUNTIME_FEATURE_SETTING "setting"
#define TAG_RUNTIME_FEATURE_SETTING_ATTR_NAME "name"
#define TAG_RUNTIME_FEATURE_SETTING_ATTR_VALUE "value"

/// Unknown Settings container
struct UnknownSetting {
	std::string name;
	uint32_t value;
};

RuntimeFeatureSettings runtimeFeatureSettings{};

RuntimeFeatureSettings::RuntimeFeatureSettings() : unknownSettings(sizeof(UnknownSetting)) {
}

static void SetupOnOffSetting(RuntimeFeatureSetting& setting, const std::string& displayName,
                              const std::string& xmlName, RuntimeFeatureStateToggle def) {
	setting.displayName = displayName;
	setting.xmlName = xmlName;
	setting.value = static_cast<uint32_t>(def);

	setting.options = {
	    {
	        .displayName = "Off",
	        .value = RuntimeFeatureStateToggle::Off,
	    },
	    {
	        .displayName = "On",
	        .value = RuntimeFeatureStateToggle::On,
	    },
	};
}

static void SetupSyncScalingActionSetting(RuntimeFeatureSetting& setting, char const* const displayName,
                                          char const* const xmlName, RuntimeFeatureStateSyncScalingAction def) {
	setting.displayName = displayName;
	setting.xmlName = xmlName;
	setting.value = static_cast<uint32_t>(def);

	setting.options = {{
	                       .displayName = "SCAL",
	                       .value = RuntimeFeatureStateSyncScalingAction::SyncScaling,
	                   },
	                   {
	                       .displayName = "FILL",
	                       .value = RuntimeFeatureStateSyncScalingAction::Fill,
	                   }};
}

void RuntimeFeatureSettings::init() {
	// Drum randomizer
	SetupOnOffSetting(settings[RuntimeFeatureSettingType::DrumRandomizer], "Drum Randomizer", "drumRandomizer",
	                  RuntimeFeatureStateToggle::On);
	// Master compressor
	SetupOnOffSetting(settings[RuntimeFeatureSettingType::MasterCompressorFx], "Master Compressor", "masterCompressor",
	                  RuntimeFeatureStateToggle::On);
	// Quantize
	SetupOnOffSetting(settings[RuntimeFeatureSettingType::Quantize], "Quantize", "quantize",
	                  RuntimeFeatureStateToggle::On);
	// FineTempoKnob
	SetupOnOffSetting(settings[RuntimeFeatureSettingType::FineTempoKnob], "Fine Tempo Knob", "fineTempoknob",
	                  RuntimeFeatureStateToggle::On);
	// PatchCableResolution
	SetupOnOffSetting(settings[RuntimeFeatureSettingType::PatchCableResolution], "Mod. depth decimals",
	                  "ModDepthDecimals", RuntimeFeatureStateToggle::On);
	// CatchNotes
	SetupOnOffSetting(settings[RuntimeFeatureSettingType::CatchNotes], "CatchNotes", "catchNotes",
	                  RuntimeFeatureStateToggle::On);
	// DeleteUnusedKitRows
	SetupOnOffSetting(settings[RuntimeFeatureSettingType::DeleteUnusedKitRows], "Delete Unused Kit Rows",
	                  "deleteUnusedKitRows", RuntimeFeatureStateToggle::On);
	// AltGoldenKnobDelayParams
	SetupOnOffSetting(settings[RuntimeFeatureSettingType::AltGoldenKnobDelayParams],
	                  "Alternative Golden Knob Delay Params", "altGoldenKnobDelayParams",
	                  RuntimeFeatureStateToggle::Off);
	// InterpolateAutomation
	SetupOnOffSetting(settings[RuntimeFeatureSettingType::AutomationInterpolate], "Interpolation",
	                  "automationInterpolate", RuntimeFeatureStateToggle::On);
	// ClearClipAutomation
	SetupOnOffSetting(settings[RuntimeFeatureSettingType::AutomationClearClip], "Clear Clip", "automationClearClip",
	                  RuntimeFeatureStateToggle::On);
	// NudgeNoteAutomation
	SetupOnOffSetting(settings[RuntimeFeatureSettingType::AutomationNudgeNote], "Nudge Note", "automationNudgeNote",
	                  RuntimeFeatureStateToggle::On);
	// ShiftNoteAutomation
	SetupOnOffSetting(settings[RuntimeFeatureSettingType::AutomationShiftClip], "Shift Note", "AutomationShiftClip",
	                  RuntimeFeatureStateToggle::On);
	// devSysexAllowed
	SetupOnOffSetting(settings[RuntimeFeatureSettingType::DevSysexAllowed], "Allow Insecure Develop Sysex Messages",
	                  "devSysexAllowed", RuntimeFeatureStateToggle::Off);
<<<<<<< HEAD
	// HighlightIncomingNotes
	SetupOnOffSetting(settings[RuntimeFeatureSettingType::HighlightIncomingNotes], "Highlight incoming notes",
	                  "highlightIncomingNotes", RuntimeFeatureStateToggle::Off);
	// DisplayNornsLayout
	SetupOnOffSetting(settings[RuntimeFeatureSettingType::DisplayNornsLayout], "Display Norns layout",
	                  "displayNornsLayout", RuntimeFeatureStateToggle::Off);
=======
	// SyncScalingAction
	SetupSyncScalingActionSetting(settings[RuntimeFeatureSettingType::SyncScalingAction], "Sync Scaling Action",
	                              "syncScalingAction", RuntimeFeatureStateSyncScalingAction::SyncScaling);
>>>>>>> 6bcc90bf
}

void RuntimeFeatureSettings::readSettingsFromFile() {
	FilePointer fp;
	bool success = storageManager.fileExists(RUNTIME_FEATURE_SETTINGS_FILE, &fp);
	if (!success) {
		return;
	}

	int32_t error = storageManager.openXMLFile(&fp, TAG_RUNTIME_FEATURE_SETTINGS);
	if (error) {
		return;
	}

	String currentName;
	int32_t currentValue = 0;
	char const* currentTag = nullptr;
	while (*(currentTag = storageManager.readNextTagOrAttributeName())) {
		if (strcmp(currentTag, TAG_RUNTIME_FEATURE_SETTING) == 0) {
			// Read name
			currentTag = storageManager.readNextTagOrAttributeName();
			if (strcmp(currentTag, TAG_RUNTIME_FEATURE_SETTING_ATTR_NAME) != 0) {
				numericDriver.displayPopup("Community file err");
				break;
			}
			storageManager.readTagOrAttributeValueString(&currentName);
			storageManager.exitTag();

			// Read value
			currentTag = storageManager.readNextTagOrAttributeName();
			if (strcmp(currentTag, TAG_RUNTIME_FEATURE_SETTING_ATTR_VALUE) != 0) {
				numericDriver.displayPopup("Community file err");
				break;
			}
			currentValue = storageManager.readTagOrAttributeValueInt();
			storageManager.exitTag();

			bool found = false;
			for (auto& setting : settings) {
				if (strcmp(setting.xmlName.c_str(), currentName.get()) == 0) {
					found = true;
					setting.value = currentValue;
				}
			}

			// Remember unknown settings for writing them back
			if (!found) {
				//unknownSettings.insertSetting(&currentName, currentValue);
				int32_t idx = unknownSettings.getNumElements();
				if (unknownSettings.insertAtIndex(idx) != NO_ERROR) {
					return;
				}
				void* address = unknownSettings.getElementAddress(idx);
				auto* unknownSetting = new (address) UnknownSetting();
				unknownSetting->name = std::string(currentName.get());
				unknownSetting->value = currentValue;
			}
		}

		storageManager.exitTag();
	}

	storageManager.closeFile();
}

void RuntimeFeatureSettings::writeSettingsToFile() {
	f_unlink(RUNTIME_FEATURE_SETTINGS_FILE); // May give error, but no real consequence from that.

	int32_t error = storageManager.createXMLFile(RUNTIME_FEATURE_SETTINGS_FILE, true);
	if (error) {
		return;
	}

	storageManager.writeOpeningTagBeginning(TAG_RUNTIME_FEATURE_SETTINGS);
	storageManager.writeFirmwareVersion();
	storageManager.writeEarliestCompatibleFirmwareVersion("4.1.3");
	storageManager.writeOpeningTagEnd();

	for (auto& setting : settings) {
		storageManager.writeOpeningTagBeginning(TAG_RUNTIME_FEATURE_SETTING);
		storageManager.writeAttribute(TAG_RUNTIME_FEATURE_SETTING_ATTR_NAME, setting.xmlName.c_str(), false);
		storageManager.writeAttribute(TAG_RUNTIME_FEATURE_SETTING_ATTR_VALUE, setting.value, false);
		storageManager.writeOpeningTagEnd(false);
		storageManager.writeClosingTag(TAG_RUNTIME_FEATURE_SETTING, false);
	}

	// Write unknown elements
	for (uint32_t idxUnknownSetting = 0; idxUnknownSetting < unknownSettings.getNumElements(); idxUnknownSetting++) {
		UnknownSetting* unknownSetting = (UnknownSetting*)unknownSettings.getElementAddress(idxUnknownSetting);
		storageManager.writeOpeningTagBeginning(TAG_RUNTIME_FEATURE_SETTING);
		storageManager.writeAttribute(TAG_RUNTIME_FEATURE_SETTING_ATTR_NAME, unknownSetting->name.c_str(), false);
		storageManager.writeAttribute(TAG_RUNTIME_FEATURE_SETTING_ATTR_VALUE, unknownSetting->value, false);
		storageManager.writeOpeningTagEnd(false);
		storageManager.writeClosingTag(TAG_RUNTIME_FEATURE_SETTING, false);
	}

	storageManager.writeClosingTag(TAG_RUNTIME_FEATURE_SETTINGS);
	storageManager.closeFileAfterWriting();
}<|MERGE_RESOLUTION|>--- conflicted
+++ resolved
@@ -116,18 +116,15 @@
 	// devSysexAllowed
 	SetupOnOffSetting(settings[RuntimeFeatureSettingType::DevSysexAllowed], "Allow Insecure Develop Sysex Messages",
 	                  "devSysexAllowed", RuntimeFeatureStateToggle::Off);
-<<<<<<< HEAD
+	// SyncScalingAction
+	SetupSyncScalingActionSetting(settings[RuntimeFeatureSettingType::SyncScalingAction], "Sync Scaling Action",
+	                              "syncScalingAction", RuntimeFeatureStateSyncScalingAction::SyncScaling);
 	// HighlightIncomingNotes
 	SetupOnOffSetting(settings[RuntimeFeatureSettingType::HighlightIncomingNotes], "Highlight incoming notes",
 	                  "highlightIncomingNotes", RuntimeFeatureStateToggle::Off);
 	// DisplayNornsLayout
 	SetupOnOffSetting(settings[RuntimeFeatureSettingType::DisplayNornsLayout], "Display Norns layout",
 	                  "displayNornsLayout", RuntimeFeatureStateToggle::Off);
-=======
-	// SyncScalingAction
-	SetupSyncScalingActionSetting(settings[RuntimeFeatureSettingType::SyncScalingAction], "Sync Scaling Action",
-	                              "syncScalingAction", RuntimeFeatureStateSyncScalingAction::SyncScaling);
->>>>>>> 6bcc90bf
 }
 
 void RuntimeFeatureSettings::readSettingsFromFile() {
