--- conflicted
+++ resolved
@@ -103,16 +103,13 @@
 	// DeleteUnusedKitRows
 	SetupOnOffSetting(settings[RuntimeFeatureSettingType::DeleteUnusedKitRows], "Delete Unused Kit Rows",
 	                  "deleteUnusedKitRows", RuntimeFeatureStateToggle::On);
-<<<<<<< HEAD
-	// DeleteUnusedKitRows
-	SetupSyncScalingActionSetting(settings[RuntimeFeatureSettingType::SyncScalingAction], "Sync Scaling Action",
-	                              "syncScalingAction", RuntimeFeatureStateSyncScalingAction::SyncScaling);
-=======
 	// AltGoldenKnobDelayParams
 	SetupOnOffSetting(settings[RuntimeFeatureSettingType::AltGoldenKnobDelayParams],
 	                  "Alternative Golden Knob Delay Params", "altGoldenKnobDelayParams",
 	                  RuntimeFeatureStateToggle::Off);
->>>>>>> f91cab6e
+	// SyncScalingAction
+	SetupSyncScalingActionSetting(settings[RuntimeFeatureSettingType::SyncScalingAction], "Sync Scaling Action",
+	                              "syncScalingAction", RuntimeFeatureStateSyncScalingAction::SyncScaling);
 }
 
 void RuntimeFeatureSettings::readSettingsFromFile() {
