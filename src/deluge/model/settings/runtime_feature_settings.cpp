--- conflicted
+++ resolved
@@ -97,18 +97,15 @@
 	// ShiftNoteAutomation
 	SetupOnOffSetting(settings[RuntimeFeatureSettingType::AutomationShiftClip], "Shift Note", "AutomationShiftClip",
 	                  RuntimeFeatureStateToggle::On);
-<<<<<<< HEAD
+	// devSysexAllowed
+	SetupOnOffSetting(settings[RuntimeFeatureSettingType::DevSysexAllowed], "Allow Insecure Develop Sysex Messages",
+	                  "devSysexAllowed", RuntimeFeatureStateToggle::Off);
 	// HighlightIncomingNotes
 	SetupOnOffSetting(settings[RuntimeFeatureSettingType::HighlightIncomingNotes], "Highlight incoming notes",
 	                  "highlightIncomingNotes", RuntimeFeatureStateToggle::Off);
 	// DisplayNornsLayout
 	SetupOnOffSetting(settings[RuntimeFeatureSettingType::DisplayNornsLayout], "Display Norns layout",
 	                  "displayNornsLayout", RuntimeFeatureStateToggle::Off);
-=======
-	// devSysexAllowed
-	SetupOnOffSetting(settings[RuntimeFeatureSettingType::DevSysexAllowed], "Allow Insecure Develop Sysex Messages",
-	                  "devSysexAllowed", RuntimeFeatureStateToggle::Off);
->>>>>>> 0afc68d6
 }
 
 void RuntimeFeatureSettings::readSettingsFromFile() {
