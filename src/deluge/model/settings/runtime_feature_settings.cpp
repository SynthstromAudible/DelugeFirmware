/*
 * Copyright © 2015-2023 Synthstrom Audible Limited
 *
 * This file is part of The Synthstrom Audible Deluge Firmware.
 *
 * The Synthstrom Audible Deluge Firmware is free software: you can redistribute it and/or modify it under the
 * terms of the GNU General Public License as published by the Free Software Foundation,
 * either version 3 of the License, or (at your option) any later version.
 *
 * This program is distributed in the hope that it will be useful, but WITHOUT ANY WARRANTY;
 * without even the implied warranty of MERCHANTABILITY or FITNESS FOR A PARTICULAR PURPOSE.
 * See the GNU General Public License for more details.
 *
 * You should have received a copy of the GNU General Public License along with this program.
 * If not, see <https://www.gnu.org/licenses/>.
 */

#include "runtime_feature_settings.h"
#include "util/d_string.h"
#include <cstdio>
#include <cstring>
#include <new>

#include "hid/display/numeric_driver.h"
#include "storage/storage_manager.h"

#define RUNTIME_FEATURE_SETTINGS_FILE "CommunityFeatures.XML"
#define TAG_RUNTIME_FEATURE_SETTINGS "runtimeFeatureSettings"
#define TAG_RUNTIME_FEATURE_SETTING "setting"
#define TAG_RUNTIME_FEATURE_SETTING_ATTR_NAME "name"
#define TAG_RUNTIME_FEATURE_SETTING_ATTR_VALUE "value"

/// Unknown Settings container
struct UnknownSetting {
	deluge::string name;
	uint32_t value;
};

RuntimeFeatureSettings runtimeFeatureSettings{};

RuntimeFeatureSettings::RuntimeFeatureSettings() : unknownSettings(sizeof(UnknownSetting)) {
}

static void SetupOnOffSetting(RuntimeFeatureSetting& setting, const deluge::string& displayName,
                              const deluge::string& xmlName, RuntimeFeatureStateToggle def) {
	setting.displayName = displayName;
	setting.xmlName = xmlName;
	setting.value = static_cast<uint32_t>(def);

	setting.options = {
	    {
	        .displayName = "Off",
	        .value = RuntimeFeatureStateToggle::Off,
	    },
	    {
	        .displayName = "On",
	        .value = RuntimeFeatureStateToggle::On,
	    },
	};
}

void RuntimeFeatureSettings::init() {
	// Drum randomizer
	SetupOnOffSetting(settings[RuntimeFeatureSettingType::DrumRandomizer], "Drum Randomizer", "drumRandomizer",
	                  RuntimeFeatureStateToggle::On);
	// Master compressor
	SetupOnOffSetting(settings[RuntimeFeatureSettingType::MasterCompressorFx], "Master Compressor", "masterCompressor",
	                  RuntimeFeatureStateToggle::On);
	// Quantize
	SetupOnOffSetting(settings[RuntimeFeatureSettingType::Quantize], "Quantize", "quantize",
	                  RuntimeFeatureStateToggle::On);
	// FineTempoKnob
	SetupOnOffSetting(settings[RuntimeFeatureSettingType::FineTempoKnob], "Fine Tempo Knob", "fineTempoknob",
	                  RuntimeFeatureStateToggle::On);
	// PatchCableResolution
	SetupOnOffSetting(settings[RuntimeFeatureSettingType::PatchCableResolution], "Mod. depth decimals",
	                  "ModDepthDecimals", RuntimeFeatureStateToggle::On);
	// CatchNotes
	SetupOnOffSetting(settings[RuntimeFeatureSettingType::CatchNotes], "CatchNotes", "catchNotes",
	                  RuntimeFeatureStateToggle::On);
	// DeleteUnusedKitRows
	SetupOnOffSetting(settings[RuntimeFeatureSettingType::DeleteUnusedKitRows], "Delete Unused Kit Rows",
	                  "deleteUnusedKitRows", RuntimeFeatureStateToggle::On);
<<<<<<< HEAD
	// ClearClipAutomation
	SetupOnOffSetting(settings[RuntimeFeatureSettingType::ClearClipAutomation], "Clear Clip Automation",
	                  "clearClipAutomation", RuntimeFeatureStateToggle::On);
	// NudgeNoteAutomation
	SetupOnOffSetting(settings[RuntimeFeatureSettingType::NudgeNoteAutomation], "Nudge Note Automation",
	                  "nudgeNoteAutomation", RuntimeFeatureStateToggle::On);
	// ShiftNoteAutomation
	SetupOnOffSetting(settings[RuntimeFeatureSettingType::ShiftNoteAutomation], "Shift Note Automation",
	                  "shiftNoteAutomation", RuntimeFeatureStateToggle::On);
=======
	// AltGoldenKnobDelayParams
	SetupOnOffSetting(settings[RuntimeFeatureSettingType::AltGoldenKnobDelayParams],
	                  "Alternative Golden Knob Delay Params", "altGoldenKnobDelayParams",
	                  RuntimeFeatureStateToggle::Off);
>>>>>>> 0feca109
}

void RuntimeFeatureSettings::readSettingsFromFile() {
	FilePointer fp;
	bool success = storageManager.fileExists(RUNTIME_FEATURE_SETTINGS_FILE, &fp);
	if (!success) {
		return;
	}

	int32_t error = storageManager.openXMLFile(&fp, TAG_RUNTIME_FEATURE_SETTINGS);
	if (error) {
		return;
	}

	String currentName;
	int32_t currentValue = 0;
	char const* currentTag = nullptr;
	while (*(currentTag = storageManager.readNextTagOrAttributeName())) {
		if (strcmp(currentTag, TAG_RUNTIME_FEATURE_SETTING) == 0) {
			// Read name
			currentTag = storageManager.readNextTagOrAttributeName();
			if (strcmp(currentTag, TAG_RUNTIME_FEATURE_SETTING_ATTR_NAME) != 0) {
				numericDriver.displayPopup("Community file err");
				break;
			}
			storageManager.readTagOrAttributeValueString(&currentName);
			storageManager.exitTag();

			// Read value
			currentTag = storageManager.readNextTagOrAttributeName();
			if (strcmp(currentTag, TAG_RUNTIME_FEATURE_SETTING_ATTR_VALUE) != 0) {
				numericDriver.displayPopup("Community file err");
				break;
			}
			currentValue = storageManager.readTagOrAttributeValueInt();
			storageManager.exitTag();

			bool found = false;
			for (auto& setting : settings) {
				if (strcmp(setting.xmlName.c_str(), currentName.get()) == 0) {
					found = true;
					setting.value = currentValue;
				}
			}

			// Remember unknown settings for writing them back
			if (!found) {
				//unknownSettings.insertSetting(&currentName, currentValue);
				int32_t idx = unknownSettings.getNumElements();
				if (unknownSettings.insertAtIndex(idx) != NO_ERROR) {
					return;
				}
				void* address = unknownSettings.getElementAddress(idx);
				auto* unknownSetting = new (address) UnknownSetting();
				unknownSetting->name = deluge::string(currentName.get());
				unknownSetting->value = currentValue;
			}
		}

		storageManager.exitTag();
	}

	storageManager.closeFile();
}

void RuntimeFeatureSettings::writeSettingsToFile() {
	f_unlink(RUNTIME_FEATURE_SETTINGS_FILE); // May give error, but no real consequence from that.

	int32_t error = storageManager.createXMLFile(RUNTIME_FEATURE_SETTINGS_FILE, true);
	if (error) {
		return;
	}

	storageManager.writeOpeningTagBeginning(TAG_RUNTIME_FEATURE_SETTINGS);
	storageManager.writeFirmwareVersion();
	storageManager.writeEarliestCompatibleFirmwareVersion("4.1.3");
	storageManager.writeOpeningTagEnd();

	for (auto& setting : settings) {
		storageManager.writeOpeningTagBeginning(TAG_RUNTIME_FEATURE_SETTING);
		storageManager.writeAttribute(TAG_RUNTIME_FEATURE_SETTING_ATTR_NAME, setting.xmlName.c_str(), false);
		storageManager.writeAttribute(TAG_RUNTIME_FEATURE_SETTING_ATTR_VALUE, setting.value, false);
		storageManager.writeOpeningTagEnd(false);
		storageManager.writeClosingTag(TAG_RUNTIME_FEATURE_SETTING, false);
	}

	// Write unknown elements
	for (uint32_t idxUnknownSetting = 0; idxUnknownSetting < unknownSettings.getNumElements(); idxUnknownSetting++) {
		UnknownSetting* unknownSetting = (UnknownSetting*)unknownSettings.getElementAddress(idxUnknownSetting);
		storageManager.writeOpeningTagBeginning(TAG_RUNTIME_FEATURE_SETTING);
		storageManager.writeAttribute(TAG_RUNTIME_FEATURE_SETTING_ATTR_NAME, unknownSetting->name.c_str(), false);
		storageManager.writeAttribute(TAG_RUNTIME_FEATURE_SETTING_ATTR_VALUE, unknownSetting->value, false);
		storageManager.writeOpeningTagEnd(false);
		storageManager.writeClosingTag(TAG_RUNTIME_FEATURE_SETTING, false);
	}

	storageManager.writeClosingTag(TAG_RUNTIME_FEATURE_SETTINGS);
	storageManager.closeFileAfterWriting();
}<|MERGE_RESOLUTION|>--- conflicted
+++ resolved
@@ -81,7 +81,10 @@
 	// DeleteUnusedKitRows
 	SetupOnOffSetting(settings[RuntimeFeatureSettingType::DeleteUnusedKitRows], "Delete Unused Kit Rows",
 	                  "deleteUnusedKitRows", RuntimeFeatureStateToggle::On);
-<<<<<<< HEAD
+	// AltGoldenKnobDelayParams
+	SetupOnOffSetting(settings[RuntimeFeatureSettingType::AltGoldenKnobDelayParams],
+	                  "Alternative Golden Knob Delay Params", "altGoldenKnobDelayParams",
+	                  RuntimeFeatureStateToggle::Off);
 	// ClearClipAutomation
 	SetupOnOffSetting(settings[RuntimeFeatureSettingType::ClearClipAutomation], "Clear Clip Automation",
 	                  "clearClipAutomation", RuntimeFeatureStateToggle::On);
@@ -91,12 +94,6 @@
 	// ShiftNoteAutomation
 	SetupOnOffSetting(settings[RuntimeFeatureSettingType::ShiftNoteAutomation], "Shift Note Automation",
 	                  "shiftNoteAutomation", RuntimeFeatureStateToggle::On);
-=======
-	// AltGoldenKnobDelayParams
-	SetupOnOffSetting(settings[RuntimeFeatureSettingType::AltGoldenKnobDelayParams],
-	                  "Alternative Golden Knob Delay Params", "altGoldenKnobDelayParams",
-	                  RuntimeFeatureStateToggle::Off);
->>>>>>> 0feca109
 }
 
 void RuntimeFeatureSettings::readSettingsFromFile() {
