/*
 * Copyright © 2016-2023 Synthstrom Audible Limited
 *
 * This file is part of The Synthstrom Audible Deluge Firmware.
 *
 * The Synthstrom Audible Deluge Firmware is free software: you can redistribute it and/or modify it under the
 * terms of the GNU General Public License as published by the Free Software Foundation,
 * either version 3 of the License, or (at your option) any later version.
 *
 * This program is distributed in the hope that it will be useful, but WITHOUT ANY WARRANTY;
 * without even the implied warranty of MERCHANTABILITY or FITNESS FOR A PARTICULAR PURPOSE.
 * See the GNU General Public License for more details.
 *
 * You should have received a copy of the GNU General Public License along with this program.
 * If not, see <https://www.gnu.org/licenses/>.
 */

#include "definitions_cxx.hpp"
#include "processing/engines/audio_engine.h"
#include "storage/audio/audio_file_manager.h"
#include "storage/cluster/cluster.h"
#include "model/sample/sample_recorder.h"
#include "model/sample/sample.h"
#include "memory/general_memory_allocator.h"
#include "storage/storage_manager.h"
#include "util/functions.h"
#include <new>
#include "gui/ui/root_ui.h"
#include "model/clip/audio_clip.h"
#include "gui/ui/browser/sample_browser.h"
#include "hid/display/numeric_driver.h"
#include "io/debug/print.h"
#include "gui/ui_timer_manager.h"
#include "util/misc.h"

extern "C" {
#include "fatfs/diskio.h"
#include "drivers/ssi/ssi.h"
#include "drivers/uart/uart.h"

LBA_t clst2sect(           /* !=0:Sector number, 0:Failed (invalid cluster#) */
                FATFS* fs, /* Filesystem object */
                DWORD clst /* Cluster# to be converted */
);
}

extern "C" void routineForSD(void);

extern uint8_t currentlyAccessingCard;

#define MAX_FILE_SIZE_MAGNITUDE 32

SampleRecorder::SampleRecorder() {
	allowFileAlterationAfter = false;
	autoDeleteWhenDone = false;
	currentRecordCluster = NULL;
	status = RECORDER_STATUS_CAPTURING_DATA;
	hadCardError = false;
	reachedMaxFileSize = false;
	haveAddedSampleToArray = false;

	currentRecordClusterIndex =
	    -1; // Put things in valid state so if we get destructed before any recording, it's all ok
	firstUnwrittenClusterIndex = 0;
}

SampleRecorder::~SampleRecorder() {
	Debug::println("~SampleRecorder()");
	if (sample) {
		detachSample();
	}
}

// This can be called when this SampleRecorder is destructed routinely - or earlier if we've aborted and the sample file is being deleted
// IMPORTANT!!!! You have to set sample to NULL after calling this, if not destructing
void SampleRecorder::detachSample() {

	// If we were holding onto the reasons for the first couple of Clusters, release them now
	if (keepingReasonsForFirstClusters) {
		int numClustersToRemoveFor = getMin(NUM_CLUSTERS_LOADED_AHEAD, sample->clusters.getNumElements());
		numClustersToRemoveFor = getMin(numClustersToRemoveFor, firstUnwrittenClusterIndex);

		for (int l = 0; l < numClustersToRemoveFor; l++) {
			Cluster* cluster = sample->clusters.getElement(l)->cluster;

			// Some bug-hunting
			if (!cluster->numReasonsHeldBySampleRecorder) {
				numericDriver.freezeWithError("E345");
			}
			cluster->numReasonsHeldBySampleRecorder--;

			audioFileManager.removeReasonFromCluster(cluster, "E257");
		}
	}

	int removeForClustersUntilIndex = currentRecordClusterIndex;
	if (currentRecordCluster) {
		removeForClustersUntilIndex++; // If there's a currentRecordCluster (usually will be if aborting), need to remove its "reason" too
	}

	while (firstUnwrittenClusterIndex < removeForClustersUntilIndex) {
		Cluster* cluster = sample->clusters.getElement(firstUnwrittenClusterIndex)->cluster;

		if (!cluster) {
			numericDriver.freezeWithError("E363");
		}

		// Some bug-hunting
		if (!cluster->numReasonsHeldBySampleRecorder) {
			numericDriver.freezeWithError("E346");
		}
		cluster->numReasonsHeldBySampleRecorder--;

		audioFileManager.removeReasonFromCluster(cluster, "E249");
		firstUnwrittenClusterIndex++;
	}

	sample->removeReason("E400");
}

int SampleRecorder::setup(int newNumChannels, AudioInputChannel newMode, bool newKeepingReasons, bool shouldRecordExtraMargins,
                          AudioRecordingFolder newFolderID, int buttonPressLatency) {

	if (!audioFileManager.ensureEnoughMemoryForOneMoreAudioFile()) {
		return ERROR_INSUFFICIENT_RAM;
	}

	keepingReasonsForFirstClusters = newKeepingReasons;
	recordingExtraMargins = shouldRecordExtraMargins;
	folderID = newFolderID;

	void* sampleMemory =
	    generalMemoryAllocator.alloc(sizeof(Sample)); // Didn't seem to make a difference forcing this into local RAM
	if (!sampleMemory) {
		return ERROR_INSUFFICIENT_RAM;
	}

	sample = new (sampleMemory) Sample;
	sample->addReason(); // Must call this so it's protected from stealing, before we call initialize().
	int error = sample->initialize(1);
	if (error) {
gotError:
		sample->~Sample();
		generalMemoryAllocator.dealloc(sampleMemory);
		return error;
	}

	currentRecordCluster =
	    sample->clusters.getElement(0)->getCluster(sample, 0, CLUSTER_DONT_LOAD); // Adds a "reason" to it, too
	if (!currentRecordCluster) {
		error = ERROR_INSUFFICIENT_RAM;
		goto gotError;
	}

	// Bug hunting - newly gotten Cluster
	if (currentRecordCluster->numReasonsHeldBySampleRecorder) {
		numericDriver.freezeWithError("E360");
	}
	currentRecordCluster->numReasonsHeldBySampleRecorder++;

	// Give the sample some stuff
	sample->audioDataStartPosBytes = recordingExtraMargins ? 112 : 44;
	sample->byteDepth = 3;
	sample->numChannels = newNumChannels;
	sample->lengthInSamples = 0x8FFFFFFFFFFFFFFF;
	sample->audioDataLengthBytes =
	    0x8FFFFFFFFFFFFFFF; // If you ever change this value, update the check for it in SampleManager::loadCluster()
	sample->sampleRate = 44100;
	sample->workOutBitMask();

	currentRecordCluster->loaded =
	    true; // I think this is ok - mark it as loaded even though we're yet to record into it

	pointerHeldElsewhere = true;
	mode = newMode;
	currentRecordClusterIndex = 0;

	numSamplesToRunBeforeBeginningCapturing = numSamplesExtraToCaptureAtEndSyncingWise =
	    (mode < AUDIO_INPUT_CHANNEL_FIRST_INTERNAL_OPTION) ? AUDIO_RECORD_LAG_COMPENTATION : 0;

	// Apart from the MIX option, all other audio sources are fed to us during the "outputting" routine. Occasionally, there'll be some more of that
	// going to happen for the previous render, so we have to compensate for that
	if (mode != AudioInputChannel::MIX) {
		numSamplesToRunBeforeBeginningCapturing += AudioEngine::getNumSamplesLeftToOutputFromPreviousRender();
	}

	// External sources
	if (mode < AUDIO_INPUT_CHANNEL_FIRST_INTERNAL_OPTION) {

		sourcePos = (int32_t*)AudioEngine::i2sRXBufferPos;

		numSamplesToRunBeforeBeginningCapturing -=
		    buttonPressLatency; // Compensate for button press latency. We only do this for external sources

		// If doing extra margins...
		if (recordingExtraMargins) {

			// Everything will be fine, so long as the button press latency we compensated for isn't, like, as big as the RX buffer
			sample->fileLoopStartSamples =
			    SSI_RX_BUFFER_NUM_SAMPLES - (SSI_TX_BUFFER_NUM_SAMPLES << 1) + numSamplesToRunBeforeBeginningCapturing;
			numSamplesToRunBeforeBeginningCapturing = 0;

			sourcePos +=
			    (SSI_TX_BUFFER_NUM_SAMPLES
			     << (NUM_MONO_INPUT_CHANNELS_MAGNITUDE
			         + 1)); // I think the +1 was just because it needs to move two tx buffers' length for some reason...
			if (sourcePos >= getRxBufferEnd()) {
				sourcePos -= SSI_RX_BUFFER_NUM_SAMPLES << NUM_MONO_INPUT_CHANNELS_MAGNITUDE;
			}
		}

		// Or if not doing extra margins...
		else {

			// If the button press latency we're compensating for is more than the audio latency, we have to adjust stuff, to grab some audio from just back in time
			if (numSamplesToRunBeforeBeginningCapturing < 0) {

				sourcePos +=
				    numSamplesToRunBeforeBeginningCapturing * NUM_MONO_INPUT_CHANNELS; // This might be negative!
				if (sourcePos < getRxBufferStart()) {
					sourcePos += SSI_RX_BUFFER_NUM_SAMPLES * NUM_MONO_INPUT_CHANNELS;
				}

				numSamplesToRunBeforeBeginningCapturing = 0;
			}
		}
	}

	// Set some other stuff up

	recordPeakL = recordPeakR = recordPeakLMinusR = 0;
	recordingClippedRecently = false;

	recordSumL = 0;
	recordSumR = 0;
	recordSumLPlusR = 0;
	recordSumLMinusR = 0;

	recordMax = -2147483648;
	recordMin = 2147483647;

	writePos = currentRecordCluster->data;
	clusterEndPos = &currentRecordCluster->data[audioFileManager.clusterSize];

	numSamplesBeenRunning = 0;
	numSamplesCaptured = 0;

	capturedTooMuch = false;

	recordingNumChannels = newNumChannels;
	int byteDepth = 3;
	int lengthSec =
	    5; // Mark it as 5 seconds long initially. We'll update that later when we know how long it actually is
	int lengthSamples = lengthSec * sample->sampleRate;
	audioDataLengthBytesAsWrittenToFile = lengthSamples * 3 * recordingNumChannels;

	// Riff chunk -------------------------------------------------------
	writeInt32(&writePos, 0x46464952);                                                               // "RIFF"
	writeInt32(&writePos, audioDataLengthBytesAsWrittenToFile + sample->audioDataStartPosBytes - 8); // Chunk size
	writeInt32(&writePos, 0x45564157);                                                               // "WAVE"

	// Format chunk --------------------------------------------------------
	writeInt32(&writePos, 0x20746d66);                                            // "fmt "
	writeInt32(&writePos, 16);                                                    // Chunk size
	writeInt16(&writePos, 0x0001);                                                // Format - PCM
	writeInt16(&writePos, recordingNumChannels);                                  // Num channels
	writeInt32(&writePos, sample->sampleRate);                                    // Sample rate
	writeInt32(&writePos, sample->sampleRate * recordingNumChannels * byteDepth); // Data rate
	writeInt16(&writePos, recordingNumChannels * byteDepth);                      // Data block size
	writeInt16(&writePos, byteDepth * 8);                                         // Bits per sample

	if (recordingExtraMargins) {

		loopEndSampleAsWrittenToFile = lengthSamples;

		// Sample chunk ------------------------------------------------------
		writeInt32(&writePos, 0x6c706d73); // "smpl"
		writeInt32(&writePos, 60);         // Chunk size
		writeInt32(&writePos, 0);          // Manufacturer - 0 means none
		writeInt32(&writePos, 0);          // Product - 0 means none
		writeInt32(&writePos, (1000000000 + (sample->sampleRate >> 1)) / sample->sampleRate); // Nanoseconds per sample
		writeInt32(&writePos, 0); // MIDI note - 0 conventionally seems to mean none
		writeInt32(&writePos, 0); // MIDI pitch fraction
		writeInt32(&writePos, 0); // SMPTE format - 0 means none / no offset
		writeInt32(&writePos, 0); // SMPTE offset
		writeInt32(&writePos, 1); // Number of loops
		writeInt32(&writePos, 0); // Number of additional sampler data bytes

		// Loop definition ----------------------------------------------------
		writeInt32(&writePos, 0);                            // Cue point ID
		writeInt32(&writePos, 0);                            // Type - 0 means loop forward
		writeInt32(&writePos, sample->fileLoopStartSamples); // Start point
		writeInt32(&writePos, loopEndSampleAsWrittenToFile); // End point
		writeInt32(&writePos, 0);                            // Loop point sample fraction
		writeInt32(&writePos, 0);                            // Play count - 0 means continuous
	}

	// Data chunk ------------------------------------------------------
	writeInt32(&writePos, 0x61746164);                          // "data"
	writeInt32(&writePos, audioDataLengthBytesAsWrittenToFile); // Chunk size

	return NO_ERROR;
}

// Beware! This could get called during card routine - e.g. if user stopped playback. So we'll just store a changed status,
// then do the descrutcion and file deletion when we know we're out of the card routine.
// Also, this gets called in audio routine! So don't do anything drastic.
void SampleRecorder::abort() {
	status = RECORDER_STATUS_ABORTED; // Note: it may already equal this!
}

// Returns error if one occurred just now - not if one was already noted before
int SampleRecorder::cardRoutine() {

	// If aborted, delete the file.
	if (status == RECORDER_STATUS_ABORTED) {

aborted:
		if (sample) { // This might get called multiple times, so check we haven't already detached it.

			// Note: if this abort() is due to a song-swap (loading a different song),
			// then samples is about to be searched for temp ones to delete, and we'll need to have deleted it here before that trips over us. Previously caused an E281.
			// So, for that to happen, SampleManager::deleteAnyTempRecordedSamplesFromMemory() (indirectly) calls us here first.

			detachSample(); // Does not set sample to NULL - we do that below

#if ALPHA_OR_BETA_VERSION
			// It should be impossible that anyone else still holds a "reason" to this Sample, as we can only be "aborted"
			// before AudioClip::finishLinearRecording() is called, and it's only then at the AudioClip becomes a "reason".
			if (sample->numReasonsToBeLoaded) {
				numericDriver.freezeWithError("E282");
			}
#endif

			if (haveAddedSampleToArray) { // We only add it to the array when the file is created.
				audioFileManager.deleteUnusedAudioFileFromMemoryIndexUnknown(sample);
			}

			sample = NULL; // So we don't try to detach it again when we're destructed
		}

		// Delete the file if one was created
		if (!filePathCreated.isEmpty()) {

			FRESULT result = f_unlink(filePathCreated.get());

			// If this was the most recent recording in this category, tick the counter backwards - so long as
			// either the delete was successful or it was for an AudioClip, which means the file is in the TEMP folder and can be overwritten anyway
<<<<<<< HEAD
			if (result == FR_OK || folderID == AudioRecordingFolder::CLIPS) {
				if (audioFileManager.highestUsedAudioRecordingNumber[util::to_underlying(folderID)] == audioFileNumber) {
					audioFileManager.highestUsedAudioRecordingNumber[util::to_underlying(folderID)]--;
					Uart::println("ticked file counter backwards");
=======
			if (result == FR_OK || folderID == AUDIO_RECORDING_FOLDER_CLIPS) {
				if (audioFileManager.highestUsedAudioRecordingNumber[folderID] == audioFileNumber) {
					audioFileManager.highestUsedAudioRecordingNumber[folderID]--;
					Debug::println("ticked file counter backwards");
>>>>>>> 866a71d0
				}
			}
			filePathCreated.clear();
		}

		// Normally we now just await deletion - except if a pointer is still being held elsewhere - which I think can only happen from AudioRecorder.
		// Or if the abort comes from a failure within this class and the AudioClip hasn't realised yet?
		if (!pointerHeldElsewhere) {
			status = RECORDER_STATUS_AWAITING_DELETION;
		}
		return NO_ERROR;
	}

	if (status >= RECORDER_STATUS_COMPLETE) {
		return NO_ERROR;
	}

	int errorToReturn = NO_ERROR;

	if (!hadCardError) {

		// If file not created yet, do that
		if (filePathCreated.isEmpty()) {

			errorToReturn = storageManager.initSD();
			if (errorToReturn) {
				goto gotError;
			}

			// Check there's space on the card
			errorToReturn = storageManager.checkSpaceOnCard();
			if (errorToReturn) {
				goto gotError;
			}

			String filePath;
			String tempFilePathForRecording;

			// Note: we couldn't pass the actual Sample pointer into this function, cos the Sample might get destructed during the card access! (Though probably not anymore right?)
			errorToReturn = audioFileManager.getUnusedAudioRecordingFilePath(
			    &filePath, &tempFilePathForRecording, folderID,
			    &audioFileNumber); // Recording could finish or abort during this!
			if (status == RECORDER_STATUS_ABORTED) {
				goto aborted; // In case aborted during
			}
			if (errorToReturn) {
				goto gotError;
			}

			bool mayOverwrite = true;

			// Now store our own copy of the actually (possibly temp) filename
			if (!tempFilePathForRecording.isEmpty()) {
				filePathCreated.set(&tempFilePathForRecording); // Can't fail!
			}
			else {
				filePathCreated.set(&filePath); // Can't fail!
				mayOverwrite = false;
			}

			errorToReturn = storageManager.createFile(&file, filePathCreated.get(),
			                                          mayOverwrite); // Recording could finish or abort during this!
			if (errorToReturn) {
				filePathCreated.clear();
				goto gotError;
			}
			if (status == RECORDER_STATUS_ABORTED) {
				goto aborted; // In case aborted during
			}

			// Ok, the Sample still exists.
			sample->filePath.set(&filePath);                                 // Can't fail!
			sample->tempFilePathForRecording.set(&tempFilePathForRecording); // Can't fail!

			errorToReturn = audioFileManager.audioFiles.insertElement(sample);
			if (errorToReturn) {
				goto gotError;
			}

			haveAddedSampleToArray = true;
		}

		// Might want to write just one cluster
		if (firstUnwrittenClusterIndex < currentRecordClusterIndex) {
			errorToReturn = writeOneCompletedCluster();

			if (errorToReturn) {
gotError:
				hadCardError = true;
			}

			else {
				// If more clusters still to write, come back later to do them
				if (true || firstUnwrittenClusterIndex < currentRecordClusterIndex) {
					goto allDoneForNow;
				}
			}
		}
	}

	// If we've actually finished recording...
	if (status == RECORDER_STATUS_FINISHED_CAPTURING_BUT_STILL_WRITING) {
		if (!hadCardError) {
			errorToReturn = finalizeRecordedFile();
			if (errorToReturn) {
				hadCardError = true;
				errorToReturn = ERROR_SD_CARD;
			}
		}

		if (reachedMaxFileSize) {
			if (autoDeleteWhenDone) {
				abort();
			}
			else {
				status = RECORDER_STATUS_COMPLETE;
			}
			errorToReturn = ERROR_MAX_FILE_SIZE_REACHED;
		}
		else {
			status = autoDeleteWhenDone ? RECORDER_STATUS_AWAITING_DELETION : RECORDER_STATUS_COMPLETE;
		}
	}

allDoneForNow:
	return errorToReturn;
}

int SampleRecorder::writeAnyCompletedClusters() {
	while (firstUnwrittenClusterIndex < currentRecordClusterIndex) {

		int error = writeOneCompletedCluster();

		// If there was an error, we can only return now after removing that reason, because we'd already incremented firstUnwrittenClusterIndex, and we can't leave that incremented without removing the reason
		if (error) {
			return error;
		}
	}

	return NO_ERROR;
}

int SampleRecorder::writeOneCompletedCluster() {
	int32_t writingClusterIndex = firstUnwrittenClusterIndex;

#if ALPHA_OR_BETA_VERSION
	// Trying to pin down E347 which Leo got, below
	Cluster* cluster = sample->clusters.getElement(writingClusterIndex)->cluster;
	if (!cluster->numReasonsHeldBySampleRecorder) {
		numericDriver.freezeWithError("E374");
	}
#endif

	firstUnwrittenClusterIndex++; // Have to increment this before writing, cos while writing, the audio routine will be called, and we need to be counting this cluster as "written", as in too late for it to be modified (by writing a final length to it)

	int error = writeCluster(writingClusterIndex, audioFileManager.clusterSize);

	// We no longer have a reason to require this Cluster to be kept in memory
	if (!keepingReasonsForFirstClusters || writingClusterIndex >= NUM_CLUSTERS_LOADED_AHEAD) {
		Cluster* cluster = sample->clusters.getElement(writingClusterIndex)->cluster;

		// Some bug-hunting
		if (!cluster->numReasonsHeldBySampleRecorder) {
			numericDriver.freezeWithError(
			    "E347"); // Leo got!!! And Vinz, and keyman. May be solved now that fixed so detachSample() doesn't get called during card routine.
		}
		cluster->numReasonsHeldBySampleRecorder--;

		audioFileManager.removeReasonFromCluster(cluster, "E015");
	}

	// If there was an error, we can only return now after removing that reason, because we'd already incremented firstUnwrittenClusterIndex, and we can't leave that incremented without removing the reason
	return error;
}

int SampleRecorder::finalizeRecordedFile() {

	if (ALPHA_OR_BETA_VERSION && (status == RECORDER_STATUS_ABORTED || hadCardError)) {
		numericDriver.freezeWithError("E273");
	}

	Debug::println("finalizing");

	// In the very rare case where we've already got between 1 and 5 bytes overhanging the end of our current cluster, we need to allocate a new one right now
	int bytesTilClusterEnd = (uint32_t)clusterEndPos - (uint32_t)writePos;
	if (bytesTilClusterEnd < 0) {
		int error = createNextCluster();

		if (error == ERROR_MAX_FILE_SIZE_REACHED) {
		} // So incredibly unlikely. But no real problem - we maybe just lose a byte or two

		else if (error) {
			return error;
		}
		else { // No error
			// Having just created a new cluster, there'll be one more completed one to write
			error = writeAnyCompletedClusters();
			if (error) {
				return error;
			}
		}
	}

	// And we probably need to write some of the final cluster(s) to file. (If it's NULL, it means that it couldn't be created, cos or RAM or file size limit.)
	if (currentRecordCluster) {

		int bytesToWrite = (uint32_t)writePos - (uint32_t)currentRecordCluster->data;
		if (bytesToWrite > 0) { // Will always be true
			int error = writeCluster(currentRecordClusterIndex, bytesToWrite);
			if (error) {
				return error;
			}
		}

		firstUnwrittenClusterIndex++;

		// Having incremented firstUnwrittenClusterIndex, we need to remove the "reason" for that final cluster.
		// Normally that happens in writeAnyCompletedClusters(), but well this cluster wasn't "complete" so we're doing the whole thing here instead
		if (!keepingReasonsForFirstClusters || currentRecordClusterIndex >= NUM_CLUSTERS_LOADED_AHEAD) {

			// Some bug-hunting
			if (!currentRecordCluster->numReasonsHeldBySampleRecorder) {
				numericDriver.freezeWithError("E348");
			}
			currentRecordCluster->numReasonsHeldBySampleRecorder--;

			audioFileManager.removeReasonFromCluster(currentRecordCluster, "E047");
		}
		currentRecordClusterIndex++; // We've finished with that cluster
		currentRecordCluster = NULL; // But currentRecordClusterIndex now refers to a cluster that'll never exist
	}

	uint32_t idealFileSizeBeforeAction = sample->audioDataStartPosBytes + sample->audioDataLengthBytes;
	uint32_t dataLengthBeforeAction = sample->audioDataLengthBytes;

	// Figure out what processing needs to happen on the recorded audio
	int action = 0;
	int lshiftAmount = 0;

	if (allowFileAlterationAfter
	    && idealFileSizeBeforeAction <= 67108864) { // Arbitrarily, don't alter files bigger than 64MB
		if (recordingNumChannels == 1) {
			action = 0;
		}
		else {
			// If R is really quiet or is nearly identical to L, delete R
			if (inputHasNoRightChannel() || recordSumLMinusR < (recordSumL >> 6)) {
				Debug::println("removing right channel");
				action = ACTION_REMOVE_RIGHT_CHANNEL;
			}

			// Or, if R is the differential signal of L, do that
			else if (mode < AUDIO_INPUT_CHANNEL_FIRST_INTERNAL_OPTION && AudioEngine::lineInPluggedIn
			         && inputLooksDifferential()) {
				Debug::println("subtracting right channel");
				action = ACTION_SUBTRACT_RIGHT_CHANNEL;
			}

			else {
				Debug::println("keeping right channel");
				action = 0;
			}
		}

		uint32_t maxPeak;
		if (action == ACTION_SUBTRACT_RIGHT_CHANNEL) {
			maxPeak = -1 - recordPeakLMinusR;
		}
		else {
			maxPeak = -1 - getMin(recordPeakL, recordPeakR);
		}

		for (lshiftAmount = 0; ((uint32_t)2147483648 >> (lshiftAmount + 1)) > maxPeak; lshiftAmount++) {}
	}
	uint32_t dataLengthAfterAction = action ? (dataLengthBeforeAction >> 1) : dataLengthBeforeAction;

	// TODO: in a perfect world, where we're not deleting a channel, we'd go backwards from the last Cluster, because that's the most likely to still be in memory

	// If some processing of the recorded audio data needs to happen...
	if (lshiftAmount || action) {

		FRESULT result = f_close(&file);
		if (result) {
			return ERROR_SD_CARD;
		}

		int error = alterFile(action, lshiftAmount, idealFileSizeBeforeAction, dataLengthAfterAction);
		if (error) {
			return error;
		}
	}

	// Or if no action or shifting was required...
	else {

		// If we made the file too long, because we then compensated for button latency and are throwing away the last little bit, then truncate it
		if (capturedTooMuch) {
			Debug::println("truncating");
			uint32_t correctLength =
			    sample->audioDataStartPosBytes
			    + sample->audioDataLengthBytes; // These were written to in totalSampleLengthNowKnown().
			int error = truncateFileDownToSize(correctLength);
		}

		FRESULT result = f_close(&file);
		if (result) {
			return ERROR_SD_CARD;
		}

		// If the actual audio data length we ended up with is not the same as was written in the headers in the first cluster (very likely; various reasons)
		if (sample->audioDataLengthBytes != audioDataLengthBytesAsWrittenToFile
		    || (recordingExtraMargins && sample->fileLoopEndSamples != loopEndSampleAsWrittenToFile)) {

			// Update data length as written in first cluster
			SampleCluster* firstSampleCluster = sample->clusters.getElement(0);
			Cluster* cluster =
			    firstSampleCluster->getCluster(sample, 0, CLUSTER_LOAD_IMMEDIATELY); // Remember, this adds a "reason"
			if (cluster) {

				// Bug hunting - newly gotten Cluster
				cluster->numReasonsHeldBySampleRecorder++;

				// Do a last-ditch check that the SD address doesn't look invalid
				if (firstSampleCluster->sdAddress == 0) {
					numericDriver.freezeWithError("E268");
				}
				if ((firstSampleCluster->sdAddress - fileSystemStuff.fileSystem.database)
				    & (fileSystemStuff.fileSystem.csize - 1)) {
					numericDriver.freezeWithError("E269");
				}

				audioDataLengthBytesAsWrittenToFile = sample->audioDataLengthBytes;
				loopEndSampleAsWrittenToFile = sample->fileLoopEndSamples;
				updateDataLengthInFirstCluster(cluster);

				// Write just that one first sector back to the card
				disk_write(0, (BYTE*)cluster->data, firstSampleCluster->sdAddress, 1);

				// If that failed, well, that's a shame, but we don't need to do anything

				// Some bug-hunting
				if (!cluster->numReasonsHeldBySampleRecorder) {
					numericDriver.freezeWithError("E349");
				}
				cluster->numReasonsHeldBySampleRecorder--;

				audioFileManager.removeReasonFromCluster(cluster, "E026");
			}
		}
	}

	sample->numChannels = (action != 0 || recordingNumChannels == 1) ? 1 : 2;
	sample->lengthInSamples = dataLengthAfterAction / (sample->byteDepth * sample->numChannels);
	sample->audioDataLengthBytes =
	    sample->lengthInSamples
	    * (sample->byteDepth
	       * sample->numChannels); // Ensure whole number of samples (surely it already would be though?)

	if (sample->tempFilePathForRecording.isEmpty()) {
		sampleBrowser.lastFilePathLoaded.set(&sample->filePath);
	}

	return NO_ERROR;
}

void SampleRecorder::updateDataLengthInFirstCluster(Cluster* cluster) {
	uint32_t data32;

	// Write top-level RIFF chunk size
	*(uint32_t*)&cluster->data[4] = audioDataLengthBytesAsWrittenToFile + sample->audioDataStartPosBytes - 8;

	// Write data chunk size
	*(uint32_t*)&cluster->data[sample->audioDataStartPosBytes - 4] = audioDataLengthBytesAsWrittenToFile;

	if (recordingExtraMargins) {
		// Write loop end point
		*(uint32_t*)&cluster->data[92] = loopEndSampleAsWrittenToFile;
	}
}

extern int pendingGlobalMIDICommandNumClustersWritten;

// You'll want to remove the "reason" after calling this
int SampleRecorder::writeCluster(int32_t clusterIndex, int numBytes) {
	//Debug::println("writeCluster");

	SampleCluster* sampleCluster = sample->clusters.getElement(clusterIndex);

	UINT numBytesWritten;
	FRESULT result = f_write(&file, sampleCluster->cluster->data, numBytes, &numBytesWritten);

	if (result || numBytes != numBytesWritten) {
		return ERROR_SD_CARD;
	}

	sampleCluster = sample->clusters.getElement(
	    clusterIndex); // MUST re-get this - while writing above, the audio routine is being called, and that could allocate new SampleClusters and move them around!

	// Grab the SD address, for later
	sampleCluster->sdAddress = clst2sect(&fileSystemStuff.fileSystem, file.clust);
	return NO_ERROR;
}

int SampleRecorder::createNextCluster() {

	Cluster* oldRecordCluster =
	    currentRecordCluster; // Cos we're gonna set that to NULL just below here, but still want to be able to access the old one a bit further down

	currentRecordClusterIndex++; // Mark record-cluster we were on as finished

	currentRecordCluster =
	    NULL; // Note that we haven't yet created our next record-cluster - we'll do that below if no error first; and if there is an error and we
	          // don't create one, this has to remain NULL to indicate that we never created one

	// If this new cluster would actually put us past the 4GB limit...
	if (currentRecordClusterIndex >= (1 << (MAX_FILE_SIZE_MAGNITUDE - audioFileManager.clusterSizeMagnitude))) {

		// See if we actually already had any bytes to write into that new cluster we can't have...
		int bytesTilClusterEnd = (uint32_t)clusterEndPos - (uint32_t)writePos;
		if (bytesTilClusterEnd < 0) {
			numSamplesCaptured--;
			writePos -= (int)recordingNumChannels * 3;
		}

		totalSampleLengthNowKnown(numSamplesCaptured, numSamplesCaptured);

		reachedMaxFileSize = true;
		return ERROR_MAX_FILE_SIZE_REACHED;
	}

	// We need to allocate our next Cluster
	int error = sample->clusters.insertSampleClustersAtEnd(1);
	if (error) {
		return error;
	}

	currentRecordCluster = sample->clusters.getElement(currentRecordClusterIndex)
	                           ->getCluster(sample, currentRecordClusterIndex, CLUSTER_DONT_LOAD);

	// If couldn't allocate cluster (would normally only happen if no SD card present so recording only to RAM)
	if (!currentRecordCluster) {
		Debug::println("SampleRecorder::createNextCluster() fail");
		return ERROR_INSUFFICIENT_RAM;
	}

	// Bug hunting - newly gotten Cluster
	if (currentRecordCluster->numReasonsHeldBySampleRecorder) {
		numericDriver.freezeWithError("E362");
	}
	currentRecordCluster->numReasonsHeldBySampleRecorder++;

	// Copy those extra bytes from the end of the old record cluster to the start of the new cluster
	memcpy(currentRecordCluster->data, &oldRecordCluster->data[audioFileManager.clusterSize],
	       5); // 5 is the max number of bytes we could have overshot

	int bytesOvershot = (uint32_t)writePos - (uint32_t)clusterEndPos;

	currentRecordCluster->loaded =
	    true; // I think this is ok - mark it as loaded even though we're yet to record into it

	writePos = (char*)&currentRecordCluster->data[bytesOvershot];
	clusterEndPos = (char*)&currentRecordCluster->data[audioFileManager.clusterSize];

	return NO_ERROR;
}

// Gets called when we've captured all the samples of audio that we wanted - either as a direct result of user action, or after being fed a few more samples
// to make up for latency.
void SampleRecorder::finishCapturing() {
	status = RECORDER_STATUS_FINISHED_CAPTURING_BUT_STILL_WRITING;
	if (getRootUI()) {
		getRootUI()->sampleNeedsReRendering(sample);
	}
}

// Only call this after checking that status < RECORDER_STATUS_FINISHED_CAPTURING_BUT_STILL_WRITING
// Watch out - this could be called during SD writing - including during cardRoutine() for this class!
void SampleRecorder::feedAudio(int32_t* __restrict__ inputAddress, int numSamples, bool applyGain) {

	do {
		int numSamplesThisCycle = numSamples;
		if (ALPHA_OR_BETA_VERSION && numSamplesThisCycle <= 0) {
			numericDriver.freezeWithError("cccc");
		}

		// If haven't actually started recording yet cos we're compensating for lag...
		if (numSamplesBeenRunning < (uint32_t)numSamplesToRunBeforeBeginningCapturing) {
			int numSamplesTilBeginRecording = numSamplesToRunBeforeBeginningCapturing - numSamplesBeenRunning;
			numSamplesThisCycle = getMin(numSamplesThisCycle, numSamplesTilBeginRecording);
		}

		// Or, if properly recording...
		else {
			int samplesLeft;

			if (status == RECORDER_STATUS_CAPTURING_DATA_WAITING_TO_STOP) {

				samplesLeft = sample->lengthInSamples - numSamplesCaptured;
				if (samplesLeft <= 0) {
doFinishCapturing:
					finishCapturing();
					return;
				}

				numSamplesThisCycle = getMin(numSamplesThisCycle, samplesLeft);
			}
			if (ALPHA_OR_BETA_VERSION && numSamplesThisCycle <= 0) {
				numericDriver.freezeWithError("bbbb");
			}

			int bytesPerSample = recordingNumChannels * 3;
			int bytesWeWantToWrite = numSamplesThisCycle * bytesPerSample;

			int bytesTilClusterEnd = (uint32_t)clusterEndPos - (uint32_t)writePos;

			// If we need a new cluster right now...
			if (bytesTilClusterEnd <= 0) {
				int error = createNextCluster();
				if (error == ERROR_MAX_FILE_SIZE_REACHED) {
					goto doFinishCapturing;
				}
				else if (error) { // RAM error
					Debug::println("couldn't allocate RAM");
					abort();
					return;
				}

				bytesTilClusterEnd = (uint32_t)clusterEndPos - (uint32_t)writePos; // Recalculate it
			}

			if (bytesTilClusterEnd <= bytesWeWantToWrite - bytesPerSample) {
				int samplesTilClusterEnd =
				    (uint16_t)(bytesTilClusterEnd - 1) / (uint8_t)bytesPerSample + 1; // Rounds up
				numSamplesThisCycle = getMin(numSamplesThisCycle, samplesTilClusterEnd);
			}

			if (ALPHA_OR_BETA_VERSION && numSamplesThisCycle <= 0) {
				numericDriver.freezeWithError("aaaa");
			}

			int32_t* endInputNow = inputAddress + (numSamplesThisCycle << NUM_MONO_INPUT_CHANNELS_MAGNITUDE);

			char* __restrict__ writePosNow = writePos;

			// Balanced input. For this, we skip a bunch of stat-grabbing, cos we knob this is just for AudioClips.
			// We also know that applyGain is false - that's just for the MIX option
			if (mode == AudioInputChannel::BALANCED) {

				do {
					int32_t rxL = *inputAddress;
					int32_t rxR = *(inputAddress + 1);
					int32_t rxBalanced = (rxL >> 1) - (rxR >> 1);

					char* __restrict__ readPos = (char*)&rxBalanced + 1;
					*(writePosNow++) = *(readPos++);
					*(writePosNow++) = *(readPos++);
					*(writePosNow++) = *(readPos++);

					inputAddress += NUM_MONO_INPUT_CHANNELS;
				} while (inputAddress < endInputNow);
			}

			// Or, all other, non-balanced input types
			else {
				do {
					int32_t rxL = *inputAddress;
					if (applyGain) {
						rxL = lshiftAndSaturate<5>(rxL);
					}

					char* __restrict__ readPos = (char*)&rxL + 1;
					*(writePosNow++) = *(readPos++);
					*(writePosNow++) = *(readPos++);
					*(writePosNow++) = *(readPos++);

					if (rxL > recordMax) {
						recordMax = rxL;
					}
					if (rxL < recordMin) {
						recordMin = rxL;
					}

					int32_t absL;
					if (rxL >= 0) {
						absL = rxL;
					}
					else {
						absL = -1 - rxL;
					}
					recordSumL += absL;

					if (rxL < recordPeakL) {
						recordPeakL = rxL;
					}
					else if (-rxL < recordPeakL) {
						recordPeakL = -rxL;
					}
					if (rxL == 2147483647 || rxL == -2147483648) {
						recordingClippedRecently = true;
					}

					if (recordingNumChannels == 2) {
						int32_t rxR = *(inputAddress + 1);
						if (applyGain) {
							rxR = lshiftAndSaturate<5>(rxR);
						}

						readPos = (char*)&rxR + 1;
						*(writePosNow++) = *(readPos++);
						*(writePosNow++) = *(readPos++);
						*(writePosNow++) = *(readPos++);

						if (rxR > recordMax) {
							recordMax = rxR;
						}
						if (rxR < recordMin) {
							recordMin = rxR;
						}

						if (rxR >= 0) {
							recordSumR += rxR;
						}
						else {
							recordSumR += -1 - rxR;
						}

						int32_t lPlusR = (rxL >> 1) + (rxR >> 1);
						if (lPlusR >= 0) {
							recordSumLPlusR += lPlusR;
						}
						else {
							recordSumLPlusR += -1 - lPlusR;
						}

						int32_t lMinusR = (rxL >> 1) - (rxR >> 1);
						if (lMinusR >= 0) {
							recordSumLMinusR += lMinusR;
						}
						else {
							recordSumLMinusR += -1 - lMinusR;
						}

						if (rxR < recordPeakR) {
							recordPeakR = rxR;
						}
						else if (-rxR < recordPeakR) {
							recordPeakR = -rxR;
						}
						if (rxR == 2147483647 || rxR == -2147483648) {
							recordingClippedRecently = true;
						}

						if (lMinusR < recordPeakLMinusR) {
							recordPeakLMinusR = lMinusR;
						}
						else if (-lMinusR < recordPeakLMinusR) {
							recordPeakLMinusR = -lMinusR;
						}
					}

					inputAddress += NUM_MONO_INPUT_CHANNELS;
				} while (inputAddress < endInputNow);
			}

			writePos = writePosNow;

			numSamplesCaptured += numSamplesThisCycle;
		}

		numSamplesBeenRunning += numSamplesThisCycle;

		numSamples -= numSamplesThisCycle;
	} while (numSamples);
}

void SampleRecorder::endSyncedRecording(int buttonLatencyForTempolessRecording) {
#if ALPHA_OR_BETA_VERSION
	if (status == RECORDER_STATUS_CAPTURING_DATA_WAITING_TO_STOP) {
		numericDriver.freezeWithError("E272");
	}
	else if (status == RECORDER_STATUS_FINISHED_CAPTURING_BUT_STILL_WRITING) {
		numericDriver.freezeWithError("E288");
	}
	else if (status == RECORDER_STATUS_COMPLETE) {
		numericDriver.freezeWithError("E289");
	}
	else if (status == RECORDER_STATUS_ABORTED) {
		numericDriver.freezeWithError("E290");
	}
	else if (status == RECORDER_STATUS_AWAITING_DELETION) {
		numericDriver.freezeWithError("E291");
	}
#endif

	int numMoreSamplesTilEndLoopPoint = numSamplesExtraToCaptureAtEndSyncingWise - buttonLatencyForTempolessRecording;
	int numMoreSamplesToCapture = numMoreSamplesTilEndLoopPoint;

	Debug::print("buttonLatencyForTempolessRecording: ");
	Debug::println(buttonLatencyForTempolessRecording);

	if (recordingExtraMargins) {
		numMoreSamplesToCapture += AUDIO_CLIP_MARGIN_SIZE_POST_END; // Means we also have an audioClip
	}

	uint32_t loopEndPointSamples = numSamplesCaptured + numMoreSamplesTilEndLoopPoint;

	totalSampleLengthNowKnown(numSamplesCaptured + numMoreSamplesToCapture, loopEndPointSamples);

	if (numMoreSamplesToCapture <= 0) {
		if (numMoreSamplesToCapture < 0) {
			capturedTooMuch = true;
			Debug::println("captured too much.");
		}
		finishCapturing();
	}
	else {
		status = RECORDER_STATUS_CAPTURING_DATA_WAITING_TO_STOP;
	}
}

void SampleRecorder::totalSampleLengthNowKnown(uint32_t totalLengthSamples, uint32_t loopEndPointSamples) {

	sample->lengthInSamples = totalLengthSamples;
	sample->audioDataLengthBytes = totalLengthSamples * sample->byteDepth * sample->numChannels;

	sample->fileLoopEndSamples = loopEndPointSamples;

	// If we haven't written the first cluster yet, quick - update it with the actual length
	if (firstUnwrittenClusterIndex == 0) {
		SampleCluster* firstSampleCluster = sample->clusters.getElement(0);
		Cluster* cluster =
		    firstSampleCluster->cluster; // It should still be there, cos it hasn't been written to card yet
		if (ALPHA_OR_BETA_VERSION && !cluster) {
			numericDriver.freezeWithError("E274");
		}

		audioDataLengthBytesAsWrittenToFile = sample->audioDataLengthBytes;
		loopEndSampleAsWrittenToFile =
		    sample->fileLoopEndSamples; // Even if we're not actually writing loop points to the file, this is harmless
		updateDataLengthInFirstCluster(cluster);
	}
}

bool SampleRecorder::inputLooksDifferential() {
	return (recordSumLPlusR < (recordSumL >> 4));
}

bool SampleRecorder::inputHasNoRightChannel() {
	return (recordSumR < (recordSumL >> 6));
}

// Only call this if currentRecordCluster points to a real cluster
void SampleRecorder::setExtraBytesOnPreviousCluster(Cluster* currentCluster, int currentClusterIndex) {
	if (currentClusterIndex <= 0) {
		return;
	}

	Cluster* prevCluster = sample->clusters.getElement(currentClusterIndex - 1)->cluster;

	// It might have since been deallocated, which is just fine. But if not...
	if (prevCluster) {
		memcpy(&prevCluster->data[audioFileManager.clusterSize], currentCluster->data, 5);
	}
}

int SampleRecorder::alterFile(int action, int lshiftAmount, uint32_t idealFileSizeBeforeAction,
                              uint64_t dataLengthAfterAction) {

	Debug::println("altering file");
	int currentReadClusterIndex = 0;
	int currentWriteClusterIndex = 0;

	Cluster* currentReadCluster = sample->clusters.getElement(0)->getCluster(
	    sample, 0, CLUSTER_LOAD_IMMEDIATELY); // Remember, this adds a "reason"
	if (!currentReadCluster) {
		return ERROR_SD_CARD;
	}

	// Bug hunting - newly gotten Cluster
	currentReadCluster->numReasonsHeldBySampleRecorder++;

	int numClustersBeforeAction =
	    ((idealFileSizeBeforeAction - 1) >> audioFileManager.clusterSizeMagnitude) + 1; // Rounds up
	if (ALPHA_OR_BETA_VERSION && numClustersBeforeAction > sample->clusters.getNumElements()) {
		numericDriver.freezeWithError("E286");
	}

	Cluster* nextReadCluster = NULL;

	if (numClustersBeforeAction >= 2) {
		nextReadCluster = sample->clusters.getElement(1)->getCluster(
		    sample, 1, CLUSTER_LOAD_IMMEDIATELY); // Remember, this adds a "reason"
		if (!nextReadCluster) {

			// Some bug-hunting
			if (!currentReadCluster->numReasonsHeldBySampleRecorder) {
				numericDriver.freezeWithError("E350");
			}
			currentReadCluster->numReasonsHeldBySampleRecorder--;

			audioFileManager.removeReasonFromCluster(currentReadCluster, "E017");
			return ERROR_SD_CARD;
		}

		// Bug hunting - newly gotten Cluster
		nextReadCluster->numReasonsHeldBySampleRecorder++;
	}

	Cluster* currentWriteCluster =
	    sample->clusters.getElement(0)->getCluster(sample, 0, CLUSTER_DONT_LOAD); // Remember, this adds a "reason"
	// That one can't fail, fortunately, cos we already grabbed Cluster 0 above, so it exists

	// Bug hunting - newly gotten Cluster
	currentWriteCluster->numReasonsHeldBySampleRecorder++;

	uint32_t data32;
	uint16_t data16;

	audioDataLengthBytesAsWrittenToFile = dataLengthAfterAction;
	loopEndSampleAsWrittenToFile = sample->fileLoopEndSamples;
	updateDataLengthInFirstCluster(currentWriteCluster);

	if (action) {
		// Write num channels
		data16 = 1;
		memcpy(&currentWriteCluster->data[22], &data16, 2);

		// Data rate
		data32 = 44100 * 1 * 3;
		memcpy(&currentWriteCluster->data[28], &data32, 4);

		// Data block size
		data16 = 1 * 3;
		memcpy(&currentWriteCluster->data[32], &data16, 2);
	}

	char* readPos = &currentReadCluster->data[sample->audioDataStartPosBytes];
	char* writePos = &currentWriteCluster->data[sample->audioDataStartPosBytes];

	unsigned int bytesFinalCluster = idealFileSizeBeforeAction & (audioFileManager.clusterSize - 1);
	if (bytesFinalCluster == 0) {
		bytesFinalCluster = audioFileManager.clusterSize;
	}

	uint32_t count = 0;

	// TODO: this is really inefficient - checks a bunch of stuff for every single audio sample. Should check in advance how many samples we can process at a time

	while (true) {

		if (!(count & 0b11111111)) { // 10x 1's seems to work ok. So we go down to 8 to be sure
			AudioEngine::routineWithClusterLoading();

			uiTimerManager.routine();

			uartFlushIfNotSending(UART_ITEM_PIC);
		}

		count++;

		int32_t* input = (int32_t*)(readPos - 1);
		readPos += 3;
		int32_t value = *input & 0xFFFFFF00;

		if (action == ACTION_SUBTRACT_RIGHT_CHANNEL) {
			input = (int32_t*)(readPos - 1);
			readPos += 3;
			value = (value >> 1) - ((int32_t)(*input & 0xFFFFFF00) >> 1);
		}

		else if (action == ACTION_REMOVE_RIGHT_CHANNEL) {
			readPos += 3;
		}
		int32_t processed = value << lshiftAmount;

		char* processedPos = (char*)&processed + 1;
		*(writePos++) = *(processedPos++);
		*(writePos++) = *(processedPos++);
		*(writePos++) = *(processedPos++);

		// If need to advance write-head past the end of a cluster, then we'll write that current cluster to disk and carry on
		int writeOvershot = (uint32_t)writePos - (uint32_t)&currentWriteCluster->data[audioFileManager.clusterSize];
		if (writeOvershot >= 0) {

			// If reached very end of file, break
			if (currentWriteClusterIndex == numClustersBeforeAction - 1) {
				break;
			}

			Debug::println("write advance");

			currentWriteCluster->loaded = true; // I don't think this is necessary anymore

			uint32_t sdAddress = sample->clusters.getElement(currentWriteClusterIndex)->sdAddress;

			// Do a last-ditch check that the SD address doesn't look invalid
			if (sdAddress == 0) {
				numericDriver.freezeWithError("E268");
			}
			if ((sdAddress - fileSystemStuff.fileSystem.database) & (fileSystemStuff.fileSystem.csize - 1)) {
				numericDriver.freezeWithError("E275");
			}

			// Write the Cluster we just finished processing to card
			DRESULT result =
			    disk_write(0, (BYTE*)currentWriteCluster->data, sdAddress, audioFileManager.clusterSize >> 9);

			// Grab any overshot / extra bytes from the end of the Cluster we just finished...
			uint8_t extraBytes[5]; // 5 is the max number of bytes we could have overshot
			if (writeOvershot) {
				memcpy(extraBytes, &currentWriteCluster->data[audioFileManager.clusterSize], writeOvershot);
			}

			// And from the Cluster we just finished, give the Cluster *before that* the extra bytes from its start
			setExtraBytesOnPreviousCluster(currentWriteCluster, currentWriteClusterIndex);

			// We don't need that old Cluster anymore

			// Some bug-hunting
			if (!currentWriteCluster->numReasonsHeldBySampleRecorder) {
				numericDriver.freezeWithError("E351");
			}
			currentWriteCluster->numReasonsHeldBySampleRecorder--;

			audioFileManager.removeReasonFromCluster(currentWriteCluster, "E023");
			currentWriteCluster = NULL;

			// If write operation failed, now's the time to get out
			if (result) {
writeFailed:
				// Before we get out, remove "reasons" from the clusters we've been reading from

				// Some bug-hunting
				if (!currentReadCluster->numReasonsHeldBySampleRecorder) {
					numericDriver.freezeWithError("E352");
				}
				currentReadCluster->numReasonsHeldBySampleRecorder--;

				audioFileManager.removeReasonFromCluster(currentReadCluster, "E024");

				if (nextReadCluster) {
					// Some bug-hunting
					if (!nextReadCluster->numReasonsHeldBySampleRecorder) {
						numericDriver.freezeWithError("E353");
					}
					nextReadCluster->numReasonsHeldBySampleRecorder--;

					audioFileManager.removeReasonFromCluster(nextReadCluster, "E025");
				}
				return ERROR_SD_CARD;
			}

			// Ok, move on and start thinking about the next Cluster now
			currentWriteClusterIndex++;

			// Get the new / next Cluster, but don't insist on actually reading from the card, cos we're gonna overwrite it with new data anyway
			currentWriteCluster =
			    sample->clusters.getElement(currentWriteClusterIndex)
			        ->getCluster(sample, currentWriteClusterIndex, CLUSTER_DONT_LOAD); // Remember, this adds a "reason"

			// That could only fail if no RAM, but juuuust in case...
			if (!currentWriteCluster) {
				goto writeFailed;
			}

			// Bug hunting - newly gotten Cluster
			currentWriteCluster->numReasonsHeldBySampleRecorder++;

			// Ok, and those extra bytes that we grabbed from the end of the previous Cluster - paste them into the beginning of the new current Cluster
			if (writeOvershot) {
				memcpy(currentWriteCluster->data, extraBytes, writeOvershot);
			}

			// And get ready to write to the new current Cluster - from the next sample, which might not be perfectly aligned to the Cluster start
			writePos = &currentWriteCluster->data[writeOvershot];
		}

		// If we're in the final read-Cluster and reached the end, then all that's left to do is flush out what we have left to write (max 1 cluster),
		// and get out.
		if (currentReadClusterIndex == numClustersBeforeAction - 1
		    && readPos >= &currentReadCluster->data[bytesFinalCluster]) {
			break;
		}

		// Advance read-head. We read one Cluster ahead, so we can access its "extra bytes"
		if (readPos >= &currentReadCluster->data[audioFileManager.clusterSize]) {

			Debug::println("read advance");

			int overshot = (uint32_t)readPos - (uint32_t)&currentReadCluster->data[audioFileManager.clusterSize];

			// Some bug-hunting
			if (!currentReadCluster->numReasonsHeldBySampleRecorder) {
				numericDriver.freezeWithError("E354");
			}
			currentReadCluster->numReasonsHeldBySampleRecorder--;

			audioFileManager.removeReasonFromCluster(currentReadCluster, "E020");
			currentReadClusterIndex++;
			currentReadCluster = nextReadCluster;

			// If there are further read Clusters...
			if (currentReadClusterIndex < numClustersBeforeAction - 1) {
				nextReadCluster = sample->clusters.getElement(currentReadClusterIndex + 1)
				                      ->getCluster(sample, currentReadClusterIndex + 1,
				                                   CLUSTER_LOAD_IMMEDIATELY); // Remember, this adds a "reason"

				// If that failed, remove other reasons and get out
				if (!nextReadCluster) {

					// Some bug-hunting
					if (!currentReadCluster->numReasonsHeldBySampleRecorder) {
						numericDriver.freezeWithError("E355");
					}
					currentReadCluster->numReasonsHeldBySampleRecorder--;

					audioFileManager.removeReasonFromCluster(currentReadCluster, "E021");

					// Some bug-hunting
					if (!currentWriteCluster->numReasonsHeldBySampleRecorder) {
						numericDriver.freezeWithError("E356");
					}
					currentWriteCluster->numReasonsHeldBySampleRecorder--;

					audioFileManager.removeReasonFromCluster(currentWriteCluster, "E022");
					currentWriteCluster = NULL;
					return ERROR_SD_CARD;
				}

				// Bug hunting - newly gotten Cluster
				nextReadCluster->numReasonsHeldBySampleRecorder++;
			}
			else { // Not sure these are strictly necessary...
				nextReadCluster = NULL;
			}

			readPos = &currentReadCluster->data[overshot];
		}
	}

	// We got to the end, so wrap everything up

	// Some bug-hunting
	if (!currentReadCluster->numReasonsHeldBySampleRecorder) {
		numericDriver.freezeWithError("E357");
	}
	currentReadCluster->numReasonsHeldBySampleRecorder--;

	audioFileManager.removeReasonFromCluster(currentReadCluster, "E018");
	// We know that finishedAlteringFile must be NULL

	currentWriteCluster->loaded = true;

	unsigned int bytesToWriteFinalCluster = (uint32_t)writePos - (uint32_t)currentWriteCluster->data;

	if (bytesToWriteFinalCluster) { // If there is in fact anything to flush out to the file / card...

		// And from this final Cluster, give the Cluster *before that* the extra bytes from its start
		setExtraBytesOnPreviousCluster(currentWriteCluster, currentWriteClusterIndex);

		unsigned int numSectorsToWrite = ((bytesToWriteFinalCluster - 1) >> 9) + 1;
		if (numSectorsToWrite > (audioFileManager.clusterSize >> 9)) {
			numericDriver.freezeWithError("E239");
		}

		uint32_t sdAddress = sample->clusters.getElement(currentWriteClusterIndex)->sdAddress;

		// Do a last-ditch check that the SD address doesn't look invalid
		if (sdAddress == 0) {
			numericDriver.freezeWithError("E268");
		}
		if ((sdAddress - fileSystemStuff.fileSystem.database) & (fileSystemStuff.fileSystem.csize - 1)) {
			numericDriver.freezeWithError("E276");
		}

		DRESULT result = disk_write(0, (BYTE*)currentWriteCluster->data, sdAddress, numSectorsToWrite);

		// Some bug-hunting
		if (!currentWriteCluster->numReasonsHeldBySampleRecorder) {
			numericDriver.freezeWithError("E358");
		}
		currentWriteCluster->numReasonsHeldBySampleRecorder--;

		audioFileManager.removeReasonFromCluster(currentWriteCluster, "E019");
		currentWriteCluster = NULL;

		// If writing disk failed, above, we've now removed that "reason", so we can get out
		if (result) {
			return ERROR_SD_CARD;
		}

		if (action || capturedTooMuch) {

			FRESULT fres = f_open(&file, sample->filePath.get(), FA_WRITE);
			if (fres) {
				return ERROR_SD_CARD;
			}

			int error = truncateFileDownToSize(dataLengthAfterAction + sample->audioDataStartPosBytes);
			if (error) {
				return error;
			}

			fres = f_close(&file);
			if (fres) {
				return ERROR_SD_CARD;
			}
		}
	}
	else { // Or if there was nothing further to write (very rare)...

		// Some bug-hunting
		if (!currentWriteCluster->numReasonsHeldBySampleRecorder) {
			numericDriver.freezeWithError("E359");
		}
		currentWriteCluster->numReasonsHeldBySampleRecorder--;

		audioFileManager.removeReasonFromCluster(currentWriteCluster, "E238");
		currentWriteCluster = NULL;
	}

	return NO_ERROR;
}

// You must still have the file open when you call this
int SampleRecorder::truncateFileDownToSize(uint32_t newFileSize) {

	// Update the Sample object to indicate the correct size. Do this before we risk errors below

	uint64_t numClustersAfterAction = ((newFileSize - 1) >> audioFileManager.clusterSizeMagnitude) + 1;

	int numToDelete = sample->clusters.getNumElements() - numClustersAfterAction;
	if (numToDelete > 0) {
		for (int i = numClustersAfterAction; i < sample->clusters.getNumElements(); i++) {
			sample->clusters.getElement(i)->~SampleCluster();
		}
		sample->clusters.deleteAtIndex(numClustersAfterAction, numToDelete);
	}

	// Truncate file size
	FRESULT fres = f_lseek(&file, newFileSize);
	if (fres) {
		return ERROR_SD_CARD;
	}
	fres = f_truncate(&file);
	if (fres) {
		return ERROR_SD_CARD;
	}

	return NO_ERROR;
}<|MERGE_RESOLUTION|>--- conflicted
+++ resolved
@@ -346,17 +346,10 @@
 
 			// If this was the most recent recording in this category, tick the counter backwards - so long as
 			// either the delete was successful or it was for an AudioClip, which means the file is in the TEMP folder and can be overwritten anyway
-<<<<<<< HEAD
 			if (result == FR_OK || folderID == AudioRecordingFolder::CLIPS) {
 				if (audioFileManager.highestUsedAudioRecordingNumber[util::to_underlying(folderID)] == audioFileNumber) {
 					audioFileManager.highestUsedAudioRecordingNumber[util::to_underlying(folderID)]--;
-					Uart::println("ticked file counter backwards");
-=======
-			if (result == FR_OK || folderID == AUDIO_RECORDING_FOLDER_CLIPS) {
-				if (audioFileManager.highestUsedAudioRecordingNumber[folderID] == audioFileNumber) {
-					audioFileManager.highestUsedAudioRecordingNumber[folderID]--;
 					Debug::println("ticked file counter backwards");
->>>>>>> 866a71d0
 				}
 			}
 			filePathCreated.clear();
