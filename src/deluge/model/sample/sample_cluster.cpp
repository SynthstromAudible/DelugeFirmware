--- conflicted
+++ resolved
@@ -108,13 +108,8 @@
 		if (cluster->numReasonsToBeLoaded < 1) {
 			display.freezeWithError("i005"); // Diversifying Qui's E341. It should actually be exactly 1
 		}
-<<<<<<< HEAD
-		if (cluster->type != CLUSTER_SAMPLE) {
+		if (cluster->type != ClusterType::Sample) {
 			display.freezeWithError("E256"); // Cos I got E236
-=======
-		if (cluster->type != ClusterType::Sample) {
-			numericDriver.freezeWithError("E256"); // Cos I got E236
->>>>>>> c1145254
 		}
 #endif
 
@@ -130,13 +125,8 @@
 		if (loadInstruction == CLUSTER_ENQUEUE) {
 justEnqueue:
 
-<<<<<<< HEAD
-			if (ALPHA_OR_BETA_VERSION && cluster->type != CLUSTER_SAMPLE) {
+			if (ALPHA_OR_BETA_VERSION && cluster->type != ClusterType::Sample) {
 				display.freezeWithError("E236"); // Cos Chris F got an E205
-=======
-			if (ALPHA_OR_BETA_VERSION && cluster->type != ClusterType::Sample) {
-				numericDriver.freezeWithError("E236"); // Cos Chris F got an E205
->>>>>>> c1145254
 			}
 
 			audioFileManager.enqueueCluster(
@@ -153,13 +143,8 @@
 
 			// cluster has (at least?) one reason - added above
 
-<<<<<<< HEAD
-			if (ALPHA_OR_BETA_VERSION && cluster->type != CLUSTER_SAMPLE) {
+			if (ALPHA_OR_BETA_VERSION && cluster->type != ClusterType::Sample) {
 				display.freezeWithError("E234"); // Cos Chris F got an E205
-=======
-			if (ALPHA_OR_BETA_VERSION && cluster->type != ClusterType::Sample) {
-				numericDriver.freezeWithError("E234"); // Cos Chris F got an E205
->>>>>>> c1145254
 			}
 			bool result = audioFileManager.loadCluster(cluster, 1);
 
