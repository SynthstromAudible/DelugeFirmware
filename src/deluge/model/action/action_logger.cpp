--- conflicted
+++ resolved
@@ -35,11 +35,7 @@
 #include "model/consequence/consequence_clip_begin_linear_record.h"
 #include "model/consequence/consequence_note_array_change.h"
 #include "model/consequence/consequence_param_change.h"
-<<<<<<< HEAD
-#include "model/consequence/consequence_performance_layout_change.h"
-=======
 #include "model/consequence/consequence_performance_view_press.h"
->>>>>>> 4501bbfe
 #include "model/consequence/consequence_swing_change.h"
 #include "model/consequence/consequence_tempo_change.h"
 #include "model/drum/kit.h"
@@ -306,25 +302,9 @@
 	}
 }
 
-<<<<<<< HEAD
-/// record changes to the layout in Performance View so that you can undo changes
-/// changes that can be undone:
-/// 1) loading a new layout
-/// 2) setting a pad to "hold"
-/// 3) value editor: changing pad values
-/// 4) param editor: changing FX assignments to pads
-void ActionLogger::recordPerformanceLayoutChange(PadPress& padPressBefore, PadPress& padPressAfter,
-                                                 FXColumnPress fxPressBefore[kDisplayWidth],
-                                                 FXColumnPress fxPressAfter[kDisplayWidth],
-                                                 ParamsForPerformance layoutBefore[kDisplayWidth],
-                                                 ParamsForPerformance layoutAfter[kDisplayWidth],
-                                                 int32_t valuesBefore[kDisplayWidth][kDisplayHeight],
-                                                 int32_t valuesAfter[kDisplayWidth][kDisplayHeight]) {
-=======
 /// Record Performance View Hold Press
 void ActionLogger::recordPerformanceViewPress(FXColumnPress fxPressBefore[kDisplayWidth],
                                               FXColumnPress fxPressAfter[kDisplayWidth], int32_t xDisplay) {
->>>>>>> 4501bbfe
 
 	Action* action = getNewAction(ACTION_PARAM_UNAUTOMATED_VALUE_CHANGE, true);
 
@@ -332,20 +312,11 @@
 		return;
 	}
 
-<<<<<<< HEAD
-	void* consMemory = GeneralMemoryAllocator::get().allocLowSpeed(sizeof(ConsequencePerformanceLayoutChange));
-
-	if (consMemory) {
-		ConsequencePerformanceLayoutChange* newConsequence = new (consMemory)
-		    ConsequencePerformanceLayoutChange(padPressBefore, padPressAfter, fxPressBefore, fxPressAfter, layoutBefore,
-		                                       layoutAfter, valuesBefore, valuesAfter);
-=======
 	void* consMemory = GeneralMemoryAllocator::get().allocLowSpeed(sizeof(ConsequencePerformanceViewPress));
 
 	if (consMemory) {
 		ConsequencePerformanceViewPress* newConsequence =
 		    new (consMemory) ConsequencePerformanceViewPress(fxPressBefore, fxPressAfter, xDisplay);
->>>>>>> 4501bbfe
 		action->addConsequence(newConsequence);
 	}
 }
