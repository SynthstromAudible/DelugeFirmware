/*
 * Copyright © 2014-2023 Synthstrom Audible Limited
 *
 * This file is part of The Synthstrom Audible Deluge Firmware.
 *
 * The Synthstrom Audible Deluge Firmware is free software: you can redistribute it and/or modify it under the
 * terms of the GNU General Public License as published by the Free Software Foundation,
 * either version 3 of the License, or (at your option) any later version.
 *
 * This program is distributed in the hope that it will be useful, but WITHOUT ANY WARRANTY;
 * without even the implied warranty of MERCHANTABILITY or FITNESS FOR A PARTICULAR PURPOSE.
 * See the GNU General Public License for more details.
 *
 * You should have received a copy of the GNU General Public License along with this program.
 * If not, see <https://www.gnu.org/licenses/>.
 */

#include "model/note/note_row.h"
#include "definitions_cxx.hpp"
#include "gui/views/automation_clip_view.h"
#include "gui/views/instrument_clip_view.h"
#include "gui/views/timeline_view.h"
#include "gui/views/view.h"
#include "hid/display/display.h"
#include "io/debug/print.h"
#include "io/midi/midi_device.h"
#include "memory/general_memory_allocator.h"
#include "model/action/action.h"
#include "model/clip/instrument_clip.h"
#include "model/consequence/consequence_note_existence.h"
#include "model/drum/drum_name.h"
#include "model/drum/gate_drum.h"
#include "model/instrument/kit.h"
#include "model/model_stack.h"
#include "model/note/copied_note_row.h"
#include "model/note/note.h"
#include "model/note/note_vector.h"
#include "model/settings/runtime_feature_settings.h"
#include "model/song/song.h"
#include "modulation/params/param_manager.h"
#include "modulation/params/param_set.h"
#include "modulation/patch/patch_cable_set.h"
#include "playback/mode/playback_mode.h"
#include "playback/playback_handler.h"
#include "processing/engines/audio_engine.h"
#include "processing/engines/cv_engine.h"
#include "processing/sound/sound_drum.h"
#include "processing/sound/sound_instrument.h"
#include "storage/storage_manager.h"
#include "util/functions.h"
#include <new>
#include <string.h>

extern "C" {
#include "RZA1/uart/sio_char.h"
}

NoteRow::NoteRow(int16_t newY) {
	y = newY;
	muted = false;
	colourOffset = random(71);
	drum = NULL;
	firstOldDrumName = NULL;
	soundingStatus = STATUS_OFF;
	skipNextNote = false;
	probabilityValue = kNumProbabilityValues;
	loopLengthIfIndependent = 0;
	sequenceDirectionMode = SequenceDirection::OBEY_PARENT;
}

NoteRow::~NoteRow() {
	deleteOldDrumNames(false);
}

void NoteRow::deleteParamManager(bool shouldUpdatePointer) {
	paramManager.destructAndForgetParamCollections();
}

void NoteRow::deleteOldDrumNames(bool shouldUpdatePointer) {
	DrumName* oldFirstOldDrumName = firstOldDrumName; // Don't touch the original variable - for speed
	while (oldFirstOldDrumName) {
		DrumName* toDelete = oldFirstOldDrumName;
		oldFirstOldDrumName = oldFirstOldDrumName->next;
		toDelete->~DrumName();
		delugeDealloc(toDelete);
	}

	if (shouldUpdatePointer) {
		firstOldDrumName = NULL;
	}
}

int32_t NoteRow::beenCloned(ModelStackWithNoteRow* modelStack, bool shouldFlattenReversing) {
	// No need to clone much stuff - it's been automatically copied already as a block of memory.

	firstOldDrumName = NULL;
	skipNextNote = false;
	//soundingStatus = STATUS_OFF;

	int32_t effectiveLength = modelStack->getLoopLength();

	int32_t numNotes = notes.getNumElements();
	bool flatteningReversingNow =
	    (shouldFlattenReversing && getEffectiveSequenceDirectionMode(modelStack) == SequenceDirection::REVERSE);

	int32_t reverseWithLength = flatteningReversingNow ? effectiveLength : 0;

	int32_t error = paramManager.beenCloned(reverseWithLength); // TODO: flatten reversing here too

	if (error) {
		notes.init(); // Abandon non-yet-cloned stuff
		return error;
	}

	// If we want to reverse the sequence, do that.
	if (flatteningReversingNow && numNotes) {
		NoteVector oldNotes =
		    notes; // Sneakily and temporarily clone this - still pointing to the old NoteRow's notes' memory.
		notes.init();

		error = notes.insertAtIndex(0, numNotes);
		if (!error) {

			InstrumentClip* clip = (InstrumentClip*)modelStack->getTimelineCounter();

			// If yes note tails...
			if (clip->allowNoteTails(modelStack)) {
				int32_t numNotesBesidesWrapping = numNotes;

				// Look at the final note, to see if it's wrapping and deal with that.
				{
					Note* oldNote = (Note*)oldNotes.getElementAddress(numNotes - 1);
					int32_t finalNoteOvershoot = oldNote->pos + oldNote->length - effectiveLength;
					if (finalNoteOvershoot > 0) {
						numNotesBesidesWrapping--;
						Note* newNote = (Note*)notes.getElementAddress(numNotesBesidesWrapping);
						newNote->pos = effectiveLength - finalNoteOvershoot;
						newNote->setLength(oldNote->getLength());
						newNote->setProbability(oldNote->getProbability());
						newNote->setVelocity(oldNote->getVelocity());
						newNote->setLift(oldNote->getLift());
					}
				}

				for (int32_t iOld = 0; iOld < numNotesBesidesWrapping; iOld++) {
					int32_t iNew = numNotesBesidesWrapping - 1 - iOld;

					Note* oldNote = (Note*)oldNotes.getElementAddress(iOld);
					Note* newNote = (Note*)notes.getElementAddress(iNew);

					int32_t newPos = effectiveLength - oldNote->pos - oldNote->length;
					newNote->pos = newPos;
					newNote->setLength(oldNote->getLength());
					newNote->setProbability(oldNote->getProbability());
					newNote->setVelocity(oldNote->getVelocity());
					newNote->setLift(oldNote->getLift());
				}
			}

			// No-tails (e.g. one-shot samples):
			else {

				Note* firstNote = (Note*)oldNotes.getElementAddress(0);
				bool anythingAtZero = (firstNote->pos == 0);

				for (int32_t iOld = 0; iOld < numNotes; iOld++) {
					int32_t iNew = -iOld - !anythingAtZero;
					if (iNew < 0) {
						iNew += numNotes;
					}
					Note* oldNote = (Note*)oldNotes.getElementAddress(iOld);
					Note* newNote = (Note*)notes.getElementAddress(iNew);

					int32_t newPos = -oldNote->pos;
					if (newPos < 0) {
						newPos += effectiveLength;
					}
					newNote->pos = newPos;
					newNote->setLength(1);
					newNote->setProbability(oldNote->getProbability());
					newNote->setVelocity(oldNote->getVelocity());
					newNote->setLift(oldNote->getLift());
				}
			}
		}

		oldNotes
		    .init(); // Because this is about to get destructed, we need to stop it pointing to the old NoteRow's notes' memory, cos we don't want that getting deallocated.
	}

	// Or if not reversing the sequence, we can just make a simple call.
	else {
		error = notes.beenCloned();
	}

	if (shouldFlattenReversing && sequenceDirectionMode != SequenceDirection::PINGPONG) {
		sequenceDirectionMode = SequenceDirection::OBEY_PARENT;
	}
	// Pingponging won't have been flattened by a single clone. And we may be about to flatten it with a generateRepeats(), so need to keep this designation for now.

	return error;
}

uint8_t NoteRow::getSquareType(int32_t squareStart, int32_t squareWidth, Note** firstNote, Note** lastNote,
                               ModelStackWithNoteRow* modelStack, bool allowNoteTails, int32_t desiredNoteLength,
                               Action* action, bool clipCurrentlyPlaying, bool extendPreviousNoteIfPossible) {

	int32_t effectiveLength = modelStack->getLoopLength();

	if (!notes.getNumElements()) {

addNewNote:
		// We clear MPE data for the note, up until the next note.
		int32_t wrapEditLevel = ((InstrumentClip*)modelStack->getTimelineCounter())->getWrapEditLevel();
		clearMPEUpUntilNextNote(modelStack, squareStart, wrapEditLevel);

		int32_t i = notes.insertAtKey(squareStart);
		if (i == -1) {
			return 0;
		}

		Note* newNote = notes.getElement(i);

		newNote->setVelocity(((Instrument*)((Clip*)modelStack->getTimelineCounter())->output)->defaultVelocity);
		newNote->setLift(kDefaultLiftValue);

		newNote->setProbability(getDefaultProbability(modelStack));

		if (i + 1 < notes.getNumElements()) {
			newNote->setLength(std::min(desiredNoteLength, notes.getElement(i + 1)->pos - newNote->pos));
		}
		else {
			newNote->setLength(std::min(desiredNoteLength, notes.getElement(0)->pos + effectiveLength - newNote->pos));
		}

		// Record consequence
		if (action) {
			action->recordNoteExistenceChange((InstrumentClip*)modelStack->getTimelineCounter(), modelStack->noteRowId,
			                                  newNote, ExistenceChangeType::CREATE);
		}

		if (clipCurrentlyPlaying && !muted) {
			((InstrumentClip*)modelStack->getTimelineCounter())->expectEvent();

			if ((runtimeFeatureSettings.get(RuntimeFeatureSettingType::CatchNotes) == RuntimeFeatureStateToggle::On)) {
				// If the play-pos is inside this note, see if we'd like to attempt a late-start of it
				int32_t actualPlayPos = getLivePos(modelStack);

				int32_t howFarIntoNote = actualPlayPos - newNote->pos;
				if (howFarIntoNote < 0) {
					howFarIntoNote += effectiveLength;
				}
				if (howFarIntoNote < newNote->getLength()) {
					attemptLateStartOfNextNoteToPlay(modelStack, newNote);
				}
			}
		}

		*firstNote = *lastNote = newNote;
		return SQUARE_NEW_NOTE;
	}

	// Start by finding the last note to begin *before the right-edge* of this square

	int32_t squareEndPos = squareStart + squareWidth;
	int32_t i = notes.search(squareEndPos, LESS);

	Note* note = notes.getElement(i);

	// If Note starts somewhere within this square...
	if (note && note->pos >= squareStart) {
		*firstNote = *lastNote = note;

		// See if there were any other previous notes in that square
		while (true) {
			i--;
			if (i < 0) {
				break;
			}
			Note* thisNote = notes.getElement(i);
			if (thisNote->pos >= squareStart) {
				*firstNote = thisNote;
			}
			else {
				break;
			}
		}

		// And return whether it was multiple notes or just one
		return (*firstNote == *lastNote) ? SQUARE_NOTE_HEAD : SQUARE_BLURRED;
	}

	// Or if the note starts left of this square, or there's no note there which means we'll look at the final one wrapping around...
	else {
		bool wrapping = (i == -1);
		if (wrapping) {
			note = notes.getLast();
		}
		int32_t noteEnd = note->pos + note->getLength();
		if (wrapping) {
			noteEnd -= effectiveLength;
		}

		// If that note's tail does overlap into this square...
		if (noteEnd > squareStart) {

			// We have a tail! But if tails aren't allowed, cut it off and make a new note here instead
			if (!allowNoteTails) {
				if (action) {
					action->recordNoteArrayChangeIfNotAlreadySnapshotted(
					    (InstrumentClip*)modelStack->getTimelineCounter(), modelStack->noteRowId, &notes, false);
				}
				note->setLength(note->getLength() - (noteEnd - squareStart));
				goto addNewNote;
			}

			*firstNote = *lastNote = note;
			return SQUARE_NOTE_TAIL_UNMODIFIED;
		}

		// Or if note's tail does not overlap this square, making this square completely empty...
		else {

			// If we're wanting to extend, and tails are allowed...
			if (extendPreviousNoteIfPossible && allowNoteTails) {

				int32_t newLength;

				// If previously extended into this square, cut it to go to just the start of the square
				if (noteEnd > squareStart) {
					newLength = note->length - (noteEnd - squareStart);

					// Otherwise, fill the tapped square with it
				}
				else {
					newLength = note->length + squareStart + squareWidth - noteEnd;
				}

				complexSetNoteLength(note, newLength, modelStack, action);

				*firstNote = *lastNote = note;

				return SQUARE_NOTE_TAIL_MODIFIED;
			}
			else {
				goto addNewNote;
			}
		}
	}
}

int32_t NoteRow::addCorrespondingNotes(int32_t targetPos, int32_t newNotesLength, uint8_t velocity,
                                       ModelStackWithNoteRow* modelStack, bool allowNoteTails, Action* action) {

	uint32_t wrapEditLevel = ((InstrumentClip*)modelStack->getTimelineCounter())->getWrapEditLevel();
	int32_t posWithinEachScreen = (uint32_t)targetPos % wrapEditLevel;
	int32_t effectiveLength = modelStack->getLoopLength();

	if (newNotesLength > wrapEditLevel) {
		newNotesLength = wrapEditLevel;
	}

	int32_t numScreensToAddNoteOn =
	    (uint32_t)(effectiveLength + wrapEditLevel - posWithinEachScreen - 1) / wrapEditLevel;

	// Allocate all the working memory we're going to need for this operation - that's arrays for searchPos and resultingIndexes
	int32_t* __restrict__ searchTerms =
	    (int32_t*)GeneralMemoryAllocator::get().allocMaxSpeed(numScreensToAddNoteOn * sizeof(int32_t));
	if (!searchTerms) {
		return ERROR_INSUFFICIENT_RAM;
	}

	// Make new NoteVector to copy into as we go through each screen - and pre-allocate the max amount of memory we might need
	NoteVector newNotes;
	int32_t newNotesInitialSize = notes.getNumElements() + numScreensToAddNoteOn;
	int32_t error = newNotes.insertAtIndex(0, newNotesInitialSize);
	if (error) {
		delugeDealloc(searchTerms);
		return error;
	}

	// Populate big list of all the positions we want to insert a note (plus 1)
	int32_t searchPosThisScreen = posWithinEachScreen + 1;
	for (int32_t i = 0; i < numScreensToAddNoteOn; i++) {
		searchTerms[i] = searchPosThisScreen;
		searchPosThisScreen += wrapEditLevel;
	}

	// Search for all those positions. Will return the indexes of the next note at GREATER_OR_EQUAL to that position
	notes.searchMultiple(searchTerms, numScreensToAddNoteOn);

	int32_t nextIndexToCopyFrom = 0;
	int32_t nextIndexToCopyTo = 0;

	Note* __restrict__ sourceNote = NULL;
	Note* __restrict__ destNote = NULL;

	// For each screen we're going to add a note on, copy all notes prior to (and including) the insertion point
	for (int32_t screenIndex = 0; screenIndex < numScreensToAddNoteOn; screenIndex++) {

		int32_t thisResultingIndex = searchTerms[screenIndex];

		// Copy all notes before this one (which is to the right of the insertion pos, so if there is already
		// one at the insertion pos, we'll be copying that too.
		while (nextIndexToCopyFrom < thisResultingIndex) {
			sourceNote = notes.getElement(nextIndexToCopyFrom);
			destNote = newNotes.getElement(nextIndexToCopyTo);

			*destNote = *sourceNote;

			nextIndexToCopyFrom++;
			nextIndexToCopyTo++;
		}

		int32_t posThisScreen = screenIndex * wrapEditLevel + posWithinEachScreen;
		int32_t prevNoteMaxLength;

		// If haven't copied any Notes since last insertion (and remember, there won't always be an insertion because there
		// might already be a note there), then we do want to insert a new one, but not modify any old ones
		if (!sourceNote) {
			goto addNewNote;
		}

		// If we're here cos there's a sourceNote, that always means there's also a destNote, and the two refer to the same note
		// from the user's perspective (though in different arrays).

		// Or if the last thing we did was copy some Notes (including possibly the last one being already *at* the insertion pos
		// for the previous screen)...
		prevNoteMaxLength = posThisScreen - destNote->pos;
		if (prevNoteMaxLength > 0) {

			// Make sure that Note (in its copied destination) doesn't extend past the insertion pos...
			if (destNote->length > prevNoteMaxLength) {
				destNote->setLength(prevNoteMaxLength);
			}

addNewNote:
			sourceNote = NULL; // Reset it - we now (briefly) will not have copied any notes since inserting this one

			// And insert a new note at the position within this screen
			destNote = newNotes.getElement(nextIndexToCopyTo);
			destNote->pos = posThisScreen;
			destNote->setVelocity(velocity);
			destNote->setLift(kDefaultLiftValue);
			destNote->setProbability(getDefaultProbability(modelStack));

			int32_t newLength;

			// If there are more notes coming up to the right, just make sure we're not gonna eat into em
			if (notes.getNumElements() > thisResultingIndex) {
				Note* nextNote = notes.getElement(thisResultingIndex);
				newLength = std::min(newNotesLength, (nextNote->pos - posThisScreen));
			}

			// Otherwise, make sure we don't eat into the first note when we wrap back around
			else {
				Note* firstNote = notes.getElement(0);
				newLength = std::min(newNotesLength, (firstNote->pos + effectiveLength - posWithinEachScreen));
			}

			destNote->setLength(newLength);

			nextIndexToCopyTo++;
		}
	}

	// Deallocate working memory - no longer needed
	delugeDealloc(searchTerms);

	// Copy the final notes too - after the insertion-point on the final screen
	while (nextIndexToCopyFrom < notes.getNumElements()) {
		sourceNote = notes.getElement(nextIndexToCopyFrom);
		destNote = newNotes.getElement(nextIndexToCopyTo);

		*destNote = *sourceNote;

		nextIndexToCopyFrom++;
		nextIndexToCopyTo++;
	}

	// For the final note (which could be either one we copied or one we inserted) make sure it doesn't wrap around and eat into
	// the first note (which also could have been either copied or inserted)
	if (destNote && nextIndexToCopyTo >= 2) {
		Note* __restrict__ firstNote = newNotes.getElement(0);

		int32_t maxLengthThisNote = effectiveLength - destNote->pos + firstNote->pos;
		if (destNote->length > maxLengthThisNote) {
			destNote->setLength(maxLengthThisNote);
		}
	}

	// Delete any Notes we initially created (we create in bulk for efficiency) but then ended up not using
	int32_t numToDelete = newNotesInitialSize - nextIndexToCopyTo;
	if (numToDelete > 0) {
		newNotes.deleteAtIndex(nextIndexToCopyTo, numToDelete);
	}

	// Record change, stealing the old note data
	if (action) {
		action->recordNoteArrayChangeIfNotAlreadySnapshotted((InstrumentClip*)modelStack->getTimelineCounter(),
		                                                     modelStack->noteRowId, &notes, true);
	}

	// Swap the new temporary note data into the permanent place
	notes.swapStateWith(&newNotes);

#if ENABLE_SEQUENTIALITY_TESTS
	notes.testSequentiality("E318");
#endif

	((InstrumentClip*)modelStack->getTimelineCounter())->expectEvent();

	return NO_ERROR;
}
int32_t NoteRow::getDefaultProbability(ModelStackWithNoteRow* ModelStack) {

	if (ModelStack->song->isFillModeActive()) {
		return 0;
	}
	else {
		return probabilityValue;
	}
}

// This gets called after we've scrolled and attempted to drag notes. And for recording.
// If you supply an Action, it'll add an individual ConsequenceNoteExistenceChange. Or, you can supply NULL and do something else yourself.
// Returns distanceToNextNote, or 0 on fail.
int32_t NoteRow::attemptNoteAdd(int32_t pos, int32_t length, int32_t velocity, int32_t probability,
                                ModelStackWithNoteRow* modelStack, Action* action) {

	int32_t loopLength = modelStack->getLoopLength();

	int32_t i = 0;
	int32_t distanceToNextNote = loopLength;

	if (notes.getNumElements()) {
		// If there's already a Note overlapping this space, we can't.
		i = notes.search(pos + 1, GREATER_OR_EQUAL);
		int32_t iLeft = i - 1;
		bool wrappingLeft = (iLeft == -1);
		if (wrappingLeft) {
			iLeft = notes.getNumElements() - 1;
		}
		Note* noteLeft = notes.getElement(iLeft);
		int32_t noteLeftEnd = noteLeft->pos + noteLeft->length;
		if (wrappingLeft) {
			noteLeftEnd -= loopLength;
		}

		if (noteLeftEnd > pos) {
			return 0;
		}

		// Figure out distanceToNextNote
		int32_t iRight = i;
		bool wrappingRight = (iRight == notes.getNumElements());
		if (wrappingRight) {
			iRight = 0;
		}
		Note* noteRight = notes.getElement(iRight);
		int32_t noteRightStart = noteRight->pos;
		if (wrappingRight) {
			noteRightStart += loopLength;
		}
		distanceToNextNote = noteRightStart - pos;

		// Ok, there was no Note there, so let's make one
	}

	length = std::min(length, distanceToNextNote); // Limit length
	if (length <= 0) {
		length =
		    1; // Special case where note added at the end of linear record must temporarily be allowed to eat into note at position 0
	}
	int32_t error = notes.insertAtIndex(i);
	if (error) {
		return 0;
	}
	Note* newNote = notes.getElement(i);
	newNote->pos = pos;
	newNote->setLength(length);
	newNote->setVelocity(velocity);
	newNote->setLift(kDefaultLiftValue);
	newNote->setProbability(probability);

	// Record consequence
	if (action) {
		action->recordNoteExistenceChange(
		    (InstrumentClip*)modelStack->getTimelineCounter(), modelStack->noteRowId, newNote,
		    ExistenceChangeType::CREATE); // This only gets called (action is only supplied) when drag-scrolling Notes
	}

	((InstrumentClip*)modelStack->getTimelineCounter())->expectEvent();
	return distanceToNextNote;
}

// Returns distanceToNextNote, or 0 on fail.
int32_t NoteRow::attemptNoteAddReversed(ModelStackWithNoteRow* modelStack, int32_t pos, int32_t velocity,
                                        bool allowingNoteTails) {

	int32_t loopLength = modelStack->getLoopLength();
	// The length-1 note will be placed at pos-1.
	int32_t insertionPos = pos - (int32_t)allowingNoteTails;
	if (insertionPos < 0) {
		insertionPos += loopLength;
	}

	int32_t i = 0;
	int32_t distanceToNextNote = loopLength;

	if (notes.getNumElements()) {
		i = notes.search(insertionPos + 1, GREATER_OR_EQUAL);
		int32_t iLeft = i - 1;
		bool wrappingLeft = (iLeft == -1);
		if (wrappingLeft) {
			iLeft = notes.getNumElements() - 1;
		}
		Note* noteLeft = notes.getElement(iLeft);
		int32_t noteLeftEnd = noteLeft->pos + noteLeft->length;
		if (wrappingLeft) {
			noteLeftEnd -= loopLength;
		}

		if (noteLeftEnd > insertionPos) {
			return 0;
		}

		distanceToNextNote = pos - noteLeftEnd;

		// Ok, there was no Note there, so let's make one
	}

	int32_t error = notes.insertAtIndex(i);
	if (error) {
		return 0;
	}
	Note* newNote = notes.getElement(i);
	newNote->pos = insertionPos;
	newNote->setLength(1);
	newNote->setVelocity(velocity);
	newNote->setLift(kDefaultLiftValue);
	newNote->setProbability(getDefaultProbability(modelStack));

	((InstrumentClip*)modelStack->getTimelineCounter())->expectEvent();

	return distanceToNextNote;
}

int32_t NoteRow::clearArea(int32_t areaStart, int32_t areaWidth, ModelStackWithNoteRow* modelStack, Action* action,
                           uint32_t wrapEditLevel, bool actuallyExtendNoteAtStartOfArea) {

	// If no Notes, nothing to do.
	if (!notes.getNumElements()) {
		return NO_ERROR;
	}
	// It'd also be tempting to just abort if there were no notes within the area-to-clear, but remember, we also might need to shorten
	// note tails leading into that area

	int32_t effectiveLength = modelStack->getLoopLength();

	areaStart = (uint32_t)areaStart % wrapEditLevel;
	int32_t numScreens = (uint32_t)(effectiveLength - 1) / wrapEditLevel + 1;

	// Allocate all the working memory we're going to need for this operation - that's arrays for searchPos and resultingIndexes
	int32_t* __restrict__ searchTerms =
	    (int32_t*)GeneralMemoryAllocator::get().allocMaxSpeed(numScreens * 2 * sizeof(int32_t));
	if (!searchTerms) {
		return ERROR_INSUFFICIENT_RAM;
	}

	// Make new NoteVector to copy into as we go through each screen - and pre-allocate the max amount of memory we might need
	NoteVector newNotes;
	int32_t newNotesInitialSize = notes.getNumElements();
	int32_t error = newNotes.insertAtIndex(0, newNotesInitialSize);
	if (error) {
		delugeDealloc(searchTerms);
		return error;
	}

	// Populate big list of all the positions we want to search. There's one each for the start *and* the end of each area
	int32_t areaStartThisScreen =
	    areaStart
	    + actuallyExtendNoteAtStartOfArea; // If actuallyExtendNoteAtStartOfArea, then only clear from 1 tick later
	int32_t areaEndThisScreen = areaStart + areaWidth;

	for (int32_t i = 0; i < (numScreens << 1); i++) {
		searchTerms[i] = areaStartThisScreen;
		i++;
		searchTerms[i] = areaEndThisScreen;

		areaStartThisScreen += wrapEditLevel;
		areaEndThisScreen += wrapEditLevel;
	}

	// Search for all those positions. Will return the indexes of the next note at GREATER_OR_EQUAL to that position
	notes.searchMultiple(searchTerms, numScreens << 1);

	int32_t nextIndexToCopyFrom = 0;
	int32_t nextIndexToCopyTo = 0;

	// For each screen, copy all notes prior to area begin
	for (int32_t screenIndex = 0; screenIndex < numScreens; screenIndex++) {

		int32_t areaBeginIndexThisScreen = searchTerms[screenIndex << 1];

		Note* __restrict__ destNote = NULL;

		// Copy all notes before this one (which is to the right of the area begin).
		while (nextIndexToCopyFrom < areaBeginIndexThisScreen) {
			Note* __restrict__ sourceNote = notes.getElement(nextIndexToCopyFrom);
			destNote = newNotes.getElement(nextIndexToCopyTo);

			*destNote = *sourceNote;

			nextIndexToCopyFrom++;
			nextIndexToCopyTo++;
		}

		// If we copied some Notes just then, before the start of this area but after the previous one...
		if (destNote) {

			int32_t areaBeginPosThisScreen = screenIndex * wrapEditLevel + areaStart;

			// If we're actually looking for a Note right at the area-start, to extend to the full width...
			if (actuallyExtendNoteAtStartOfArea) {

				// If the Note does actually begin right at the area-start, make it the full area length
				if (destNote->pos == areaBeginPosThisScreen) {
					destNote->setLength(areaWidth);
				}

				// Or if it started earlier, then we'll flag everything to do with this area, including any clearing
				else {
					continue; // Crucially skip the final line of the loop, below, which says don't copy any more til after the area
				}
			}

			// Or, if we're just doing a plain old clear, then ensure the last Note doesn't extend into the area
			else {
				int32_t maxLengthThisNote = areaBeginPosThisScreen - destNote->pos;
				if (destNote->length > maxLengthThisNote) {
					destNote->setLength(maxLengthThisNote);
				}
			}
		}

		// Or if we didn't just copy any Notes, then only in the case that we're doing note-extending, don't bother
		// clearing the area
		else {
			if (actuallyExtendNoteAtStartOfArea) {
				continue;
			}
		}

		// And now, don't copy any more until the area end
		nextIndexToCopyFrom = searchTerms[(screenIndex << 1) + 1];
	}

	// Deallocate working memory - no longer needed
	delugeDealloc(searchTerms);

	Note* __restrict__ destNote = NULL;

	// Copy the final notes too - after area end on the final screen
	while (nextIndexToCopyFrom < notes.getNumElements()) {
		Note* __restrict__ sourceNote = notes.getElement(nextIndexToCopyFrom);
		destNote = newNotes.getElement(nextIndexToCopyTo);

		*destNote = *sourceNote;

		nextIndexToCopyFrom++;
		nextIndexToCopyTo++;
	}

	// If we copied some Notes after the final area, ensure the final Note doesn't wrap around into the first area
	if (destNote) {

		int32_t posNotAllowedToExtendPast;

		if (actuallyExtendNoteAtStartOfArea) {
			if (nextIndexToCopyTo < 2) {
				goto thatsDone;
			}
			Note* __restrict__ firstNote = newNotes.getElement(0);
			posNotAllowedToExtendPast = firstNote->pos;
		}
		else {
			posNotAllowedToExtendPast = areaStart;
		}

		int32_t maxLengthThisNote = effectiveLength - destNote->pos + posNotAllowedToExtendPast;
		if (destNote->length > maxLengthThisNote) {
			destNote->setLength(maxLengthThisNote);
		}
	}
thatsDone:

	// Delete any Notes we initially created (we create in bulk for efficiency) but then ended up not using
	int32_t numToDelete = newNotesInitialSize - nextIndexToCopyTo;
	if (numToDelete > 0) {
		newNotes.deleteAtIndex(nextIndexToCopyTo, numToDelete);
	}

	// Record change, stealing the old note data
	if (action) {
		action->recordNoteArrayChangeIfNotAlreadySnapshotted((InstrumentClip*)modelStack->getTimelineCounter(),
		                                                     modelStack->noteRowId, &notes, true);
	}

	// Swap the new temporary note data into the permanent place
	notes.swapStateWith(&newNotes);

#if ENABLE_SEQUENTIALITY_TESTS
	notes.testSequentiality("E319");
#endif

	((InstrumentClip*)modelStack->getTimelineCounter())->expectEvent();

	return NO_ERROR;
}

void NoteRow::recordNoteOff(uint32_t noteOffPos, ModelStackWithNoteRow* modelStack, Action* action, int32_t velocity) {

	// If we're just about to pass the actual recorded note, though, don't do it.
	if (skipNextNote) {
		return;
	}

	if (!notes.getNumElements()) {
		return;
	}

	int32_t effectiveLength = modelStack->getLoopLength();
	bool reversed = modelStack->isCurrentlyPlayingReversed();
	Note* note;
	int32_t newLength;
	int32_t newNoteLeftPos;

	int32_t i = notes.search(noteOffPos + !reversed, GREATER_OR_EQUAL) - !reversed;
	bool wrapping = (i == -1 || i == notes.getNumElements());
	if (wrapping) {

		// If pingponging, do something quite unique
		if (getEffectiveSequenceDirectionMode(modelStack) == SequenceDirection::PINGPONG) {
			note = notes.getElement((notes.getNumElements() - 1) * reversed); // Will be 0 if playing forwards
			newNoteLeftPos = note->pos * reversed;                            // Will be 0 if playing forwards
			newLength = reversed ? (effectiveLength - note->pos) : (note->pos + note->length);
			wrapping = false; // Ensure we don't execute that if-block below
			goto modifyNote;
		}
		i = (notes.getNumElements() - 1) * !reversed;
	}

	note = notes.getElement(i);

	{
		int32_t notePos = note->pos;
		if (wrapping) {
			notePos += reversed ? effectiveLength : -effectiveLength;
		}
		newLength = noteOffPos - notePos;
	}
	if (reversed) {
		newLength = -newLength;
	}
	newNoteLeftPos = reversed ? noteOffPos : note->pos;

modifyNote:
	// Don't allow a note to be created that's the length of the whole Clip. Because there's a scenario that can lead to this happening erroneously
	if (newLength < effectiveLength) {
		if (newLength <= 0) {
			newLength = 1;
		}
		if (action) {
			action->recordNoteArrayChangeIfNotAlreadySnapshotted((InstrumentClip*)modelStack->getTimelineCounter(),
			                                                     modelStack->noteRowId, &notes, false);
		}

		// Doing a wrap while reversed is unique because we have to move our note from one end of the array to the other
		if (wrapping && reversed) {
			int32_t probability = note->getProbability();
			int32_t noteOnVelocity = note->getVelocity();
			notes.deleteAtIndex(0, 1, false);
			i = notes.getNumElements();
			notes.insertAtIndex(i); // Shouldn't be able to fail.
			note = notes.getElement(i);
			note->setProbability(probability);
			note->setVelocity(noteOnVelocity);
		}

		note->pos = newNoteLeftPos; // This will stay the same if we're pingponging
		note->setLength(newLength);
		note->setLift(velocity);
	}

	skipNextNote = false;

	((InstrumentClip*)modelStack->getTimelineCounter())->expectEvent();
}

void NoteRow::complexSetNoteLength(Note* thisNote, uint32_t newLength, ModelStackWithNoteRow* modelStack,
                                   Action* action) {

	// If wrap-editing, do that
	if (((InstrumentClip*)modelStack->getTimelineCounter())->wrapEditing
	    && newLength <= ((InstrumentClip*)modelStack->getTimelineCounter())->getWrapEditLevel()) {

		if (newLength != thisNote->length) {
			int32_t areaStart, areaWidth;
			bool actuallyExtendNoteAtStartOfArea = (newLength > thisNote->length);

			if (actuallyExtendNoteAtStartOfArea) { // Increasing length
				areaStart = thisNote->pos;
				areaWidth = newLength;
			}

			else { // Decreasing length
				areaStart = thisNote->pos + newLength;
				areaWidth = thisNote->length - newLength;
			}

			clearArea(areaStart, areaWidth, modelStack, action,
			          ((InstrumentClip*)modelStack->getTimelineCounter())->getWrapEditLevel(), true);
		}
	}

	// If not wrap-editing, it's easy - we can just set the length of this one Note
	else {
		if (action) {
			action->recordNoteArrayChangeIfNotAlreadySnapshotted((InstrumentClip*)modelStack->getTimelineCounter(),
			                                                     modelStack->noteRowId, &notes, false);
		}
		thisNote->setLength(newLength);
	}

	((InstrumentClip*)modelStack->getTimelineCounter())->expectEvent();
}

// Caller must call expectEvent on Clip after this
int32_t NoteRow::editNoteRepeatAcrossAllScreens(int32_t editPos, int32_t squareWidth, ModelStackWithNoteRow* modelStack,
                                                Action* action, uint32_t wrapEditLevel, int32_t newNumNotes) {

	int32_t numSourceNotes = notes.getNumElements();

	// If no Notes, nothing to do.
	if (!numSourceNotes) {
		return NO_ERROR;
	}

	editPos = (uint32_t)editPos % wrapEditLevel;
	int32_t effectiveLength = modelStack->getLoopLength();

	// The "area" is the notes that'll get deleted as a result of the nudge *if* there's a note in each place
	int32_t areaStart = editPos;
	int32_t areaEnd = editPos + squareWidth;

	int32_t numScreens = (uint32_t)(effectiveLength - 1) / wrapEditLevel + 1;

	// Allocate all the working memory we're going to need for this operation - that's arrays for searchPos and resultingIndexes
	int32_t* __restrict__ searchTerms =
	    (int32_t*)GeneralMemoryAllocator::get().allocMaxSpeed(numScreens * 2 * sizeof(int32_t));
	if (!searchTerms) {
		return ERROR_INSUFFICIENT_RAM;
	}

	bool wrappingLeft = false;

	// Make new NoteVector to copy into as we go through each screen - and pre-allocate the max amount of memory we might need
	NoteVector newNotes;
	int32_t newNotesInitialSize = numSourceNotes + (newNumNotes - 1) * numScreens;
	int32_t error = newNotes.insertAtIndex(0, newNotesInitialSize);
	if (error) {
		delugeDealloc(searchTerms);
		return error;
	}

	// Populate big list of all the positions we want to search. There's one each for the start *and* the end of each area
	int32_t areaStartThisScreen = areaStart;
	int32_t areaEndThisScreen = areaEnd;

	for (int32_t i = 0; i < (numScreens << 1); i++) {
		searchTerms[i] = areaStartThisScreen;
		i++;
		searchTerms[i] = areaEndThisScreen;

		areaStartThisScreen += wrapEditLevel;
		areaEndThisScreen += wrapEditLevel;
	}

	// Make sure the last area doesn't extend beyond the Clip length
	if (searchTerms[(numScreens << 1) - 1] > effectiveLength) {
		searchTerms[(numScreens << 1) - 1] = effectiveLength;
	}

	int32_t nextIndexToCopyFrom = 0;
	int32_t nextIndexToCopyTo = 0;

	// Search for all those positions. Will return the indexes of the next note at GREATER_OR_EQUAL to that position
	notes.searchMultiple(searchTerms, numScreens << 1, numSourceNotes);

	// For each screen, copy all notes prior to area begin
	for (int32_t screenIndex = 0; screenIndex < numScreens; screenIndex++) {

		int32_t newNumNotesThisScreen = newNumNotes;
		int32_t squareWidthThisScreen = squareWidth;

		int32_t areaBeginPosThisScreen = wrapEditLevel * screenIndex + areaStart;

		// If on the final screen, we need to make sure our "area" doesn't overlap that
		if (screenIndex == numScreens - 1) {
			int32_t areaEndPosThisScreen = areaBeginPosThisScreen + squareWidthThisScreen;
			if (areaEndPosThisScreen > effectiveLength) {
				squareWidthThisScreen = effectiveLength - areaBeginPosThisScreen;
				D_PRINTLN("square width cut short:  %d", newNumNotesThisScreen);

				// If that's ended up 0 or negative, there's nothing for us to do. Though there'd probably be no harm if this check wasn't here, and in a perfect world
				// maybe we'd check this before deciding how many search terms?
				if (squareWidthThisScreen <= 0) {
					break; // Any further copying will still happen below, outside of loop
				}

				// And limit the number of notes, too
				if (newNumNotesThisScreen > squareWidthThisScreen) {
					newNumNotesThisScreen = squareWidthThisScreen;
				}
			}
		}

		int32_t areaBeginIndexThisScreen = searchTerms[screenIndex << 1];
		int32_t areaEndIndexThisScreen = searchTerms[(screenIndex << 1) + 1];
		int32_t oldNumNotesThisScreen = areaEndIndexThisScreen - areaBeginIndexThisScreen;

		int32_t copyNumRepeatingNotes = std::min(oldNumNotesThisScreen, newNumNotesThisScreen);
		int32_t copyUntil = areaBeginIndexThisScreen + copyNumRepeatingNotes;

		// Copy all notes before this one
		while (nextIndexToCopyFrom < copyUntil) {
			Note* __restrict__ sourceNote = notes.getElement(nextIndexToCopyFrom);
			Note* __restrict__ destNote = newNotes.getElement(nextIndexToCopyTo);

			*destNote = *sourceNote;

			nextIndexToCopyFrom++;
			nextIndexToCopyTo++;
		}

		// If at least one note already existed...
		if (oldNumNotesThisScreen) {

			int32_t firstRepeatingNoteDestIndex = nextIndexToCopyTo - copyNumRepeatingNotes;

			// If adding more notes...
			if (oldNumNotesThisScreen < newNumNotesThisScreen) {

				// We'll need to get the attributes of that first note
				Note* __restrict__ firstNote = newNotes.getElement(firstRepeatingNoteDestIndex);

				// Add in all the new notes we need
				int32_t stopAddingAt = firstRepeatingNoteDestIndex + newNumNotesThisScreen;
				while (nextIndexToCopyTo < stopAddingAt) {
					Note* __restrict__ destNote = newNotes.getElement(nextIndexToCopyTo);
					*destNote = *firstNote;
					nextIndexToCopyTo++;
				}
			}

			// Now go over all those repeating notes and set their positions so they're spaced out
			for (int32_t n = 0; n < newNumNotesThisScreen; n++) {

				Note* __restrict__ newNote = newNotes.getElement(firstRepeatingNoteDestIndex + n);

				int32_t newDistanceIn = squareWidthThisScreen * n / newNumNotesThisScreen;

				newNote->pos = areaBeginPosThisScreen + newDistanceIn;

				int32_t nextDistanceIn = squareWidthThisScreen * (n + 1) / newNumNotesThisScreen;

				newNote->length = std::min(newNote->length, (nextDistanceIn - newDistanceIn));
			}

			nextIndexToCopyFrom = areaEndIndexThisScreen;
		}
	}

	// Deallocate working memory - no longer needed
	delugeDealloc(searchTerms);

	// Copy the final notes too - after area end on the final screen
	while (nextIndexToCopyFrom < numSourceNotes) {
		Note* __restrict__ sourceNote = notes.getElement(nextIndexToCopyFrom);
		Note* __restrict__ destNote = newNotes.getElement(nextIndexToCopyTo);

		*destNote = *sourceNote;

		nextIndexToCopyFrom++;
		nextIndexToCopyTo++;
	}

	// Delete any Notes we initially created (we create in bulk for efficiency) but then ended up not using
	int32_t numToDelete = newNotesInitialSize - nextIndexToCopyTo;
	if (numToDelete > 0) {
		newNotes.deleteAtIndex(nextIndexToCopyTo, numToDelete);
	}
#if ALPHA_OR_BETA_VERSION
	else if (numToDelete < 0) { // If we overshot somehow
		FREEZE_WITH_ERROR("E329");
	}
#endif

	// Record change, stealing the old note data
	if (action) {
		// We "definitely" store the change, because unusually, we may want to revert individual Consequences in the Action one by one
		action->recordNoteArrayChangeDefinitely((InstrumentClip*)modelStack->getTimelineCounter(),
		                                        modelStack->noteRowId, &notes, true);
	}

	// Swap the new temporary note data into the permanent place
	notes.swapStateWith(&newNotes);

#if ENABLE_SEQUENTIALITY_TESTS
	notes.testSequentiality("E328");
#endif

	return NO_ERROR;
}

// Caller must call expectEvent on Clip after this
int32_t NoteRow::nudgeNotesAcrossAllScreens(int32_t editPos, ModelStackWithNoteRow* modelStack, Action* action,
                                            uint32_t wrapEditLevel, int32_t nudgeOffset) {

	int32_t numSourceNotes = notes.getNumElements();

	// If no Notes, nothing to do.
	if (!numSourceNotes) {
		return NO_ERROR;
	}

	editPos = (uint32_t)editPos % wrapEditLevel;
	int32_t effectiveLength = modelStack->getLoopLength();

	// The "area" is the notes that'll get deleted as a result of the nudge *if* there's a note in each place
	int32_t areaStart;
	int32_t areaEnd;
	if (nudgeOffset < 0) {
		areaStart = editPos - 1;
		areaEnd = editPos;
	}
	else {
		areaStart = editPos + 1;
		areaEnd = editPos + 2;
	}

	int32_t numScreens = (uint32_t)(effectiveLength - 1) / wrapEditLevel + 1;

	// Allocate all the working memory we're going to need for this operation - that's arrays for searchPos and resultingIndexes
	int32_t* __restrict__ searchTerms =
	    (int32_t*)GeneralMemoryAllocator::get().allocMaxSpeed(numScreens * 2 * sizeof(int32_t));
	if (!searchTerms) {
		return ERROR_INSUFFICIENT_RAM;
	}

	bool wrappingLeft = false;

	// Make new NoteVector to copy into as we go through each screen - and pre-allocate the max amount of memory we might need
	NoteVector newNotes;
	int32_t newNotesInitialSize = numSourceNotes;
	int32_t error = newNotes.insertAtIndex(0, newNotesInitialSize);
	if (error) {
		delugeDealloc(searchTerms);
		return error;
	}

	// Populate big list of all the positions we want to search. There's one each for the start *and* the end of each area
	// TODO: we could really do all this with only 1 search term per screen
	int32_t areaStartThisScreen = areaStart;
	int32_t areaEndThisScreen = areaEnd;

	for (int32_t i = 0; i < (numScreens << 1); i++) {
		searchTerms[i] = areaStartThisScreen;
		i++;
		searchTerms[i] = areaEndThisScreen;

		areaStartThisScreen += wrapEditLevel;
		areaEndThisScreen += wrapEditLevel;
	}

	int32_t nextIndexToCopyFrom = 0;
	int32_t nextIndexToCopyTo = 0;
	Note* __restrict__ destNote = NULL;

	// Deal with wrapping right
	if (nudgeOffset >= 0 && (numScreens - 1) * wrapEditLevel + editPos + 1 == effectiveLength) {
		Note* __restrict__ lastSourceNote = notes.getElement(numSourceNotes - 1);
		if (lastSourceNote->pos == effectiveLength - 1) {
			D_PRINTLN("wrapping right");
			destNote = newNotes.getElement(nextIndexToCopyTo);
			*destNote = *lastSourceNote;
			destNote->pos = 0;

			// Check whether that's chopped off any Note at pos 0 which wouldn't itself get nudged to the right
			Note* __restrict__ firstSourceNote = notes.getElement(0);
			if (firstSourceNote->pos == 0 && editPos != 0) {
				nextIndexToCopyFrom = 1;
			}

			// And now, that note we wrapped around, ensure its length isn't too long
			Note* __restrict__ nextSourceNote = notes.getElement(nextIndexToCopyFrom);
			int32_t maxLength = nextSourceNote->pos;
			if (destNote->length > maxLength) {
				// But only if that next note won't itself get nudged!
				if (((uint32_t)nextSourceNote->pos % wrapEditLevel) != editPos) {
					D_PRINTLN("constraining length in right wrap");
					destNote->length = maxLength;
				}
			}

			destNote =
			    NULL; // We don't want to do anything further to this Note below like we normally would after copying a nudge one
			numSourceNotes--;    // Don't copy the last one when we get to it - we've just done it
			nextIndexToCopyTo++; // We've now copied our first destination note
		}
	}

	// Search for all those positions. Will return the indexes of the next note at GREATER_OR_EQUAL to that position
	notes.searchMultiple(searchTerms, numScreens << 1, numSourceNotes);

	bool firstNoteGotNudgedLeft = false;
	bool nextNoteGetsNudgedLeft = false;

	// For each screen, copy all notes prior to area begin
	for (int32_t screenIndex = 0; screenIndex < numScreens; screenIndex++) {

		int32_t areaBeginIndexThisScreen = searchTerms[screenIndex << 1];

		// Copy all notes before this one (which is to the right of the area begin).
		while (nextIndexToCopyFrom < areaBeginIndexThisScreen) {
			Note* __restrict__ sourceNote = notes.getElement(nextIndexToCopyFrom);
			destNote = newNotes.getElement(nextIndexToCopyTo);

			*destNote = *sourceNote;
			if (nextNoteGetsNudgedLeft) {
				nextNoteGetsNudgedLeft = false;
				destNote->pos--;
			}

			nextIndexToCopyFrom++;
			nextIndexToCopyTo++;
		}

		// If nudging left...
		if (nudgeOffset < 0) {

			// Is there an actual note for us to nudge left?
			int32_t nudgeNoteIndex = searchTerms[(screenIndex << 1) + 1];
			if (nudgeNoteIndex < numSourceNotes) {

				int32_t preNudgeNotePos = wrapEditLevel * screenIndex + editPos;
				Note* __restrict__ noteToNudge = notes.getElement(nudgeNoteIndex);

				if (noteToNudge->pos == preNudgeNotePos) {
					// Ok, we've got one we'll be nudging left.
					D_PRINTLN("nudging note left");

					if (preNudgeNotePos == 0) {
						wrappingLeft = true;
						nextIndexToCopyFrom = nudgeNoteIndex + 1; // Skip it
					}

					else {

						// Make sure the previous one won't eat into this one
						if (destNote) {
							int32_t postNudgeNotePos = preNudgeNotePos - 1;
							int32_t maxLength = postNudgeNotePos - destNote->pos;
							if (destNote->length > maxLength) {
								D_PRINTLN("constraining length of prev note");
								destNote->length = maxLength;
							}
						}
						else {
							firstNoteGotNudgedLeft = true;
						}

						// Now copy / nudge the note to nudge
						nextNoteGetsNudgedLeft = true;
						nextIndexToCopyFrom = nudgeNoteIndex;
					}
				}
			}
		}

		// If nudging right...
		else {
			// We've already copied the nudge note, if there was one.

			if (destNote) {
				int32_t preNudgeNotePos = wrapEditLevel * screenIndex + editPos;

				// If there was a nudge note, it will be the last one we copied. If so...
				if (destNote->pos == preNudgeNotePos) {
					D_PRINTLN("nudging note right");

					int32_t postNudgeNotePos = preNudgeNotePos + 1;
					destNote->pos = postNudgeNotePos; // Nudge it

					nextIndexToCopyFrom = searchTerms
					    [(screenIndex << 1)
					     + 1]; // Skip any Notes that'll get deleted (only now that we know we actually have nudged a Note)

					int32_t maxLength;

					// Now look to the next source Note
					if (nextIndexToCopyFrom < numSourceNotes) { // If there's more Notes
						Note* __restrict__ nextNote = notes.getElement(nextIndexToCopyFrom);
						maxLength =
						    nextNote->pos - postNudgeNotePos; // If it's too close, restrict the nudged note's length

						// But only if that next note won't itself get nudged!
						if ((nextNote->pos % wrapEditLevel) == editPos) {
							continue;
						}
					}
					else { // Or if there's no more Notes, in which case wrap length
						Note* __restrict__ firstNote = newNotes.getElement(0);
						maxLength = firstNote->pos + effectiveLength - postNudgeNotePos;
						D_PRINTLN("potentially wrapping note length");
					}

					if (destNote->length > maxLength) {
						D_PRINTLN("constraining right-nudged note length");
						destNote->length = maxLength;
					}
				}
			}
		}
	}

	// Deallocate working memory - no longer needed
	delugeDealloc(searchTerms);

	// Copy the final notes too - after area end on the final screen
	while (nextIndexToCopyFrom < numSourceNotes) {
		Note* __restrict__ sourceNote = notes.getElement(nextIndexToCopyFrom);
		destNote = newNotes.getElement(nextIndexToCopyTo);

		*destNote = *sourceNote;
		if (nextNoteGetsNudgedLeft) {
			nextNoteGetsNudgedLeft = false;
			destNote->pos--;
		}

		nextIndexToCopyFrom++;
		nextIndexToCopyTo++;
	}

	// If a nudged note wrapped around left
	if (wrappingLeft) {
		D_PRINTLN("placing left-wrapped nudged note at end");

		int32_t nudgedPos = effectiveLength - 1;

		// Check out the right-most destination note before adding this one...
		if (nextIndexToCopyTo > 0) {
			Note* __restrict__ prevNote = newNotes.getElement(nextIndexToCopyTo - 1);

			// Perhaps that's right where we want our Note - in which case overwrite it
			if (prevNote->pos == nudgedPos) {
				nextIndexToCopyTo--;
			}

			// Otherwise, just check it's not too long
			else {
				int32_t maxLength = nudgedPos - prevNote->pos;
				if (prevNote->length > maxLength) {
					prevNote->length = maxLength;
				}
			}
		}

		Note* __restrict__ sourceNote = notes.getElement(0);
		destNote = newNotes.getElement(nextIndexToCopyTo);

		*destNote = *sourceNote;
		destNote->pos = nudgedPos;

		nextIndexToCopyTo++;
	}
	// Or a less extreme case where we just nudged the very first Note left and it didn't wrap - but we still need to check the final Note's length
	else if (firstNoteGotNudgedLeft) {
		D_PRINTLN("checking cos first note got nudged left");
		Note* __restrict__ firstDestNote = newNotes.getElement(0);
		int32_t maxLength = firstDestNote->pos + effectiveLength - destNote->pos;
		if (destNote->length > maxLength) {
			D_PRINTLN("yup, constraining last note's length");
			destNote->length = maxLength;
		}
	}

	// Delete any Notes we initially created (we create in bulk for efficiency) but then ended up not using
	int32_t numToDelete = newNotesInitialSize - nextIndexToCopyTo;
	if (numToDelete > 0) {
		newNotes.deleteAtIndex(nextIndexToCopyTo, numToDelete);
	}

	// Record change, stealing the old note data
	if (action) {
		// We "definitely" store the change, because unusually, we may want to revert individual Consequences in the Action one by one
		action->recordNoteArrayChangeDefinitely((InstrumentClip*)modelStack->getTimelineCounter(),
		                                        modelStack->noteRowId, &notes, true);
	}

	// Swap the new temporary note data into the permanent place
	notes.swapStateWith(&newNotes);

#if ENABLE_SEQUENTIALITY_TESTS
	notes.testSequentiality("E327");
#endif

	return NO_ERROR;
}

int32_t NoteRow::changeNotesAcrossAllScreens(int32_t editPos, ModelStackWithNoteRow* modelStack, Action* action,
                                             int32_t changeType, int32_t changeValue) {

	// If no Notes, nothing to do.
	if (!notes.getNumElements()) {
		NO_ERROR;
	}

	uint32_t wrapEditLevel = ((InstrumentClip*)modelStack->getTimelineCounter())->getWrapEditLevel();

	int32_t numScreens = (uint32_t)(modelStack->getLoopLength() - 1) / wrapEditLevel + 1;

	// Allocate all the working memory we're going to need for this operation - that's arrays for searchPos and resultingIndexes
	int32_t* __restrict__ searchTerms =
	    (int32_t*)GeneralMemoryAllocator::get().allocMaxSpeed(numScreens * sizeof(int32_t));
	if (!searchTerms) {
		return ERROR_INSUFFICIENT_RAM;
	}

	if (action) {
		action->recordNoteArrayChangeIfNotAlreadySnapshotted((InstrumentClip*)modelStack->getTimelineCounter(),
		                                                     modelStack->noteRowId, &notes,
		                                                     false); // Snapshot for undoability. Don't steal data.
	}

	// Populate big list of all the positions we want to search
	int32_t editPosThisScreen = editPos;

	for (int32_t i = 0; i < numScreens; i++) {
		searchTerms[i] = editPosThisScreen;
		editPosThisScreen += wrapEditLevel;
	}

	// Search for all those positions. Will return the indexes of the next note at GREATER_OR_EQUAL to that position
	notes.searchMultiple(searchTerms, numScreens);

	// For each screen...
	for (int32_t screenIndex = 0; screenIndex < numScreens; screenIndex++) {

		int32_t indexThisScreen = searchTerms[screenIndex];
		int32_t posThisScreen = screenIndex * wrapEditLevel + editPos;

		Note* __restrict__ thisNote = notes.getElement(indexThisScreen);
		if (thisNote->pos == posThisScreen) {
			// Do the action

			switch (changeType) {
			case CORRESPONDING_NOTES_ADJUST_VELOCITY: {
				int32_t newVelocity = std::clamp<int32_t>(thisNote->getVelocity() + changeValue, 1, 127);
				thisNote->setVelocity(newVelocity);
			} break;

			case CORRESPONDING_NOTES_SET_PROBABILITY: {
				thisNote->setProbability(changeValue);
			} break;
			}
		}
	}

	// Deallocate working memory - no longer needed
	delugeDealloc(searchTerms);

	return NO_ERROR;
}

void NoteRow::deleteNoteByPos(ModelStackWithNoteRow* modelStack, int32_t pos, Action* action) {
	if (!notes.getNumElements()) {
		return;
	}

	int32_t i = notes.search(pos, GREATER_OR_EQUAL);
	Note* note = notes.getElement(i);
	if (!note) {
		return;
	}
	if (note->pos != pos) {
		return;
	}

	deleteNoteByIndex(i, action, modelStack->noteRowId, ((InstrumentClip*)modelStack->getTimelineCounter()));

	((InstrumentClip*)modelStack->getTimelineCounter())->expectEvent();
}

void NoteRow::deleteNoteByIndex(int32_t index, Action* action, int32_t noteRowId, InstrumentClip* clip) {

	Note* note = notes.getElement(index);
	if (!note) {
		return;
	}

	if (action) {
		action->recordNoteExistenceChange(clip, noteRowId, note, ExistenceChangeType::DELETE);
	}

	notes.deleteAtIndex(index);
}

// note is usually supplied as NULL, and that means you don't get the lift-velocity
void NoteRow::stopCurrentlyPlayingNote(ModelStackWithNoteRow* modelStack, bool actuallySoundChange, Note* note) {
	if (soundingStatus == STATUS_OFF) {
		return;
	}
	if (actuallySoundChange) {
		playNote(false, modelStack, note);
	}
	soundingStatus = STATUS_OFF;
}

// occupancyMask now optional!
void NoteRow::renderRow(TimelineView* editorScreen, RGB rowColour, RGB rowTailColour, RGB rowBlurColour, RGB* image,
                        uint8_t occupancyMask[], bool overwriteExisting, uint32_t effectiveRowLength,
                        bool allowNoteTails, int32_t renderWidth, int32_t xScroll, uint32_t xZoom, int32_t xStartNow,
                        int32_t xEnd, bool drawRepeats) {

	if (overwriteExisting) {
		memset(image, 0, renderWidth * 3);
		if (occupancyMask) {
			memset(occupancyMask, 0, renderWidth);
		}
	}

	if (!notes.getNumElements()) {
		return;
	}

	int32_t squareEndPos[kMaxImageStoreWidth];
	int32_t searchTerms[kMaxImageStoreWidth];

	int32_t whichRepeat = 0;

	int32_t xEndNow;

	do {
		// Start by presuming we'll do all the squares now... though we may decide in a second to do a smaller number now, and come back for more batches
		xEndNow = xEnd;

		// For each square we might do now...
		for (int32_t square = xStartNow; square < xEndNow; square++) {

			// Work out its endPos...
			int32_t thisSquareEndPos =
			    editorScreen->getPosFromSquare(square + 1, xScroll, xZoom) - effectiveRowLength * whichRepeat;

			// If we're drawing repeats and the square ends beyond end of Clip...
			if (drawRepeats && thisSquareEndPos > effectiveRowLength) {

				// If this is the first square we're doing now, we can take a shortcut to skip forward some repeats
				if (square == xStartNow) {
					int32_t numExtraRepeats = (uint32_t)(thisSquareEndPos - 1) / effectiveRowLength;
					whichRepeat += numExtraRepeats;
					thisSquareEndPos -= numExtraRepeats * effectiveRowLength;
				}

				// Otherwise, we'll come back in a moment to do the rest of the repeats - just record that we want to stop rendering before this square until then
				else {
					xEndNow = square;
					break;
				}
			}

			squareEndPos[square - xStartNow] = thisSquareEndPos;
		}

		memcpy(searchTerms, squareEndPos, sizeof(squareEndPos));

		notes.searchMultiple(searchTerms, xEndNow - xStartNow);

		int32_t squareStartPos =
		    editorScreen->getPosFromSquare(xStartNow, xScroll, xZoom) - effectiveRowLength * whichRepeat;

		for (int32_t xDisplay = xStartNow; xDisplay < xEndNow; xDisplay++) {
			if (xDisplay != xStartNow) {
				squareStartPos = squareEndPos[xDisplay - xStartNow - 1];
			}
			int32_t i = searchTerms[xDisplay - xStartNow];
			bool drewNote = false;
			Note* note = notes.getElement(i - 1); // Subtracting 1 to do "LESS"

			RGB& pixel = image[xDisplay];

			// If Note starts somewhere within square, draw the blur colour
			if (note && note->pos > squareStartPos) {
				drewNote = true;
				pixel = rowBlurColour;
				if (occupancyMask) {
					occupancyMask[xDisplay] = 64;
				}
			}

			// Or if Note starts exactly on square...
			else if (note && note->pos == squareStartPos) {
				drewNote = true;
				pixel = rowColour;
				if (occupancyMask) {
					occupancyMask[xDisplay] = 64;
				}
			}

			// Draw wrapped notes
			else if (!drawRepeats || whichRepeat) {

				bool wrapping = (i == 0); // Subtracting 1 to do "LESS"
				if (wrapping) {
					note = notes.getLast();
				}
				int32_t noteEnd = note->pos + note->length;
				if (wrapping) {
					noteEnd -= effectiveRowLength;
				}
				if (noteEnd > squareStartPos && allowNoteTails) {
					drewNote = true;
					pixel = rowTailColour;
					if (occupancyMask) {
						occupancyMask[xDisplay] = 64;
					}
				}
			}
<<<<<<< HEAD
			if (drewNote && note->probability == 0 && currentSong->isFillModeActive()) {
				pixel = deluge::gui::colours::blue; //make em blue
=======
			if (drewNote && currentSong->isFillModeActive()) {
				if (note->probability == kFillProbabilityValue) {
					//make em blue
					pixel[0] = 0;
					pixel[1] = 0;
					pixel[2] = 255;
				}
				else if (note->probability == kNotFillProbabilityValue) {
					//make em red
					pixel[0] = 255;
					pixel[1] = 0;
					pixel[2] = 0;
				}
>>>>>>> 279f95a5
			}
		}

		xStartNow = xEndNow;
		whichRepeat++;
		// TODO: if we're gonna repeat, we probably don't need to do the multi search again...
	} while (
	    xStartNow
	    != xEnd); // This will only do another repeat if we'd modified xEndNow, which can only happen if drawRepeats
}

SequenceDirection NoteRow::getEffectiveSequenceDirectionMode(ModelStackWithNoteRow const* modelStack) {
	if (sequenceDirectionMode == SequenceDirection::OBEY_PARENT) {
		return ((Clip*)modelStack->getTimelineCounter())->sequenceDirectionMode;
	}
	else {
		return sequenceDirectionMode;
	}
}

// Returns num ticks til next event
int32_t NoteRow::processCurrentPos(ModelStackWithNoteRow* modelStack, int32_t ticksSinceLast,
                                   PendingNoteOnList* pendingNoteOnList) {

	InstrumentClip* clip = (InstrumentClip*)modelStack->getTimelineCounter();

	int32_t effectiveLength = modelStack->getLoopLength();
	bool playingReversedNow = modelStack->isCurrentlyPlayingReversed();
	bool didPingpong = false;

	// If we have an independent play-pos, we need to check if we've reached the end (right of left) of this NoteRow.
	if (hasIndependentPlayPos()) {

		// Remember, lastProcessedPosIfIndependent has already been incremented during call to Clip::incrementPos().

		// Deal with recording from session to arrangement.
		if (loopLengthIfIndependent // Only if independent *length* - which isn't always the case when we have independent play pos.
		    && playbackHandler.recording == RECORDING_ARRANGEMENT
		    && lastProcessedPosIfIndependent
		           == (playingReversedNow ? 0 : effectiveLength) // If reached end (or start) of row length.
		    && clip->isArrangementOnlyClip()) {

			char otherModelStackMemory[MODEL_STACK_MAX_SIZE];
			ModelStackWithNoteRow* otherModelStackWithNoteRow =
			    clip->duplicateModelStackForClipBeingRecordedFrom(modelStack, otherModelStackMemory);

			NoteRow* otherNoteRow = otherModelStackWithNoteRow->getNoteRowAllowNull();

			if (otherNoteRow) {

				int32_t whichRepeatThisIs = (uint32_t)effectiveLength / (uint32_t)otherNoteRow->loopLengthIfIndependent;

				appendNoteRow(modelStack, otherModelStackWithNoteRow, effectiveLength, whichRepeatThisIs,
				              otherNoteRow->loopLengthIfIndependent);

				loopLengthIfIndependent += otherNoteRow->loopLengthIfIndependent;
				effectiveLength = loopLengthIfIndependent; // Re-get, since we changed it.
			}
		}

		if (playingReversedNow) {

			// If actually got left of zero, it's time to loop, and normally this wouldn't happen if pingponging because direction changes
			// right when we hit zero.
			if (lastProcessedPosIfIndependent < 0) {
				lastProcessedPosIfIndependent += effectiveLength;
				//repeatCountIfIndependent++;
			}

			// Normally we do the pingpong when we hit pos 0, so the direction will change and we'll start going right again now, in time for
			// NoteRows and stuff to know the direction as they're processed and predict what notes we're going to hit next etc.
			if (!lastProcessedPosIfIndependent) { // Possibly only just became the case
				repeatCountIfIndependent++;
				if (getEffectiveSequenceDirectionMode(modelStack) == SequenceDirection::PINGPONG) {
					lastProcessedPosIfIndependent = -lastProcessedPosIfIndependent; // In case it did get left of zero.
					currentlyPlayingReversedIfIndependent = playingReversedNow = !playingReversedNow;
					didPingpong = true;
				}
			}
		}
		else {

			int32_t ticksTilEnd = effectiveLength - lastProcessedPosIfIndependent;
			if (ticksTilEnd
			    <= 0) { // Yes, note it might not always arrive directly at the end. When (Audio) Clip length is shortened,
				// the lastProcessedPos is altered, but it could be that many swung ticks have actually passed since we last
				// processed, so there might be a big jump forward and we end up past the loop point.

				lastProcessedPosIfIndependent -= effectiveLength;
				repeatCountIfIndependent++;

				if (getEffectiveSequenceDirectionMode(modelStack) == SequenceDirection::PINGPONG) {
					// Normally we'll have hit the exact loop point, meaning lastProcessedPos will have wrapped to 0, above. But
					// just in case we went further, and need to wrap back to somewhere nearish the right-hand edge of the Clip...
					if (lastProcessedPosIfIndependent > 0) {
						lastProcessedPosIfIndependent = effectiveLength - lastProcessedPosIfIndependent;
					}
					currentlyPlayingReversedIfIndependent = playingReversedNow = !playingReversedNow;
					didPingpong = true;
				}
			}
		}
	}

	int32_t ticksTilNextParamManagerEvent = 2147483647;

	// Do paramManager
	if (paramManager.mightContainAutomation()) {
		ModelStackWithThreeMainThings* modelStackWithThreeMainThings =
		    modelStack->addOtherTwoThingsAutomaticallyGivenNoteRow();

		if (didPingpong) {
			paramManager.notifyPingpongOccurred(modelStackWithThreeMainThings);
		}

		bool mayInterpolate = drum ? drum->type == DrumType::SOUND : (clip->output->type == OutputType::SYNTH);
		// We'll not interpolate for CV, just for efficiency. Since our CV output steps are limited anyway, this is probably reasonably reasonable.

		paramManager.processCurrentPos(modelStackWithThreeMainThings, ticksSinceLast, playingReversedNow, didPingpong,
		                               mayInterpolate);
		ticksTilNextParamManagerEvent = paramManager.ticksTilNextEvent;
	}

	int32_t ticksTilNextNoteEvent = 2147483647;
	int32_t effectiveCurrentPos = modelStack->getLastProcessedPos(); // May have got incremented above

	if (muted) {
noFurtherNotes:
		// If this NoteRow has independent length set, make sure we come back at its end. Otherwise, the Clip handles this.
		if (loopLengthIfIndependent) {
			ticksTilNextNoteEvent = effectiveCurrentPos;
			if (!playingReversedNow) {
				ticksTilNextNoteEvent = loopLengthIfIndependent - ticksTilNextNoteEvent;
			}
			else if (!ticksTilNextNoteEvent) {
				ticksTilNextNoteEvent =
				    loopLengthIfIndependent; // Wrap from 0 up to length. Need to do this when playing reversed.
			}
		}
	}

	else {
		bool justStoppedConstantNote = false;
		bool alreadySearchedBackwards = false;
		Note* thisNote = NULL;

		// If user is auditioning note...
		if (isAuditioning(modelStack)) {

			// If they've also just recorded a note and it was quantized later, we do need to keep an eye out for it, despite the fact that we're auditioning.
			if (skipNextNote) {
				goto currentlyOff;
			}

			// There's nothing else we can do.
			goto noFurtherNotes;
		}

		// If a note is currently playing, all we can do is see if it's stopped yet.
		if (soundingStatus == STATUS_SEQUENCED_NOTE) {

			if (!notes.getNumElements()) {
stopNote:
				stopCurrentlyPlayingNote(
				    modelStack, true,
				    thisNote); // Ideally (but optionally) supply the note, so lift-velocity can be used
			}
			else {

				// First search for the (should-be-existent) note which begins "earlier" than our current pos.
				int32_t searchLessThan = effectiveCurrentPos;

				// If we're playing backwards, we want to include notes whose pos is *equal* to the current pos, which would mean ending right now (cos we're playing backwards).
				searchLessThan += (bool)playingReversedNow;
				// Buuut, a special condition for pingponging to allow notes touching the right-end of this Clip / NoteRow to just keep sounding as the direction changes.
				// Nah actually don't do that.
				//&& (effectiveCurrentPos || getEffectiveSequenceDirectionMode(modelStack) != SequenceDirection::PINGPONG));

				int32_t i = notes.search(searchLessThan, LESS);
				bool wrapping = (i == -1);
				if (wrapping) {
					i = notes.getNumElements() - 1;
				}
				thisNote = notes.getElement(i);

				// If playing reversed, we have to check that we've even reached this note yet. Maybe we haven't, and there's actually no note that should be currently playing (e.g. after an undo).
				if (playingReversedNow) {
					int32_t posRelativeToNoteLeftEdge = effectiveCurrentPos - thisNote->pos;
					if (posRelativeToNoteLeftEdge < 0) {
						posRelativeToNoteLeftEdge += effectiveLength;
					}
					if (posRelativeToNoteLeftEdge >= thisNote->length) {
						goto stopNote; // This is probably fine as either ">" or ">="
					}
				}

				int32_t noteLateEdgePos =
				    thisNote
				        ->pos; // Depending on play direction, this will be either the left or right edge of the Note.
				if (!playingReversedNow) {
					noteLateEdgePos += thisNote->length;
				}

				if (wrapping) {
					noteLateEdgePos -= effectiveLength;
				}

				ticksTilNextNoteEvent = noteLateEdgePos - effectiveCurrentPos;
				if (playingReversedNow) {
					ticksTilNextNoteEvent = -ticksTilNextNoteEvent;
				}

				// If note ends right now (or even earlier, which shouldn't normally happen but let's be safe)...
				if (ticksTilNextNoteEvent <= 0) {

					// If it's a droning, full-length note...
					if (thisNote->pos == 0 && thisNote->length == effectiveLength) {

						// If it's a cut-mode sample, though, we want it to stop, so it can get retriggered again from the start.
						// Same for time-stretching - although those can loop themselves, caching comes along and stuffs that up, so let's just stop em.
						if (clip->output->type == OutputType::SYNTH) { // For Sounds

							if (((SoundInstrument*)clip->output)->hasCutModeSamples(&clip->paramManager)) {
								goto stopNote;
							}

							if (((SoundInstrument*)clip->output)->hasAnyTimeStretchSyncing(&clip->paramManager)) {
								goto stopNote;
							}
						}
						else if (clip->output->type == OutputType::KIT && drum
						         && drum->type == DrumType::SOUND) { // For Kits
							if (((SoundDrum*)drum)->hasCutModeSamples(&paramManager)) {
								goto stopNote;
							}

							if (((SoundDrum*)drum)->hasAnyTimeStretchSyncing(&paramManager)) {
								goto stopNote;
							}
						}

						justStoppedConstantNote = true;
						soundingStatus = STATUS_OFF;
					}

					// Or normal case - just stop sounding the Note.
					else {
						goto stopNote;
					}
				}
			}
		}

		// Now, if no note is playing (even if that only became the case just now as one ended, above)...
		if (soundingStatus == STATUS_OFF) {
currentlyOff:
			ticksTilNextNoteEvent = 2147483647; // Do it again

			// If no Notes at all...
			if (!notes.getNumElements()) {
				goto noFurtherNotes;
			}

			// Or, more normally, when some Notes do exist...
			else {

				// We want to search for the next note which will sound (which depends on our play direction)...
				int32_t searchPos = effectiveCurrentPos;
				int32_t nextNoteI;

				bool allowingNoteTailsNow; // We'll only bother populating this if playingReversedNow

				// If playing reversed, a bunch of extra logic needs applying
				if (playingReversedNow) {
					allowingNoteTailsNow = clip->allowNoteTails(modelStack);

					// Special case for currentPos 0...
					if (searchPos == 0) {
						if (!allowingNoteTailsNow) {
							if (!alreadySearchedBackwards && notes.getNumElements() && !notes.getElement(0)->pos) {
								nextNoteI = 0;
								goto gotValidNoteIndex;
							}
						}
						effectiveCurrentPos = effectiveLength;
						searchPos = effectiveLength;
					}

					// Or normal case, for all other currentPos's...
					else {
						// Basic case for say synth sounds, when playing reversed, is we want to stop sounding each Note at its "pos". So it's appropriate to just search
						// further-left than that.
						// But for one-shot sounds, we do still sound the Note at the "pos", so we need to include that in the search so we'll see that Note now.
						// But, not if we've actually already sounded it just before (on previous loop of this code) and are now wanting to search past it.
						searchPos += (!allowingNoteTailsNow && !alreadySearchedBackwards);
					}
				}

				nextNoteI = notes.search(searchPos, -(int32_t)playingReversedNow);

				// Or if no further Notes until end of this NoteRow...
				if (nextNoteI < 0 || nextNoteI >= notes.getNumElements()) {

					// If playing reversed, we might still want to try again, taking notice of a "wrapping" note at the right-hand end of this NoteRow.
					if (playingReversedNow && allowingNoteTailsNow) {
						nextNoteI = notes.getNumElements() - 1;
					}

					// Otherwise, yeah, there are no further notes, so change course.
					else {
						goto noFurtherNotes;
					}
				}

				// Or if still here, we've decided on a valid note index
gotValidNoteIndex:
				Note* nextNote = (Note*)notes.getElementAddress(nextNoteI);
				int32_t newTicksTil =
				    nextNote->pos
				    - effectiveCurrentPos; // Assumes we're playing forwards - it'll get modified just below otherwise

				// If playing reversed...
				if (playingReversedNow) {
					newTicksTil = -newTicksTil;

					// So long as notes have tails (e.g. they're synth sounds, not one-shot), we of course want to start sounding the note at its right-most edge,
					// which we'll hit a while sooner.
					if (allowingNoteTailsNow) {
						newTicksTil -= nextNote->length;
					}

					// If it's past the wrap-point, we don't care where the Note is anymore. But we might care where the wrap-point is.
					if (newTicksTil < 0) {
						goto noFurtherNotes;
					}
				}

				// If we've arrived at a Note right now...
				if (newTicksTil <= 0) {

					// If we've "arrived" at a note we actually just recorded...
					if (!skipNextNote) {
						playNote(true, modelStack, nextNote, 0, 0, justStoppedConstantNote, pendingNoteOnList);
					}

					skipNextNote = false;

					// If playing reversed and not allowing note tails (i.e. doing one-shot drums), we're already at the left-most edge of the note, so immediately stop it again
					// - and we'll then come back near here and look at the *next* Note further to the left, too
					if (playingReversedNow && !allowingNoteTailsNow) {
						alreadySearchedBackwards = true;
						thisNote = nextNote;
						goto stopNote;
					}

					newTicksTil =
					    nextNote->length; // Want this even if we're "skipping" playing the note (why exactly?)
				}

				ticksTilNextNoteEvent = newTicksTil;
			}
		}
	}

	return std::min(ticksTilNextNoteEvent, ticksTilNextParamManagerEvent);
}

bool NoteRow::isAuditioning(ModelStackWithNoteRow* modelStack) {
	Clip* clip = (Clip*)modelStack->getTimelineCounter();
	Output* output = clip->output;

	if (output->type == OutputType::KIT) {
		return drum && drum->auditioned;
	}
	else {
		return (((MelodicInstrument*)output)->notesAuditioned.searchExact(y) != -1);
	}
}

// Only call if we already know the "next note" should have already started
void NoteRow::attemptLateStartOfNextNoteToPlay(ModelStackWithNoteRow* modelStack, Note* note) {

	bool currentlyPlayingReversed = modelStack->isCurrentlyPlayingReversed();

	if (currentlyPlayingReversed && !((InstrumentClip*)modelStack->getTimelineCounter())->allowNoteTails(modelStack)) {
		// Not supported yet - would be tricky cos by the time it's "late", we'd be left of note->pos
		return;
	}

	int32_t numSwungTicksInSinceLastActionedOne = playbackHandler.getNumSwungTicksInSinceLastActionedSwungTick();

	int32_t noteBeginsSoundingAtPos = note->pos;
	if (currentlyPlayingReversed) {
		noteBeginsSoundingAtPos += note->length; // We already know that allowNoteTails() is true, from check above
	}

	int32_t swungTicksAgo = modelStack->getLastProcessedPos() - noteBeginsSoundingAtPos;
	if (currentlyPlayingReversed) {
		swungTicksAgo = -swungTicksAgo;
	}
	swungTicksAgo += numSwungTicksInSinceLastActionedOne;

	int32_t effectiveLoopLength = modelStack->getLoopLength();

	if (swungTicksAgo < 0) {
		swungTicksAgo += effectiveLoopLength;

		// We also have to check and wrap if swungTicksAgo is >= length, which can happen when doing an instant-(late)-start because the last actioned swung tick might have been a while ago,
		// and so clip->currentPos is sitting at some fairly high number (leading to a big swungTicksAgo), because the expectation is it's about to wrap around when it gets a big increment
		// when we do action a tick very shortly. Seems to happen when instant-launching long Clips with short quantization, e.g. the one-bar when no other Clips active.
		// This obviously isn't really ideal - could we do something like "actioning" the tick before we get here, to keep the numbers making more sense?
		// Fix only applied 1 Mar 2021, for V3.1.6
	}
	else if (swungTicksAgo >= effectiveLoopLength) {
		swungTicksAgo -= effectiveLoopLength;
	}

	int32_t swungTicksBeforeLastActionedOne =
	    swungTicksAgo - numSwungTicksInSinceLastActionedOne; // This may end up negative, meaning after; that's ok

	int32_t noteOnTime = playbackHandler.getInternalTickTime(playbackHandler.lastSwungTickActioned
	                                                         - swungTicksBeforeLastActionedOne); // Might be negative!

	int32_t timeAgo = AudioEngine::audioSampleTimer - noteOnTime;

	D_PRINTLN("timeAgo:  %d", timeAgo);

	if (timeAgo < 0) { // Gregory J got this. And Vinz
#if ALPHA_OR_BETA_VERSION
		display->displayPopup("E336"); // Popup only
#endif
		timeAgo = 0; // Just don't crash
	}

	/*
    if (playbackHandler.playbackState & PLAYBACK_CLOCK_INTERNAL_ACTIVE)
    	timeAgo += (((uint64_t)ticksAgo * currentSong->timePerTimerTickFraction + 4294967296 - playbackHandler.lastTimerTickDoneFraction) >> 32); // This sometimes ends up 1 sample off, I think - not quite sure why

    // TODO: that logic won't deliver a perfect result if the tempo has changed though, or there's an imperfect external clock source, or swing stuff...

    if (playbackHandler.lastInternalTickDone > 0) {
		timeAgo += AudioEngine::audioSampleTimer - playbackHandler.timeLastInternalTick;
    }
    */

	Sound* sound = NULL;
	ParamManagerForTimeline* thisParamManager;
	if (drum && drum->type == DrumType::SOUND) {
		sound = (SoundDrum*)drum;
		thisParamManager = &paramManager;
	}
	else if (((Clip*)modelStack->getTimelineCounter())->output->type == OutputType::SYNTH) {
		sound = (SoundInstrument*)((Clip*)modelStack->getTimelineCounter())->output;
		thisParamManager = &modelStack->getTimelineCounter()->paramManager;
	}

	bool allows = false;

	if ((sound
	     && (allows =
	             sound->allowsVeryLateNoteStart(((InstrumentClip*)modelStack->getTimelineCounter()), thisParamManager)))
	    || timeAgo < kAmountNoteOnLatenessAllowed) {

		D_PRINTLN("doing late");

		if (!allows) {
			swungTicksBeforeLastActionedOne = 0;
			timeAgo = 0; // For one-shot samples, we don't want the sample to start part-way through.
		}
		playNote(true, modelStack, note, swungTicksBeforeLastActionedOne, timeAgo);
	}
}

// Note may be NULL if it's a note-off, in which case you don't get lift-velocity
void NoteRow::playNote(bool on, ModelStackWithNoteRow* modelStack, Note* thisNote, int32_t ticksLate,
                       uint32_t samplesLate, bool noteMightBeConstant, PendingNoteOnList* pendingNoteOnList) {

	InstrumentClip* clip = (InstrumentClip*)modelStack->getTimelineCounter();
	Output* output = clip->output;

	if (output->type != OutputType::KIT) {
		// If it's a note-on, we'll send it "soon", after all note-offs

		if (on) {
			if (noteMightBeConstant) {

				// Special case for Sounds
				if (output->type == OutputType::SYNTH) {
					if (((SoundInstrument*)output)->noteIsOn(getNoteCode())
					    && ((SoundInstrument*)output)
					           ->allowNoteTails(
					               modelStack
					                   ->addOtherTwoThings(
					                       ((Clip*)modelStack->getTimelineCounter())->output->toModControllable(),
					                       &modelStack->getTimelineCounter()->paramManager)
					                   ->addSoundFlags())) {
						// Alright yup the note's still sounding from before - no need to do anything
					}

					// Or if those conditions failed, then yes we need to send the note again
					else {
						goto doSentNoteForMelodicInstrument;
					}
				}

				// Or for all other MelodicInstruments, we just don't send
			}
			else {

doSentNoteForMelodicInstrument:
				// If there's room in the buffer, store the note-on to send soon
				if (pendingNoteOnList && pendingNoteOnList->count < kMaxNumNoteOnsPending) {
storePendingNoteOn:
					pendingNoteOnList->pendingNoteOns[pendingNoteOnList->count].noteRow = this;
					pendingNoteOnList->pendingNoteOns[pendingNoteOnList->count].noteRowId = modelStack->noteRowId;
					pendingNoteOnList->pendingNoteOns[pendingNoteOnList->count].velocity = thisNote->getVelocity();
					pendingNoteOnList->pendingNoteOns[pendingNoteOnList->count].probability =
					    thisNote->getProbability();
					pendingNoteOnList->pendingNoteOns[pendingNoteOnList->count].sampleSyncLength =
					    thisNote->getLength();
					pendingNoteOnList->pendingNoteOns[pendingNoteOnList->count].ticksLate = ticksLate;
					pendingNoteOnList->count++;
				}

				// Otherwise, just send it now.
				else {
					int16_t mpeValues[kNumExpressionDimensions];
					getMPEValues(modelStack, mpeValues);

					ModelStackWithThreeMainThings* modelStackWithThreeMainThings = modelStack->addOtherTwoThings(
					    ((Clip*)modelStack->getTimelineCounter())->output->toModControllable(),
					    &modelStack->getTimelineCounter()->paramManager);
					((MelodicInstrument*)output)
					    ->sendNote(modelStackWithThreeMainThings, true, getNoteCode(), mpeValues, MIDI_CHANNEL_NONE,
					               thisNote->velocity, thisNote->length, ticksLate, samplesLate);
				}
			}
		}

		// Or if a note-off, we can just send it now
		else {
			int32_t lift = kDefaultLiftValue;
			if (thisNote) {
				lift = thisNote->getLift();
			}

			ModelStackWithThreeMainThings* modelStackWithThreeMainThings =
			    modelStack->addOtherTwoThings(((Clip*)modelStack->getTimelineCounter())->output->toModControllable(),
			                                  &modelStack->getTimelineCounter()->paramManager);
			((MelodicInstrument*)output)
			    ->sendNote(modelStackWithThreeMainThings, false, getNoteCode(), NULL, MIDI_CHANNEL_NONE, lift);
		}
	}
	else if (drum) {
		ModelStackWithThreeMainThings* modelStackWithThreeMainThings =
		    modelStack->addOtherTwoThings(drum->toModControllable(), &paramManager);

		if (on) {
			if (noteMightBeConstant && drum->hasAnyVoices()
			    && drum->allowNoteTails(modelStackWithThreeMainThings->addSoundFlags())) {
				// Alright yup the note's still sounding from before - no need to do anything
			}
			else {

				// If there's room in the buffer, store the note-on to send soon
				if (pendingNoteOnList && pendingNoteOnList->count < kMaxNumNoteOnsPending) {
					goto storePendingNoteOn;
				}
				// Otherwise, just send it now.
				else {
					int16_t mpeValues[kNumExpressionDimensions];
					getMPEValues(modelStack, mpeValues);

					ModelStackWithThreeMainThings* modelStackWithThreeMainThings =
					    modelStack->addOtherTwoThings(drum->toModControllable(), &paramManager);
					drum->noteOn(modelStackWithThreeMainThings, thisNote->velocity, (Kit*)output, mpeValues,
					             MIDI_CHANNEL_NONE, thisNote->length, ticksLate, samplesLate);
				}
			}
		}
		else {
			int32_t lift = kDefaultLiftValue;
			if (thisNote) {
				lift = thisNote->getLift();
			}

			drum->noteOff(modelStackWithThreeMainThings, lift);
		}
	}

	// And for all cases of a note-on, remember that that's what's happening, for later.
	if (on) {
		if (clip->allowNoteTails(modelStack)) {
			soundingStatus = STATUS_SEQUENCED_NOTE;
		}
	}
}

bool shouldResumePlaybackOnNoteRowLengthSet = true; // Ugly hack global prevention thing.

void NoteRow::setLength(ModelStackWithNoteRow* modelStack, int32_t newLength, Action* actionToRecordTo,
                        int32_t oldPos, // Sometimes needs to be overridden
                        bool hadIndependentPlayPosBefore) {
	Clip* clip = (Clip*)modelStack->getTimelineCounter();

	bool playingReversedBefore = modelStack->isCurrentlyPlayingReversed();

	if (newLength < modelStack->getLoopLength()) {
		trimToLength(newLength, modelStack, actionToRecordTo);
		oldPos = (uint32_t)oldPos % (uint32_t)newLength;
	}

	loopLengthIfIndependent = (newLength == clip->loopLength) ? 0 : newLength;

	if (playbackHandler.isEitherClockActive() && modelStack->song->isClipActive(clip)) {
		lastProcessedPosIfIndependent = oldPos;
		currentlyPlayingReversedIfIndependent =
		    playingReversedBefore; // Will have no effect if is/was in fact obeying parent Clip

		if (!hadIndependentPlayPosBefore) {
			repeatCountIfIndependent = clip->repeatCount;
		}

		if (shouldResumePlaybackOnNoteRowLengthSet) {
			resumePlayback(modelStack, true);
		}
	}
}

// Action may be NULL
void NoteRow::trimToLength(uint32_t newLength, ModelStackWithNoteRow* modelStack, Action* action) {

	if (paramManager.containsAnyParamCollectionsIncludingExpression()) {
		ModelStackWithThreeMainThings* modelStackWithThreeMainThings =
		    modelStack->addOtherTwoThingsAutomaticallyGivenNoteRow();
		paramManager.trimToLength(newLength, modelStackWithThreeMainThings, action);
	}

	trimNoteDataToNewClipLength(newLength, (InstrumentClip*)modelStack->getTimelineCounter(), action,
	                            modelStack->noteRowId);

	((Clip*)modelStack->getTimelineCounter())->expectEvent();
}

// Action may be NULL
void NoteRow::trimNoteDataToNewClipLength(uint32_t newLength, InstrumentClip* clip, Action* action, int32_t noteRowId) {

	// If no notes at all, nothing to do
	if (!notes.getNumElements()) {
		return;
	}

	// If final note's tail doesn't reach past new length, also nothing to do
	Note* lastNote = notes.getLast();
	if (lastNote) { // Should always be one...
		int32_t maxLengthLastNote = newLength - lastNote->pos;
		if (lastNote->length <= maxLengthLastNote) {
			return;
		}
	}

	int32_t newNumNotes = notes.search(newLength, GREATER_OR_EQUAL);

	// If there'll still be some notes afterwards...
	if (newNumNotes) {

		// If no action, just basic trim
		if (!action) {
basicTrim:
			int32_t numToDelete = notes.getNumElements() - newNumNotes;
			if (numToDelete >= 0) {
				notes.deleteAtIndex(newNumNotes, numToDelete);
			}

			Note* lastNote = notes.getLast();
			if (lastNote) { // Should always be one...
				int32_t maxLengthLastNote = newLength - lastNote->pos;
				if (lastNote->length > maxLengthLastNote) {
					lastNote->setLength(maxLengthLastNote);
				}
			}
		}

		// Or if action...
		else {

			// If action already has a backed up snapshot for this param, can still just do a basic trim
			if (action->containsConsequenceNoteArrayChange(clip, noteRowId)) {
				goto basicTrim;

				// Or, if we need to snapshot, work with that
			}
			else {

				NoteVector newNotes;
				int32_t error = newNotes.insertAtIndex(0, newNumNotes);
				if (error) {
					goto basicTrim;
				}

				for (int32_t i = 0; i < newNumNotes; i++) {
					Note* __restrict__ sourceNote = notes.getElement(i);
					Note* __restrict__ destNote = newNotes.getElement(i);

					*destNote = *sourceNote;
				}

				Note* lastNote = newNotes.getLast();
				if (lastNote) { // Should always be one...
					int32_t maxLengthLastNote = newLength - lastNote->pos;
					if (lastNote->length > maxLengthLastNote) {
						lastNote->setLength(maxLengthLastNote);
					}
				}

				action->recordNoteArrayChangeDefinitely(clip, noteRowId, &notes, true);

				// And, need to swap the new Notes in
				notes.swapStateWith(&newNotes);
			}
		}
	}

	// Or if no notes afterwards...
	else {
		if (action) {
			action->recordNoteArrayChangeIfNotAlreadySnapshotted(clip, noteRowId, &notes, true); // Steal them
		}
		notes.empty(); // Delete them - in case no action, or the above chose not to steal them
	}
}

// Set numRepeatsRounded to 0 to completely flatten iteration dependence
bool NoteRow::generateRepeats(ModelStackWithNoteRow* modelStack, uint32_t oldLoopLength, uint32_t newLoopLength,
                              int32_t numRepeatsRounded, Action* action) {

	bool pingponging = (getEffectiveSequenceDirectionMode(modelStack) == SequenceDirection::PINGPONG);

	ModelStackWithThreeMainThings* modelStackWithThreeMainThings =
	    modelStack->addOtherTwoThingsAutomaticallyGivenNoteRow();

	paramManager.generateRepeats(modelStackWithThreeMainThings, oldLoopLength, newLoopLength, pingponging);

	InstrumentClip* clip = (InstrumentClip*)modelStack->getTimelineCounter();

	if (sequenceDirectionMode == SequenceDirection::PINGPONG) {
		// Pingponging is being flattened out, and although there are arguments either way, I think removing that setting now is best.
		sequenceDirectionMode = (clip->sequenceDirectionMode == SequenceDirection::REVERSE)
		                            ? SequenceDirection::FORWARD
		                            : SequenceDirection::OBEY_PARENT;
	}

	int32_t numNotesBefore = notes.getNumElements();

	if (!numNotesBefore) {
		return true;
	}

	// Snapshot how Notes were before, in bulk
	if (action) {
		action->recordNoteArrayChangeIfNotAlreadySnapshotted(clip, modelStack->noteRowId, &notes, false);
	}

	// Deal with single droning note case - but don't do this for samples in CUT or STRETCH mode
	if (numNotesBefore == 1 && notes.getElement(0)->length == oldLoopLength) {
		Sound* sound = NULL;
		ParamManagerForTimeline* paramManagerNow = NULL;

		if (drum && drum->type == DrumType::SOUND) {
			sound = (SoundDrum*)drum;
			paramManagerNow = &paramManager;
		}

		else if (clip->output->type == OutputType::SYNTH) {
			sound = (SoundInstrument*)clip->output;
			paramManagerNow = &clip->paramManager;
		}

		if (!sound
		    || (!sound->hasCutModeSamples(paramManagerNow) && !sound->hasAnyTimeStretchSyncing(paramManagerNow))) {

			notes.getElement(0)->length = newLoopLength;
			return true;
		}
	}

	bool noteTailsAllowed;   // Will only get set if pingponging.
	int32_t lengthAfterWrap; // Will only get set if pingponging and noteTailsAllowed.

	if (pingponging) {

		int32_t numRepeatsRoundedUp = (uint32_t)(newLoopLength - 1) / (uint32_t)oldLoopLength + 1;

		// This is crude and lazy, but the amount of elements I'll create is rounded way up, and we'll delete any extras, below.
		int32_t maxNewNumNotes = numNotesBefore * numRepeatsRoundedUp;
		int32_t error = notes.insertAtIndex(numNotesBefore, maxNewNumNotes - numNotesBefore);
		if (error) {
			return false;
		}

		int32_t highestNoteIndex = numNotesBefore - 1; // We'll keep counting this up.

		noteTailsAllowed = clip->allowNoteTails(modelStack);

		// If yes note tails...
		if (noteTailsAllowed) {

			// Investigate whether there's a wrapped note
			Note* lastNote = (Note*)notes.getElementAddress(numNotesBefore - 1);

			int32_t lengthBeforeWrap = oldLoopLength - lastNote->pos;
			lengthAfterWrap = lastNote->length - lengthBeforeWrap;
			bool anyWrapping = (lengthAfterWrap > 0);

			// If there is, we need to edit its length now, to reflect how it would have played in a pingpong scenario.
			if (anyWrapping) {
				lastNote->length = lengthBeforeWrap << 1; // TODO: make sure this doesn't eat past the end-point...
			}

			for (int32_t r = 1; r < numRepeatsRoundedUp; r++) { // For each repeat

				for (int32_t iNewWithinRepeat = 0; iNewWithinRepeat < numNotesBefore; iNewWithinRepeat++) {
					int32_t iOld = iNewWithinRepeat;

					// If this pingpong repeat is reversing...
					if (r & 1) {
						iOld = numNotesBefore - 1 - iOld - anyWrapping;
						if (iOld < 0) {
							iOld = numNotesBefore - 1; // In case of wrapping
						}
					}

					Note* oldNote = (Note*)notes.getElementAddress(iOld);
					int32_t newPos = oldNote->pos;
					int32_t newLength = oldNote->length;

					if (r & 1) {
						newPos = oldLoopLength - newPos - newLength;

						if (newPos < 0) { // This means we've got the wrapped note, while reversing
							newPos = oldLoopLength - lengthAfterWrap;
							newLength = lengthAfterWrap << 1;
						}
					}

					newPos += oldLoopLength * r;
					if (newPos >= newLoopLength) {
						break; // Crude way of stopping part-way through the final repeat if it was only a partial one.
					}

					int32_t iNew = iNewWithinRepeat + numNotesBefore * r;
					Note* newNote = (Note*)notes.getElementAddress(iNew);
					newNote->pos = newPos;
					newNote->setLength(newLength);
					newNote->setProbability(oldNote->getProbability());
					newNote->setVelocity(oldNote->getVelocity());
					newNote->setLift(oldNote->getLift());

					highestNoteIndex = iNew;
				}
			}
		}

		// No-tails (e.g. one-shot samples):
		else {

			Note* firstNote = (Note*)notes.getElementAddress(0);
			bool anythingAtZero = (firstNote->pos == 0);

			for (int32_t r = 1; r < numRepeatsRoundedUp; r++) { // For each repeat

				for (int32_t iNewWithinRepeat = 0; iNewWithinRepeat < numNotesBefore; iNewWithinRepeat++) {
					int32_t iOld = iNewWithinRepeat;

					// If this pingpong repeat is reversing...
					if (r & 1) {
						iOld = -iOld - !anythingAtZero;
						if (iOld < 0) {
							iOld += numNotesBefore;
						}
					}

					Note* oldNote = (Note*)notes.getElementAddress(iOld);
					int32_t newPos = oldNote->pos;

					if (r & 1) {
						newPos = -newPos;
						if (newPos < 0) {
							newPos += oldLoopLength;
						}
					}

					newPos += oldLoopLength * r;
					if (newPos >= newLoopLength) {
						break; // Crude way of stopping part-way through the final repeat if it was only a partial one.
					}

					int32_t iNew = iNewWithinRepeat + numNotesBefore * r;
					Note* newNote = (Note*)notes.getElementAddress(iNew);
					newNote->pos = newPos;
					newNote->setLength(1);
					newNote->setProbability(oldNote->getProbability());
					newNote->setVelocity(oldNote->getVelocity());
					newNote->setLift(oldNote->getLift());

					highestNoteIndex = iNew;
				}
			}
		}

		// Delete any extra elements we didn't end up using.
		int32_t newNumNotes = highestNoteIndex + 1;
		int32_t numToDelete = maxNewNumNotes - newNumNotes;
		if (numToDelete) {
			notes.deleteAtIndex(newNumNotes, numToDelete);
		}
	}

	else {
		notes.generateRepeats(oldLoopLength, newLoopLength);
	}

	// Ensure final note doesn't go on too long.
	if ((newLoopLength % oldLoopLength) != 0) {
		Note* lastNote = notes.getLast();
		int32_t maxNoteLength = newLoopLength - lastNote->pos;
		lastNote->length = std::min(lastNote->length, maxNoteLength);
	}

	// *** Take care of iteration dependence. ***
	// Largely because this function generates multiple repeats in one go, unlike clone() and appendNoteRow() which only do one,
	// we aim for efficiency by looking at each of the "source" notes in turn, and for each of those, look at all its copies.
	// The result may be that iteration dependence gets flattened entirely (and you can force this by supplying numRepeatsRounded as 0),
	// or if the Clip/NoteRow is still not going to be as long as all of a note's iterations, then its iteration dependence will be modified
	// to keep it sounding the same, to the extent possible.

	// Go through each Note within the original length
	for (int32_t i = 0; i < numNotesBefore; i++) {
		Note* note = notes.getElement(i);
		int32_t probability = note->probability & 127;
		int32_t pos = note->pos;

		// If it's iteration dependent...
		if (probability > kNumProbabilityValues) {
			int32_t divisor, iterationWithinDivisor;
			dissectIterationDependence(probability, &divisor, &iterationWithinDivisor);

			int32_t newNumFullLoops = numRepeatsRounded ? newLoopLength / (uint32_t)(oldLoopLength * divisor) : 1;

			int32_t whichFullLoop = 0; // If newNumFullLoops is 0, this will never get above 0
			int32_t whichRepeatWithinLoop = 0;

			// Go through each copy of that original note (i.e. each repeat of oldLength)
			while (true) {
				int32_t whichRepeatTotal = whichFullLoop * divisor + whichRepeatWithinLoop;

				int32_t thisRepeatedNotePos = pos;

				if (pingponging && (whichRepeatTotal & 1)) {
					thisRepeatedNotePos = -thisRepeatedNotePos;
					if (noteTailsAllowed) {
						thisRepeatedNotePos += (oldLoopLength - note->length);
						if (thisRepeatedNotePos < 0) {
							thisRepeatedNotePos =
							    oldLoopLength
							    - lengthAfterWrap; // This means we've got the wrapped note, while reversing.
						}
					}
					else {
						if (thisRepeatedNotePos < 0) {
							thisRepeatedNotePos += oldLoopLength;
						}
					}
				}

				thisRepeatedNotePos += oldLoopLength * whichRepeatTotal;

				if (thisRepeatedNotePos >= newLoopLength) {
					break;
				}

				int32_t thisRepeatedNoteI = notes.search(thisRepeatedNotePos, GREATER_OR_EQUAL);
				Note* thisRepeatedNote = notes.getElement(thisRepeatedNoteI);
				if (!thisRepeatedNote) {
					break; // Shouldn't happen...
				}

				int32_t iterationWithinDivisorWithinRepeat =
				    numRepeatsRounded ? ((uint32_t)iterationWithinDivisor % (uint32_t)numRepeatsRounded)
				                      : iterationWithinDivisor;

				if (whichRepeatWithinLoop != iterationWithinDivisorWithinRepeat) {

					// If deleting the original one, those are what our for loop is currently iterating through, so alter that process
					if (whichRepeatTotal == 0) {
						numNotesBefore--;
						i--;
					}

					notes.deleteAtIndex(thisRepeatedNoteI);
				}
				else {

					int32_t newProbability;
					if (newNumFullLoops == 0) {
						// I think this bit is for, like, if we had a note doing 1of6, and we're doing two repeats total on this Clip, well then to keep it sounding the same,
						// we'd now need the note to be a 1of3.
						int32_t newDivisor = (uint32_t)divisor / (uint32_t)numRepeatsRounded;
						if (newDivisor <= 1) {
							goto switchOff;
						}
						int32_t newIterationWithinDivisor =
						    (uint32_t)iterationWithinDivisor / (uint32_t)numRepeatsRounded;

						newProbability = encodeIterationDependence(newDivisor, newIterationWithinDivisor);
					}
					else {
switchOff:
						newProbability = kNumProbabilityValues; // Switch off iteration dependence
					}

					thisRepeatedNote->setProbability(newProbability);
				}

				whichRepeatWithinLoop++;
				if (whichRepeatWithinLoop >= divisor) {
					whichRepeatWithinLoop = 0;
					whichFullLoop++;
				}
			}
		}
	}

	clip->expectEvent();
	return true;
}

void NoteRow::toggleMute(ModelStackWithNoteRow* modelStack, bool clipIsActiveAndPlaybackIsOn) {
	muted = !muted;

	if (clipIsActiveAndPlaybackIsOn) {
		// If we just muted it, make sure we're not playing a note
		if (muted) {
			stopCurrentlyPlayingNote(modelStack);
		}

		// If we've just un-muted
		else {
			resumePlayback(modelStack, clipIsActiveAndPlaybackIsOn);
			((InstrumentClip*)modelStack->getTimelineCounter())->expectEvent();
		}
	}
}

// Attempts (possibly late) start of any note at or overlapping the currentPos
void NoteRow::resumePlayback(ModelStackWithNoteRow* modelStack, bool clipMayMakeSound) {
	if (noteRowMayMakeSound(clipMayMakeSound) && soundingStatus == STATUS_OFF && !isAuditioning(modelStack)) {

		if (!notes.getNumElements()) {
			return;
		}

		int32_t effectiveActualCurrentPos = getLivePos(modelStack);

		if ((runtimeFeatureSettings.get(RuntimeFeatureSettingType::CatchNotes) == RuntimeFeatureStateToggle::On)) {
			// See if our play-pos is inside of a note, which we might want to try playing...
			int32_t i = notes.search(effectiveActualCurrentPos, LESS);
			bool wrapping = (i == -1);
			if (wrapping) {
				i = notes.getNumElements() - 1;
			}
			Note* note = notes.getElement(i);
			int32_t noteEnd = note->pos + note->length;
			if (wrapping) {
				noteEnd -= modelStack->getLoopLength();
			}

			if (noteEnd > effectiveActualCurrentPos) {
				attemptLateStartOfNextNoteToPlay(modelStack, note);
			}
		}
	}

	skipNextNote = false;
}

// TODO: make this compatible with reverse playback
void NoteRow::silentlyResumePlayback(ModelStackWithNoteRow* modelStack) {

	int32_t effectiveCurrentPos = modelStack->getLastProcessedPos(); // Why did we not opt for the "actual" one?

	// See if our play-pos is inside of a note
	int32_t i = notes.search(effectiveCurrentPos, LESS);
	bool wrapping = (i == -1);
	if (wrapping) {
		i = notes.getNumElements() - 1;
	}
	Note* note = notes.getElement(i);
	int32_t noteEnd = note->pos + note->length;
	if (wrapping) {
		noteEnd -= modelStack->getLoopLength();
	}

	if (noteEnd > effectiveCurrentPos) {
		soundingStatus = STATUS_SEQUENCED_NOTE;
	}
}

bool NoteRow::hasNoNotes() {
	return !notes.getNumElements();
}

bool NoteRow::noteRowMayMakeSound(bool clipMayMakeSound) {
	return clipMayMakeSound && !muted;
}

uint32_t NoteRow::getNumNotes() {
	return notes.getNumElements();
}

int32_t NoteRow::readFromFile(int32_t* minY, InstrumentClip* parentClip, Song* song, int32_t readAutomationUpToPos) {
	char const* tagName;

	drum = (Drum*)0xFFFFFFFF; // Code for "no drum". We swap this for a real value soon

	int32_t newBendRange =
	    -1; // Temp variable for this because we can't actually create the expressionParams before we know what kind of Drum (if any) we have.

	while (*(tagName = storageManager.readNextTagOrAttributeName())) {
		//D_PRINTLN(tagName); delayMS(50);

		uint16_t noteHexLength;

		if (!strcmp(tagName, "muted")) {
			muted = storageManager.readTagOrAttributeValueInt();
		}

		else if (!strcmp(tagName, "y")) {
			y = storageManager.readTagOrAttributeValueInt();
		}

		else if (!strcmp(tagName, "colourOffset")) {
			colourOffset = storageManager.readTagOrAttributeValueInt();
		}

		else if (!strcmp(tagName, "drumIndex")) {
			drum =
			    (Drum*)storageManager
			        .readTagOrAttributeValueInt(); // Sneaky - we store an integer in place of this pointer, then swap it back to something meaningful later
		}

		else if (!strcmp(tagName, "gateOutput")) {
			int32_t gateChannel = storageManager.readTagOrAttributeValueInt();
			gateChannel = std::clamp<int32_t>(gateChannel, 0, NUM_GATE_CHANNELS - 1);

			drum = (Drum*)(0xFFFFFFFE - gateChannel);
		}

		else if (!strcmp(tagName, "muteMidiCommand")) {
			muteMIDICommand.readNoteFromFile();
		}

		else if (!strcmp(tagName, "soundMidiCommand")) {
			midiInput.readNoteFromFile();
		}

		else if (!strcmp(tagName, "length")) {
			loopLengthIfIndependent = storageManager.readTagOrAttributeValueInt();
			readAutomationUpToPos =
			    loopLengthIfIndependent; // So we can read automation right up to the actual length of this NoteRow.
		}

		else if (!strcmp(tagName, "sequenceDirection")) {
			sequenceDirectionMode = stringToSequenceDirectionMode(storageManager.readTagOrAttributeValue());
		}

		else if (!strcmp(tagName, "bendRange")) {
			newBendRange = storageManager.readTagOrAttributeValueInt();
		}

		else if (!strcmp(tagName, "soundParams")) {

			// Sneaky sorta hack for 2016 files - allow more params to be loaded into a ParamManager that already had some loading done by the Drum
			if (storageManager.firmwareVersionOfFileBeingRead == FIRMWARE_OLD && parentClip->output) {

				SoundDrum* actualDrum = (SoundDrum*)((Kit*)parentClip->output)->getDrumFromIndex((int32_t)drum);

				if (actualDrum) {
					ParamManager* existingParamManager =
					    song->getBackedUpParamManagerPreferablyWithClip(actualDrum, parentClip);
					if (existingParamManager) {
						int32_t error = paramManager.cloneParamCollectionsFrom(existingParamManager, false);
						if (error) {
							return error;
						}
						goto finishedNormalStuff;
					}
				}
			}

			paramManager.setupWithPatching();
			Sound::initParams(&paramManager);

finishedNormalStuff:
			Sound::readParamsFromFile(&paramManager, readAutomationUpToPos);
		}

		// Notes stored as XML (before V1.4)
		else if (!strcmp(tagName, "notes")) {
			// Read each Note
			uint32_t minPos = 0;
			while (*(tagName = storageManager.readNextTagOrAttributeName())) {

				if (!strcmp(tagName, "note")) {
					// Set defaults for this Note
					uint8_t velocity = 64;
					uint32_t pos = 0;
					uint32_t length = 1;

					// Read in this note's data
					while (*(tagName = storageManager.readNextTagOrAttributeName())) {
						if (!strcmp(tagName, "velocity")) {
							velocity = storageManager.readTagOrAttributeValueInt();
							velocity = std::min((uint8_t)127, (uint8_t)std::max((uint8_t)1, (uint8_t)velocity));
							storageManager.exitTag("velocity");
						}

						else if (!strcmp(tagName, "pos")) {
							pos = storageManager.readTagOrAttributeValueInt();
							pos = std::max(minPos, pos);
							storageManager.exitTag("pos");
						}

						else if (!strcmp(tagName, "length")) {
							length = storageManager.readTagOrAttributeValueInt();
							length = std::max((uint32_t)1, (uint32_t)length);
							storageManager.exitTag("length");
						}

						else {
							storageManager.exitTag(tagName);
						}
					}

					if (!(pos < minPos || length < 0 || pos > kMaxSequenceLength - length)) {

						minPos = pos + length;

						// Make this Note
						int32_t i = notes.insertAtKey(pos, true);
						if (i == -1) {
							return ERROR_INSUFFICIENT_RAM;
						}
						Note* newNote = notes.getElement(i);
						newNote->setLength(length);
						newNote->setVelocity(velocity);
						newNote->setLift(kDefaultLiftValue);
						newNote->setProbability(kNumProbabilityValues);
					}

					storageManager.exitTag("note");
				}
				else {
					storageManager.exitTag(tagName);
				}
			}
		}

		// Notes stored as hex data (V1.4 onwards)
		else if (!strcmp(tagName, "noteData")) {
			noteHexLength = 20;
doReadNoteData:
			int32_t minPos = 0;

			int32_t numElementsToAllocateFor = 0;

			if (!storageManager.prepareToReadTagOrAttributeValueOneCharAtATime()) {
				goto getOut;
			}

			{
				char const* firstChars = storageManager.readNextCharsOfTagOrAttributeValue(2);
				if (!firstChars || *(uint16_t*)firstChars != charsToIntegerConstant('0', 'x')) {
					goto getOut;
				}
			}

			while (true) {

				// Every time we've reached the end of a cluster...
				if (numElementsToAllocateFor <= 0) {

					// See how many more chars before the end of the cluster. If there are any...
					uint32_t charsRemaining = storageManager.getNumCharsRemainingInValue();
					if (charsRemaining) {

						// Allocate space for the right number of notes, and remember how long it'll be before we need to do this check again
						numElementsToAllocateFor = (uint32_t)(charsRemaining - 1) / noteHexLength + 1;
						notes.ensureEnoughSpaceAllocated(
						    numElementsToAllocateFor); // If it returns false... oh well. We'll fail later
					}
				}

				char const* hexChars = storageManager.readNextCharsOfTagOrAttributeValue(noteHexLength);
				if (!hexChars) {
					goto getOut;
				}

				int32_t pos = hexToIntFixedLength(hexChars, 8);
				int32_t length = hexToIntFixedLength(&hexChars[8], 8);
				uint8_t velocity = hexToIntFixedLength(&hexChars[16], 2);
				uint8_t lift, probability;

				if (noteHexLength == 22) { // If reading lift...
					probability = hexToIntFixedLength(&hexChars[20], 2);
					lift = hexToIntFixedLength(&hexChars[18], 2);
					if (lift == 0 || lift > 127) {
						goto useDefaultLift;
					}
				}
				else { // Or if no lift here to read
					probability = hexToIntFixedLength(&hexChars[18], 2);
useDefaultLift:
					lift = kDefaultLiftValue;
				}

				// See if that's all allowed
				if (length <= 0) {
					length = 1; // This happened somehow in Simon Wollwage's song, May 2020
				}
				if (pos < minPos || pos > kMaxSequenceLength - length) {
					continue;
				}
				if (velocity == 0 || velocity > 127) {
					velocity = 64;
				}
				if ((probability & 127) > (kNumProbabilityValues + kNumIterationValues)
				    || probability >= (kNumProbabilityValues | 128)) {
					probability = kNumProbabilityValues;
				}

				minPos = pos + length;

				// Ok, make the note
				int32_t i = notes.insertAtKey(pos, true);
				if (i == -1) {
					return ERROR_INSUFFICIENT_RAM;
				}
				Note* newNote = notes.getElement(i);
				newNote->setLength(length);
				newNote->setVelocity(velocity);
				newNote->setLift(lift);
				newNote->setProbability(probability);

				numElementsToAllocateFor--;
			}
getOut : {}
		}

		// Notes stored as hex data including lift (V3.2 onwards)
		else if (!strcmp(tagName, "noteDataWithLift")) {
			noteHexLength = 22;
			goto doReadNoteData;
		}

		else if (!strcmp(tagName, "expressionData")) {
			paramManager.ensureExpressionParamSetExists();
			ParamCollectionSummary* summary = paramManager.getExpressionParamSetSummary();
			ExpressionParamSet* expressionParams = (ExpressionParamSet*)summary->paramCollection;
			if (expressionParams) {
				expressionParams->readFromFile(summary, readAutomationUpToPos);
			}
		}

		storageManager.exitTag();
	}

	y = std::max(y, (int16_t)*minY);
	*minY = y + 1;

	if (newBendRange != -1) {
		ExpressionParamSet* expressionParams = paramManager.getOrCreateExpressionParamSet();
		if (expressionParams) {
			expressionParams->bendRanges[BEND_RANGE_FINGER_LEVEL] = newBendRange;
		}
	}

	return NO_ERROR;
}

void NoteRow::writeToFile(int32_t drumIndex, InstrumentClip* clip) {
	storageManager.writeOpeningTagBeginning("noteRow");

	bool forKit = (clip->output->type == OutputType::KIT);

	if (!forKit) {
		storageManager.writeAttribute("y", y);
	}
	if (muted) {
		storageManager.writeAttribute("muted", muted);
	}

	if (forKit) {
		storageManager.writeAttribute("colourOffset", getColourOffset(clip));
	}

	if (loopLengthIfIndependent) {
		storageManager.writeAttribute("length", loopLengthIfIndependent);
	}
	if (sequenceDirectionMode != SequenceDirection::OBEY_PARENT) {
		storageManager.writeAttribute("sequenceDirection", sequenceDirectionModeToString(sequenceDirectionMode));
	}

	if (notes.getNumElements()) {
		storageManager.write("\n");
		storageManager.printIndents();
		storageManager.write("noteDataWithLift=\"0x");

		for (int32_t n = 0; n < notes.getNumElements(); n++) {
			Note* thisNote = notes.getElement(n);

			char buffer[9];

			intToHex(thisNote->pos, buffer);
			storageManager.write(buffer);

			intToHex(thisNote->getLength(), buffer);
			storageManager.write(buffer);

			intToHex(thisNote->getVelocity(), buffer, 2);
			storageManager.write(buffer);

			intToHex(thisNote->getLift(), buffer, 2);
			storageManager.write(buffer);

			intToHex(thisNote->getProbability(), buffer, 2);
			storageManager.write(buffer);
		}
		storageManager.write("\"");
	}

	ExpressionParamSet* expressionParams = paramManager.getExpressionParamSet();
	if (expressionParams && forKit) {
		storageManager.writeAttribute("bendRange", expressionParams->bendRanges[BEND_RANGE_FINGER_LEVEL]);
	}

	bool closedOurTagYet = false;

	if (drum) {
		storageManager.writeAttribute("drumIndex", drumIndex);

		if (paramManager.containsAnyMainParamCollections()) {
			storageManager.writeOpeningTagEnd();
			closedOurTagYet = true;

			storageManager.writeOpeningTagBeginning("soundParams");
			Sound::writeParamsToFile(&paramManager, true);
			storageManager.writeClosingTag("soundParams");
		}
	}

	if (expressionParams) {
		bool wroteAny = expressionParams->writeToFile(!closedOurTagYet);
		closedOurTagYet = closedOurTagYet || wroteAny;
	}

	if (closedOurTagYet) {
		storageManager.writeClosingTag("noteRow");
	}

	else {
		storageManager.closeTag();
	}
}

int8_t NoteRow::getColourOffset(InstrumentClip* clip) {
	if (clip->output->type == OutputType::KIT) {
		return colourOffset;
	}
	else {
		return 0;
	}
}

/*
void NoteRow::setDrumToNull(ModelStackWithTimelineCounter const* modelStack) {
	if (paramManager.containsAnyParamCollections()) {
		modelStack->song->backUpParamManager((SoundDrum*)drum, (Clip*)modelStack->getTimelineCounter(), &paramManager);

		paramManager.forgetParamCollections();
	}

	drum = NULL;
}
*/

// If NULL or a gate drum, no need to supply a Kit
// song not required if setting to NULL
// Can handle NULL newParamManager.
void NoteRow::setDrum(Drum* newDrum, Kit* kit, ModelStackWithNoteRow* modelStack,
                      InstrumentClip* favourClipForCloningParamManager, ParamManager* newParamManager,
                      bool backupOldParamManager) {

	if (backupOldParamManager && paramManager.containsAnyMainParamCollections()) {
		modelStack->song->backUpParamManager(
		    (SoundDrum*)drum, (Clip*)modelStack->getTimelineCounter(), &paramManager,
		    false); // Don't steal expression params - we'll keep them here with this NoteRow.
	}
	paramManager.forgetParamCollections();

	drum = (SoundDrum*)
	    newDrum; // Better set this temporarily for this call. See comment above for why we can't set it permanently yet

	if (newParamManager) {
		paramManager.stealParamCollectionsFrom(newParamManager, true);
		if (paramManager.containsAnyParamCollectionsIncludingExpression()) {
			trimParamManager(modelStack);
		}
	}

	// Set drum to NULL first - it's crucial because we're about to call the following functions:
	// - currentSong->findParamManagerForDrum() looks for NoteRows with this Drum. We don't want to be one just yet, or we'll be the one that's found
	drum = NULL;

	// Grab new ParamManager from that backed up in Drum
	if (newDrum && newDrum->type == DrumType::SOUND) {

		SoundDrum* soundDrum = (SoundDrum*)newDrum;

		if (!paramManager.containsAnyMainParamCollections()) {
			if (favourClipForCloningParamManager) {
				NoteRow* noteRow = favourClipForCloningParamManager->getNoteRowForDrum(soundDrum);
				if (noteRow) {
					paramManager.cloneParamCollectionsFrom(&noteRow->paramManager, false, true);
					// That might not work if there was insufficient RAM, but we'll still try the other options below
				}
			}

			if (!paramManager.containsAnyMainParamCollections()) {

				drum =
				    soundDrum; // Better set this temporarily for this call. See comment above for why we can't set it permanently yet
				bool success = modelStack->song->getBackedUpParamManagerPreferablyWithClip(
				    soundDrum, (Clip*)modelStack->getTimelineCounter(), &paramManager);
				if (success) {
					trimParamManager(modelStack);
				}
				drum = NULL;

				// If there still isn't one, grab from another NoteRow
				if (!paramManager.containsAnyMainParamCollections()) {

					ParamManagerForTimeline* paramManagerForDrum =
					    modelStack->song->findParamManagerForDrum(kit, soundDrum);

					if (paramManagerForDrum) {
						paramManager.cloneParamCollectionsFrom(paramManagerForDrum, false, true);

						// If there also was no RAM...
						if (!paramManager.containsAnyMainParamCollections()) {
							FREEZE_WITH_ERROR("E101");
						}
					}

					// If there is no NoteRow for this Drum... Oh dear. Make a blank ParamManager and pray?
					else {
						int32_t error = paramManager.setupWithPatching();
						if (error) {
							FREEZE_WITH_ERROR("E010"); // If there also was no RAM, we're really in trouble.
						}
						Sound::initParams(&paramManager);

						// This is at least not ideal, so we'd better tell the user
						if (ALPHA_OR_BETA_VERSION) {
							display->displayPopup("E073");
						}
					}
				}
			}
		}

		ModelStackWithThreeMainThings* modelStackWithThreeMainThings =
		    modelStack->addOtherTwoThings(soundDrum, &paramManager);
		drum = soundDrum;
		soundDrum->ensureInaccessibleParamPresetValuesWithoutKnobsAreZero(modelStackWithThreeMainThings);
		drum = NULL; // Yup this ugliness again, sorry!

		ParamCollectionSummary* patchCablesSummary = paramManager.getPatchCableSetSummary();
		PatchCableSet* patchCableSet = (PatchCableSet*)patchCablesSummary->paramCollection;

		patchCableSet->grabVelocityToLevelFromMIDIInput(
		    &soundDrum->midiInput); // Should happen before we call setupPatching().

		{
			ModelStackWithParamCollection* modelStackWithParamCollection =
			    modelStackWithThreeMainThings->addParamCollection(patchCableSet, patchCablesSummary);
			patchCableSet->setupPatching(modelStackWithParamCollection);
		}

		Clip* clip = (Clip*)modelStack->getTimelineCounter();

		if (playbackHandler.isEitherClockActive() && paramManager.mightContainAutomation()
		    && modelStack->song->isClipActive(clip)) {
			paramManager.setPlayPos(clip->getLivePos(), modelStackWithThreeMainThings,
			                        modelStackWithThreeMainThings->isCurrentlyPlayingReversed());
		}

		if (clip->isActiveOnOutput()) {
			soundDrum->patcher.performInitialPatching(soundDrum, &paramManager);
		}
	}

	drum = newDrum;

	if (drum) {
		drum->noteRowAssignedTemp = true;

		// Copy bend range, if appropriate. This logic is duplicated in View::noteOnReceivedForMidiLearn()
		LearnedMIDI* midiInput = &drum->midiInput;
		if (midiInput->containsSomething() && midiInput->device) {
			int32_t newBendRange;
			int32_t zone = midiInput->channelOrZone - MIDI_CHANNEL_MPE_LOWER_ZONE;
			if (zone >= 0) { // MPE input
				newBendRange = midiInput->device->mpeZoneBendRanges[zone][BEND_RANGE_FINGER_LEVEL];
			}
			else { // Regular MIDI input
				newBendRange = midiInput->device->inputChannels[midiInput->channelOrZone].bendRange;
			}

			if (newBendRange) {
				ExpressionParamSet* expressionParams = paramManager.getOrCreateExpressionParamSet(true);
				if (expressionParams) {
					if (!expressionParams->params[0].isAutomated()) {
						expressionParams->bendRanges[BEND_RANGE_FINGER_LEVEL] = newBendRange;
					}
				}
			}
		}
	}
}

void NoteRow::rememberDrumName() {

	if (drum && drum->type == DrumType::SOUND) {

		SoundDrum* soundDrum = (SoundDrum*)drum;

		// If it's all numeric (most likely meaning it's a slice), don't store it
		if (stringIsNumericChars(soundDrum->name.get())) {
			return;
		}

		// Go through all existing old names
		DrumName** prevPointer = &firstOldDrumName;
		while (*prevPointer) {

			// If we'd already stored the name we were gonna store now, no need to do anything
			if ((*prevPointer)->name.equalsCaseIrrespective(&soundDrum->name)) {
				return;
			}

			prevPointer = &((*prevPointer)->next);
		}

		// If we're here, we're at the end of the list, didn't find an instance of the name, and want to add it to the end of the list now
		// Paul: Might make sense to put these into Internal?
		void* drumNameMemory = GeneralMemoryAllocator::get().allocLowSpeed(sizeof(DrumName));
		if (drumNameMemory) {
			*prevPointer = new (drumNameMemory) DrumName(&soundDrum->name);
		}
	}
}

int32_t NoteRow::getDistanceToNextNote(int32_t pos, ModelStackWithNoteRow const* modelStack, bool reversed) {
	int32_t effectiveLength = modelStack->getLoopLength();

	if (!notes.getNumElements()) {
		return effectiveLength;
	}

	int32_t i = notes.search(pos + !reversed, GREATER_OR_EQUAL) - reversed;

	if (i == notes.getNumElements()) {
		i = 0;
	}
	else {
goAgain:
		if (i == -1) {
			i = notes.getNumElements() - 1;
		}
	}

	Note* note = notes.getElement(i);

	int32_t distance = note->pos - pos;
	if (reversed) {
		distance = -distance;
	}

	if (distance <= 0) {
		distance += effectiveLength;
	}

	// If reversed, we need to actually consider the note's rightmost edge, where its "length" ends.
	if (reversed) {
		distance -= note->length;

		// But if that length actually touches or passes right through us...
		if (distance <= 0) {

			// If there only is one note, there's no point looking to the next one - just think about the next time we'll come around.
			if (notes.getNumElements() == 1) {
				distance += effectiveLength;
			}

			// Otherwise, then yes, we want to look at the next note along (left).
			else {
				i--;
				goto goAgain;
			}
		}
	}

	return distance;
}

// Caller must call expectEvent() on the Clip, and paramManager->setPlayPos on this NoteRow, if (and only if) playbackHandler.isEitherClockActive().
void NoteRow::shiftHorizontally(int32_t amount, ModelStackWithNoteRow* modelStack) {

	int32_t effectiveLength = modelStack->getLoopLength();

	//New community feature as part of Automation Clip View Implementation
	//If this is enabled, then when you are in a regular Instrument Clip View (Synth, Kit, MIDI, CV), shifting a clip
	//will only shift the Notes and MPE data (NON MPE automations remain intact).

	//If this is enabled, if you want to shift NON MPE automations, you will enter Automation Clip View and shift the clip there.

	ModelStackWithThreeMainThings* modelStackWithThreeMainThings =
	    modelStack->addOtherTwoThingsAutomaticallyGivenNoteRow();

	if (paramManager.containsAnyParamCollectionsIncludingExpression()) {
		ParamCollectionSummary* summary = paramManager.summaries;

		int32_t i = 0;

		while (summary->paramCollection) {

			ModelStackWithParamCollection* modelStackWithParamCollection =
			    modelStackWithThreeMainThings->addParamCollection(summary->paramCollection, summary);

			// Special case for MPE only - not even "mono" / Clip-level expression.
			if (i == paramManager.getExpressionParamSetOffset()) {
				if (getCurrentUI() != &automationClipView) { //don't shift MPE if you're in the automation view
					((ExpressionParamSet*)summary->paramCollection)
					    ->shiftHorizontally(modelStackWithParamCollection, amount, effectiveLength);
				}
			}

			//Normal case
			else {
				//not called from automation view because in the automation view we shift specific parameters, not all parameters
				if (runtimeFeatureSettings.get(RuntimeFeatureSettingType::AutomationShiftClip)
				    == RuntimeFeatureStateToggle::Off) {
					summary->paramCollection->shiftHorizontally(modelStackWithParamCollection, amount, effectiveLength);
				}
			}
			summary++;
			i++;
		}
	}

	//New addition as part of Automation Clip View Implementation
	//If you are in Automation Clip View, shifting a note row will not shift notes, only NON MPE automations.
	if (getCurrentUI() != &automationClipView) {

		notes.shiftHorizontal(amount, effectiveLength);
	}
}

void NoteRow::clear(Action* action, ModelStackWithNoteRow* modelStack) {
	//New community feature as part of Automation Clip View Implementation
	//If this is enabled, then when you are in a regular Instrument Clip View (Synth, Kit, MIDI, CV), clearing a clip
	//will only clear the Notes and MPE data (NON MPE automations remain intact).

	//If this is enabled, if you want to clear NON MPE automations, you will enter Automation Clip View and clear the clip there.

	ModelStackWithThreeMainThings* modelStackWithThreeMainThings =
	    modelStack->addOtherTwoThingsAutomaticallyGivenNoteRow();

	if (paramManager.containsAnyParamCollectionsIncludingExpression()) {
		ParamCollectionSummary* summary = paramManager.summaries;

		int32_t i = 0;

		while (summary->paramCollection) {

			ModelStackWithParamCollection* modelStackWithParamCollection =
			    modelStackWithThreeMainThings->addParamCollection(summary->paramCollection, summary);

			// Special case for MPE only - not even "mono" / Clip-level expression.
			if (i == paramManager.getExpressionParamSetOffset()) {
				if (getCurrentUI() != &automationClipView) { //don't clear MPE if you're in the automation view
					((ExpressionParamSet*)summary->paramCollection)
					    ->deleteAllAutomation(action, modelStackWithParamCollection);
				}
			}

			//Normal case
			else {
				if (getCurrentUI() == &automationClipView
				    || runtimeFeatureSettings.get(RuntimeFeatureSettingType::AutomationClearClip)
				           == RuntimeFeatureStateToggle::Off) {

					summary->paramCollection->deleteAllAutomation(action, modelStackWithParamCollection);
				}
			}
			summary++;
			i++;
		}
	}

	//New addition as part of Automation Clip View Implementation
	//If you are in Automation Clip View, clearing a kit note row will not clear notes, only NON MPE automations.
	if (getCurrentUI() != &automationClipView) {

		stopCurrentlyPlayingNote(modelStack);

		if (action) {
			int32_t error = action->recordNoteArrayChangeIfNotAlreadySnapshotted(
			    (InstrumentClip*)modelStack->getTimelineCounter(), modelStack->noteRowId, &notes, true); // Steal data
			if (error) {
				goto justEmpty;
			}
		}
		else {
justEmpty:
			notes.empty();
		}
	}
}

bool NoteRow::doesProbabilityExist(int32_t apartFromPos, int32_t probability, int32_t secondProbability) {

	for (int32_t n = 0; n < notes.getNumElements(); n++) {
		Note* note = notes.getElement(n);
		if (note->pos != apartFromPos) {
			if (note->getProbability() == probability) {
				return true;
			}
			if (secondProbability != -1 && note->getProbability() == secondProbability) {
				return true;
			}
		}
	}

	return false;
}

bool NoteRow::paste(ModelStackWithNoteRow* modelStack, CopiedNoteRow* copiedNoteRow, float scaleFactor,
                    int32_t screenEndPos, Action* action) {

	int32_t minPos = 0;
	int32_t effectiveLength = modelStack->getLoopLength();
	int32_t maxPos = std::min(screenEndPos, effectiveLength);

	if (action) {
		// Snapshot how Notes were before, in bulk. It's quite likely that this has already been done as the area was
		// cleared - but not if notes was empty
		action->recordNoteArrayChangeIfNotAlreadySnapshotted((InstrumentClip*)modelStack->getTimelineCounter(),
		                                                     modelStack->noteRowId, &notes, false);
	}

	// TODO: this could be done without all these many inserts, and could be improved further by "stealing" the data into the action, above
	for (int32_t n = 0; n < copiedNoteRow->numNotes; n++) {

		Note* noteSource = &copiedNoteRow->notes[n];

		int32_t newPos =
		    modelStack->song->xScroll[NAVIGATION_CLIP] + (int32_t)roundf((float)noteSource->pos * scaleFactor);

		// Make sure that with dividing and rounding, we're not overlapping the previous note - or past the end of the screen / Clip
		if (newPos < minPos || newPos >= maxPos) {
			continue;
		}

		int32_t newLength = roundf((float)noteSource->length * scaleFactor);
		newLength = std::max(newLength, (int32_t)1);
		newLength = std::min(newLength, maxPos - newPos);

		int32_t noteDestI = notes.insertAtKey(newPos);
		Note* noteDest = notes.getElement(noteDestI);
		if (!noteDest) {
			return false;
		}

		noteDest->length = newLength;
		noteDest->velocity = noteSource->velocity;
		noteDest->probability = noteSource->probability;
		noteDest->lift = noteSource->lift;

		minPos = newPos + newLength;
	}
	return true;
}

void NoteRow::giveMidiCommandsToDrum() {
	// Prior to V2.0, NoteRows had MIDI sound / mute commands. Now this belongs to the Drum, so copy that over
	if (muteMIDICommand.containsSomething()) {
		if (!drum->muteMIDICommand.containsSomething()) {
			drum->muteMIDICommand = muteMIDICommand;
		}
		muteMIDICommand.clear();
	}

	if (midiInput.containsSomething()) {
		if (!drum->midiInput.containsSomething()) {
			drum->midiInput = midiInput;
		}
		midiInput.clear();
	}
}

void NoteRow::grabMidiCommandsFromDrum() {
	if (drum) {
		muteMIDICommand = drum->muteMIDICommand;
		drum->muteMIDICommand.clear();

		midiInput = drum->midiInput;
		drum->midiInput.clear();
	}
}

// This function completely flattens iteration dependence (but not probability).
int32_t NoteRow::appendNoteRow(ModelStackWithNoteRow* thisModelStack, ModelStackWithNoteRow* otherModelStack,
                               int32_t offset, int32_t whichRepeatThisIs, int32_t otherNoteRowLength) {

	NoteRow* otherNoteRow = otherModelStack->getNoteRow();
	InstrumentClip* clip = (InstrumentClip*)thisModelStack->getTimelineCounter();

	SequenceDirection effectiveSequenceDirectionMode = otherNoteRow->getEffectiveSequenceDirectionMode(otherModelStack);
	bool pingpongingGenerally = effectiveSequenceDirectionMode == SequenceDirection::PINGPONG;
	bool reversingNow = (effectiveSequenceDirectionMode == SequenceDirection::REVERSE
	                     || (pingpongingGenerally && (whichRepeatThisIs & 1)));

	if (paramManager.containsAnyParamCollectionsIncludingExpression()
	    && otherNoteRow->paramManager.containsAnyParamCollectionsIncludingExpression()) {
		int32_t reverseThisRepeatWithLength = reversingNow ? otherNoteRowLength : 0;

		paramManager.appendParamManager(thisModelStack->addOtherTwoThingsAutomaticallyGivenNoteRow(),
		                                otherModelStack->addOtherTwoThingsAutomaticallyGivenNoteRow(), offset,
		                                reverseThisRepeatWithLength, pingpongingGenerally);
	}

	int32_t numToInsert = otherNoteRow->notes.getNumElements();
	if (!numToInsert) {
		return NO_ERROR;
	}

	// Deal with single droning note case - but don't do this for samples in CUT or STRETCH mode
	if (numToInsert == 1 && notes.getElement(0)->length == otherNoteRowLength) {
		Sound* sound = NULL;
		ParamManagerForTimeline* paramManagerNow = NULL;

		if (drum && drum->type == DrumType::SOUND) {
			sound = (SoundDrum*)drum;
			paramManagerNow = &paramManager;
		}

		else {
			if (clip->output->type == OutputType::SYNTH) {
				sound = (SoundInstrument*)clip->output;
				paramManagerNow = &clip->paramManager;
			}
		}

		if (!sound
		    || (!sound->hasCutModeSamples(paramManagerNow) && !sound->hasAnyTimeStretchSyncing(paramManagerNow))) {

			int32_t numNotesHere = notes.getNumElements();
			if (numNotesHere) {
				Note* existingNote = notes.getElement(numNotesHere - 1);
				existingNote->length += otherNoteRowLength;
			}
			return NO_ERROR;
		}
	}

	// Or, if still here, do normal case.
	int32_t insertIndex = notes.getNumElements();

	// Pre-emptively insert space for all the notes.
	int32_t error = notes.insertAtIndex(insertIndex, numToInsert);
	if (error) {
		return error;
	}

	// If reversing / pingponging backwards now...
	if (reversingNow) {

		// If yes note tails...
		if (clip->allowNoteTails(thisModelStack)) {

			// Investigate whether there's a wrapped note
			Note* lastNote = (Note*)otherNoteRow->notes.getElementAddress(numToInsert - 1);

			int32_t lengthBeforeWrap = otherNoteRowLength - lastNote->pos;
			int32_t lengthAfterWrap = lastNote->length - lengthBeforeWrap;
			bool anyWrapping = (lengthAfterWrap > 0);

			// If there is a wrapped note, we need to edit the length of the copy of it that already exists at the end of this NoteRow *before* we do the appending.
			if (anyWrapping && pingpongingGenerally) {
				if (insertIndex) {
					Note* lastNoteMe = (Note*)notes.getElementAddress(insertIndex - 1);
					int32_t distanceFromEnd = offset - lastNoteMe->pos;
					if (lastNoteMe->length > distanceFromEnd) {
						lastNoteMe->length = distanceFromEnd + lengthBeforeWrap;
					}
				}
			}

			for (int32_t iNewWithinRepeat = 0; iNewWithinRepeat < numToInsert; iNewWithinRepeat++) {
				int32_t iOld = numToInsert - 1 - iNewWithinRepeat - anyWrapping;
				if (iOld < 0) {
					iOld = numToInsert - 1; // In case of wrapping
				}

				Note* oldNote = (Note*)otherNoteRow->notes.getElementAddress(iOld);

				// Flatten iteration dependence
				int32_t oldCondition = oldNote->probability;
				int32_t conditionValue = oldCondition & 127;
				if (conditionValue > kNumProbabilityValues) {
					int32_t divisor, iterationWithinDivisor;
					dissectIterationDependence(conditionValue, &divisor, &iterationWithinDivisor);

					if (((uint32_t)whichRepeatThisIs % (uint32_t)divisor) != iterationWithinDivisor) {
						continue;
					}
					else {
						oldCondition = kNumProbabilityValues; // Remove iteration dependence
					}
				}

				int32_t newLength = oldNote->length;
				int32_t newPos = otherNoteRowLength - oldNote->pos - newLength;

				if (newPos < 0) { // This means we've got the wrapped note, while reversing
					if (pingpongingGenerally) {
						newPos = otherNoteRowLength - lengthAfterWrap;
						newLength = lengthAfterWrap << 1;
					}
					else {
						newPos += otherNoteRowLength;
					}
				}

				Note* newNote = (Note*)notes.getElementAddress(insertIndex++);
				newNote->pos = newPos + offset;
				newNote->setLength(newLength);
				newNote->setProbability(oldNote->getProbability());
				newNote->setVelocity(oldNote->getVelocity());
				newNote->setLift(oldNote->getLift());
			}
		}

		// No-tails (e.g. one-shot samples):
		else {

			Note* firstNote = (Note*)otherNoteRow->notes.getElementAddress(0);
			bool anythingAtZero = (firstNote->pos == 0);

			for (int32_t iNewWithinRepeat = 0; iNewWithinRepeat < numToInsert; iNewWithinRepeat++) {
				int32_t iOld = -iNewWithinRepeat - !anythingAtZero;
				if (iOld < 0) {
					iOld += numToInsert;
				}

				Note* oldNote = (Note*)otherNoteRow->notes.getElementAddress(iOld);

				// Flatten iteration dependence
				int32_t oldCondition = oldNote->probability;
				int32_t conditionValue = oldCondition & 127;
				if (conditionValue > kNumProbabilityValues) {
					int32_t divisor, iterationWithinDivisor;
					dissectIterationDependence(conditionValue, &divisor, &iterationWithinDivisor);

					if (((uint32_t)whichRepeatThisIs % (uint32_t)divisor) != iterationWithinDivisor) {
						continue;
					}
					else {
						oldCondition = kNumProbabilityValues; // Remove iteration dependence
					}
				}

				int32_t newPos = -oldNote->pos;
				if (newPos < 0) {
					newPos += otherNoteRowLength;
				}

				Note* newNote = (Note*)notes.getElementAddress(insertIndex++);
				newNote->pos = newPos + offset;
				newNote->setLength(1);
				newNote->setProbability(oldNote->getProbability());
				newNote->setVelocity(oldNote->getVelocity());
				newNote->setLift(oldNote->getLift());
			}
		}
	}

	// Or if not reversing, easier.
	else {

		for (int32_t i = 0; i < numToInsert; i++) {
			Note* oldNote = otherNoteRow->notes.getElement(i);

			// Flatten iteration dependence
			int32_t oldCondition = oldNote->probability;
			int32_t conditionValue = oldCondition & 127;
			if (conditionValue > kNumProbabilityValues) {
				int32_t divisor, iterationWithinDivisor;
				dissectIterationDependence(conditionValue, &divisor, &iterationWithinDivisor);

				if (((uint32_t)whichRepeatThisIs % (uint32_t)divisor) != iterationWithinDivisor) {
					continue;
				}
				else {
					oldCondition = kNumProbabilityValues; // Remove iteration dependence
				}
			}

			Note* newNote = notes.getElement(insertIndex++);
			newNote->pos = oldNote->pos + offset;
			newNote->length = oldNote->length;
			newNote->velocity = oldNote->velocity;
			newNote->setLift(oldNote->getLift());
			newNote->probability = oldCondition;
		}
	}

	// We may not have ended up using all the elements we inserted, due to iteration dependence, so delete any extra.
	int32_t numExtraToDelete = notes.getNumElements() - insertIndex;
	if (numExtraToDelete) {
		notes.deleteAtIndex(insertIndex, numExtraToDelete);
	}

	return NO_ERROR;
}

// This gets called on the "unique" copy of the original NoteRow
void NoteRow::resumeOriginalNoteRowFromThisClone(ModelStackWithNoteRow* modelStackOriginal,
                                                 ModelStackWithNoteRow* modelStackClone) {

	bool wasSounding = (!muted && soundingStatus == STATUS_SEQUENCED_NOTE);

	NoteRow* originalNoteRow =
	    modelStackOriginal->getNoteRowAllowNull(); // It might be NULL - we'll check for that below.

	if (originalNoteRow && !originalNoteRow->muted) {
		originalNoteRow->silentlyResumePlayback(modelStackOriginal);
	}

	bool stillSounding =
	    (originalNoteRow && !originalNoteRow->muted && originalNoteRow->soundingStatus == STATUS_SEQUENCED_NOTE);

	bool shouldSoundNoteOffNow = (wasSounding && !stillSounding);

	stopCurrentlyPlayingNote(modelStackClone, shouldSoundNoteOffNow);
}

void NoteRow::trimParamManager(ModelStackWithNoteRow* modelStack) {
	ModelStackWithThreeMainThings* modelStackWithThreeMainThings =
	    modelStack->addOtherTwoThingsAutomaticallyGivenNoteRow();
	int32_t effectiveLength = modelStackWithThreeMainThings->getLoopLength();
	paramManager.trimToLength(effectiveLength, modelStackWithThreeMainThings, NULL, false);
}

uint32_t NoteRow::getLivePos(ModelStackWithNoteRow const* modelStack) {

	InstrumentClip* clip = (InstrumentClip*)modelStack->getTimelineCounter();

	// Often this is up to the parent Clip
	if (!hasIndependentPlayPos()) {
		return clip->getLivePos();
	}

	int32_t effectiveLastProcessedPos = lastProcessedPosIfIndependent; // We established this, above

	int32_t numSwungTicksInSinceLastActioned =
	    playbackHandler.getNumSwungTicksInSinceLastActionedSwungTick() + clip->noteRowsNumTicksBehindClip;

	if (modelStack->isCurrentlyPlayingReversed()) {
		numSwungTicksInSinceLastActioned = -numSwungTicksInSinceLastActioned;
	}

	int32_t livePos = effectiveLastProcessedPos + numSwungTicksInSinceLastActioned;

	if (livePos < 0) {
		livePos += modelStack->getLoopLength(); // Could happen if reversing and currentPosHere is 0.
	}

	return livePos;
}

bool NoteRow::hasIndependentPlayPos() {
	return (loopLengthIfIndependent || sequenceDirectionMode != SequenceDirection::OBEY_PARENT);
}

void NoteRow::getMPEValues(ModelStackWithNoteRow* modelStack, int16_t* mpeValues) {

	ExpressionParamSet* mpeParams = paramManager.getExpressionParamSet();
	if (!mpeParams) {
		for (int32_t m = 0; m < kNumExpressionDimensions; m++) {
			mpeValues[m] = 0;
		}
		return;
	}

	for (int32_t m = 0; m < kNumExpressionDimensions; m++) {
		mpeValues[m] = mpeParams->params[m].getCurrentValue() >> 16;
	}
}

// This is obviously very inefficient, doing deletions for every "screen", sequentially.
// Also, pos is provided as the squareStart, but in a perfect world, we'd actually use the pos of the first note within that square - for each "screen"! Or something like that...
void NoteRow::clearMPEUpUntilNextNote(ModelStackWithNoteRow* modelStack, int32_t pos, int32_t wrapEditLevel,
                                      bool shouldJustDeleteNodes) {

	ParamCollectionSummary* mpeParamsSummary = paramManager.getExpressionParamSetSummary();
	ExpressionParamSet* mpeParams = (ExpressionParamSet*)mpeParamsSummary->paramCollection;
	if (!mpeParams) {
		return;
	}

	/*
	for (int32_t i = 0; i < kNumExpressionDimensions; i++) {
		if (mpeParams->params[i].isAutomated()) goto needToDoIt;
	}
	return;
	*/

needToDoIt:
	int32_t effectiveLength = modelStack->getLoopLength();

	pos = (uint32_t)pos % (uint32_t)wrapEditLevel;

	do {

		int32_t length = getDistanceToNextNote(pos, modelStack);

		ModelStackWithParamCollection* modelStackWithParamCollection =
		    modelStack->addOtherTwoThingsAutomaticallyGivenNoteRow()->addParamCollection(mpeParams, mpeParamsSummary);

		for (int32_t i = 0; i < kNumExpressionDimensions; i++) {
			AutoParam* param = &mpeParams->params[i];
			ModelStackWithAutoParam* modelStackWithAutoParam = modelStackWithParamCollection->addAutoParam(i, param);

			if (shouldJustDeleteNodes) {
				param->deleteNodesWithinRegion(modelStackWithAutoParam, pos, length);
			}
			else {
				param->setValueForRegion(pos, length, 0, modelStackWithAutoParam);
			}
		}

		pos += wrapEditLevel;
	} while (pos < effectiveLength);
}

// Returns whether success.
bool NoteRow::recordPolyphonicExpressionEvent(ModelStackWithNoteRow* modelStack, int32_t newValueBig,
                                              int32_t whichExpressionDimension, bool forDrum) {

	if (skipNextNote) {
		return false;
	}

	paramManager.ensureExpressionParamSetExists(forDrum);
	ParamCollectionSummary* mpeParamsSummary = paramManager.getExpressionParamSetSummary();
	ExpressionParamSet* mpeParams = (ExpressionParamSet*)mpeParamsSummary->paramCollection;
	if (!mpeParams) {
		return false;
	}

	AutoParam* param = &mpeParams->params[whichExpressionDimension];

	ModelStackWithAutoParam* modelStackWithAutoParam =
	    modelStack->addOtherTwoThingsAutomaticallyGivenNoteRow()->addParam(mpeParams, mpeParamsSummary,
	                                                                       whichExpressionDimension, param);

	// Only if this exact TimelineCounter and NoteRow is having automation step-edited, we can set the value for just a region.
	if (view.modLength && modelStackWithAutoParam->noteRowId == view.modNoteRowId
	    && modelStackWithAutoParam->getTimelineCounter()
	           == view.activeModControllableModelStack.getTimelineCounterAllowNull()) {

		// As well as just setting values now, InstrumentClipView keeps a record, for in case the user then releases the note, in which case we'll want the values from when they pressed hardest etc.
		instrumentClipView.reportMPEValueForNoteEditing(whichExpressionDimension, newValueBig);

		// And also, set the values now, for in case they're instead gonna stop editing the note before releasing this MIDI note.
		param->setValueForRegion(view.modPos, view.modLength, newValueBig, modelStackWithAutoParam);
	}
	else {
		int32_t livePos = modelStackWithAutoParam->getLivePos();
		int32_t distanceToNextNote =
		    getDistanceToNextNote(livePos, modelStackWithAutoParam, modelStack->isCurrentlyPlayingReversed());
		int32_t distanceToNextNode = param->getDistanceToNextNode(
		    modelStackWithAutoParam, livePos, modelStackWithAutoParam->isCurrentlyPlayingReversed());

		bool doMPEMode = (distanceToNextNode >= distanceToNextNote);

		param->setCurrentValueInResponseToUserInput(
		    newValueBig, modelStackWithAutoParam, true, livePos, false,
		    doMPEMode); // Don't allow deletion of nodes in linear run. See comments above that function
	}

	return true;
}

void NoteRow::setSequenceDirectionMode(ModelStackWithNoteRow* modelStack, SequenceDirection newMode) {
	int32_t lastProcessedPosBefore = modelStack->getLastProcessedPos();

	bool reversedBefore = modelStack->isCurrentlyPlayingReversed();
	sequenceDirectionMode = newMode;
	lastProcessedPosIfIndependent = lastProcessedPosBefore; // We might change this, below.

	// If now pingponging...
	if (getEffectiveSequenceDirectionMode(modelStack) == SequenceDirection::PINGPONG) {
		currentlyPlayingReversedIfIndependent = reversedBefore;
	}

	// Or if now *not* pingponging...
	else {
		// Won't necessarily have an effect - if we're now set to obey-parent.
		currentlyPlayingReversedIfIndependent = (newMode == SequenceDirection::REVERSE);

		// If we just changed direction...
		if (reversedBefore != modelStack->isCurrentlyPlayingReversed()) {
			lastProcessedPosIfIndependent =
			    modelStack->getLoopLength() - lastProcessedPosIfIndependent; // Again, might have no effect.
			if (!muted && playbackHandler.isEitherClockActive()
			    && modelStack->song->isClipActive((Clip*)modelStack->getTimelineCounter())) {
				resumePlayback(modelStack, true);
			}
		}
	}
}

/*
for (int32_t n = 0; n < notes.getNumElements(); n++) {
	Note* note = notes.getElement(n);

}
 */<|MERGE_RESOLUTION|>--- conflicted
+++ resolved
@@ -1637,24 +1637,13 @@
 					}
 				}
 			}
-<<<<<<< HEAD
-			if (drewNote && note->probability == 0 && currentSong->isFillModeActive()) {
-				pixel = deluge::gui::colours::blue; //make em blue
-=======
 			if (drewNote && currentSong->isFillModeActive()) {
 				if (note->probability == kFillProbabilityValue) {
-					//make em blue
-					pixel[0] = 0;
-					pixel[1] = 0;
-					pixel[2] = 255;
+					pixel = deluge::gui::colours::blue;
 				}
 				else if (note->probability == kNotFillProbabilityValue) {
-					//make em red
-					pixel[0] = 255;
-					pixel[1] = 0;
-					pixel[2] = 0;
-				}
->>>>>>> 279f95a5
+					pixel = deluge::gui::colours::red;
+				}
 			}
 		}
 
