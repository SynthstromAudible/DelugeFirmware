/*
 * Copyright © 2014-2023 Synthstrom Audible Limited
 *
 * This file is part of The Synthstrom Audible Deluge Firmware.
 *
 * The Synthstrom Audible Deluge Firmware is free software: you can redistribute it and/or modify it under the
 * terms of the GNU General Public License as published by the Free Software Foundation,
 * either version 3 of the License, or (at your option) any later version.
 *
 * This program is distributed in the hope that it will be useful, but WITHOUT ANY WARRANTY;
 * without even the implied warranty of MERCHANTABILITY or FITNESS FOR A PARTICULAR PURPOSE.
 * See the GNU General Public License for more details.
 *
 * You should have received a copy of the GNU General Public License along with this program.
 * If not, see <https://www.gnu.org/licenses/>.
*/

#include "deluge.h"
#include "NE10.h"
#include "RZA1/system/iodefine.h"
#include "definitions_cxx.hpp"
#include "drivers/pic/pic.h"
#include "dsp/stereo_sample.h"
#include "gui/context_menu/audio_input_selector.h"
#include "gui/context_menu/clear_song.h"
#include "gui/context_menu/delete_file.h"
#include "gui/context_menu/load_instrument_preset.h"
#include "gui/context_menu/overwrite_bootloader.h"
#include "gui/context_menu/overwrite_file.h"
#include "gui/context_menu/sample_browser/kit.h"
#include "gui/context_menu/sample_browser/synth.h"
#include "gui/context_menu/save_song_or_instrument.h"
#include "gui/ui/audio_recorder.h"
#include "gui/ui/browser/sample_browser.h"
#include "gui/ui/keyboard/keyboard_screen.h"
#include "gui/ui/load/load_instrument_preset_ui.h"
#include "gui/ui/load/load_song_ui.h"
#include "gui/ui/rename/rename_drum_ui.h"
#include "gui/ui/rename/rename_output_ui.h"
#include "gui/ui/sample_marker_editor.h"
#include "gui/ui/save/save_instrument_preset_ui.h"
#include "gui/ui/save/save_song_ui.h"
#include "gui/ui/slicer.h"
#include "gui/ui/sound_editor.h"
#include "gui/ui/ui.h"
#include "gui/ui_timer_manager.h"
#include "gui/views/arranger_view.h"
#include "gui/views/audio_clip_view.h"
#include "gui/views/instrument_clip_view.h"
#include "gui/views/session_view.h"
#include "gui/views/view.h"
#include "gui/waveform/waveform_basic_navigator.h"
#include "gui/waveform/waveform_renderer.h"
#include "hid/buttons.h"
#include "hid/display/display.h"
#include "hid/encoder.h"
#include "hid/encoders.h"
#include "hid/led/indicator_leds.h"
#include "hid/led/pad_leds.h"
#include "hid/matrix/matrix_driver.h"
#include "io/debug/print.h"
#include "io/midi/midi_device_manager.h"
#include "io/midi/midi_engine.h"
#include "memory/general_memory_allocator.h"
#include "model/action/action_logger.h"
#include "model/clip/instrument_clip.h"
#include "model/clip/instrument_clip_minder.h"
#include "model/note/note.h"
#include "model/output.h"
#include "model/settings/runtime_feature_settings.h"
#include "model/song/song.h"
#include "modulation/params/param_manager.h"
#include "playback/mode/arrangement.h"
#include "playback/mode/session.h"
#include "processing/engines/audio_engine.h"
#include "processing/engines/cv_engine.h"
#include "storage/audio/audio_file_manager.h"
#include "storage/file_item.h"
#include "storage/flash_storage.h"
#include "storage/storage_manager.h"
#include "testing/hardware_testing.h"
#include "util/container/hashtable/open_addressing_hash_table.h"
#include "util/misc.h"
#include <new>
#include <stdlib.h>
#include <string.h>

#if AUTOMATED_TESTER_ENABLED
#include "testing/automated_tester.h"
#endif

extern "C" {
#include "RZA1/gpio/gpio.h"
#include "RZA1/oled/oled_low_level.h"
#include "RZA1/system/rza_io_regrw.h"
#include "RZA1/uart/sio_char.h"
#include "RZA1/usb/r_usb_basic/r_usb_basic_if.h"
#include "drivers/mtu/mtu.h"
#include "drivers/oled/oled.h"
#include "drivers/ssi/ssi.h"
#include "drivers/uart/uart.h"
#include "fatfs/diskio.h"
#include "fatfs/ff.h"

#include "RZA1/bsc/bsc_userdef.h"
#include "RZA1/rspi/rspi.h"
#include "RZA1/spibsc/spibsc_Deluge_setup.h"
#include "RZA1/ssi/ssi.h"
#include "drivers/usb/userdef/r_usb_pmidi_config.h"
}

extern uint8_t currentlyAccessingCard;

extern "C" void disk_timerproc(UINT msPassed);

Song* currentSong = NULL;
Song* preLoadedSong = NULL;

bool sdRoutineLock = true;
bool inInterrupt = false;

bool allowSomeUserActionsEvenWhenInCardRoutine = false;

extern "C" void timerGoneOff(void) {
	inInterrupt = true;
	cvEngine.updateGateOutputs();
	midiEngine.flushMIDI();
	inInterrupt = false;
}

uint32_t timeNextGraphicsTick = 0;

int32_t voltageReadingLastTime = 65535 * 3300;
uint8_t batteryCurrentRegion = 2;
uint16_t batteryMV;
bool batteryLEDState = false;

void batteryLEDBlink() {
	setOutputState(BATTERY_LED.port, BATTERY_LED.pin, batteryLEDState);
	int32_t blinkPeriod = ((int32_t)batteryMV - 2630) * 3;
	blinkPeriod = std::min(blinkPeriod, 500_i32);
	blinkPeriod = std::max(blinkPeriod, 60_i32);
	uiTimerManager.setTimer(TIMER_BATT_LED_BLINK, blinkPeriod);
	batteryLEDState = !batteryLEDState;
}

void inputRoutine() {
	disk_timerproc(UI_MS_PER_REFRESH);

	// Check if mono output cable plugged in
	bool outputPluggedInL = readInput(LINE_OUT_DETECT_L.port, LINE_OUT_DETECT_L.pin) != 0u;
	bool outputPluggedInR = readInput(LINE_OUT_DETECT_R.port, LINE_OUT_DETECT_R.pin) != 0u;

	bool headphoneNow = readInput(HEADPHONE_DETECT.port, HEADPHONE_DETECT.pin) != 0u;
	if (headphoneNow != AudioEngine::headphonesPluggedIn) {
		Debug::print("headphone ");
		Debug::println(headphoneNow);
		AudioEngine::headphonesPluggedIn = headphoneNow;
	}

	bool micNow = readInput(MIC_DETECT.port, MIC_DETECT.pin) == 0u;
	if (micNow != AudioEngine::micPluggedIn) {
		Debug::print("mic ");
		Debug::println(micNow);
		AudioEngine::micPluggedIn = micNow;
	}

	if (!ALLOW_SPAM_MODE) {
		bool speakerOn = (!AudioEngine::headphonesPluggedIn && !outputPluggedInL && !outputPluggedInR);
		setOutputState(SPEAKER_ENABLE.port, SPEAKER_ENABLE.pin, speakerOn);
	}

	AudioEngine::renderInStereo =
	    (AudioEngine::headphonesPluggedIn || outputPluggedInR || AudioEngine::isAnyInternalRecordingHappening());

	bool lineInNow = readInput(LINE_IN_DETECT.port, LINE_IN_DETECT.pin) != 0u;
	if (lineInNow != AudioEngine::lineInPluggedIn) {
		Debug::print("line in ");
		Debug::println(lineInNow);
		AudioEngine::lineInPluggedIn = lineInNow;
	}

	// Battery voltage
	// If analog read is ready...

	if (ADC.ADCSR & (1 << 15)) {
		int32_t numericReading = ADC.ADDRF;
		// Apply LPF
		int32_t voltageReading = numericReading * 3300;
		int32_t distanceToGo = voltageReading - voltageReadingLastTime;
		voltageReadingLastTime += distanceToGo >> 4;

		// We only >> by 15 so that we intentionally double the value, because the incoming voltage is halved by a resistive divider already
		batteryMV = (voltageReadingLastTime) >> 15;
		//Debug::print("batt mV: ");
		//Debug::println(batteryMV);

		// See if we've reached threshold to change verdict on battery level

		if (batteryCurrentRegion == 0) {
			if (batteryMV > 2950) {
makeBattLEDSolid:
				batteryCurrentRegion = 1;
				setOutputState(BATTERY_LED.port, BATTERY_LED.pin, false);
				uiTimerManager.unsetTimer(TIMER_BATT_LED_BLINK);
			}
		}
		else if (batteryCurrentRegion == 1) {
			if (batteryMV < 2900) {
				batteryCurrentRegion = 0;
				batteryLEDBlink();
			}

			else if (batteryMV > 3300) {
				batteryCurrentRegion = 2;
				setOutputState(BATTERY_LED.port, BATTERY_LED.pin, true);
				uiTimerManager.unsetTimer(TIMER_BATT_LED_BLINK);
			}
		}
		else {
			if (batteryMV < 3200) {
				goto makeBattLEDSolid;
			}
		}
	}

	// Set up for next analog read
	ADC.ADCSR = (1 << 13) | (0b011 << 6) | SYS_VOLT_SENSE_PIN;

	MIDIDeviceManager::slowRoutine();

	uiTimerManager.setTimer(TIMER_READ_INPUTS, 100);
}

int32_t nextPadPressIsOn = USE_DEFAULT_VELOCITY; // Not actually used for 40-pad
bool alreadyDoneScroll = false;
bool waitingForSDRoutineToEnd = false;

extern uint8_t anythingInitiallyAttachedAsUSBHost;

bool closedPeripheral = false;

extern "C" {
/// Wait for one second
uint32_t timeUSBInitializationEnds = kSampleRate;
uint8_t usbInitializationPeriodComplete = 0;

void setTimeUSBInitializationEnds(int32_t timeFromNow) {
	timeUSBInitializationEnds = AudioEngine::audioSampleTimer + timeFromNow;
	usbInitializationPeriodComplete = 0;
}
}

extern "C" void openUSBHost(void);
extern "C" void closeUSBHost();
extern "C" void openUSBPeripheral();
extern "C" void closeUSBPeripheral(void);

int32_t picFirmwareVersion = 0;
bool picSaysOLEDPresent = false;

bool readButtonsAndPads() {

	if (!usbInitializationPeriodComplete && (int32_t)(AudioEngine::audioSampleTimer - timeUSBInitializationEnds) >= 0) {
		usbInitializationPeriodComplete = 1;
	}

	/*
	if (!inSDRoutine && !closedPeripheral && !anythingInitiallyAttachedAsUSBHost && AudioEngine::audioSampleTimer >= (44100 << 1)) {
		Debug::println("closing peripheral");
		closeUSBPeripheral();
		Debug::println("switching back to host");
		openUSBHost();
		closedPeripheral = true;
	}
	*/

	if (waitingForSDRoutineToEnd) {
		if (sdRoutineLock) {
			return false;
		}
		Debug::println("got to end of sd routine");
		waitingForSDRoutineToEnd = false;
	}

#if SD_TEST_MODE_ENABLED_SAVE_SONGS
	if (!inSDRoutine && playbackHandler.playbackState && getCurrentUI() == &instrumentClipView) {
		openUI(&saveSongUI);

		QwertyUI::enteredText.set("T001");

		saveSongUI.performSave(true);
	}
#endif

#if RECORDING_TEST_ENABLED
	if (!inSDRoutine && (int32_t)(AudioEngine::audioSampleTimer - timeNextSDTestAction) >= 0) {
		if (playbackHandler.playbackState) {

			Debug::println("");
			Debug::println("undoing");
			Buttons::buttonAction(hid::button::BACK, true, sdRoutineLock);
		}
		else {
			Debug::println("");
			Debug::println("beginning playback");
			Buttons::buttonAction(hid::button::PLAY, true, sdRoutineLock);
		}

		int32_t random = getRandom255();

		timeNextSDTestAction = AudioEngine::audioSampleTimer + ((random) << 9);
	}
#endif

	PIC::Response value{0};
	bool anything = uartGetChar(UART_ITEM_PIC, (char*)&value);
	if (anything) {

		if (value < PIC::kPadAndButtonMessagesEnd) {

			int32_t thisPadPressIsOn = nextPadPressIsOn;
			nextPadPressIsOn = USE_DEFAULT_VELOCITY;

			ActionResult result;
			if (Pad::isPad(util::to_underlying(value))) {
				auto p = Pad(util::to_underlying(value));
				result = matrixDriver.padAction(p.x, p.y, thisPadPressIsOn);
				/* while this function takes an int32_t for velocity, 255 indicates to the downstream audition pad
				 * function that it should use the default velocity for the instrument
				 */
			}
			else {
				auto b = hid::Button(value);
				result = Buttons::buttonAction(b, thisPadPressIsOn, sdRoutineLock);
			}

			if (result == ActionResult::REMIND_ME_OUTSIDE_CARD_ROUTINE) {
				nextPadPressIsOn = thisPadPressIsOn;
				Debug::println("putCharBack ---------");
				uartPutCharBack(UART_ITEM_PIC);
				waitingForSDRoutineToEnd = true;
				return false;
			}
		}
		else if (value == PIC::Response::NEXT_PAD_OFF) {
			nextPadPressIsOn = false;
		}

		// "No presses happening" message
		else if (value == PIC::Response::NO_PRESSES_HAPPENING) {
			if (!sdRoutineLock) {
				matrixDriver.noPressesHappening(sdRoutineLock);
				Buttons::noPressesHappening(sdRoutineLock);
			}
		}
<<<<<<< HEAD
		else if (value == oledWaitingForMessage && display.type == DisplayType::OLED) {
=======
#if HAVE_OLED
		else if (util::to_underlying(value) == oledWaitingForMessage) {
>>>>>>> 04faf186
			uiTimerManager.setTimer(TIMER_OLED_LOW_LEVEL, 3);
		}
	}

#if SD_TEST_MODE_ENABLED_LOAD_SONGS

	if (playbackHandler.currentlyPlaying) {
		if (getCurrentUI()->isViewScreen()) {
			Buttons::buttonAction(hid::button::LOAD, true);
			Buttons::buttonAction(hid::button::LOAD, false);
			alreadyDoneScroll = false;
		}
		else if (getCurrentUI() == &loadSongUI && currentUIMode == noSubMode) {
			if (!alreadyDoneScroll) {
				getCurrentUI()->selectEncoderAction(1);
				alreadyDoneScroll = true;
			}
			else {
				Buttons::buttonAction(hid::button::LOAD, true);
				Buttons::buttonAction(hid::button::LOAD, false);
			}
		}
	}
#endif

#if UNDO_REDO_TEST_ENABLED
	if (playbackHandler.currentlyPlaying && (int32_t)(AudioEngine::audioSampleTimer - timeNextSDTestAction) >= 0) {

		int32_t random0 = getRandom255();
		preLoadedSong = NULL;

		if (random0 < 64 && getCurrentUI() == &instrumentClipView) {
			Buttons::buttonAction(hid::button::song, true);
		}

		else if (random0 < 120)
			actionLogger.revert(BEFORE);
		else
			actionLogger.revert(AFTER);

		int32_t random = getRandom255();
		timeNextSDTestAction = AudioEngine::audioSampleTimer + ((random) << 4); // * 44 / 13;
		anything = true;
	}
#endif

#if LAUNCH_CLIP_TEST_ENABLED
	if (playbackHandler.playbackState && (int32_t)(audioDriver.audioSampleTimer - timeNextSDTestAction) >= 0) {
		Buttons::buttonAction(SHIFT, true, false);
		matrixDriver.padAction(kDisplayWidth, getRandom255() & 7, true, inSDRoutine);
		Buttons::buttonAction(SHIFT, false, false);
		int32_t random = getRandom255();
		timeNextSDTestAction = audioDriver.audioSampleTimer + ((random) << 4); // * 44 / 13;
		anything = true;
	}

#endif

	return anything;
}

void setUIForLoadedSong(Song* song) {

	UI* newUI;

	// If in a Clip-minder view
	if (song->currentClip && song->inClipMinderViewOnLoad) {
		if (song->currentClip->type == CLIP_TYPE_INSTRUMENT) {
			if (((InstrumentClip*)song->currentClip)->onKeyboardScreen) {
				newUI = &keyboardScreen;
			}
			else {
				newUI = &instrumentClipView;
			}
		}
		else {
			newUI = &audioClipView;
		}
	}

	// Otherwise we're in session or arranger view
	else {
		if (song->lastClipInstanceEnteredStartPos != -1) {
			newUI = &arrangerView;
		}
		else {
			newUI = &sessionView;
		}
	}

	setRootUILowLevel(newUI);

	getCurrentUI()->opened();
	if (display.type == DisplayType::OLED) {
		renderUIsForOled();
	}
}

void setupBlankSong() {
	void* songMemory = GeneralMemoryAllocator::get().alloc(sizeof(Song), NULL, false, true); // TODO: error checking
	preLoadedSong = new (songMemory) Song();

	preLoadedSong->paramManager.setupUnpatched(); // TODO: error checking
	GlobalEffectable::initParams(&preLoadedSong->paramManager);
	preLoadedSong->setupDefault();

	setRootUILowLevel(&instrumentClipView); // Prevents crash. (Wait, I'd like to know more about what crash...)
	preLoadedSong->ensureAtLeastOneSessionClip();

	currentSong = preLoadedSong;
	preLoadedSong = NULL;

	AudioEngine::getReverbParamsFromSong(currentSong);
	AudioEngine::getMasterCompressorParamsFromSong(currentSong);

	setUIForLoadedSong(currentSong);
	AudioEngine::mustUpdateReverbParamsBeforeNextRender = true;
}

extern "C" void usb_pstd_pcd_task(void);
extern "C" void usb_cstd_usb_task(void);

extern "C" volatile uint32_t usbLock;

extern "C" void usb_main_host(void);

extern "C" int32_t deluge_main(void) {

	// Give the PIC some startup instructions

<<<<<<< HEAD
	if (display.type == DisplayType::OLED) {
		bufferPICUart(247); // Enable OLED
	}
=======
#if HAVE_OLED
	PIC::enableOLED();
#endif
>>>>>>> 04faf186

	PIC::setDebounce(20); // Set debounce time (mS) to...

	PadLEDs::setRefreshTime(23);

	PIC::setMinInterruptInterval(8);
	PIC::setFlashLength(6);

	PIC::setUARTSpeed();
	PIC::flush();

	// Setup SDRAM. Have to do this before setting up AudioEngine
	userdef_bsc_cs2_init(0); // 64MB, hardcoded

	functionsInit();

#if AUTOMATED_TESTER_ENABLED
	AutomatedTester::init();
#endif

	currentPlaybackMode = &session;

	setOutputState(BATTERY_LED.port, BATTERY_LED.pin, 1); // Switch it off (1 is off for open-drain)
	setPinAsOutput(BATTERY_LED.port, BATTERY_LED.pin);    // Battery LED control

	setOutputState(SYNCED_LED.port, SYNCED_LED.pin, 0); // Switch it off
	setPinAsOutput(SYNCED_LED.port, SYNCED_LED.pin);    // Synced LED

	// Codec control
	setPinAsOutput(CODEC.port, CODEC.pin);
	setOutputState(CODEC.port, CODEC.pin, 0); // Switch it off

	// Speaker / amp control
	setPinAsOutput(SPEAKER_ENABLE.port, SPEAKER_ENABLE.pin);
	setOutputState(SPEAKER_ENABLE.port, SPEAKER_ENABLE.pin, 0); // Switch it off

	setPinAsInput(HEADPHONE_DETECT.port, HEADPHONE_DETECT.pin); // Headphone detect
	setPinAsInput(LINE_IN_DETECT.port, LINE_IN_DETECT.pin);     // Line in detect
	setPinAsInput(MIC_DETECT.port, MIC_DETECT.pin);             // Mic detect

	setPinMux(VOLT_SENSE.port, VOLT_SENSE.pin, 1); // Analog input for voltage sense

	// Trigger clock input
	setPinMux(ANALOG_CLOCK_IN.port, ANALOG_CLOCK_IN.pin, 2);

	// Line out detect pins
	setPinAsInput(LINE_OUT_DETECT_L.port, LINE_OUT_DETECT_L.pin);
	setPinAsInput(LINE_OUT_DETECT_R.port, LINE_OUT_DETECT_R.pin);

	// SPI for CV
	R_RSPI_Create(
	    SPI_CHANNEL_CV,
	    display.type == DisplayType::OLED
	        ? 10000000 // Higher than this would probably work... but let's stick to the OLED datasheet's spec of 100ns (10MHz).
	        : 30000000,
	    0, 32);
	R_RSPI_Start(SPI_CHANNEL_CV);
<<<<<<< HEAD
#if SPI_CHANNEL_CV == 1
	setPinMux(6, 12, 3);
	setPinMux(6, 14, 3);
	setPinMux(6, 13, 3);
#elif SPI_CHANNEL_CV == 0
	setPinMux(6, 0, 3); // CLK
	setPinMux(6, 2, 3); // MOSI
	if (display.type != DisplayType::OLED) {
		setPinMux(6, 1, 3); // SSL
	}
	else {
		// If OLED sharing SPI channel, have to manually control SSL pin.
		setOutputState(6, 1, true);
		setPinAsOutput(6, 1);

		setupSPIInterrupts();
		oledDMAInit();
	}
=======
	setPinMux(SPI_CLK.port, SPI_CLK.pin, 3);   // CLK
	setPinMux(SPI_MOSI.port, SPI_MOSI.pin, 3); // MOSI
#if !HAVE_OLED
	setPinMux(SPI_SSL.port, SPI_SSL.pin, 3); // SSL
#else
	// If OLED sharing SPI channel, have to manually control SSL pin.
	setOutputState(6, 1, true);
	setPinAsOutput(6, 1);

	setupSPIInterrupts();
	oledDMAInit();

>>>>>>> 04faf186
#endif

	// Setup audio output on SSI0
	ssiInit(0, 1);

#if RECORD_TEST_MODE == 1
	makeTestRecording();
#endif

	Encoders::init();

#ifdef TEST_GENERAL_MEMORY_ALLOCATION
	GeneralMemoryAllocator::get().test();
#endif

	// Setup for gate output
	cvEngine.init();

	// Wait for PIC Uart to flush out. Could this help Ron R with his Deluge sometimes not booting? (No probably wasn't that.) Otherwise didn't seem necessary.
	PIC::waitForFlush();

	PIC::setupForPads();
	setOutputState(CODEC.port, CODEC.pin, 1); // Enable codec

	AudioEngine::init();

#if HARDWARE_TEST_MODE
	ramTestLED();
#endif

	audioFileManager.init();

	// Set up OLED now
	if (display.type != DisplayType::SevenSegment) {
		//delayMS(10);

		// Set up 8-bit
		RSPI0.SPDCR = 0x20u;               // 8-bit
		RSPI0.SPCMD0 = 0b0000011100000010; // 8-bit
		RSPI0.SPBFCR.BYTE = 0b01100000;    //0b00100000;

<<<<<<< HEAD
		bufferPICUart(250); // D/C low
		bufferPICUart(247); // Enable OLED
		bufferPICUart(248); // Select OLED
		uartFlushIfNotSending(UART_ITEM_PIC);
=======
	PIC::setDCLow();
	PIC::enableOLED();
	PIC::selectOLED();
	PIC::flush();
>>>>>>> 04faf186

		delayMS(5);

		oledMainInit();

		//delayMS(5);

<<<<<<< HEAD
		bufferPICUart(249); // Unselect OLED
		uartFlushIfNotSending(UART_ITEM_PIC);
	}
=======
	PIC::deselectOLED();
	PIC::flush();
#endif
>>>>>>> 04faf186

	// Setup SPIBSC. Crucial that this only be done now once everything else is running, because I've injected graphics and audio routines into the SPIBSC wait routines, so that
	// has to be running
	setPinMux(4, 2, 2);
	setPinMux(4, 3, 2);
	setPinMux(4, 4, 2);
	setPinMux(4, 5, 2);
	setPinMux(4, 6, 2);
	setPinMux(4, 7, 2);
	initSPIBSC(); // This will run the audio routine! Ideally, have external RAM set up by now.

	PIC::requestFirmwareVersion(); // Request PIC firmware version
	PIC::resendButtonStates();     // Tell PIC to re-send button states
	PIC::flush();

	// Check if the user is holding down the select knob to do a factory reset
	bool readingFirmwareVersion = false;
	bool looksOk = true;

	PIC::read(0x8000, [&readingFirmwareVersion, &looksOk](auto response) {
		if (readingFirmwareVersion) {
			readingFirmwareVersion = false;
			uint8_t value = util::to_underlying(response);

			picFirmwareVersion = value & 127;
			picSaysOLEDPresent = value & 128;
			Debug::print("PIC firmware version reported: ");
			Debug::println(value);
			return 0; // continue
		}

		using enum PIC::Response;
		switch (response) {
		case FIRMWARE_VERSION_NEXT:
			readingFirmwareVersion = true;
			return 0;

		case UNKNOWN_BREAK:
			return 1;

<<<<<<< HEAD
	if (false) {
resetSettings:
		display.consoleText(deluge::l10n::get(deluge::l10n::Strings::STRING_FOR_FACTORY_RESET));
		FlashStorage::resetSettings();
		FlashStorage::writeSettings();
	}
=======
		case RESET_SETTINGS:
			if (looksOk) {
#if HAVE_OLED
				OLED::consoleText("Factory reset");
#else
				numericDriver.displayPopup("RESET");
#endif
				FlashStorage::resetSettings();
				FlashStorage::writeSettings();
			}
			return 0;

		default:
			if (response >= UNKNOWN_OLED_RELATED_COMMAND && response <= SET_DC_HIGH) {
				// OLED D/C low ack
				return 0;
			}
			// If any hint of another button being held, don't do anything.
			// (Unless we already did in which case, well it's probably ok.)
			looksOk = false;
			return 0;
		}
	});

	FlashStorage::readSettings();
>>>>>>> 04faf186

	runtimeFeatureSettings.init();
	runtimeFeatureSettings.readSettingsFromFile();

	usbLock = 1;
	openUSBHost();

	// If nothing was plugged in to us as host, we'll go peripheral
	if (!anythingInitiallyAttachedAsUSBHost) {
		Debug::println("switching from host to peripheral");
		closeUSBHost();
		openUSBPeripheral();
	}

	usbLock = 0;

	// Ideally I'd like to repeatedly switch between host and peripheral mode anytime there's no USB connection.
	// To do that, I'd really need to know at any point in time whether the user had just made a connection, just then, that hadn't fully
	// initialized yet. I think I sorta have that for host, but not for peripheral yet.

	MIDIDeviceManager::readDevicesFromFile(); // Hopefully we can read this file now.

	setupBlankSong(); // Can only happen after settings, which includes default settings, have been read

#ifdef TEST_BST
	BST bst;
	bst.test();
#endif

#ifdef TEST_VECTOR
	NoteVector noteVector;
	noteVector.test();
#endif

#ifdef TEST_VECTOR_SEARCH_MULTIPLE
	NoteVector noteVector;
	noteVector.testSearchMultiple();
#endif

#ifdef TEST_VECTOR_DUPLICATES
	NoteVector noteVector;
	noteVector.testDuplicates();
#endif

#ifdef TEST_OPEN_ADDRESSING_HASH_TABLE
	OpenAddressingHashTableWith8bitKey table;
	table.test();
#endif

#ifdef TEST_SD_WRITE

	FIL fil; // File object
	FATFS fs;
	DIR dp;
	FRESULT result; //	 FatFs return code
	int32_t sdTotalBytesWritten;

	int32_t count = 0;

	while (true) {

		display.setTextAsNumber(count);

		int32_t fileNumber = (uint32_t)getNoise() % 10000;
		int32_t fileSize = (uint32_t)getNoise() % 1000000;

		char fileName[20];
		strcpy(fineName, "TEST/") intToString(fileNumber, &fileName[5], 4);
		strcat(fileName, ".TXT");

		result = f_open(&fil, fileName, FA_CREATE_ALWAYS | FA_WRITE);
		if (result) {
			display.setText("AAAA");
			while (1) {}
		}

		sdTotalBytesWritten = 0;

		while (sdTotalBytesWritten < fileSize) {
			UINT bytesWritten = 0;
			result = f_write(&fil, &miscStringBuffer, 256, &bytesWritten);

			if (bytesWritten != 256) {
				display.setText("BBBB");
				while (1) {}
			}

			sdTotalBytesWritten += 256;
		}

		f_close(&fil);

		count++;
	}
#endif

	inputRoutine();

	uiTimerManager.setTimer(TIMER_GRAPHICS_ROUTINE, 50);

	Debug::println("going into main loop");
	sdRoutineLock = false; // Allow SD routine to start happening

	while (1) {

		uiTimerManager.routine();

		// Flush stuff - we just have to do this, regularly
<<<<<<< HEAD
		if (display.type == DisplayType::OLED) {
			oledRoutine();
		}
		uartFlushIfNotSending(UART_ITEM_PIC);
=======
#if HAVE_OLED
		oledRoutine();
#endif
		PIC::flush();
>>>>>>> 04faf186

		AudioEngine::routineWithClusterLoading(true); // -----------------------------------

		int32_t count = 0;
		while (readButtonsAndPads() && count < 16) {
			if (!(count & 3)) {
				AudioEngine::routineWithClusterLoading(true); // -----------------------------------
			}
			count++;
		}

		Encoders::readEncoders();
		bool anything = Encoders::interpretEncoders();
		if (anything) {
			AudioEngine::routineWithClusterLoading(true); // -----------------------------------
		}

		doAnyPendingUIRendering();

		AudioEngine::routineWithClusterLoading(true); // -----------------------------------

		// Only actually needs calling a couple of times per second, but we can't put it in uiTimerManager cos that gets called in card routine
		audioFileManager.slowRoutine();
		AudioEngine::slowRoutine();

		audioRecorder.slowRoutine();

#if AUTOPILOT_TEST_ENABLED
		autoPilotStuff();
#endif
	}

	return 0;
}

bool inSpamMode = false;

extern "C" void logAudioAction(char const* string) {
	AudioEngine::logAction(string);
}

extern "C" void routineForSD(void) {

	if (inInterrupt) {
		return;
	}

	// We lock this to prevent multiple entry. Otherwise we could get SD -> routineForSD() -> AudioEngine::routine() -> USB -> routineForSD()
	if (sdRoutineLock) {
		return;
	}

	sdRoutineLock = true;

	AudioEngine::logAction("from routineForSD()");
	AudioEngine::routine();

	uiTimerManager.routine();

<<<<<<< HEAD
	if (display.type == DisplayType::OLED) {
		oledRoutine();
	}
	uartFlushIfNotSending(UART_ITEM_PIC);
=======
#if HAVE_OLED
	oledRoutine();
#endif
	PIC::flush();
>>>>>>> 04faf186

	Encoders::readEncoders();
	Encoders::interpretEncoders(true);
	readButtonsAndPads();
	doAnyPendingUIRendering();

	sdRoutineLock = false;
}

extern "C" void sdCardInserted(void) {
}

extern "C" void sdCardEjected(void) {
	audioFileManager.cardEjected = true;
}

extern "C" void loadAnyEnqueuedClustersRoutine() {
	audioFileManager.loadAnyEnqueuedClusters();
}

extern "C" void setNumeric(char* text) {
	display.setText(text);
}

extern "C" void setNumericNumber(int32_t number) {
	display.setTextAsNumber(number);
}

extern "C" void routineWithClusterLoading() {
	AudioEngine::routineWithClusterLoading(false);
}

void deleteOldSongBeforeLoadingNew() {

	currentSong->stopAllAuditioning();

	AudioEngine::unassignAllVoices(
	    true); // Need to do this now that we're not bothering getting the old Song's Instruments detached and everything on delete

	view.activeModControllableModelStack.modControllable = NULL;
	view.activeModControllableModelStack.setTimelineCounter(NULL);
	view.activeModControllableModelStack.paramManager = NULL;

	Song* toDelete = currentSong;
	currentSong = NULL;
	void* toDealloc = dynamic_cast<void*>(toDelete);
	toDelete->~Song();
	GeneralMemoryAllocator::get().dealloc(toDelete);
}

#if ALLOW_SPAM_MODE

#define NUM_SPAM_THINGS 9

#define SPAM_RAM 0
#define SPAM_SD 1
#define SPAM_PIC 2
#define SPAM_USB 3
#define SPAM_MIDI 4
#define SPAM_AUDIO 5
#define SPAM_CV 6
#define SPAM_GATE 7
#define SPAM_CLOCK 8

bool spamStates[NUM_SPAM_THINGS];
int32_t currentSpamThing = 0;

void redrawSpamDisplay() {
	char* thingName;
	switch (currentSpamThing) {
	case SPAM_RAM:
		thingName = "RAM";
		break;

	case SPAM_SD:
		thingName = "SD";
		break;

	case SPAM_PIC:
		thingName = "PIC";
		break;

	case SPAM_USB:
		thingName = "USB";
		break;

	case SPAM_MIDI:
		thingName = "MIDI";
		break;

	case SPAM_AUDIO:
		thingName = "AUDIO";
		break;

	case SPAM_CV:
		thingName = "CV";
		break;

	case SPAM_GATE:
		thingName = "GATE";
		break;

	case SPAM_CLOCK:
		thingName = "CLOCK";
		break;
	}

	display.setText(thingName, false, spamStates[currentSpamThing] ? 3 : 255);
}

void spamMode() {
	inSpamMode = true;
	memset(spamStates, 1, sizeof(spamStates));

	uint32_t* ramReadAddress = (uint32_t*)0x0C000000;
	uint32_t* ramWriteAddress = (uint32_t*)0x0E000000;

	int32_t cvChannel = 0;

	bool sdReading = false;
	bool sdFileCurrentlyOpen = false;
	int32_t sdTotalBytesWritten = 0;

	uint16_t timeLastCV = 0;
	uint16_t timeLastPIC = 0;
	uint16_t timeLastMIDI = 0;
	uint16_t timeLastUSB = 0;
	int32_t lastCol = 0;

	FIL fil; // File object
	FATFS fs;
	DIR dp;
	FRESULT result; //	 FatFs return code

	redrawSpamDisplay();

	setOutputState(SPEAKER_ENABLE_1, SPEAKER_ENABLE_2, 1); // Speaker on

	uint32_t thisPicTime = 0;

	while (true) {

		AudioEngine::routine();

		if (spamStates[SPAM_RAM]) {
			*ramWriteAddress = ~(uint32_t)ramWriteAddress - (*ramReadAddress >> 16);
			if (++ramReadAddress == (uint32_t*)0x10000000)
				ramReadAddress = (uint32_t*)0x0C000000;
			if (++ramWriteAddress == (uint32_t*)0x10000000)
				ramWriteAddress = (uint32_t*)0x0C000000;
		}

		if (spamStates[SPAM_USB]) {
			uint16_t timeSince = (uint16_t)MTU2.TCNT_0 - timeLastUSB;
			if (timeSince >= 4010) {
				timeLastUSB = MTU2.TCNT_0;

				midiEngine.sendUsbMidi(0x09, 5, getRandom255(), getRandom255());
				midiEngine.flushMIDI();
			}
		}

		if (spamStates[SPAM_MIDI]) {
			uint16_t timeSince = (uint16_t)MTU2.TCNT_0 - timeLastMIDI;
			if (timeSince >= 2994) {
				timeLastMIDI = MTU2.TCNT_0;

				midiEngine.sendSerialMidi(0x09, 5, getRandom255(), getRandom255());
				midiEngine.flushMIDI();
			}
		}

		if (spamStates[SPAM_CV]) {

			uint16_t timeSince = (uint16_t)MTU2.TCNT_0 - timeLastCV;
			if (timeSince >= 9001) {
				timeLastCV = MTU2.TCNT_0;

				uint16_t voltage = getRandom255();
				voltage <<= 8;
				voltage |= getRandom255();

				cvEngine.sendVoltageOut(cvChannel, voltage);
				cvChannel = (cvChannel + 1) % 2;
			}
		}

		if (spamStates[SPAM_SD]) {

			// Writing
			if (!sdReading) {
				// Open file for first time
				if (!sdFileCurrentlyOpen) {
					result = f_open(&fil, "written.txt", FA_CREATE_ALWAYS | FA_WRITE);
					if (result) {
						//Debug::println("couldn't create");
					}
					else {
						if (spamStates[SPAM_MIDI])
							Debug::println("writing");
						sdFileCurrentlyOpen = true;
					}
				}

				// Write to open file
				else {
					UINT bytesWritten = 0;
					char thisByte = getRandom255();
					result = f_write(&fil, &thisByte, 1, &bytesWritten);
					//if (result) Debug::println("couldn't write");

					sdTotalBytesWritten++;

					if (sdTotalBytesWritten > 1000 * 5) {
						f_close(&fil);
						//Debug::println("finished writing");
						sdReading = true;
						sdFileCurrentlyOpen = false;
					}
				}
			}

			// Reading
			else {

				// Open file for first time
				if (!sdFileCurrentlyOpen) {

					result = f_open(&fil, "written.txt", FA_READ);
					if (result) {
						//Debug::println("file not found");
					}

					else {
						if (spamStates[SPAM_MIDI])
							Debug::println("reading");
						sdFileCurrentlyOpen = true;
					}
				}

				// Read open file
				else {
					UINT bytesRead;

					char thisByte;
					result = f_read(&fil, &thisByte, 1, &bytesRead);

					if (bytesRead <= 0) {
						f_close(&fil);
						//Debug::println("finished file");
						sdReading = false;
						sdFileCurrentlyOpen = false;
						sdTotalBytesWritten = 0;
					}
				}
			}
		}

		if (spamStates[SPAM_PIC]) {

			uint16_t timeSince = (uint16_t)(MTU2.TCNT_0 - timeLastPIC);
			if (timeSince >= 5000) {
				timeLastPIC = MTU2.TCNT_0;

				Debug::putChar(UART_CHANNEL_PIC, lastCol + 1);
				for (int32_t i = 0; i < 16; i++) {
					int32_t whichColour = getRandom255() % 3;
					for (int32_t colour = 0; colour < 3; colour++) {
						if (colour == whichColour && (getRandom255() % 3) == 0)
							Debug::putChar(UART_CHANNEL_PIC, getRandom255());
						else
							Debug::putChar(UART_CHANNEL_PIC, 0);
					}
				}

				lastCol = (lastCol + 1) % 9;
			}
		}

		// Selector
		readEncoders();

		// Select encoder
		int32_t limitedDetentPos = encoders[ENCODER_SELECT].detentPos;
		encoders[ENCODER_SELECT].detentPos = 0; // Reset. Crucial that this happens before we call selectEncoderAction()

		if (limitedDetentPos != 0) {
			currentSpamThing += limitedDetentPos;
			if (currentSpamThing == NUM_SPAM_THINGS)
				currentSpamThing = 0;
			else if (currentSpamThing == -1)
				currentSpamThing = NUM_SPAM_THINGS - 1;

			redrawSpamDisplay();
		}

		// Vertical encoder
		limitedDetentPos = encoders[ENCODER_SCROLL_Y].detentPos;
		encoders[ENCODER_SCROLL_Y].detentPos =
		    0; // Reset. Crucial that this happens before we call selectEncoderAction()
		if (limitedDetentPos != 0) {
			spamStates[currentSpamThing] = !spamStates[currentSpamThing];
			redrawSpamDisplay();

			// Audio
			if (currentSpamThing == SPAM_AUDIO) {

				// Disable
				if (!spamStates[currentSpamThing]) {
					setPinAsInput(7, 11);
					setPinAsInput(6, 9);
					setPinAsInput(6, 10);
					setPinAsInput(6, 8);
					setPinAsInput(6, 11);

					setOutputState(6, 12, 0); // Switch codec off

					setOutputState(SPEAKER_ENABLE_1, SPEAKER_ENABLE_2, 0); // Speaker off
				}

				// Enable
				else {
					setPinMux(7, 11, 6);      // AUDIO_XOUT
					setPinMux(6, 9, 3);       // SSI0 word select
					setPinMux(6, 10, 3);      // SSI0 tx
					setPinMux(6, 8, 3);       // SSI0 serial clock
					setPinMux(6, 11, 3);      // SSI0 rx
					setOutputState(6, 12, 1); // Switch codec on

					setOutputState(SPEAKER_ENABLE_1, SPEAKER_ENABLE_2, 1); // Speaker on
				}
			}

			// PIC
			else if (currentSpamThing == SPAM_PIC) {

				// Disable
				if (!spamStates[currentSpamThing]) {
					Debug::putChar(UART_CHANNEL_PIC, 227);
				}

				// Enable
				else {}
			}

			// Clock
			else if (currentSpamThing == SPAM_CLOCK) {

				// Disable
				if (!spamStates[currentSpamThing]) {
					CPG.FRQCR |= 0b0011000000000000;
				}

				// Enable
				else {
					CPG.FRQCR &= ~0b0011000000000000;
				}
			}
		}
	}
}

#endif<|MERGE_RESOLUTION|>--- conflicted
+++ resolved
@@ -354,12 +354,7 @@
 				Buttons::noPressesHappening(sdRoutineLock);
 			}
 		}
-<<<<<<< HEAD
-		else if (value == oledWaitingForMessage && display.type == DisplayType::OLED) {
-=======
-#if HAVE_OLED
-		else if (util::to_underlying(value) == oledWaitingForMessage) {
->>>>>>> 04faf186
+		else if (util::to_underlying(value) == oledWaitingForMessage && display.type == DisplayType::OLED) {
 			uiTimerManager.setTimer(TIMER_OLED_LOW_LEVEL, 3);
 		}
 	}
@@ -490,15 +485,9 @@
 
 	// Give the PIC some startup instructions
 
-<<<<<<< HEAD
 	if (display.type == DisplayType::OLED) {
-		bufferPICUart(247); // Enable OLED
-	}
-=======
-#if HAVE_OLED
-	PIC::enableOLED();
-#endif
->>>>>>> 04faf186
+		PIC::enableOLED();
+	}
 
 	PIC::setDebounce(20); // Set debounce time (mS) to...
 
@@ -556,16 +545,10 @@
 	        : 30000000,
 	    0, 32);
 	R_RSPI_Start(SPI_CHANNEL_CV);
-<<<<<<< HEAD
-#if SPI_CHANNEL_CV == 1
-	setPinMux(6, 12, 3);
-	setPinMux(6, 14, 3);
-	setPinMux(6, 13, 3);
-#elif SPI_CHANNEL_CV == 0
-	setPinMux(6, 0, 3); // CLK
-	setPinMux(6, 2, 3); // MOSI
+	setPinMux(SPI_CLK.port, SPI_CLK.pin, 3);   // CLK
+	setPinMux(SPI_MOSI.port, SPI_MOSI.pin, 3); // MOSI
 	if (display.type != DisplayType::OLED) {
-		setPinMux(6, 1, 3); // SSL
+		setPinMux(SPI_SSL.port, SPI_SSL.pin, 3); // SSL
 	}
 	else {
 		// If OLED sharing SPI channel, have to manually control SSL pin.
@@ -575,21 +558,6 @@
 		setupSPIInterrupts();
 		oledDMAInit();
 	}
-=======
-	setPinMux(SPI_CLK.port, SPI_CLK.pin, 3);   // CLK
-	setPinMux(SPI_MOSI.port, SPI_MOSI.pin, 3); // MOSI
-#if !HAVE_OLED
-	setPinMux(SPI_SSL.port, SPI_SSL.pin, 3); // SSL
-#else
-	// If OLED sharing SPI channel, have to manually control SSL pin.
-	setOutputState(6, 1, true);
-	setPinAsOutput(6, 1);
-
-	setupSPIInterrupts();
-	oledDMAInit();
-
->>>>>>> 04faf186
-#endif
 
 	// Setup audio output on SSI0
 	ssiInit(0, 1);
@@ -630,17 +598,10 @@
 		RSPI0.SPCMD0 = 0b0000011100000010; // 8-bit
 		RSPI0.SPBFCR.BYTE = 0b01100000;    //0b00100000;
 
-<<<<<<< HEAD
-		bufferPICUart(250); // D/C low
-		bufferPICUart(247); // Enable OLED
-		bufferPICUart(248); // Select OLED
-		uartFlushIfNotSending(UART_ITEM_PIC);
-=======
-	PIC::setDCLow();
-	PIC::enableOLED();
-	PIC::selectOLED();
-	PIC::flush();
->>>>>>> 04faf186
+		PIC::setDCLow();
+		PIC::enableOLED();
+		PIC::selectOLED();
+		PIC::flush();
 
 		delayMS(5);
 
@@ -648,15 +609,9 @@
 
 		//delayMS(5);
 
-<<<<<<< HEAD
-		bufferPICUart(249); // Unselect OLED
-		uartFlushIfNotSending(UART_ITEM_PIC);
-	}
-=======
-	PIC::deselectOLED();
-	PIC::flush();
-#endif
->>>>>>> 04faf186
+		PIC::deselectOLED();
+		PIC::flush();
+	}
 
 	// Setup SPIBSC. Crucial that this only be done now once everything else is running, because I've injected graphics and audio routines into the SPIBSC wait routines, so that
 	// has to be running
@@ -697,21 +652,9 @@
 		case UNKNOWN_BREAK:
 			return 1;
 
-<<<<<<< HEAD
-	if (false) {
-resetSettings:
-		display.consoleText(deluge::l10n::get(deluge::l10n::Strings::STRING_FOR_FACTORY_RESET));
-		FlashStorage::resetSettings();
-		FlashStorage::writeSettings();
-	}
-=======
 		case RESET_SETTINGS:
 			if (looksOk) {
-#if HAVE_OLED
-				OLED::consoleText("Factory reset");
-#else
-				numericDriver.displayPopup("RESET");
-#endif
+				display.consoleText(deluge::l10n::get(deluge::l10n::Strings::STRING_FOR_FACTORY_RESET));
 				FlashStorage::resetSettings();
 				FlashStorage::writeSettings();
 			}
@@ -730,7 +673,6 @@
 	});
 
 	FlashStorage::readSettings();
->>>>>>> 04faf186
 
 	runtimeFeatureSettings.init();
 	runtimeFeatureSettings.readSettingsFromFile();
@@ -839,17 +781,10 @@
 		uiTimerManager.routine();
 
 		// Flush stuff - we just have to do this, regularly
-<<<<<<< HEAD
 		if (display.type == DisplayType::OLED) {
 			oledRoutine();
 		}
-		uartFlushIfNotSending(UART_ITEM_PIC);
-=======
-#if HAVE_OLED
-		oledRoutine();
-#endif
 		PIC::flush();
->>>>>>> 04faf186
 
 		AudioEngine::routineWithClusterLoading(true); // -----------------------------------
 
@@ -909,17 +844,10 @@
 
 	uiTimerManager.routine();
 
-<<<<<<< HEAD
 	if (display.type == DisplayType::OLED) {
 		oledRoutine();
 	}
-	uartFlushIfNotSending(UART_ITEM_PIC);
-=======
-#if HAVE_OLED
-	oledRoutine();
-#endif
 	PIC::flush();
->>>>>>> 04faf186
 
 	Encoders::readEncoders();
 	Encoders::interpretEncoders(true);
