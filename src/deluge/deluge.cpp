--- conflicted
+++ resolved
@@ -896,13 +896,8 @@
 	display.setText(text);
 }
 
-<<<<<<< HEAD
-extern "C" void setNumericNumber(int number) {
+extern "C" void setNumericNumber(int32_t number) {
 	display.setTextAsNumber(number);
-=======
-extern "C" void setNumericNumber(int32_t number) {
-	numericDriver.setTextAsNumber(number);
->>>>>>> d1596e7f
 }
 
 extern "C" void routineWithClusterLoading() {
