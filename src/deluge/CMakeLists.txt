configure_file(version.h.in version.h @ONLY)

file(GLOB_RECURSE deluge_SOURCES CONFIGURE_DEPENDS *.S *.c *.h *.cpp *.hpp)
target_sources(deluge PUBLIC ${deluge_SOURCES})

target_include_directories(deluge PUBLIC
    ${CMAKE_CURRENT_BINARY_DIR}
    ${CMAKE_CURRENT_LIST_DIR}
    ${SHARED_INCLUDE}
)

target_link_libraries(deluge PUBLIC
    fatfs
    NE10
    RZA1
)

target_compile_definitions(deluge PUBLIC
    $<$<CONFIG:DEBUG>:IN_HARDWARE_DEBUG=1>
    $<$<CONFIG:DEBUG>:ENABLE_TEXT_OUTPUT=1>
    $<$<CONFIG:RELWITHDEBINFO>:IN_HARDWARE_DEBUG=1>
    $<$<CONFIG:RELWITHDEBINFO>:ENABLE_TEXT_OUTPUT=1>
)

if(ENABLE_RTT)
    message(STATUS "RTT enabled for deluge")
    target_compile_definitions(deluge PUBLIC
        $<$<CONFIG:DEBUG>:HAVE_RTT=1>
        $<$<CONFIG:RELWITHDEBINFO>:HAVE_RTT=1>
    )
<<<<<<< HEAD
    target_link_libraries(deluge PUBLIC RTT)
endif(ENABLE_RTT)
=======
endif(ENABLE_RTT)

if(ENABLE_SYSEX_LOAD)
  message(STATUS "Sysex firmware loading enabled for deluge")
    target_compile_definitions(deluge INTERFACE ENABLE_SYSEX_LOAD=1)
endif(ENABLE_SYSEX_LOAD)
>>>>>>> 0afc68d6
<|MERGE_RESOLUTION|>--- conflicted
+++ resolved
@@ -28,14 +28,10 @@
         $<$<CONFIG:DEBUG>:HAVE_RTT=1>
         $<$<CONFIG:RELWITHDEBINFO>:HAVE_RTT=1>
     )
-<<<<<<< HEAD
     target_link_libraries(deluge PUBLIC RTT)
-endif(ENABLE_RTT)
-=======
 endif(ENABLE_RTT)
 
 if(ENABLE_SYSEX_LOAD)
   message(STATUS "Sysex firmware loading enabled for deluge")
     target_compile_definitions(deluge INTERFACE ENABLE_SYSEX_LOAD=1)
-endif(ENABLE_SYSEX_LOAD)
->>>>>>> 0afc68d6
+endif(ENABLE_SYSEX_LOAD)