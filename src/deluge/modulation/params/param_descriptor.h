/*
 * Copyright © 2021-2023 Synthstrom Audible Limited
 *
 * This file is part of The Synthstrom Audible Deluge Firmware.
 *
 * The Synthstrom Audible Deluge Firmware is free software: you can redistribute it and/or modify it under the
 * terms of the GNU General Public License as published by the Free Software Foundation,
 * either version 3 of the License, or (at your option) any later version.
 *
 * This program is distributed in the hope that it will be useful, but WITHOUT ANY WARRANTY;
 * without even the implied warranty of MERCHANTABILITY or FITNESS FOR A PARTICULAR PURPOSE.
 * See the GNU General Public License for more details.
 *
 * You should have received a copy of the GNU General Public License along with this program.
 * If not, see <https://www.gnu.org/licenses/>.
 */

#pragma once

#include "definitions_cxx.hpp"
#include "util/misc.h"
#include <cstdint>

class ParamDescriptor {
public:
<<<<<<< HEAD
	ParamDescriptor() = default;
	constexpr void setToHaveParamOnly(int p) { data = p | 0xFFFFFF00; }

	constexpr void setToHaveParamAndSource(int p, PatchSource s) {
		data = p | (util::to_underlying(s) << 8) | 0xFFFF0000;
	}

	constexpr void setToHaveParamAndTwoSources(int p, PatchSource s, PatchSource sLowestLevel) {
		data = p | (util::to_underlying(s) << 8) | (util::to_underlying(sLowestLevel) << 16) | 0xFF000000;
	}

	[[nodiscard]] constexpr bool isSetToParamWithNoSource(int p) const { return (data == (p | 0xFFFFFF00)); }

	[[nodiscard]] constexpr inline bool isSetToParamAndSource(int p, PatchSource s) const {
=======
	inline void setToHaveParamOnly(int32_t p) { data = p | 0xFFFFFF00; }

	inline void setToHaveParamAndSource(int32_t p, PatchSource s) {
		data = p | (util::to_underlying(s) << 8) | 0xFFFF0000;
	}

	inline void setToHaveParamAndTwoSources(int32_t p, PatchSource s, PatchSource sLowestLevel) {
		data = p | (util::to_underlying(s) << 8) | (util::to_underlying(sLowestLevel) << 16) | 0xFF000000;
	}

	inline bool isSetToParamWithNoSource(int32_t p) { return (data == (p | 0xFFFFFF00)); }

	inline bool isSetToParamAndSource(int32_t p, PatchSource s) {
>>>>>>> 0848049c
		return (data == (p | (util::to_underlying(s) << 8) | 0xFFFF0000));
	}

	[[nodiscard]] constexpr bool isJustAParam() const { return (data & 0x0000FF00) == 0x0000FF00; }

<<<<<<< HEAD
	[[nodiscard]] constexpr int getJustTheParam() const { return data & 0xFF; }

	constexpr void changeParam(int newParam) { data = (data & 0xFFFFFF00) | newParam; }
=======
	inline int32_t getJustTheParam() { return data & 0xFF; }

	inline void changeParam(int32_t newParam) { data = (data & 0xFFFFFF00) | newParam; }
>>>>>>> 0848049c

	[[nodiscard]] constexpr PatchSource getBottomLevelSource() const { // As in, the one furthest away from the param.
		if ((data & 0x00FF0000) == 0x00FF0000) {
			return static_cast<PatchSource>((data >> 8) & 0xFF);
		}

		return static_cast<PatchSource>((data >> 16) & 0xFF);
	}

	constexpr void addSource(PatchSource newSource) {
		uint8_t newSourceUnderlying = util::to_underlying(newSource);
		if ((data & 0x0000FF00) == 0x0000FF00) {
			data = (data & 0xFFFF00FF) | (newSourceUnderlying << 8);
		}
		else if ((data & 0x00FF0000) == 0x00FF0000) {
			data = (data & 0xFF00FFFF) | (newSourceUnderlying << 16);
		}
		else {
			data = (data & 0x00FFFFFF) | (newSourceUnderlying << 24);
		}
	}

	[[nodiscard]] constexpr ParamDescriptor getDestination() const {
		ParamDescriptor newParamDescriptor{};
		if ((data & 0x00FF0000) == 0x00FF0000) {
			newParamDescriptor.data = data | 0x0000FF00;
		}
		else {
			newParamDescriptor.data = data | 0x00FF0000;
		}
		return newParamDescriptor;
	}

	[[nodiscard]] constexpr bool hasJustOneSource() const {
		return ((data & 0xFFFF0000) == 0xFFFF0000) && ((data & 0x0000FF00) != 0x0000FF00);
	}

	[[nodiscard]] constexpr PatchSource getTopLevelSource() const { // As in, the one, nearest the param.
		return static_cast<PatchSource>((data & 0x0000FF00) >> 8);
	}

	[[nodiscard]] constexpr PatchSource getSecondSourceFromTop() const {
		return static_cast<PatchSource>((data & 0x00FF0000) >> 16);
	}

	[[nodiscard]] constexpr bool hasSecondSource() const { return ((data & 0x00FF0000) != 0x00FF0000); }

	constexpr void setToNull() { data = 0xFFFFFFFF; }

	[[nodiscard]] constexpr bool isNull() const { return (data == 0xFFFFFFFF); }

	uint32_t data{0};
};

constexpr bool operator==(const ParamDescriptor& lhs, const ParamDescriptor& rhs) {
	return (lhs.data == rhs.data);
}
constexpr bool operator!=(const ParamDescriptor& lhs, const ParamDescriptor& rhs) {
	return !(lhs == rhs);
}<|MERGE_RESOLUTION|>--- conflicted
+++ resolved
@@ -23,50 +23,28 @@
 
 class ParamDescriptor {
 public:
-<<<<<<< HEAD
 	ParamDescriptor() = default;
-	constexpr void setToHaveParamOnly(int p) { data = p | 0xFFFFFF00; }
+	constexpr void setToHaveParamOnly(int32_t p) { data = p | 0xFFFFFF00; }
 
-	constexpr void setToHaveParamAndSource(int p, PatchSource s) {
+	constexpr void setToHaveParamAndSource(int32_t p, PatchSource s) {
 		data = p | (util::to_underlying(s) << 8) | 0xFFFF0000;
 	}
 
-	constexpr void setToHaveParamAndTwoSources(int p, PatchSource s, PatchSource sLowestLevel) {
+	constexpr void setToHaveParamAndTwoSources(int32_t p, PatchSource s, PatchSource sLowestLevel) {
 		data = p | (util::to_underlying(s) << 8) | (util::to_underlying(sLowestLevel) << 16) | 0xFF000000;
 	}
 
-	[[nodiscard]] constexpr bool isSetToParamWithNoSource(int p) const { return (data == (p | 0xFFFFFF00)); }
+	[[nodiscard]] constexpr bool isSetToParamWithNoSource(int32_t p) const { return (data == (p | 0xFFFFFF00)); }
 
-	[[nodiscard]] constexpr inline bool isSetToParamAndSource(int p, PatchSource s) const {
-=======
-	inline void setToHaveParamOnly(int32_t p) { data = p | 0xFFFFFF00; }
-
-	inline void setToHaveParamAndSource(int32_t p, PatchSource s) {
-		data = p | (util::to_underlying(s) << 8) | 0xFFFF0000;
-	}
-
-	inline void setToHaveParamAndTwoSources(int32_t p, PatchSource s, PatchSource sLowestLevel) {
-		data = p | (util::to_underlying(s) << 8) | (util::to_underlying(sLowestLevel) << 16) | 0xFF000000;
-	}
-
-	inline bool isSetToParamWithNoSource(int32_t p) { return (data == (p | 0xFFFFFF00)); }
-
-	inline bool isSetToParamAndSource(int32_t p, PatchSource s) {
->>>>>>> 0848049c
+	[[nodiscard]] constexpr inline bool isSetToParamAndSource(int32_t p, PatchSource s) const {
 		return (data == (p | (util::to_underlying(s) << 8) | 0xFFFF0000));
 	}
 
 	[[nodiscard]] constexpr bool isJustAParam() const { return (data & 0x0000FF00) == 0x0000FF00; }
 
-<<<<<<< HEAD
-	[[nodiscard]] constexpr int getJustTheParam() const { return data & 0xFF; }
+	[[nodiscard]] constexpr int32_t getJustTheParam() const { return data & 0xFF; }
 
-	constexpr void changeParam(int newParam) { data = (data & 0xFFFFFF00) | newParam; }
-=======
-	inline int32_t getJustTheParam() { return data & 0xFF; }
-
-	inline void changeParam(int32_t newParam) { data = (data & 0xFFFFFF00) | newParam; }
->>>>>>> 0848049c
+	constexpr void changeParam(int32_t newParam) { data = (data & 0xFFFFFF00) | newParam; }
 
 	[[nodiscard]] constexpr PatchSource getBottomLevelSource() const { // As in, the one furthest away from the param.
 		if ((data & 0x00FF0000) == 0x00FF0000) {
