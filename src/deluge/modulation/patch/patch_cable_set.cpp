--- conflicted
+++ resolved
@@ -819,11 +819,7 @@
 				}
 				else if (!strcmp(tagName, "destination")) {
 					destinationParamDescriptor.setToHaveParamOnly(
-<<<<<<< HEAD
-					    params::fileStringToParam(params::Kind::UNPATCHED_SOUND, reader.readTagOrAttributeValue()));
-=======
-					    params::fileStringToParam(params::Kind::UNPATCHED_SOUND, bdsm.readTagOrAttributeValue(), true));
->>>>>>> b169be51
+					    params::fileStringToParam(params::Kind::UNPATCHED_SOUND, reader.readTagOrAttributeValue(), true));
 				}
 				else if (!strcmp(tagName, "amount")) {
 					tempParam.readFromFile(reader, readAutomationUpToPos);
