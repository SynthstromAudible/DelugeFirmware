/*
 * Copyright © 2017-2023 Synthstrom Audible Limited
 *
 * This file is part of The Synthstrom Audible Deluge Firmware.
 *
 * The Synthstrom Audible Deluge Firmware is free software: you can redistribute it and/or modify it under the
 * terms of the GNU General Public License as published by the Free Software Foundation,
 * either version 3 of the License, or (at your option) any later version.
 *
 * This program is distributed in the hope that it will be useful, but WITHOUT ANY WARRANTY;
 * without even the implied warranty of MERCHANTABILITY or FITNESS FOR A PARTICULAR PURPOSE.
 * See the GNU General Public License for more details.
 *
 * You should have received a copy of the GNU General Public License along with this program.
 * If not, see <https://www.gnu.org/licenses/>.
 */

#include "modulation/midi/midi_param_collection.h"
#include "definitions_cxx.hpp"
#include "gui/views/automation_instrument_clip_view.h"
#include "gui/views/view.h"
#include "hid/display/display.h"
#include "io/midi/midi_engine.h"
#include "model/action/action_logger.h"
#include "model/clip/instrument_clip.h"
#include "model/instrument/instrument.h"
#include "model/instrument/midi_instrument.h"
#include "model/model_stack.h"
#include "model/song/song.h"
#include "modulation/midi/midi_param.h"
#include "processing/engines/audio_engine.h"
#include "storage/storage_manager.h"
#include "util/functions.h"

extern "C" {
#include "RZA1/uart/sio_char.h"
}

MIDIParamCollection::MIDIParamCollection(ParamCollectionSummary* summary)
    : ParamCollection(sizeof(MIDIParamCollection), summary) {
	summary->whichParamsAreAutomated[0] =
	    1; // Just to indicate there could be some automation, cos we don't actually use this variable properly.
	       // TODO: at least make this go to 0 when no MIDIParams present.
}

MIDIParamCollection::~MIDIParamCollection() {
	deleteAllParams(NULL, false);
}

void MIDIParamCollection::deleteAllParams(Action* action, bool deleteStorageToo) {
	for (int32_t i = 0; i < params.getNumElements(); i++) {
		MIDIParam* midiParam = params.getElement(i);

		if (action) {
			midiParam->param.deleteAutomationBasicForSetup();
		}
		midiParam->~MIDIParam();
	}

	if (deleteStorageToo) {
		params.empty();
	}
}

void MIDIParamCollection::beenCloned(bool copyAutomation, int32_t reverseDirectionWithLength) {
	params.beenCloned(); // Copies memory for all of params

	// And now, copy the memory for the automation data that each member of params references
	for (int32_t i = 0; i < params.getNumElements(); i++) {
		params.getElement(i)->param.beenCloned(copyAutomation, reverseDirectionWithLength);
	}
}

void MIDIParamCollection::setPlayPos(uint32_t pos, ModelStackWithParamCollection* modelStack, bool reversed) {

	// Bend param is the only one which is actually gonna maybe want to set up some interpolation -
	// but for the other ones we still need to initialize them and crucially make sure automation overriding is switched off
	for (int32_t i = 0; i < params.getNumElements(); i++) {
		MIDIParam* midiParam = params.getElement(i);
		AutoParam* param = &midiParam->param;
		ModelStackWithAutoParam* modelStackWithAutoParam = modelStack->addAutoParam(midiParam->cc, param);

		param->setPlayPos(pos, modelStackWithAutoParam, reversed);
	}

	ParamCollection::setPlayPos(pos, modelStack, reversed);
}

void MIDIParamCollection::generateRepeats(ModelStackWithParamCollection* modelStack, uint32_t oldLength,
                                          uint32_t newLength, bool shouldPingpong) {
	for (int32_t i = 0; i < params.getNumElements(); i++) {
		MIDIParam* midiParam = params.getElement(i);
		midiParam->param.generateRepeats(oldLength, newLength, shouldPingpong);
	}
}

void MIDIParamCollection::appendParamCollection(ModelStackWithParamCollection* modelStack,
                                                ModelStackWithParamCollection* otherModelStack, int32_t oldLength,
                                                int32_t reverseThisRepeatWithLength, bool pingpongingGenerally) {

	MIDIParamCollection* otherMIDIParamCollection = (MIDIParamCollection*)otherModelStack->paramCollection;
	for (int32_t i = 0; i < otherMIDIParamCollection->params.getNumElements(); i++) {
		MIDIParam* otherMidiParam = otherMIDIParamCollection->params.getElement(i);

		// Find param in *this* collection for the same CC. There should be one
		int32_t j = params.searchExact(otherMidiParam->cc);

		if (j != -1) {
			MIDIParam* midiParam = params.getElement(j);
			midiParam->param.appendParam(&otherMidiParam->param, oldLength, reverseThisRepeatWithLength,
			                             pingpongingGenerally);
		}
	}

	ticksTilNextEvent = 0;
}

void MIDIParamCollection::trimToLength(uint32_t newLength, ModelStackWithParamCollection* modelStack, Action* action,
                                       bool maySetupPatching) {
	for (int32_t i = 0; i < params.getNumElements(); i++) {
		MIDIParam* midiParam = params.getElement(i);
		AutoParam* param = &midiParam->param;
		ModelStackWithAutoParam* modelStackWithAutoParam = modelStack->addAutoParam(midiParam->cc, param);

		param->trimToLength(newLength, action, modelStackWithAutoParam);
	}
	ticksTilNextEvent = 0;
}

void MIDIParamCollection::shiftHorizontally(ModelStackWithParamCollection* modelStack, int32_t amount,
                                            int32_t effectiveLength) {
	for (int32_t i = 0; i < params.getNumElements(); i++) {
		MIDIParam* midiParam = params.getElement(i);
		midiParam->param.shiftHorizontally(amount, effectiveLength);
	}
}

void MIDIParamCollection::processCurrentPos(ModelStackWithParamCollection* modelStack, int32_t ticksSkipped,
                                            bool reversed, bool didPingpong, bool mayInterpolate) {

	ticksTilNextEvent -= ticksSkipped;

	if (ticksTilNextEvent <= 0) {
		ticksTilNextEvent = 2147483647;

		for (int32_t i = 0; i < params.getNumElements(); i++) {
			MIDIParam* midiParam = params.getElement(i);
			AutoParam* param = &midiParam->param;
			ModelStackWithAutoParam* modelStackWithAutoParam = modelStack->addAutoParam(midiParam->cc, param);

			int32_t ticksTilNextEventThisParam = param->processCurrentPos(modelStackWithAutoParam, reversed,
			                                                              didPingpong, false, true); // No interpolating
			ticksTilNextEvent = std::min(ticksTilNextEvent, ticksTilNextEventThisParam);
		}
	}
}

void MIDIParamCollection::remotelySwapParamState(AutoParamState* state, ModelStackWithParamId* modelStack) {

	MIDIParam* midiParam = params.getOrCreateParamFromCC(modelStack->paramId);
	if (!midiParam) {
		return;
	}

	AutoParam* param = &midiParam->param;

	ModelStackWithAutoParam* modelStackWithParam = modelStack->addAutoParam(param);

	param->swapState(state, modelStackWithParam);
}

void MIDIParamCollection::deleteAllAutomation(Action* action, ModelStackWithParamCollection* modelStack) {

	for (int32_t i = 0; i < params.getNumElements(); i++) {
		MIDIParam* midiParam = params.getElement(i);

		if (midiParam->param.isAutomated()) {
			ModelStackWithAutoParam* modelStackWithParam = modelStack->addAutoParam(midiParam->cc, &midiParam->param);
			midiParam->param.deleteAutomation(action, modelStackWithParam, false);
		}
	}
}

ModelStackWithAutoParam* MIDIParamCollection::getAutoParamFromId(ModelStackWithParamId* modelStack,
                                                                 bool allowCreation) {
	int32_t defaultValue = 0;
	MIDIParam* midiParam = params.getOrCreateParamFromCC(modelStack->paramId, defaultValue, allowCreation);
	AutoParam* param = NULL;
	if (midiParam) {
		param = &midiParam->param;
	}
	return modelStack->addAutoParam(param);
}

void MIDIParamCollection::sendMIDI(int32_t masterChannel, int32_t cc, int32_t newValue, int32_t midiOutputFilter) {
	int32_t rShift = 25;
	int32_t roundingAmountToAdd = 1 << (rShift - 1);
	int32_t maxValue = 2147483647 - roundingAmountToAdd;

	if (newValue > maxValue) {
		newValue = maxValue;
	}
	int32_t newValueSmall = (newValue + roundingAmountToAdd) >> rShift;

	midiEngine.sendCC(masterChannel, cc, newValueSmall + 64, midiOutputFilter); // TODO: get master channel
}

// For MIDI CCs, which prior to V2.0 did interpolation
// Returns error code
int32_t MIDIParamCollection::makeInterpolatedCCsGoodAgain(int32_t clipLength) {

	for (int32_t i = 0; i < params.getNumElements(); i++) {
		MIDIParam* midiParam = params.getElement(i);

		if (midiParam->cc >= 120) {
			return NO_ERROR;
		}
		int32_t error = midiParam->param.makeInterpolationGoodAgain(clipLength, 25);
		if (error) {
			return error;
		}
	}

	return NO_ERROR;
}

void MIDIParamCollection::grabValuesFromPos(uint32_t pos, ModelStackWithParamCollection* modelStack) {
	for (int32_t i = 0; i < params.getNumElements(); i++) {
		MIDIParam* midiParam = params.getElement(i);

		AutoParam* param = &midiParam->param;

		// With MIDI, we only want to send these out if the param is actually automated and the value is actually different
		if (param->isAutomated()) {

			int32_t oldValue = param->getCurrentValue();
			ModelStackWithAutoParam* modelStackWithAutoParam = modelStack->addAutoParam(midiParam->cc, param);
			bool shouldSend = param->grabValueFromPos(pos, modelStackWithAutoParam);

			if (shouldSend) {
				notifyParamModifiedInSomeWay(modelStackWithAutoParam, oldValue, false, true, true);
			}
		}
	}
}

void MIDIParamCollection::nudgeNonInterpolatingNodesAtPos(int32_t pos, int32_t offset, int32_t lengthBeforeLoop,
                                                          Action* action, ModelStackWithParamCollection* modelStack) {

	for (int32_t i = 0; i < params.getNumElements(); i++) {
		MIDIParam* midiParam = params.getElement(i);
		AutoParam* param = &midiParam->param;
		ModelStackWithAutoParam* modelStackWithAutoParam = modelStack->addAutoParam(midiParam->cc, param);

		param->nudgeNonInterpolatingNodesAtPos(pos, offset, lengthBeforeLoop, action, modelStackWithAutoParam);
	}
}

void MIDIParamCollection::notifyParamModifiedInSomeWay(ModelStackWithAutoParam const* modelStack, int32_t oldValue,
                                                       bool automationChanged, bool automatedBefore,
                                                       bool automatedNow) {

	ParamCollection::notifyParamModifiedInSomeWay(modelStack, oldValue, automationChanged, automatedBefore,
	                                              automatedNow);

	if (modelStack->song->isOutputActiveInArrangement((MIDIInstrument*)modelStack->modControllable)) {
		bool currentValueChanged = (oldValue != modelStack->autoParam->getCurrentValue());
		if (currentValueChanged) {
			MIDIInstrument* instrument = (MIDIInstrument*)modelStack->modControllable;
			int32_t midiOutputFilter = instrument->channel;
			int32_t masterChannel = instrument->getOutputMasterChannel();
			sendMIDI(masterChannel, modelStack->paramId, modelStack->autoParam->getCurrentValue(), midiOutputFilter);
		}
	}
}

bool MIDIParamCollection::mayParamInterpolate(int32_t paramId) {
	return false;
}

int32_t MIDIParamCollection::knobPosToParamValue(int32_t knobPos, ModelStackWithAutoParam* modelStack) {
<<<<<<< HEAD
	char buffer[5];
	int32_t valueForDisplay = knobPos;
	valueForDisplay += 64;
	if (valueForDisplay == 128) {
		valueForDisplay = 127;
=======

	if (getCurrentUI()
	    != &automationInstrumentClipView) { //let the automation instrument clip view handle the drawing of midi cc value
		char buffer[5];
		int32_t valueForDisplay = knobPos;
		valueForDisplay += 64;
		if (valueForDisplay == 128) {
			valueForDisplay = 127;
		}
		intToString(valueForDisplay, buffer);
		display->displayPopup(buffer, 3, true);
>>>>>>> 895896a3
	}

	return ParamCollection::knobPosToParamValue(knobPos, modelStack);
}

void MIDIParamCollection::notifyPingpongOccurred(ModelStackWithParamCollection* modelStack) {
	ParamCollection::notifyPingpongOccurred(modelStack);

	for (int32_t i = 0; i < params.getNumElements(); i++) {
		MIDIParam* midiParam = params.getElement(i);
		midiParam->param.notifyPingpongOccurred();
	}
}

void MIDIParamCollection::writeToFile() {
	if (params.getNumElements()) {

		storageManager.writeOpeningTag("midiParams");

		for (int32_t i = 0; i < params.getNumElements(); i++) {
			MIDIParam* midiParam = params.getElement(i);
			int32_t cc = midiParam->cc;

			storageManager.writeOpeningTag("param");
			if (cc == CC_NUMBER_NONE) { // Why would I have put this in here?
				storageManager.writeTag("cc", "none");
			}
			else {
				storageManager.writeTag("cc", cc);
			}

			storageManager.writeOpeningTag("value", false);
			midiParam->param.writeToFile(true);
			storageManager.writeClosingTag("value", false);

			storageManager.writeClosingTag("param");
		}

		storageManager.writeClosingTag("midiParams");
	}
}

/*
 	for (int32_t i = 0; i < params.getNumElements(); i++) {
		MIDIParam* midiParam = params.getElement(i);

	}
*/<|MERGE_RESOLUTION|>--- conflicted
+++ resolved
@@ -279,14 +279,6 @@
 }
 
 int32_t MIDIParamCollection::knobPosToParamValue(int32_t knobPos, ModelStackWithAutoParam* modelStack) {
-<<<<<<< HEAD
-	char buffer[5];
-	int32_t valueForDisplay = knobPos;
-	valueForDisplay += 64;
-	if (valueForDisplay == 128) {
-		valueForDisplay = 127;
-=======
-
 	if (getCurrentUI()
 	    != &automationInstrumentClipView) { //let the automation instrument clip view handle the drawing of midi cc value
 		char buffer[5];
@@ -297,7 +289,6 @@
 		}
 		intToString(valueForDisplay, buffer);
 		display->displayPopup(buffer, 3, true);
->>>>>>> 895896a3
 	}
 
 	return ParamCollection::knobPosToParamValue(knobPos, modelStack);
