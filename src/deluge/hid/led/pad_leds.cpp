--- conflicted
+++ resolved
@@ -293,11 +293,7 @@
 
 	if (collapsingOutOfClipMinder) {
 		// This shouldn't have to be done every time
-<<<<<<< HEAD
-		clipMuteSquareColour = view.getClipMuteSquareColour(currentSong->currentClip, clipMuteSquareColour);
-=======
-		view.getClipMuteSquareColour(getCurrentClip(), clipMuteSquareColour);
->>>>>>> 7d8fe2ee
+		clipMuteSquareColour = view.getClipMuteSquareColour(getCurrentClip(), clipMuteSquareColour);
 	}
 }
 
