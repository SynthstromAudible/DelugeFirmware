--- conflicted
+++ resolved
@@ -179,13 +179,8 @@
 				int32_t colour = 0;
 				if (colours[y] == 1) { // "Muted" colour
 					uint8_t mutedColour[3];
-<<<<<<< HEAD
 					gui::menu_item::mutedColourMenu.getRGB(mutedColour);
-					for (int c = 0; c < 3; c++) {
-=======
-					menu_item::mutedColourMenu.getRGB(mutedColour);
 					for (int32_t c = 0; c < 3; c++) {
->>>>>>> 0848049c
 						if (mutedColour[c] >= 64) {
 							colour += (1 << c);
 						}
