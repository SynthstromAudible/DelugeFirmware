/*
 * Copyright © 2014-2023 Synthstrom Audible Limited
 *
 * This file is part of The Synthstrom Audible Deluge Firmware.
 *
 * The Synthstrom Audible Deluge Firmware is free software: you can redistribute it and/or modify it under the
 * terms of the GNU General Public License as published by the Free Software Foundation,
 * either version 3 of the License, or (at your option) any later version.
 *
 * This program is distributed in the hope that it will be useful, but WITHOUT ANY WARRANTY;
 * without even the implied warranty of MERCHANTABILITY or FITNESS FOR A PARTICULAR PURPOSE.
 * See the GNU General Public License for more details.
 *
 * You should have received a copy of the GNU General Public License along with this program.
 * If not, see <https://www.gnu.org/licenses/>.
*/

#include "hid/led/indicator_leds.h"
#include "RZA1/uart/sio_char.h"
#include "gui/ui_timer_manager.h"

extern "C" {
#include "RZA1/gpio/gpio.h"
}

namespace indicator_leds {

bool ledStates[NUM_LED_COLS * NUM_LED_ROWS];

LedBlinker ledBlinkers[numLedBlinkers];
bool ledBlinkState[NUM_LEVEL_INDICATORS];

uint8_t knobIndicatorLevels[NUM_LEVEL_INDICATORS];

uint8_t whichLevelIndicatorBlinking;
bool levelIndicatorBlinkOn;
uint8_t levelIndicatorBlinksLeft;

void setLedState(LED led, bool newState, bool allowContinuedBlinking) {

	if (!allowContinuedBlinking) {
		stopLedBlinking(led);
	}

	uint8_t l = static_cast<int>(led);
	ledStates[l] = newState;

<<<<<<< HEAD
	bufferPICIndicatorsUart(152 + x + y * 9 + (newState ? 36 : 0));
=======
#if DELUGE_MODEL >= DELUGE_MODEL_144_PAD
	bufferPICIndicatorsUart(uartBase + l + (newState ? 36 : 0));
#else
	bufferPICIndicatorsUart(uartBase + l + (newState ? 40 : 0));
#endif
>>>>>>> 8b49b706
}

void blinkLed(LED led, uint8_t numBlinks, uint8_t blinkingType, bool initialState) {

	stopLedBlinking(led, true);

	// Find unallocated blinker
	int i;
	for (i = 0; i < numLedBlinkers - 1; i++) {
		if (!ledBlinkers[i].active) {
			break;
		}
	}

	ledBlinkers[i].led = led;
	ledBlinkers[i].active = true;
	ledBlinkers[i].blinkingType = blinkingType;

	if (numBlinks == 255) {
		ledBlinkers[i].blinksLeft = 255;
	}
	else {
		ledBlinkers[i].returnToState = ledStates[static_cast<int>(led)];
		ledBlinkers[i].blinksLeft = numBlinks * 2;
	}

	ledBlinkState[blinkingType] = initialState;
	updateBlinkingLedStates(blinkingType);

	int thisInitialFlashTime;
	if (blinkingType) {
		thisInitialFlashTime = fastFlashTime;
	}
	else {
		if (initialState) {
			thisInitialFlashTime = initialFlashTime;
		}
		else {
			thisInitialFlashTime = flashTime;
		}
	}

	uiTimerManager.setTimer(TIMER_LED_BLINK + blinkingType, thisInitialFlashTime);
}

void ledBlinkTimeout(uint8_t blinkingType, bool forceReset, bool resetToState) {
	if (forceReset) {
		ledBlinkState[blinkingType] = resetToState;
	}
	else {
		ledBlinkState[blinkingType] = !ledBlinkState[blinkingType];
	}

	bool anyActive = updateBlinkingLedStates(blinkingType);

	int thisFlashTime = (blinkingType ? fastFlashTime : flashTime);
	if (anyActive) {
		uiTimerManager.setTimer(TIMER_LED_BLINK + blinkingType, thisFlashTime);
	}
}

// Returns true if some blinking still active
bool updateBlinkingLedStates(uint8_t blinkingType) {
	bool anyActive = false;
	for (int i = 0; i < numLedBlinkers; i++) {
		if (ledBlinkers[i].active && ledBlinkers[i].blinkingType == blinkingType) {

			// If only doing a fixed number of blinks...
			if (ledBlinkers[i].blinksLeft != 255) {
				ledBlinkers[i].blinksLeft--;

				// If no more blinks...
				if (ledBlinkers[i].blinksLeft == 0) {
					ledBlinkers[i].active = false;
					setLedState(ledBlinkers[i].led, ledBlinkers[i].returnToState, true);
					continue;
				}
			}

			// We only get here if we haven't run out of blinks..
			anyActive = true;
			setLedState(ledBlinkers[i].led, ledBlinkState[blinkingType], true);
		}
	}
	return anyActive;
}

void stopLedBlinking(LED led, bool resetState) {
	uint8_t i = getLedBlinkerIndex(led);
	if (i != 255) {
		ledBlinkers[i].active = false;
		if (resetState) {
			setLedState(led, ledBlinkers[i].returnToState, true);
		}
	}
}

uint8_t getLedBlinkerIndex(LED led) {
	for (uint8_t i = 0; i < numLedBlinkers; i++) {
		if (ledBlinkers[i].led == led && ledBlinkers[i].active) {
			return i;
		}
	}
	return 255;
}

void indicateAlertOnLed(LED led) {
	blinkLed(led, 3, 1);
}

// Level is out of 128
void setKnobIndicatorLevel(uint8_t whichKnob, uint8_t level) {
	// If this indicator was blinking, stop it
	if (uiTimerManager.isTimerSet(TIMER_LEVEL_INDICATOR_BLINK) && whichLevelIndicatorBlinking == whichKnob) {
		uiTimerManager.unsetTimer(TIMER_LEVEL_INDICATOR_BLINK);
	}
	else {
		if (level == knobIndicatorLevels[whichKnob]) {
			return;
		}
	}

	bufferPICIndicatorsUart(20 + whichKnob);

	int numIndicatorLedsFullyOn = level >> 5;

	int brightness = (level & 31) << 3;
	brightness = (brightness * brightness) >> 8; // Square it

	for (int i = 0; i < 4; i++) {
		int brightnessOutputValue = 0;

		if (i < numIndicatorLedsFullyOn) {
			brightnessOutputValue = 255;
		}
		else if (i == numIndicatorLedsFullyOn) {
			brightnessOutputValue = brightness;
		}
		bufferPICIndicatorsUart(brightnessOutputValue);
	}

	knobIndicatorLevels[whichKnob] = level;
}

void blinkKnobIndicator(int whichKnob) {
	if (uiTimerManager.isTimerSet(TIMER_LEVEL_INDICATOR_BLINK)) {
		uiTimerManager.unsetTimer(TIMER_LEVEL_INDICATOR_BLINK);
		if (whichLevelIndicatorBlinking != whichKnob) {
			setKnobIndicatorLevel(whichLevelIndicatorBlinking, 64);
		}
	}

	whichLevelIndicatorBlinking = whichKnob;
	levelIndicatorBlinkOn = false;
	levelIndicatorBlinksLeft = 26;
	blinkKnobIndicatorLevelTimeout();
}

void stopBlinkingKnobIndicator(int whichKnob) {
	if (isKnobIndicatorBlinking(whichKnob)) {
		levelIndicatorBlinksLeft = 0;
		uiTimerManager.unsetTimer(TIMER_LEVEL_INDICATOR_BLINK);
	}
}

void blinkKnobIndicatorLevelTimeout() {
	setKnobIndicatorLevel(whichLevelIndicatorBlinking, levelIndicatorBlinkOn ? 64 : 0);

	levelIndicatorBlinkOn = !levelIndicatorBlinkOn;
	if (--levelIndicatorBlinksLeft) {
		uiTimerManager.setTimer(TIMER_LEVEL_INDICATOR_BLINK, 20);
	}
}

bool isKnobIndicatorBlinking(int whichKnob) {
	return (levelIndicatorBlinksLeft && whichLevelIndicatorBlinking == whichKnob);
}

void clearKnobIndicatorLevels() {
	for (int i = 0; i < NUM_LEVEL_INDICATORS; i++) {
		setKnobIndicatorLevel(i, 0);
	}
}

} // namespace indicator_leds<|MERGE_RESOLUTION|>--- conflicted
+++ resolved
@@ -45,15 +45,7 @@
 	uint8_t l = static_cast<int>(led);
 	ledStates[l] = newState;
 
-<<<<<<< HEAD
 	bufferPICIndicatorsUart(152 + x + y * 9 + (newState ? 36 : 0));
-=======
-#if DELUGE_MODEL >= DELUGE_MODEL_144_PAD
-	bufferPICIndicatorsUart(uartBase + l + (newState ? 36 : 0));
-#else
-	bufferPICIndicatorsUart(uartBase + l + (newState ? 40 : 0));
-#endif
->>>>>>> 8b49b706
 }
 
 void blinkLed(LED led, uint8_t numBlinks, uint8_t blinkingType, bool initialState) {
