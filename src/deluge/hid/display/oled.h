--- conflicted
+++ resolved
@@ -25,7 +25,6 @@
 #include "display.h"
 #include <string>
 
-<<<<<<< HEAD
 namespace deluge::hid::display {
 class OLED : public Display {
 public:
@@ -83,7 +82,7 @@
 	static void drawConsoleTopLine();
 
 	static void stopScrollingAnimation();
-	static void setupSideScroller(int32_t index, char const* text, int32_t startX, int32_t endX, int32_t startY,
+	static void setupSideScroller(int32_t index, std::string_view text, int32_t startX, int32_t endX, int32_t startY,
 	                              int32_t endY, int32_t textSpacingX, int32_t textSizeY, bool doHilight);
 	static void drawPermanentPopupLookingText(char const* text);
 
@@ -137,87 +136,4 @@
 };
 
 } // namespace deluge::hid::display
-#endif
-=======
-namespace OLED {
-
-void drawOnePixel(int32_t x, int32_t y);
-void clearMainImage();
-void clearAreaExact(int32_t minX, int32_t minY, int32_t maxX, int32_t maxY, uint8_t image[][OLED_MAIN_WIDTH_PIXELS]);
-
-void drawRectangle(int32_t minX, int32_t minY, int32_t maxX, int32_t maxY, uint8_t image[][OLED_MAIN_WIDTH_PIXELS]);
-void drawVerticalLine(int32_t pixelX, int32_t startY, int32_t endY, uint8_t image[][OLED_MAIN_WIDTH_PIXELS]);
-void drawHorizontalLine(int32_t pixelY, int32_t startX, int32_t endX, uint8_t image[][OLED_MAIN_WIDTH_PIXELS]);
-void drawString(std::string_view, int32_t pixelX, int32_t pixelY, uint8_t* image, int32_t imageWidth, int32_t textWidth,
-                int32_t textHeight, int32_t scrollPos = 0, int32_t endX = OLED_MAIN_WIDTH_PIXELS);
-void drawStringFixedLength(char const* string, int32_t length, int32_t pixelX, int32_t pixelY, uint8_t* image,
-                           int32_t imageWidth, int32_t textWidth, int32_t textHeight);
-void drawStringCentred(char const* string, int32_t pixelY, uint8_t* image, int32_t imageWidth, int32_t textWidth,
-                       int32_t textHeight, int32_t centrePos = (OLED_MAIN_WIDTH_PIXELS >> 1));
-void drawStringCentredShrinkIfNecessary(char const* string, int32_t pixelY, uint8_t* image, int32_t imageWidth,
-                                        int32_t textWidth, int32_t textHeight);
-void drawStringAlignRight(char const* string, int32_t pixelY, uint8_t* image, int32_t imageWidth, int32_t textWidth,
-                          int32_t textHeight, int32_t rightPos = OLED_MAIN_WIDTH_PIXELS);
-void drawChar(uint8_t theChar, int32_t pixelX, int32_t pixelY, uint8_t* image, int32_t imageWidth, int32_t textWidth,
-              int32_t textHeight, int32_t scrollPos = 0, int32_t endX = OLED_MAIN_WIDTH_PIXELS);
-void drawGraphicMultiLine(uint8_t const* graphic, int32_t startX, int32_t startY, int32_t width, uint8_t* image,
-                          int32_t height = 8, int32_t numBytesTall = 1);
-void drawScreenTitle(std::string_view text);
-
-void setupBlink(int32_t minX, int32_t width, int32_t minY, int32_t maxY, bool shouldBlinkImmediately);
-void stopBlink();
-
-void invertArea(int32_t xMin, int32_t width, int32_t startY, int32_t endY, uint8_t image[][OLED_MAIN_WIDTH_PIXELS]);
-
-void sendMainImage();
-
-void setupPopup(int32_t width, int32_t height);
-void removePopup();
-void popupText(char const* text, bool persistent = false);
-bool isPopupPresent();
-
-void displayWorkingAnimation(char const* word);
-void removeWorkingAnimation();
-
-void timerRoutine();
-
-void setupConsole(int32_t width, int32_t height);
-void consoleText(char const* text);
-
-void stopScrollingAnimation();
-void setupSideScroller(int32_t index, std::string_view text, int32_t startX, int32_t endX, int32_t startY, int32_t endY,
-                       int32_t textSpacingX, int32_t textSizeY, bool doHilight);
-void drawPermanentPopupLookingText(char const* text);
-
-void freezeWithError(char const* text);
-void consoleTimerEvent();
-void scrollingAndBlinkingTimerEvent();
-
-extern uint8_t oledMainImage[OLED_MAIN_HEIGHT_PIXELS >> 3][OLED_MAIN_WIDTH_PIXELS];
-extern uint8_t oledMainPopupImage[OLED_MAIN_HEIGHT_PIXELS >> 3][OLED_MAIN_WIDTH_PIXELS];
-extern uint8_t oledMainConsoleImage[kConsoleImageNumRows][OLED_MAIN_WIDTH_PIXELS];
-
-// pointer to one of the three above (the one currently displayed)
-extern uint8_t (*oledCurrentImage)[OLED_MAIN_WIDTH_PIXELS];
-
-extern const uint8_t folderIcon[];
-extern const uint8_t waveIcon[];
-extern const uint8_t songIcon[];
-extern const uint8_t synthIcon[];
-extern const uint8_t kitIcon[];
-extern const uint8_t downArrowIcon[];
-extern const uint8_t rightArrowIcon[];
-
-} // namespace OLED
-
-extern "C" {
-#endif
-
-void consoleTextIfAllBootedUp(char const* text);
-
-#ifdef __cplusplus
-}
-#endif
-
-#endif /* HAVE_OLED */
->>>>>>> 0afc68d6
+#endif