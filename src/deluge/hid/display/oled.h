--- conflicted
+++ resolved
@@ -17,12 +17,6 @@
 
 #pragma once
 
-<<<<<<< HEAD
-#include "definitions.h"
-
-=======
-#if HAVE_OLED
->>>>>>> c1145254
 #ifdef __cplusplus
 #include "definitions_cxx.hpp"
 
