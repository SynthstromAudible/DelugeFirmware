/*
 * Copyright © 2014-2023 Synthstrom Audible Limited
 *
 * This file is part of The Synthstrom Audible Deluge Firmware.
 *
 * The Synthstrom Audible Deluge Firmware is free software: you can redistribute it and/or modify it under the
 * terms of the GNU General Public License as published by the Free Software Foundation,
 * either version 3 of the License, or (at your option) any later version.
 *
 * This program is distributed in the hope that it will be useful, but WITHOUT ANY WARRANTY;
 * without even the implied warranty of MERCHANTABILITY or FITNESS FOR A PARTICULAR PURPOSE.
 * See the GNU General Public License for more details.
 *
 * You should have received a copy of the GNU General Public License along with this program.
 * If not, see <https://www.gnu.org/licenses/>.
 */

#pragma once

#ifdef __cplusplus
#include "definitions_cxx.hpp"
#include "hid/display/numeric_layer/numeric_layer_basic_text.h"
class NumericLayerScrollingText;

class NumericDriver {
public:
	NumericDriver();

	void setText(char const* newText, bool alignRight = false, uint8_t drawDot = 255, bool doBlink = false,
	             uint8_t* newBlinkMask = NULL, bool blinkImmediately = false, bool shouldBlinkFast = false,
	             int32_t scrollPos = 0, uint8_t* blinkAddition = NULL, bool justReplaceBottomLayer = false);
	void setNextTransitionDirection(int8_t thisDirection);
	void displayPopup(char const* newText, int8_t numFlashes = 3, bool alignRight = false, uint8_t drawDot = 255,
	                  int32_t blinkSpeed = 1);
	void freezeWithError(char const* text);
	void cancelPopup();
	void displayError(int32_t error);

	void setTextAsNumber(int16_t number, uint8_t drawDot = 255, bool doBlink = false);
	void setTextAsSlot(int16_t currentSlot, int8_t currentSubSlot, bool currentSlotExists, bool doBlink = false,
	                   int32_t blinkPos = -1, bool blinkImmediately = false);
	void timerRoutine();
	void removeTopLayer();
	NumericLayerScrollingText* setScrollingText(char const* newText, int32_t startAtPos = 0,
	                                            int32_t initialDelay = 600);
	int32_t getEncodedPosFromLeft(int32_t textPos, char const* text, bool* andAHalf);
	void render();
	void displayLoadingAnimation(bool delayed = false, bool transparent = false);
	bool isLayerCurrentlyOnTop(NumericLayer* layer);
	uint8_t lastDisplay[kNumericDisplayLength];

	bool popupActive;

private:
	NumericLayer* topLayer;
	NumericLayerBasicText popup;
	int8_t nextTransitionDirection;

	void deleteAllLayers();

<<<<<<< HEAD
	int encodeText(char const* newText, uint8_t* destination, bool alignRight, uint8_t drawDot = 255,
	               bool limitToDisplayLength = true, int scrollPos = 0);
=======
#if !HAVE_OLED
	int32_t encodeText(char const* newText, uint8_t* destination, bool alignRight, uint8_t drawDot = 255,
	                   bool limitToDisplayLength = true, int32_t scrollPos = 0);
>>>>>>> d1596e7f
	void replaceBottomLayer(NumericLayer* newLayer);
	void setTopLayer(NumericLayer* newTopLayer);
	void transitionToNewLayer(NumericLayer* newLayer);
	void setTextVeryBasicA1(char const* text);
};
#endif<|MERGE_RESOLUTION|>--- conflicted
+++ resolved
@@ -58,14 +58,8 @@
 
 	void deleteAllLayers();
 
-<<<<<<< HEAD
-	int encodeText(char const* newText, uint8_t* destination, bool alignRight, uint8_t drawDot = 255,
-	               bool limitToDisplayLength = true, int scrollPos = 0);
-=======
-#if !HAVE_OLED
 	int32_t encodeText(char const* newText, uint8_t* destination, bool alignRight, uint8_t drawDot = 255,
 	                   bool limitToDisplayLength = true, int32_t scrollPos = 0);
->>>>>>> d1596e7f
 	void replaceBottomLayer(NumericLayer* newLayer);
 	void setTopLayer(NumericLayer* newTopLayer);
 	void transitionToNewLayer(NumericLayer* newLayer);
