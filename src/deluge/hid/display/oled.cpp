/*
 * Copyright © 2020-2023 Synthstrom Audible Limited
 *
 * This file is part of The Synthstrom Audible Deluge Firmware.
 *
 * The Synthstrom Audible Deluge Firmware is free software: you can redistribute it and/or modify it under the
 * terms of the GNU General Public License as published by the Free Software Foundation,
 * either version 3 of the License, or (at your option) any later version.
 *
 * This program is distributed in the hope that it will be useful, but WITHOUT ANY WARRANTY;
 * without even the implied warranty of MERCHANTABILITY or FITNESS FOR A PARTICULAR PURPOSE.
 * See the GNU General Public License for more details.
 *
 * You should have received a copy of the GNU General Public License along with this program.
 * If not, see <https://www.gnu.org/licenses/>.
 */

#include "oled.h"
#include "RZA1/mtu/mtu.h"
#include "definitions_cxx.hpp"
#include "drivers/dmac/dmac.h"
#include "drivers/pic/pic.h"
#include "gui/ui_timer_manager.h"
#include "hid/display/display.h"
#include "processing/engines/audio_engine.h"
#include "util/d_string.h"
#include <string.h>
#include <string_view>

extern "C" {
#include "RZA1/oled/oled_low_level.h"
#include "RZA1/rspi/rspi.h"
#include "RZA1/uart/sio_char.h"
#include "drivers/oled/oled.h"
#include "gui/fonts/fonts.h"
#include "util/cfunctions.h"
extern void v7_dma_flush_range(uint32_t start, uint32_t end);
}

extern uint8_t usbInitializationPeriodComplete;

namespace deluge::hid::display {

uint8_t OLED::oledMainImage[OLED_MAIN_HEIGHT_PIXELS >> 3][OLED_MAIN_WIDTH_PIXELS];
uint8_t OLED::oledMainConsoleImage[kConsoleImageNumRows][OLED_MAIN_WIDTH_PIXELS];
uint8_t OLED::oledMainPopupImage[OLED_MAIN_HEIGHT_PIXELS >> 3][OLED_MAIN_WIDTH_PIXELS];

uint8_t (*OLED::oledCurrentImage)[OLED_MAIN_WIDTH_PIXELS] = oledMainImage;

int32_t workingAnimationCount;
char const* workingAnimationText; // NULL means animation not active

int32_t sideScrollerDirection; // 0 means none active

const uint8_t OLED::folderIcon[] = {
    0b11111100, 0b10000100, 0b10000110, 0b10000101, 0b10000011, 0b10000001, 0b10000001, 0b11111110,
};

const uint8_t OLED::waveIcon[] = {
    0b00010000, 0b11111110, 0b00111000, 0b00010000, 0b00111000, 0b01111100, 0b00111000, 0b00010000,
};

const uint8_t OLED::songIcon[] = {
    0, 0b01100000, 0b11110000, 0b11110000, 0b01111110, 0b00000110, 0b00000110, 0b00000011, 0b00000011,
};

const uint8_t OLED::synthIcon[] = {0b11111110, 0b11100000, 0b00000000, 0b11111110,
                                   0b00000000, 0b11100000, 0b11111110, 0};

const uint8_t OLED::kitIcon[] = {
    0b00111100, 0b01001010, 0b11110001, 0b10010001, 0b10010001, 0b11110001, 0b01001010, 0b00111100,
};

const uint8_t OLED::downArrowIcon[] = {
    0b00010000, 0b00100000, 0b01111111, 0b00100000, 0b00010000,
};

const uint8_t OLED::rightArrowIcon[] = {
    0b00010101,
    0b00001110,
    0b00000100,
};

#if ENABLE_TEXT_OUTPUT
uint16_t renderStartTime;
#endif

void OLED::clearMainImage() {
#if ENABLE_TEXT_OUTPUT
	renderStartTime = *TCNT[TIMER_SYSTEM_FAST];
#endif

	stopBlink();
	stopScrollingAnimation();
	memset(oledMainImage, 0,
	       sizeof(oledMainImage)); // Takes about 1 fast-timer tick (whereas entire rendering takes around 8 to 15).
	                               // So, not worth trying to use DMA here or anything.
}

// Clears area *inclusive* of maxX, but not maxY? Stupid.
void OLED::clearAreaExact(int32_t minX, int32_t minY, int32_t maxX, int32_t maxY,
                          uint8_t image[][OLED_MAIN_WIDTH_PIXELS]) {
	int32_t firstRow = minY >> 3;
	int32_t lastRow = maxY >> 3;

	int32_t firstCompleteRow = firstRow;
	int32_t lastCompleteRow = lastRow;

	int32_t lastRowPixelWithin = maxY & 7;
	bool willDoLastRow = (lastRowPixelWithin != 7);
	uint8_t lastRowMask = 255 << (lastRowPixelWithin + 1);

	// First row
	int32_t firstRowPixelWithin = minY & 7;
	if (firstRowPixelWithin) {
		firstCompleteRow++;
		uint8_t firstRowMask = ~(255 << firstRowPixelWithin);
		if (willDoLastRow && firstRow == lastRow) {
			firstRowMask &= lastRowMask;
		}
		for (int32_t x = minX; x <= maxX; x++) {
			image[firstRow][x] &= firstRowMask;
		}

		if (firstRow == lastRow) {
			return;
		}
	}

	// Last row
	if (willDoLastRow) {
		lastCompleteRow--;
		for (int32_t x = minX; x <= maxX; x++) {
			image[lastRow][x] &= lastRowMask;
		}
	}

	for (int32_t row = firstCompleteRow; row <= lastCompleteRow; row++) {
		memset(&image[row][minX], 0, maxX - minX + 1);
	}
}

void moveAreaUpCrude(int32_t minX, int32_t minY, int32_t maxX, int32_t maxY, int32_t delta,
                     uint8_t image[][OLED_MAIN_WIDTH_PIXELS]) {

	int32_t firstRow = minY >> 3;
	int32_t lastRow = maxY >> 3;

	// First move any entire rows
	int32_t deltaRows = delta >> 3;
	if (deltaRows) {
		delta &= 7;
		minY += delta; // There's a bit we can ignore here, potentially
		int32_t firstRowHere = minY >> 3;
		lastRow -= deltaRows;
		for (int32_t row = firstRow; row <= lastRow; row++) {
			memcpy(&image[row][minX], &image[row + deltaRows][minX], maxX - minX + 1);
		}
	}

	// Move final sub-row amount
	if (delta) {
		for (int32_t x = minX; x <= maxX; x++) {
			uint8_t carry;

			for (int32_t row = lastRow; row >= firstRow; row--) {
				uint8_t prevBitsHere = image[row][x];
				image[row][x] = (prevBitsHere >> delta) | (carry << (8 - delta));
				carry = prevBitsHere;
			}
		}
	}
}

// Caller must ensure area doesn't go beyond edge of canvas.
// Inverts area inclusive of endY, I think...
void OLED::invertArea(int32_t xMin, int32_t width, int32_t startY, int32_t endY,
                      uint8_t image[][OLED_MAIN_WIDTH_PIXELS]) {
	int32_t firstRowY = startY >> 3;
	int32_t lastRowY = endY >> 3;

	uint8_t currentRowMask = (255 << (startY & 7));
	uint8_t lastRowMask = (255 >> (7 - (endY & 7)));

	// For each row
	for (int32_t rowY = firstRowY; rowY <= lastRowY; rowY++) {

		if (rowY == lastRowY) {
			currentRowMask &= lastRowMask;
		}

		uint8_t* __restrict__ currentPos = &image[rowY][xMin];
		uint8_t* const endPos = currentPos + width;

		while (currentPos < endPos) {
			*currentPos ^= currentRowMask;
			currentPos++;
		}

		currentRowMask = 0xFF;
	}
}

void OLED::drawGraphicMultiLine(uint8_t const* graphic, int32_t startX, int32_t startY, int32_t width, uint8_t* image,
                                int32_t height, int32_t numBytesTall) {
	int32_t rowOnDisplay = startY >> 3;
	int32_t yOffset = startY & 7;
	int32_t rowOnGraphic = 0;

	if (width > OLED_MAIN_WIDTH_PIXELS - startX) {
		width = OLED_MAIN_WIDTH_PIXELS - startX;
	}

	// First row
	uint8_t* __restrict__ currentPos = &image[rowOnDisplay * OLED_MAIN_WIDTH_PIXELS + startX];
	uint8_t const* endPos = currentPos + width;
	uint8_t const* __restrict__ graphicPos = graphic;

	while (currentPos < endPos) {
		*currentPos |= (*graphicPos << yOffset);
		currentPos++;
		graphicPos += numBytesTall;
	}

	int32_t yOffsetNegative = 8 - yOffset;

	// Do middle rows
	while (true) {
		rowOnDisplay++;
		if (rowOnDisplay >= (OLED_MAIN_HEIGHT_PIXELS >> 3)) {
			return;
		}

		rowOnGraphic++;
		if (height <= ((rowOnGraphic << 3) - yOffset)) {
			return; // If no more of graphic to draw...
		}

		currentPos = &image[rowOnDisplay * OLED_MAIN_WIDTH_PIXELS + startX];
		endPos = currentPos + width;
		graphicPos = graphic++; // Takes value before we increment

		if (rowOnGraphic >= numBytesTall) {
			break; // If only drawing that remains is final row of graphic...
		}

		while (currentPos < endPos) {
			// Cleverly read 2 bytes in one go. Doesn't really speed things up. I should try addressing display vertically, so I
			// can do 32 bits in one go on both the graphic and the display...
			uint32_t data = *(uint16_t*)graphicPos;
			*currentPos |= data >> yOffsetNegative;

			//*currentPos |= (*graphicPos >> yOffsetNegative) | (*(graphicPos + 1) << yOffset);
			currentPos++;
			graphicPos += numBytesTall;
		}
	}

	// Final row
	while (currentPos < endPos) {
		*currentPos |= (*graphicPos >> yOffsetNegative);
		currentPos++;
		graphicPos += numBytesTall;
	}
}

void OLED::drawRectangle(int32_t minX, int32_t minY, int32_t maxX, int32_t maxY,
                         uint8_t image[][OLED_MAIN_WIDTH_PIXELS]) {
	drawVerticalLine(minX, minY, maxY, image);
	drawVerticalLine(maxX, minY, maxY, image);

	drawHorizontalLine(minY, minX + 1, maxX - 1, image);
	drawHorizontalLine(maxY, minX + 1, maxX - 1, image);
}

void OLED::drawVerticalLine(int32_t pixelX, int32_t startY, int32_t endY, uint8_t image[][OLED_MAIN_WIDTH_PIXELS]) {
	int32_t firstRowY = startY >> 3;
	int32_t lastRowY = endY >> 3;

	uint8_t firstRowMask = (255 << (startY & 7));
	uint8_t lastRowMask = (255 >> (7 - (endY & 7)));

	uint8_t* __restrict__ currentPos = &image[firstRowY][pixelX];

	if (firstRowY == lastRowY) {
		uint8_t mask = firstRowMask & lastRowMask;
		*currentPos |= mask;
	}

	else {
		uint8_t* const finalPos = &image[lastRowY][pixelX];

		// First row
		*currentPos |= firstRowMask;

		// Intermediate rows
		goto drawSolid;
		do {
			*currentPos = 255;
drawSolid:
			currentPos += OLED_MAIN_WIDTH_PIXELS;
		} while (currentPos != finalPos);

		// Last row
		*currentPos |= lastRowMask;
	}
}

void OLED::drawHorizontalLine(int32_t pixelY, int32_t startX, int32_t endX, uint8_t image[][OLED_MAIN_WIDTH_PIXELS]) {
	uint8_t mask = 1 << (pixelY & 7);

	uint8_t* __restrict__ currentPos = &image[pixelY >> 3][startX];
	uint8_t* const lastPos = currentPos + (endX - startX);
	do {
		*currentPos |= mask;
		currentPos++;
	} while (currentPos <= lastPos);
}

void OLED::drawString(std::string_view string, int32_t pixelX, int32_t pixelY, uint8_t* image, int32_t imageWidth,
                      int32_t textWidth, int32_t textHeight, int32_t scrollPos, int32_t endX) {
	if (scrollPos) {
		int32_t numCharsToChopOff = (uint16_t)scrollPos / (uint8_t)textWidth;
		if (numCharsToChopOff) {
			if (numCharsToChopOff >= string.length()) {
				return;
			}

			string = string.substr(numCharsToChopOff);
			scrollPos -= numCharsToChopOff * textWidth;
		}
	}
	for (char const c : string) {
		drawChar(c, pixelX, pixelY, image, imageWidth, textWidth, textHeight, scrollPos, endX);
		pixelX += textWidth - scrollPos;
		if (pixelX >= endX) {
			break;
		}
		scrollPos = 0;
	}
}

void OLED::drawStringFixedLength(char const* string, int32_t length, int32_t pixelX, int32_t pixelY, uint8_t* image,
                                 int32_t imageWidth, int32_t textWidth, int32_t textHeight) {
	char const* const stopAt = string + length;
	while (string < stopAt) {
		drawChar(*string, pixelX, pixelY, image, imageWidth, textWidth, textHeight);
		pixelX += textWidth;
		if (pixelX + textWidth > OLED_MAIN_WIDTH_PIXELS) {
			break;
		}
		string++;
	}
}

void OLED::drawStringCentred(char const* string, int32_t pixelY, uint8_t* image, int32_t imageWidth, int32_t textWidth,
                             int32_t textHeight, int32_t centrePos) {
	int32_t length = strlen(string);
	int32_t pixelX = centrePos - ((textWidth * length) >> 1);
	drawStringFixedLength(string, length, pixelX, pixelY, image, imageWidth, textWidth, textHeight);
}

void OLED::drawStringAlignRight(char const* string, int32_t pixelY, uint8_t* image, int32_t imageWidth,
                                int32_t textWidth, int32_t textHeight, int32_t rightPos) {
	int32_t length = strlen(string);
	int32_t pixelX = rightPos - (textWidth * length);
	drawStringFixedLength(string, length, pixelX, pixelY, image, imageWidth, textWidth, textHeight);
}

void OLED::drawStringCentredShrinkIfNecessary(char const* string, int32_t pixelY, uint8_t* image, int32_t imageWidth,
                                              int32_t textWidth, int32_t textHeight) {
	int32_t length = strlen(string);
	int32_t maxTextWidth = (uint8_t)OLED_MAIN_WIDTH_PIXELS / (uint32_t)length;
	if (textWidth > maxTextWidth) {
		int32_t newHeight = (uint32_t)(textHeight * maxTextWidth) / (uint32_t)textWidth;
		if (newHeight >= 20) {
			newHeight = 20;
		}
		else if (newHeight >= 13) {
			newHeight = 13;
		}
		else if (newHeight >= 10) {
			newHeight = 10;
		}
		else {
			newHeight = 7;
		}

		textWidth = maxTextWidth;

		int32_t heightDiff = textHeight - newHeight;
		pixelY += heightDiff >> 1;
		textHeight = newHeight;
	}
	int32_t pixelX = (imageWidth - textWidth * length) >> 1;
	drawStringFixedLength(string, length, pixelX, pixelY, image, imageWidth, textWidth, textHeight);
}

#define DO_CHARACTER_SCALING 0

void OLED::drawChar(uint8_t theChar, int32_t pixelX, int32_t pixelY, uint8_t* image, int32_t imageWidth,
                    int32_t spacingX, int32_t textHeight, int32_t scrollPos, int32_t endX) {

	if (theChar > '~') {
		return;
	}

	if (theChar >= 'a') {
		if (theChar <= 'z') {
			theChar -= 32;
		}
		else {
			theChar -= 26; // Lowercase chars have been snipped out of the tables.
		}
	}

	int32_t charIndex = theChar - 0x20;
	if (charIndex <= 0) {
		return;
	}

	lv_font_glyph_dsc_t const* descriptor;
	uint8_t const* font;
	int32_t fontNativeHeight;

	switch (textHeight) {
	case 9:
		pixelY++;
		[[fallthrough]];
	case 7:
		[[fallthrough]];
	case 8:
		textHeight = 7;
		descriptor = font_apple_desc;
		font = font_apple;
		fontNativeHeight = 8;
		break;
	case 10:
		textHeight = 9;
		descriptor = font_metric_bold_9px_desc;
		font = font_metric_bold_9px;
		fontNativeHeight = 9;
		break;
	case 13:
		descriptor = font_metric_bold_13px_desc;
		font = font_metric_bold_13px;
		fontNativeHeight = 13;
		break;
	case 20:
		[[fallthrough]];
	default:
		fontNativeHeight = 20;
		descriptor = font_metric_bold_20px_desc;
		font = font_metric_bold_20px;
		break;
	}

	descriptor += charIndex;

#if DO_CHARACTER_SCALING
	int32_t scaledFontWidth =
	    (uint16_t)(descriptor->w_px * textHeight + (fontNativeHeight >> 1) - 1) / (uint8_t)fontNativeHeight;
#else
	int32_t scaledFontWidth = descriptor->w_px;
#endif
	pixelX += (spacingX - scaledFontWidth) >> 1;

	if (pixelX < 0) {
		scrollPos += -pixelX;
		pixelX = 0;
	}

	int32_t bytesPerCol = ((textHeight - 1) >> 3) + 1;

	int32_t textWidth = descriptor->w_px - scrollPos;
	drawGraphicMultiLine(&font[descriptor->glyph_index + scrollPos * bytesPerCol], pixelX, pixelY, textWidth, image,
	                     textHeight, bytesPerCol);
}

void OLED::drawScreenTitle(std::string_view title) {
	int32_t extraY = (OLED_MAIN_HEIGHT_PIXELS == 64) ? 0 : 1;

	int32_t startY = extraY + OLED_MAIN_TOPMOST_PIXEL;

	OLED::drawString(title, 0, startY, OLED::oledMainImage[0], OLED_MAIN_WIDTH_PIXELS, kTextTitleSpacingX,
	                 kTextTitleSizeY);
	OLED::drawHorizontalLine(extraY + 11 + OLED_MAIN_TOPMOST_PIXEL, 0, OLED_MAIN_WIDTH_PIXELS - 1,
	                         &OLED::oledMainImage[0]);
}

int32_t oledPopupWidth = 0; // If 0, means popup isn't present / active.
int32_t popupHeight;

int32_t popupMinX;
int32_t popupMaxX;
int32_t popupMinY;
int32_t popupMaxY;

void OLED::setupPopup(int32_t width, int32_t height) {
	if (height > OLED_MAIN_HEIGHT_PIXELS) {
		height = OLED_MAIN_HEIGHT_PIXELS;
	}

	oledPopupWidth = width;
	popupHeight = height;

	popupMinX = (OLED_MAIN_WIDTH_PIXELS - oledPopupWidth) >> 1;
	popupMaxX = OLED_MAIN_WIDTH_PIXELS - popupMinX;

	popupMinY = (OLED_MAIN_HEIGHT_PIXELS - popupHeight) >> 1;
	popupMaxY = OLED_MAIN_HEIGHT_PIXELS - popupMinY;

	if (popupMinY < 0) {
		popupMinY = 0;
	}
	if (popupMaxY > OLED_MAIN_HEIGHT_PIXELS - 1) {
		popupMaxY = OLED_MAIN_HEIGHT_PIXELS - 1;
	}

	// Clear the popup's area, not including the rectangle we're about to draw
	int32_t popupFirstRow = (popupMinY + 1) >> 3;
	int32_t popupLastRow = (popupMaxY - 1) >> 3;

	for (int32_t row = popupFirstRow; row <= popupLastRow; row++) {
		memset(&oledMainPopupImage[row][popupMinX + 1], 0, popupMaxX - popupMinX - 1);
	}

	drawRectangle(popupMinX, popupMinY, popupMaxX, popupMaxY, oledMainPopupImage);
}

int32_t consoleMaxX;
int32_t consoleMinX = -1;

struct ConsoleItem {
	uint32_t timeoutTime;
	int16_t minY;
	int16_t maxY;
	bool cleared;
};

#define MAX_NUM_CONSOLE_ITEMS 10

ConsoleItem consoleItems[MAX_NUM_CONSOLE_ITEMS];
int32_t numConsoleItems = 0;

void OLED::drawConsoleTopLine() {
	drawHorizontalLine(consoleItems[numConsoleItems - 1].minY - 1, consoleMinX + 1, consoleMaxX - 1,
	                   oledMainConsoleImage);
}

// Returns y position (minY)
int32_t OLED::setupConsole(int32_t height) {
	consoleMinX = 4;
	consoleMaxX = OLED_MAIN_WIDTH_PIXELS - consoleMinX;

	bool shouldRedrawTopLine = false;

	// If already some console items...
	if (numConsoleItems) {

		// If hit max num console items...
		if (numConsoleItems == MAX_NUM_CONSOLE_ITEMS) {
			numConsoleItems--;
			shouldRedrawTopLine = true;
		}

		// Shuffle existing console items along
		for (int32_t i = numConsoleItems; i > 0; i--) {
			consoleItems[i] = consoleItems[i - 1];
		}

		// Place new item below existing ones
		consoleItems[0].minY = consoleItems[1].maxY + 1;
		consoleItems[0].maxY = consoleItems[0].minY + height;

		// If that's too low, we'll have to bump the other ones up immediately
		int32_t howMuchTooLow = consoleItems[0].maxY - kConsoleImageHeight + 1;
		if (howMuchTooLow > 0) {

			// Move their min and max values up
			for (int32_t i = numConsoleItems; i >= 0;
			     i--) { // numConsoleItems hasn't been updated yet - there's actually one more
				consoleItems[i].minY -= howMuchTooLow;
				// If at all offscreen, scrap that one
				if (consoleItems[i].minY < 1) {
					numConsoleItems = i - 1; // It's still going to get 1 added to it, below
					shouldRedrawTopLine = true;
				}

				consoleItems[i].maxY -= howMuchTooLow;
			}

			// Do the actual copying
			moveAreaUpCrude(
			    consoleMinX, consoleItems[numConsoleItems].minY - 1, consoleMaxX, consoleItems[1].maxY + howMuchTooLow,
			    howMuchTooLow,
			    OLED::oledMainConsoleImage); // numConsoleItems hasn't been updated yet - there's actually one more
		}
	}

	// Or if no other items, easy
	else {
		shouldRedrawTopLine = true;
		consoleItems[0].minY = OLED_MAIN_HEIGHT_PIXELS;
		consoleItems[0].maxY = consoleItems[0].minY + height;
	}

	consoleItems[0].timeoutTime = AudioEngine::audioSampleTimer + 52000; // 1 and a bit seconds
	consoleItems[0].cleared = false;

	numConsoleItems++;

	// Clear the new console item's area
	clearAreaExact(consoleMinX, consoleItems[0].minY, consoleMaxX, consoleItems[0].maxY, oledMainConsoleImage);

	drawVerticalLine(consoleMinX, consoleItems[0].minY - 1, consoleItems[0].maxY, oledMainConsoleImage);
	drawVerticalLine(consoleMaxX, consoleItems[0].minY - 1, consoleItems[0].maxY, oledMainConsoleImage);

	if (shouldRedrawTopLine) {
		drawConsoleTopLine();
	}

	return consoleItems[0].minY;
}

void OLED::removePopup() {
	//if (!oledPopupWidth) return;

	oledPopupWidth = 0;
	workingAnimationText = NULL;
	uiTimerManager.unsetTimer(TIMER_DISPLAY);
	sendMainImage();
}

bool OLED::isPopupPresent() {
	return oledPopupWidth;
}

void copyRowWithMask(uint8_t destMask, uint8_t sourceRow[], uint8_t destRow[], int32_t minX, int32_t maxX) {
	uint8_t sourceMask = ~destMask;
	uint8_t* __restrict__ source = &sourceRow[minX];
	uint8_t* __restrict__ dest = &destRow[minX];

	uint8_t* const sourceStop = source + maxX - minX;
	do {
		*dest = (*dest & destMask) | (*source & sourceMask);
		dest++;
		source++;
	} while (source <= sourceStop);
}

void copyBackgroundAroundForeground(uint8_t backgroundImage[][OLED_MAIN_WIDTH_PIXELS],
                                    uint8_t foregroundImage[][OLED_MAIN_WIDTH_PIXELS], int32_t minX, int32_t minY,
                                    int32_t maxX, int32_t maxY) {

	// Copy everything above
	int32_t firstRow = minY >> 3;
	int32_t lastRow = maxY >> 3;
	if (firstRow) {
		memcpy(foregroundImage, backgroundImage, OLED_MAIN_WIDTH_PIXELS * firstRow);
	}

	// Partial row above
	int32_t partialRowPixelsAbove = minY & 7;
	if (partialRowPixelsAbove) {
		uint8_t destMask = 255 << partialRowPixelsAbove;
		copyRowWithMask(destMask, backgroundImage[firstRow], foregroundImage[firstRow], minX, maxX);
	}

	// Copy stuff to left and right
	for (int32_t row = firstRow; row <= lastRow; row++) {
		memcpy(foregroundImage[row], backgroundImage[row], minX);
		memcpy(&foregroundImage[row][maxX + 1], &backgroundImage[row][maxX + 1], OLED_MAIN_WIDTH_PIXELS - maxX - 1);
	}

	// Partial row below
	int32_t partialRowPixelsBelow = 7 - (maxY & 7);
	if (partialRowPixelsBelow) {
		uint8_t destMask = 255 >> partialRowPixelsBelow;
		copyRowWithMask(destMask, backgroundImage[lastRow], foregroundImage[lastRow], minX, maxX);
	}

	// Copy everything below
	int32_t numMoreRows = ((OLED_MAIN_HEIGHT_PIXELS - 1) >> 3) - lastRow;
	if (numMoreRows > 0) {
		memcpy(foregroundImage[lastRow + 1], backgroundImage[lastRow + 1], OLED_MAIN_WIDTH_PIXELS * numMoreRows);
	}
}

void OLED::sendMainImage() {

	oledCurrentImage = oledMainImage;

	if (numConsoleItems) {
		copyBackgroundAroundForeground(oledMainImage, oledMainConsoleImage, consoleMinX,
		                               consoleItems[numConsoleItems - 1].minY - 1, consoleMaxX,
		                               OLED_MAIN_HEIGHT_PIXELS - 1);
		oledCurrentImage = oledMainConsoleImage;
	}
	if (oledPopupWidth) {
		copyBackgroundAroundForeground(oledCurrentImage, oledMainPopupImage, popupMinX, popupMinY, popupMaxX,
		                               popupMaxY);
		oledCurrentImage = oledMainPopupImage;
	}

#if 0 && ENABLE_TEXT_OUTPUT
	uint16_t renderStopTime = *TCNT[TIMER_SYSTEM_FAST];
	uartPrint("oled render time: ");
	uartPrintNumber((uint16_t)(renderStopTime - renderStartTime));
#endif

	enqueueSPITransfer(0, oledCurrentImage[0]);
}

#define TEXT_MAX_NUM_LINES 8
struct TextLineBreakdown {
	char const* lines[TEXT_MAX_NUM_LINES];
	uint8_t lineLengths[TEXT_MAX_NUM_LINES];
	int32_t numLines;
	int32_t longestLineLength;
	int32_t maxCharsPerLine;
};

void breakStringIntoLines(char const* text, TextLineBreakdown* textLineBreakdown) {
	textLineBreakdown->numLines = 0;
	textLineBreakdown->longestLineLength = 0;

	char const* lineStart = text;
	char const* wordStart = lineStart;
	char const* lineEnd =
	    lineStart
	    + textLineBreakdown
	          ->maxCharsPerLine; // Default to it being the max length - we'll only use this if no "spaces" found.

findNextSpace:
	char const* space = wordStart;
	while (true) {
		if (*space == '\n' || *space == ' ' || *space == 0 || *space == '_') {
			break;
		}
		space++;
	}

lookAtNextSpace:
	int32_t lineLength = (int32_t)space - (int32_t)lineStart;
	if (*space == '_') {
		lineLength++; // If "space" was actually an underscore, include it.
	}

	// If line not too long yet
	if (lineLength <= textLineBreakdown->maxCharsPerLine) {
		lineEnd = space;

		// If end of whole line, or whole string...
		if (*space == '\n' || *space == 0) {
			textLineBreakdown->lines[textLineBreakdown->numLines] = lineStart;
			textLineBreakdown->lineLengths[textLineBreakdown->numLines] = lineLength;
			if (lineLength > textLineBreakdown->longestLineLength) {
				textLineBreakdown->longestLineLength = lineLength;
			}
			textLineBreakdown->numLines++;
			if (!*space || textLineBreakdown->numLines == TEXT_MAX_NUM_LINES) {
				return;
			}
			lineStart = lineEnd + 1;
			lineEnd = lineStart + textLineBreakdown->maxCharsPerLine;
		}
		else if (*space == '_') {
			lineEnd++;
		}

		wordStart = space + 1;
		goto findNextSpace;
	}
	else {
		lineLength = (int32_t)lineEnd - (int32_t)lineStart;
		textLineBreakdown->lines[textLineBreakdown->numLines] = lineStart;
		textLineBreakdown->lineLengths[textLineBreakdown->numLines] = lineLength;
		if (lineLength > textLineBreakdown->longestLineLength) {
			textLineBreakdown->longestLineLength = lineLength;
		}
		textLineBreakdown->numLines++;
		if (textLineBreakdown->numLines == TEXT_MAX_NUM_LINES) {
			return;
		}
		lineStart = lineEnd;
		lineEnd = lineStart + textLineBreakdown->maxCharsPerLine;
		goto lookAtNextSpace;
	}
}

void OLED::drawPermanentPopupLookingText(char const* text) {
	TextLineBreakdown textLineBreakdown;
	textLineBreakdown.maxCharsPerLine = 19;

	breakStringIntoLines(text, &textLineBreakdown);

	int32_t textWidth = textLineBreakdown.longestLineLength * kTextSpacingX;
	int32_t textHeight = textLineBreakdown.numLines * kTextSpacingY;

	int32_t doubleMargin = 12;

	int32_t minX = (OLED_MAIN_WIDTH_PIXELS - textWidth - doubleMargin) >> 1;
	int32_t maxX = OLED_MAIN_WIDTH_PIXELS - minX;

	int32_t minY = (OLED_MAIN_HEIGHT_PIXELS - textHeight - doubleMargin) >> 1;
	int32_t maxY = OLED_MAIN_HEIGHT_PIXELS - minY;

	drawRectangle(minX, minY, maxX, maxY, oledMainImage);

	int32_t textPixelY = (OLED_MAIN_HEIGHT_PIXELS - textHeight) >> 1;
	if (textPixelY < 0) {
		textPixelY = 0;
	}

	for (int32_t l = 0; l < textLineBreakdown.numLines; l++) {
		int32_t textPixelX = (OLED_MAIN_WIDTH_PIXELS - (kTextSpacingX * textLineBreakdown.lineLengths[l])) >> 1;
		drawStringFixedLength(textLineBreakdown.lines[l], textLineBreakdown.lineLengths[l], textPixelX, textPixelY,
		                      oledMainImage[0], OLED_MAIN_WIDTH_PIXELS, kTextSpacingX, kTextSpacingY);
		textPixelY += kTextSpacingY;
	}
}

void OLED::popupText(char const* text, bool persistent) {

	TextLineBreakdown textLineBreakdown;
	textLineBreakdown.maxCharsPerLine = 19;

	breakStringIntoLines(text, &textLineBreakdown);

	int32_t textWidth = textLineBreakdown.longestLineLength * kTextSpacingX;
	int32_t textHeight = textLineBreakdown.numLines * kTextSpacingY;

	int32_t doubleMargin = 12;

	setupPopup(textWidth + doubleMargin, textHeight + doubleMargin);

	int32_t textPixelY = (OLED_MAIN_HEIGHT_PIXELS - textHeight) >> 1;
	if (textPixelY < 0) {
		textPixelY = 0;
	}

	for (int32_t l = 0; l < textLineBreakdown.numLines; l++) {
		int32_t textPixelX = (OLED_MAIN_WIDTH_PIXELS - (kTextSpacingX * textLineBreakdown.lineLengths[l])) >> 1;
		drawStringFixedLength(textLineBreakdown.lines[l], textLineBreakdown.lineLengths[l], textPixelX, textPixelY,
		                      oledMainPopupImage[0], OLED_MAIN_WIDTH_PIXELS, kTextSpacingX, kTextSpacingY);
		textPixelY += kTextSpacingY;
	}

	sendMainImage();
	if (!persistent) {
		uiTimerManager.setTimer(TIMER_DISPLAY, 800);
	}

	// Or if persistent, make sure no previously set-up timeout occurs.
	else {
		uiTimerManager.unsetTimer(TIMER_DISPLAY);
	}
}

void updateWorkingAnimation() {
	String textNow;
	int32_t error = textNow.set(workingAnimationText);
	if (error) {
		return;
	}

	char buffer[4];
	buffer[3] = 0;

	for (int32_t i = 0; i < 3; i++) {
		buffer[i] = (i <= workingAnimationCount) ? '.' : ' ';
	}

	error = textNow.concatenate(buffer);
	OLED::popupText(textNow.get(), true);
}

void OLED::displayWorkingAnimation(char const* word) {
	workingAnimationText = word;
	workingAnimationCount = 0;
	updateWorkingAnimation();
}

void OLED::removeWorkingAnimation() {
	if (workingAnimationText) {
		removePopup();
	}
}

#define CONSOLE_ANIMATION_FRAME_TIME_SAMPLES (6 * 44) // 6

void OLED::consoleText(char const* text) {
	TextLineBreakdown textLineBreakdown;
	textLineBreakdown.maxCharsPerLine = 19;

	breakStringIntoLines(text, &textLineBreakdown);

	int32_t charWidth = 6;
	int32_t charHeight = 7;

	int32_t margin = 4;

	int32_t textPixelY = setupConsole(textLineBreakdown.numLines * charHeight + 1) + 1;

	for (int32_t l = 0; l < textLineBreakdown.numLines; l++) {
		int32_t textPixelX = 8;
		drawStringFixedLength(textLineBreakdown.lines[l], textLineBreakdown.lineLengths[l], textPixelX, textPixelY,
		                      oledMainConsoleImage[0], OLED_MAIN_WIDTH_PIXELS, charWidth, charHeight);
		textPixelY += charHeight;
	}

	sendMainImage();

	uiTimerManager.setTimerSamples(TIMER_OLED_CONSOLE, CONSOLE_ANIMATION_FRAME_TIME_SAMPLES);
}

union {
	uint32_t u32;
	struct {
		uint8_t minX;
		uint8_t width;
		uint8_t minY;
		uint8_t maxY;
	};
} blinkArea;

void performBlink() {
	OLED::invertArea(blinkArea.minX, blinkArea.width, blinkArea.minY, blinkArea.maxY, OLED::oledMainImage);
	OLED::sendMainImage();
	uiTimerManager.setTimer(TIMER_OLED_SCROLLING_AND_BLINKING, kFlashTime);
}

void OLED::setupBlink(int32_t minX, int32_t width, int32_t minY, int32_t maxY, bool shouldBlinkImmediately) {
	blinkArea.minX = minX;
	blinkArea.width = width;
	blinkArea.minY = minY;
	blinkArea.maxY = maxY;
	if (shouldBlinkImmediately) {
		invertArea(blinkArea.minX, blinkArea.width, blinkArea.minY, blinkArea.maxY, oledMainImage);
	}
	uiTimerManager.setTimer(TIMER_OLED_SCROLLING_AND_BLINKING, kFlashTime);
	// Caller must do a sendMainImage() at some point after calling this.
}

void OLED::stopBlink() {
	if (blinkArea.u32) {
		blinkArea.u32 = 0;
		uiTimerManager.unsetTimer(TIMER_OLED_SCROLLING_AND_BLINKING);
	}
}

struct SideScroller {
	char const* text; // NULL means not active.
	int32_t textLength;
	int32_t pos;
	int32_t startX;
	int32_t endX;
	int32_t startY;
	int32_t endY;
	int32_t textSpacingX;
	int32_t textSizeY;
	int32_t stringLengthPixels;
	int32_t boxLengthPixels;
	bool finished;
	bool doHilight;
};

#define NUM_SIDE_SCROLLERS 2

SideScroller sideScrollers[NUM_SIDE_SCROLLERS];

<<<<<<< HEAD
void OLED::setupSideScroller(int32_t index, char const* text, int32_t startX, int32_t endX, int32_t startY,
                             int32_t endY, int32_t textSpacingX, int32_t textSizeY, bool doHilight) {
=======
void setupSideScroller(int32_t index, std::string_view text, int32_t startX, int32_t endX, int32_t startY, int32_t endY,
                       int32_t textSpacingX, int32_t textSizeY, bool doHilight) {
>>>>>>> 0afc68d6

	SideScroller* scroller = &sideScrollers[index];
	scroller->textLength = text.size();
	scroller->stringLengthPixels = scroller->textLength * textSpacingX;
	scroller->boxLengthPixels = endX - startX;
	if (scroller->stringLengthPixels <= scroller->boxLengthPixels) {
		return;
	}

	scroller->text = text.data();
	scroller->pos = 0;
	scroller->startX = startX;
	scroller->endX = endX;
	scroller->startY = startY;
	scroller->endY = endY;
	scroller->textSpacingX = textSpacingX;
	scroller->textSizeY = textSizeY;
	scroller->finished = false;
	scroller->doHilight = doHilight;

	sideScrollerDirection = 1;
	uiTimerManager.setTimer(TIMER_OLED_SCROLLING_AND_BLINKING, 400);
}

void OLED::stopScrollingAnimation() {
	if (sideScrollerDirection) {
		sideScrollerDirection = 0;
		for (int32_t s = 0; s < NUM_SIDE_SCROLLERS; s++) {
			SideScroller* scroller = &sideScrollers[s];
			scroller->text = NULL;
		}
		uiTimerManager.unsetTimer(TIMER_OLED_SCROLLING_AND_BLINKING);
	}
}

void OLED::timerRoutine() {

	if (workingAnimationText) {
		workingAnimationCount = (workingAnimationCount + 1) & 3;
		updateWorkingAnimation();
	}

	else {
		removePopup();
	}
}

void OLED::scrollingAndBlinkingTimerEvent() {

	if (blinkArea.u32) {
		performBlink();
		return;
	}

	if (!sideScrollerDirection) {
		return; // Probably isn't necessary...
	}

	bool finished = true;

	for (int32_t s = 0; s < NUM_SIDE_SCROLLERS; s++) {
		SideScroller* scroller = &sideScrollers[s];
		if (scroller->text) {
			if (scroller->finished) {
				continue;
			}

			scroller->pos += sideScrollerDirection;

			if (scroller->pos <= 0) {
				scroller->finished = true;
			}
			else if (scroller->pos >= scroller->stringLengthPixels - scroller->boxLengthPixels) {
				scroller->finished = true;
			}
			else {
				finished = false;
			}

			// Ok, have to render.
			clearAreaExact(scroller->startX, scroller->startY, scroller->endX - 1, scroller->endY, oledMainImage);
			drawString(scroller->text, scroller->startX, scroller->startY, oledMainImage[0], OLED_MAIN_WIDTH_PIXELS,
			           scroller->textSpacingX, scroller->textSizeY, scroller->pos, scroller->endX);
			if (scroller->doHilight) {
				invertArea(scroller->startX, scroller->endX - scroller->startX, scroller->startY, scroller->endY,
				           &OLED::oledMainImage[0]);
			}
		}
	}

	sendMainImage();

	int32_t timeInterval;
	if (!finished) {
		timeInterval = (sideScrollerDirection >= 0) ? 15 : 5;
	}
	else {
		timeInterval = 400;
		sideScrollerDirection = -sideScrollerDirection;
		for (int32_t s = 0; s < NUM_SIDE_SCROLLERS; s++) {
			sideScrollers[s].finished = false;
		}
	}
	uiTimerManager.setTimer(TIMER_OLED_SCROLLING_AND_BLINKING, timeInterval);
}

void OLED::consoleTimerEvent() {
	// If console active
	if (!numConsoleItems) {
		return;
	}

	int32_t timeTilNext = 0;

	// If console moving up
	if (consoleItems[0].maxY >= OLED_MAIN_HEIGHT_PIXELS) {

		bool anyRemoved = false;

		// Get rid of any items which have hit the top of the screen
		while (consoleItems[numConsoleItems - 1].minY < 2) {
			numConsoleItems--;
			anyRemoved = true;
		}

		if (anyRemoved) {
			drawConsoleTopLine(); // Yeah the line will get copied - it's fine
		}

		int32_t firstRow = (consoleItems[numConsoleItems - 1].minY - 2) >> 3;
		int32_t lastRow = consoleItems[0].maxY >> 3;

		for (int32_t x = consoleMinX; x <= consoleMaxX; x++) {
			uint8_t carry;

			for (int32_t row = lastRow; row >= firstRow; row--) {
				uint8_t prevBitsHere = oledMainConsoleImage[row][x];
				oledMainConsoleImage[row][x] = (prevBitsHere >> 1) | (carry << 7);
				carry = prevBitsHere;
			}
		}

		for (int32_t i = 0; i < numConsoleItems; i++) {
			consoleItems[i].minY--;
			consoleItems[i].maxY--;
		}

		// If got further to go...
		if (consoleItems[0].maxY >= OLED_MAIN_HEIGHT_PIXELS) {
			timeTilNext = CONSOLE_ANIMATION_FRAME_TIME_SAMPLES;
		}
	}

	/*
	// Or if console moving down
	else if (false) {

		int32_t firstRow = consoleItems[numConsoleItems - 1].minY >> 3;
		int32_t lastRow = consoleItems[0].maxY >> 3;

		for (int32_t x = consoleMinX; x <= consoleMaxX; x++) {
			uint8_t carry;

			for (int32_t row = firstRow; row <= lastRow; row++) {
				uint8_t prevBitsHere = oledMainConsoleImage[row][x];
				oledMainConsoleImage[row][x] = (prevBitsHere << 1) | (carry >> 7);
				carry = prevBitsHere;
			}
		}

		for (int32_t i = 0; i < numConsoleItems; i++) {
			consoleItems[i].minY++;
			consoleItems[i].maxY++;
		}

		// If got further to go...
		if (consoleItems[numConsoleItems - 1].minY < OLED_MAIN_HEIGHT_PIXELS) {
			uiTimerManager.setTimer(TIMER_DISPLAY, CONSOLE_ANIMATION_FRAME_TIME_SAMPLES);
		}

		// Or if now fully offscreen...
		else {
			numConsoleItems = 0;
		}
	}
*/
	// If top console item timed out
checkTimeTilTimeout:
	int32_t timeLeft = consoleItems[numConsoleItems - 1].timeoutTime - AudioEngine::audioSampleTimer;
	if (timeLeft <= 0) {
		if (!consoleItems[numConsoleItems - 1].cleared) {
			consoleItems[numConsoleItems - 1].cleared = true;
			clearAreaExact(consoleMinX + 1, consoleItems[numConsoleItems - 1].minY, consoleMaxX - 1,
			               consoleItems[numConsoleItems - 1].maxY, oledMainConsoleImage);
		}
		consoleItems[numConsoleItems - 1].minY++;
		bool shouldCheckAgain = false;
		if (consoleItems[numConsoleItems - 1].minY > consoleItems[numConsoleItems - 1].maxY) {
			numConsoleItems--;
			shouldCheckAgain = numConsoleItems;
		}
		else {
			timeTilNext = CONSOLE_ANIMATION_FRAME_TIME_SAMPLES;
		}
		if (numConsoleItems) {
			drawConsoleTopLine();
		}
		if (shouldCheckAgain) {
			goto checkTimeTilTimeout;
		}
	}

	// Or if it hasn't timed out, then provided we didn't already want a real-soon callback, come back when it does time out
	else if (!timeTilNext) {
		timeTilNext = timeLeft;
	}

	if (timeTilNext) {
		uiTimerManager.setTimerSamples(TIMER_OLED_CONSOLE, timeTilNext);
	}

	sendMainImage();
}

void OLED::freezeWithError(char const* text) {
	OLED::clearMainImage();
	int32_t yPixel = OLED_MAIN_TOPMOST_PIXEL;
	OLED::drawString("Error:", 0, yPixel, OLED::oledMainImage[0], OLED_MAIN_WIDTH_PIXELS, kTextSpacingX,
	                 kTextSizeYUpdated, 0, OLED_MAIN_WIDTH_PIXELS);
	OLED::drawString(text, kTextSpacingX * 7, yPixel, OLED::oledMainImage[0], OLED_MAIN_WIDTH_PIXELS, kTextSpacingX,
	                 kTextSizeYUpdated, 0, OLED_MAIN_WIDTH_PIXELS);

	yPixel += kTextSpacingY;
	OLED::drawString("Press select knob to", 0, yPixel, OLED::oledMainImage[0], OLED_MAIN_WIDTH_PIXELS, kTextSpacingX,
	                 kTextSizeYUpdated, 0, OLED_MAIN_WIDTH_PIXELS);

	yPixel += kTextSpacingY;
	OLED::drawString("attempt resume. Then", 0, yPixel, OLED::oledMainImage[0], OLED_MAIN_WIDTH_PIXELS, kTextSpacingX,
	                 kTextSizeYUpdated, 0, OLED_MAIN_WIDTH_PIXELS);

	yPixel += kTextSpacingY;
	OLED::drawString("save to new file.", 0, yPixel, OLED::oledMainImage[0], OLED_MAIN_WIDTH_PIXELS, kTextSpacingX,
	                 kTextSizeYUpdated, 0, OLED_MAIN_WIDTH_PIXELS);

	// Wait for existing DMA transfer to finish
	uint16_t startTime = *TCNT[TIMER_SYSTEM_SLOW];
	while (!(DMACn(OLED_SPI_DMA_CHANNEL).CHSTAT_n & DMAC0_CHSTAT_n_TC)
	       && (uint16_t)(*TCNT[TIMER_SYSTEM_SLOW] - startTime) < msToSlowTimerCount(10)) {}

	// Wait for PIC to de-select OLED, if it's been doing that.
	if (oledWaitingForMessage != 256) {
		startTime = *TCNT[TIMER_SYSTEM_SLOW];
		while ((uint16_t)(*TCNT[TIMER_SYSTEM_SLOW] - startTime) < msToSlowTimerCount(10)) {
			uint8_t value;
			bool anything = uartGetChar(UART_ITEM_PIC, (char*)&value);
			if (anything && value == oledWaitingForMessage) {
				break;
			}
		}
		oledWaitingForMessage = 256;
	}
	spiTransferQueueCurrentlySending = false;

	// Select OLED
	PIC::selectOLED();
	PIC::flush();
	oledWaitingForMessage = 248;

	// Wait for selection to be done
	startTime = *TCNT[TIMER_SYSTEM_SLOW];
	while ((uint16_t)(*TCNT[TIMER_SYSTEM_SLOW] - startTime) < msToSlowTimerCount(10)) {
		uint8_t value;
		bool anything = uartGetChar(UART_ITEM_PIC, (char*)&value);
		if (anything && value == 248) {
			break;
		}
	}
	oledWaitingForMessage = 256;

	// Send data via DMA
	RSPI(SPI_CHANNEL_OLED_MAIN).SPDCR = 0x20u;               // 8-bit
	RSPI(SPI_CHANNEL_OLED_MAIN).SPCMD0 = 0b0000011100000010; // 8-bit
	RSPI(SPI_CHANNEL_OLED_MAIN).SPBFCR.BYTE = 0b01100000;    //0b00100000;
	//DMACn(OLED_SPI_DMA_CHANNEL).CHCFG_n = 0b00000000001000000000001001101000 | (OLED_SPI_DMA_CHANNEL & 7);

	int32_t transferSize = (OLED_MAIN_HEIGHT_PIXELS >> 3) * OLED_MAIN_WIDTH_PIXELS;
	DMACn(OLED_SPI_DMA_CHANNEL).N0TB_n = transferSize; // TODO: only do this once?
	uint32_t dataAddress = (uint32_t)OLED::oledMainImage;
	DMACn(OLED_SPI_DMA_CHANNEL).N0SA_n = dataAddress;
	//spiTransferQueueReadPos = (spiTransferQueueReadPos + 1) & (SPI_TRANSFER_QUEUE_SIZE - 1);
	v7_dma_flush_range(dataAddress, dataAddress + transferSize);
	DMACn(OLED_SPI_DMA_CHANNEL).CHCTRL_n |=
	    DMAC_CHCTRL_0S_CLRTC | DMAC_CHCTRL_0S_SETEN; // ---- Enable DMA Transfer and clear TC bit ----

	while (1) {
		PIC::flush();
		uartFlushIfNotSending(UART_ITEM_MIDI);

		uint8_t value;
		bool anything = uartGetChar(UART_ITEM_PIC, (char*)&value);
		if (anything) {
			if (value == 175) {
				break;
			}
			else if (value == 249) {}
		}
	}
	oledWaitingForMessage = 256;
	spiTransferQueueCurrentlySending = false;

	clearMainImage();
	OLED::popupText("Operation resumed. Save to new file then reboot.", false);
}

extern std::string_view getErrorMessage(int32_t);

void OLED::displayError(int32_t error) {
	char const* message = nullptr;
	switch (error) {
	case NO_ERROR:
	case ERROR_ABORTED_BY_USER:
		return;
	default:
		message = getErrorMessage(error).data();
		break;
	}
	displayPopup(message);
}

} // namespace deluge::hid::display<|MERGE_RESOLUTION|>--- conflicted
+++ resolved
@@ -970,13 +970,8 @@
 
 SideScroller sideScrollers[NUM_SIDE_SCROLLERS];
 
-<<<<<<< HEAD
-void OLED::setupSideScroller(int32_t index, char const* text, int32_t startX, int32_t endX, int32_t startY,
+void OLED::setupSideScroller(int32_t index, std::string_view text, int32_t startX, int32_t endX, int32_t startY,
                              int32_t endY, int32_t textSpacingX, int32_t textSizeY, bool doHilight) {
-=======
-void setupSideScroller(int32_t index, std::string_view text, int32_t startX, int32_t endX, int32_t startY, int32_t endY,
-                       int32_t textSpacingX, int32_t textSizeY, bool doHilight) {
->>>>>>> 0afc68d6
 
 	SideScroller* scroller = &sideScrollers[index];
 	scroller->textLength = text.size();
