--- conflicted
+++ resolved
@@ -24,12 +24,8 @@
 
 namespace Buttons {
 
-<<<<<<< HEAD
-int buttonAction(int x, int y, bool on, bool inCardRoutine);
-int buttonActionNoRe(int x, int y, bool on, bool inCardRoutine);
-=======
 int buttonAction(hid::Button b, bool on, bool inCardRoutine);
->>>>>>> e7fac238
+int buttonActionNoRe(hid::Button b, bool on, bool inCardRoutine);
 bool isButtonPressed(int x, int y);
 bool isButtonPressed(hid::Button b);
 bool isShiftButtonPressed();
