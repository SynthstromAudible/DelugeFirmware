/*
 * Copyright © 2014-2023 Synthstrom Audible Limited
 *
 * This file is part of The Synthstrom Audible Deluge Firmware.
 *
 * The Synthstrom Audible Deluge Firmware is free software: you can redistribute it and/or modify it under the
 * terms of the GNU General Public License as published by the Free Software Foundation,
 * either version 3 of the License, or (at your option) any later version.
 *
 * This program is distributed in the hope that it will be useful, but WITHOUT ANY WARRANTY;
 * without even the implied warranty of MERCHANTABILITY or FITNESS FOR A PARTICULAR PURPOSE.
 * See the GNU General Public License for more details.
 *
 * You should have received a copy of the GNU General Public License along with this program.
 * If not, see <https://www.gnu.org/licenses/>.
*/

#pragma once

#include "vm/wrenimpl.h"
#include <stddef.h>

#include "button.h"

namespace Buttons {

int buttonAction(hid::Button b, bool on, bool inCardRoutine);
int buttonActionNoRe(hid::Button b, bool on, bool inCardRoutine);
bool isButtonPressed(hid::Button b);
bool isShiftButtonPressed();
bool isNewOrShiftButtonPressed();
void noPressesHappening(bool inCardRoutine);

extern bool recordButtonPressUsedUp;
<<<<<<< HEAD
extern Wren::VM* wren;
} // namespace Buttons

#endif /* BUTTONS_H_ */
=======
} // namespace Buttons
>>>>>>> 4e087de2
<|MERGE_RESOLUTION|>--- conflicted
+++ resolved
@@ -32,11 +32,5 @@
 void noPressesHappening(bool inCardRoutine);
 
 extern bool recordButtonPressUsedUp;
-<<<<<<< HEAD
 extern Wren::VM* wren;
-} // namespace Buttons
-
-#endif /* BUTTONS_H_ */
-=======
-} // namespace Buttons
->>>>>>> 4e087de2
+} // namespace Buttons