/*
 * Copyright © 2014-2023 Synthstrom Audible Limited
 *
 * This file is part of The Synthstrom Audible Deluge Firmware.
 *
 * The Synthstrom Audible Deluge Firmware is free software: you can redistribute it and/or modify it under the
 * terms of the GNU General Public License as published by the Free Software Foundation,
 * either version 3 of the License, or (at your option) any later version.
 *
 * This program is distributed in the hope that it will be useful, but WITHOUT ANY WARRANTY;
 * without even the implied warranty of MERCHANTABILITY or FITNESS FOR A PARTICULAR PURPOSE.
 * See the GNU General Public License for more details.
 *
 * You should have received a copy of the GNU General Public License along with this program.
 * If not, see <https://www.gnu.org/licenses/>.
*/

#include "processing/engines/audio_engine.h"
#include "hid/buttons.h"
#include "definitions.h"
#include "gui/ui/ui.h"
#include "gui/ui/audio_recorder.h"
#include "playback/playback_handler.h"
#include "playback/mode/playback_mode.h"
#include "gui/ui/load/load_song_ui.h"
#include "testing/hardware_testing.h"
#include "gui/views/view.h"
#include "model/mod_controllable/mod_controllable.h"

namespace Buttons {

bool recordButtonPressUsedUp;
uint32_t timeRecordButtonPressed;
bool buttonStates[NUM_BUTTON_COLS + 1][NUM_BUTTON_ROWS]; // The extra col is for "fake" buttons
Wren::VM* wren;

<<<<<<< HEAD
int buttonAction(int x, int y, bool on, bool inCardRoutine) {
	wren->buttonAction(x, y, on);
	return buttonActionNoRe(x, y, on, inCardRoutine);
}

int buttonActionNoRe(int x, int y, bool on, bool inCardRoutine) {
=======
int buttonAction(hid::Button b, bool on, bool inCardRoutine) {
	using namespace hid::button;
>>>>>>> e7fac238

	// Must happen up here before it's actioned, because if its action accesses SD card, we might multiple-enter this function, and don't want to then be setting this after that later action, erasing what it set
	auto xy = hid::button::toXY(b);
	buttonStates[xy.x][xy.y] = on;

#if ALLOW_SPAM_MODE
	if (b == X_ENC) {
		spamMode();
		return;
	}
#endif

	int result;

	// See if it was one of the mod buttons
	for (int i = 0; i < NUM_MOD_BUTTONS; i++) {

		if (xy.x == modButtonX[i] && xy.y == modButtonY[i]) {

#if DELUGE_MODEL != DELUGE_MODEL_40_PAD
			if (i < 3) {
				if (buttonStates[modButtonX[0]][modButtonY[0]] && buttonStates[modButtonX[1]][modButtonY[1]]
				    && buttonStates[modButtonX[2]][modButtonY[2]]) {
					ramTestLED(true);
				}
			}
#endif
			getCurrentUI()->modButtonAction(i, on);
			goto dealtWith;
		}
	}

	result = getCurrentUI()->buttonAction(b, on, inCardRoutine);

	if (result == ACTION_RESULT_REMIND_ME_OUTSIDE_CARD_ROUTINE) {
		return ACTION_RESULT_REMIND_ME_OUTSIDE_CARD_ROUTINE;
	}
	else if (result == ACTION_RESULT_DEALT_WITH) {
		goto dealtWith;
	}

	// Play button
	if (b == PLAY) {
		if (on) {

			if (audioRecorder.recordingSource && isButtonPressed(recordButtonX, recordButtonY)) {
				// Stop output-recording at end of loop
				if (!recordButtonPressUsedUp && playbackHandler.isEitherClockActive()) {
					currentPlaybackMode->stopOutputRecordingAtLoopEnd();
				}
			}

			else {

				//if (inCardRoutine) return ACTION_RESULT_REMIND_ME_OUTSIDE_CARD_ROUTINE;
				playbackHandler.playButtonPressed(INTERNAL_BUTTON_PRESS_LATENCY);

				// Begin output-recording simultaneously with playback
				if (isButtonPressed(recordButtonX, recordButtonY) && playbackHandler.playbackState
				    && !recordButtonPressUsedUp) {
					audioRecorder.beginOutputRecording();
				}
			}

			recordButtonPressUsedUp = true;
		}
	}

	// Record button
	else if (b == RECORD) {
		// Press on
		if (on) {
			timeRecordButtonPressed = AudioEngine::audioSampleTimer;

			recordButtonPressUsedUp = false;

			if (!audioRecorder.recordingSource) {

				if (isShiftButtonPressed()) {
					audioRecorder.beginOutputRecording();
					recordButtonPressUsedUp = true;
				}
			}
		}

		// Press off
		else {
			if (!recordButtonPressUsedUp
			    && (int32_t)(AudioEngine::audioSampleTimer - timeRecordButtonPressed) < (44100 >> 1)) {
				if (audioRecorder.isCurrentlyResampling()) {
					audioRecorder.endRecordingSoon(INTERNAL_BUTTON_PRESS_LATENCY);
				}
				else {
					playbackHandler.recordButtonPressed();
				}
			}
		}
	}

	// Tempo encoder button
	else if (b == TEMPO_ENC) {
		if (on) {
			if (isShiftButtonPressed()) {
				playbackHandler.displaySwingAmount();
			}
			else {
				if (getCurrentUI() != &loadSongUI) {
					playbackHandler.displayTempoByCalculation();
				}
			}
		}
	}

#if ALLOW_SPAM_MODE
	else if (b == SELECT_ENC)
		     && isButtonPressed(shiftButtonX, shiftButtonY)) {
			     spamMode();
		     }
#endif

#if DELUGE_MODEL != DELUGE_MODEL_40_PAD
	// Mod encoder buttons
	else if (b == MOD_ENCODER_0) {
		getCurrentUI()->modEncoderButtonAction(0, on);
	}
	else if (b == MOD_ENCODER_1) {
		getCurrentUI()->modEncoderButtonAction(1, on);
	}
#endif

dealtWith:

	return ACTION_RESULT_DEALT_WITH;
}

bool isButtonPressed(int x, int y) {
	return buttonStates[x][y];
}

bool isButtonPressed(hid::Button b) {
	auto xy = hid::button::toXY(b);
	return buttonStates[xy.x][xy.y];
}

bool isShiftButtonPressed() {
	return buttonStates[shiftButtonX][shiftButtonY];
}

bool isNewOrShiftButtonPressed() {
#ifdef BUTTON_NEW_X
	return buttonStates[BUTTON_NEW_X][BUTTON_NEW_Y];
#else
	return buttonStates[shiftButtonX][shiftButtonY];
#endif
}

// Correct any misunderstandings
void noPressesHappening(bool inCardRoutine) {
	for (int x = 0; x < NUM_BUTTON_COLS; x++) {
		for (int y = 0; y < NUM_BUTTON_ROWS; y++) {
			if (buttonStates[x][y]) {
				buttonAction(hid::button::fromXY(x, y), false, inCardRoutine);
			}
		}
	}
}
} // namespace Buttons<|MERGE_RESOLUTION|>--- conflicted
+++ resolved
@@ -34,17 +34,13 @@
 bool buttonStates[NUM_BUTTON_COLS + 1][NUM_BUTTON_ROWS]; // The extra col is for "fake" buttons
 Wren::VM* wren;
 
-<<<<<<< HEAD
-int buttonAction(int x, int y, bool on, bool inCardRoutine) {
-	wren->buttonAction(x, y, on);
-	return buttonActionNoRe(x, y, on, inCardRoutine);
-}
-
-int buttonActionNoRe(int x, int y, bool on, bool inCardRoutine) {
-=======
 int buttonAction(hid::Button b, bool on, bool inCardRoutine) {
+	wren->buttonAction(b, on);
+	return buttonActionNoRe(b, on, inCardRoutine);
+}
+
+int buttonActionNoRe(hid::Button b, bool on, bool inCardRoutine) {
 	using namespace hid::button;
->>>>>>> e7fac238
 
 	// Must happen up here before it's actioned, because if its action accesses SD card, we might multiple-enter this function, and don't want to then be setting this after that later action, erasing what it set
 	auto xy = hid::button::toXY(b);
