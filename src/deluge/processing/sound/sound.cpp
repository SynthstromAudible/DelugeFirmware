/*
 * Copyright © 2014-2023 Synthstrom Audible Limited
 *
 * This file is part of The Synthstrom Audible Deluge Firmware.
 *
 * The Synthstrom Audible Deluge Firmware is free software: you can redistribute it and/or modify it under the
 * terms of the GNU General Public License as published by the Free Software Foundation,
 * either version 3 of the License, or (at your option) any later version.
 *
 * This program is distributed in the hope that it will be useful, but WITHOUT ANY WARRANTY;
 * without even the implied warranty of MERCHANTABILITY or FITNESS FOR A PARTICULAR PURPOSE.
 * See the GNU General Public License for more details.
 *
 * You should have received a copy of the GNU General Public License along with this program.
 * If not, see <https://www.gnu.org/licenses/>.
 */

#include "definitions_cxx.hpp"
#include "processing/engines/audio_engine.h"
#include "storage/audio/audio_file_manager.h"
#include "model/clip/instrument_clip.h"
#include "util/functions.h"
#include "storage/storage_manager.h"
#include <math.h>
#include "modulation/patch/patcher.h"
#include "modulation/params/param_manager.h"
#include "processing/sound/sound.h"
#include "processing/sound/sound_instrument.h"
#include "gui/ui/sound_editor.h"
#include "dsp/filter/filter_set_config.h"
#include "model/drum/kit.h"
#include "hid/display.h"
#include "gui/views/view.h"
#include "model/action/action.h"
#include "model/action/action_logger.h"
#include <string.h>
#include "model/timeline_counter.h"
#include "memory/general_memory_allocator.h"
#include "storage/multi_range/multisample_range.h"
#include "storage/multi_range/multi_wave_table_range.h"
#include "model/voice/voice_sample.h"
#include <new>
#include "hid/matrix/matrix_driver.h"
#include "playback/playback_handler.h"
#include "modulation/params/param_set.h"
#include "model/song/song.h"
#include "gui/ui/root_ui.h"
#include "hid/buttons.h"
#include "model/voice/voice.h"
#include "model/sample/sample.h"
#include "model/voice/voice_vector.h"
#include "model/model_stack.h"
#include "hid/led/indicator_leds.h"
#include "storage/flash_storage.h"
#include "modulation/patch/patch_cable_set.h"
#include "util/misc.h"

extern "C" {
#include "RZA1/mtu/mtu.h"
}

const PatchableInfo patchableInfoForSound = {
    (int32_t)(offsetof(Sound, paramFinalValues) - offsetof(Sound, patcher) - (Param::Global::FIRST * sizeof(int32_t))),
    offsetof(Sound, globalSourceValues) - offsetof(Sound, patcher),
    Param::Global::FIRST,
    Param::Global::FIRST_NON_VOLUME,
    Param::Global::FIRST_HYBRID,
    Param::Global::FIRST_EXP,
    kNumParams,
    GLOBALITY_GLOBAL};

Sound::Sound() : patcher(&patchableInfoForSound) {

	for (int s = 0; s < kNumSources; s++) {
		oscRetriggerPhase[s] = 0xFFFFFFFF;
	}
	for (int m = 0; m < kNumModulators; m++) {
		modulatorRetriggerPhase[m] = 0;
	}

	for (int i = 0; i < kNumExpressionDimensions; i++) {
		monophonicExpressionValues[i] = 0;
	}

	numVoicesAssigned = 0;

	sideChainSendLevel = 0;
	polyphonic = PolyphonyMode::POLY;
	lastNoteCode = -2147483648;

	modulatorTranspose[0] = 0;
	modulatorCents[0] = 0;
	modulatorTranspose[1] = -12;
	modulatorCents[1] = 0;

	transpose = 0;
	modFXType = ModFXType::NONE;

	oscillatorSync = false;

	numUnison = 1;
	unisonDetune = 8;

	synthMode = SynthMode::SUBTRACTIVE;
	modulator1ToModulator0 = false;

	lpfMode = LPFMode::TRANSISTOR_24DB; // Good for samples, I think

	postReverbVolumeLastTime = -1; // Special state to make it grab the actual value the first time it's rendered

	// LFO
	lfoGlobalWaveType = LFOType::TRIANGLE;
	lfoLocalWaveType = LFOType::TRIANGLE;
	lfoGlobalSyncType =
	    SYNC_TYPE_EVEN; // This may be set without calling the setter function, because we're setting it to 0
	lfoGlobalSyncLevel =
	    SYNC_LEVEL_NONE; // This may be set without calling the setter function, because we're setting it to 0

	modKnobs[0][1].paramDescriptor.setToHaveParamOnly(Param::Global::VOLUME_POST_FX);
	modKnobs[0][0].paramDescriptor.setToHaveParamOnly(Param::Local::PAN);

	modKnobs[1][1].paramDescriptor.setToHaveParamOnly(Param::Local::LPF_FREQ);
	modKnobs[1][0].paramDescriptor.setToHaveParamOnly(Param::Local::LPF_RESONANCE);

	modKnobs[2][1].paramDescriptor.setToHaveParamOnly(Param::Local::ENV_0_ATTACK);
	modKnobs[2][0].paramDescriptor.setToHaveParamOnly(Param::Local::ENV_0_RELEASE);

	modKnobs[3][1].paramDescriptor.setToHaveParamOnly(Param::Global::DELAY_RATE);
	modKnobs[3][0].paramDescriptor.setToHaveParamOnly(Param::Global::DELAY_FEEDBACK);

	modKnobs[4][0].paramDescriptor.setToHaveParamOnly(Param::Global::REVERB_AMOUNT);

	modKnobs[5][1].paramDescriptor.setToHaveParamOnly(Param::Global::LFO_FREQ);

	modKnobs[4][1].paramDescriptor.setToHaveParamAndSource(Param::Global::VOLUME_POST_REVERB_SEND,
	                                                       PatchSource::COMPRESSOR);
	modKnobs[5][0].paramDescriptor.setToHaveParamAndSource(Param::Local::PITCH_ADJUST, PatchSource::LFO_GLOBAL);

	modKnobs[6][1].paramDescriptor.setToHaveParamOnly(Param::Unpatched::START + Param::Unpatched::STUTTER_RATE);
	modKnobs[6][0].paramDescriptor.setToHaveParamOnly(Param::Unpatched::START + Param::Unpatched::Sound::PORTAMENTO);

	modKnobs[7][1].paramDescriptor.setToHaveParamOnly(Param::Unpatched::START
	                                                  + Param::Unpatched::SAMPLE_RATE_REDUCTION);
	modKnobs[7][0].paramDescriptor.setToHaveParamOnly(Param::Unpatched::START + Param::Unpatched::BITCRUSHING);
	voicePriority = VoicePriority::MEDIUM;
	whichExpressionSourcesChangedAtSynthLevel = 0;

	skippingRendering = true;
	startSkippingRenderingAtTime = 0;

	paramLPF.p = PARAM_LPF_OFF;

	doneReadingFromFile();
}

void Sound::initParams(ParamManager* paramManager) {

	ModControllableAudio::initParams(paramManager);

	UnpatchedParamSet* unpatchedParams = paramManager->getUnpatchedParamSet();
	unpatchedParams->params[Param::Unpatched::Sound::ARP_GATE].setCurrentValueBasicForSetup(0);
	unpatchedParams->params[Param::Unpatched::MOD_FX_FEEDBACK].setCurrentValueBasicForSetup(0);
	unpatchedParams->params[Param::Unpatched::Sound::PORTAMENTO].setCurrentValueBasicForSetup(-2147483648);

	PatchedParamSet* patchedParams = paramManager->getPatchedParamSet();
	patchedParams->params[Param::Local::VOLUME].setCurrentValueBasicForSetup(0);
	patchedParams->params[Param::Local::OSC_A_VOLUME].setCurrentValueBasicForSetup(2147483647);
	patchedParams->params[Param::Local::OSC_B_VOLUME].setCurrentValueBasicForSetup(2147483647);
	patchedParams->params[Param::Global::VOLUME_POST_FX].setCurrentValueBasicForSetup(
	    getParamFromUserValue(Param::Global::VOLUME_POST_FX, 40));
	patchedParams->params[Param::Global::VOLUME_POST_REVERB_SEND].setCurrentValueBasicForSetup(0);
	patchedParams->params[Param::Local::HPF_RESONANCE].setCurrentValueBasicForSetup(-2147483648);
	patchedParams->params[Param::Local::HPF_FREQ].setCurrentValueBasicForSetup(-2147483648);
	patchedParams->params[Param::Local::PITCH_ADJUST].setCurrentValueBasicForSetup(0);
	patchedParams->params[Param::Global::REVERB_AMOUNT].setCurrentValueBasicForSetup(-2147483648);
	patchedParams->params[Param::Global::DELAY_RATE].setCurrentValueBasicForSetup(0);
	patchedParams->params[Param::Global::ARP_RATE].setCurrentValueBasicForSetup(0);
	patchedParams->params[Param::Global::DELAY_FEEDBACK].setCurrentValueBasicForSetup(-2147483648);
	patchedParams->params[Param::Local::CARRIER_0_FEEDBACK].setCurrentValueBasicForSetup(-2147483648);
	patchedParams->params[Param::Local::CARRIER_1_FEEDBACK].setCurrentValueBasicForSetup(-2147483648);
	patchedParams->params[Param::Local::MODULATOR_0_FEEDBACK].setCurrentValueBasicForSetup(-2147483648);
	patchedParams->params[Param::Local::MODULATOR_1_FEEDBACK].setCurrentValueBasicForSetup(-2147483648);
	patchedParams->params[Param::Local::MODULATOR_0_VOLUME].setCurrentValueBasicForSetup(-2147483648);
	patchedParams->params[Param::Local::MODULATOR_1_VOLUME].setCurrentValueBasicForSetup(-2147483648);
	patchedParams->params[Param::Local::OSC_A_PHASE_WIDTH].setCurrentValueBasicForSetup(0);
	patchedParams->params[Param::Local::OSC_B_PHASE_WIDTH].setCurrentValueBasicForSetup(0);
	patchedParams->params[Param::Local::ENV_1_ATTACK].setCurrentValueBasicForSetup(
	    getParamFromUserValue(Param::Local::ENV_1_ATTACK, 20));
	patchedParams->params[Param::Local::ENV_1_DECAY].setCurrentValueBasicForSetup(
	    getParamFromUserValue(Param::Local::ENV_1_DECAY, 20));
	patchedParams->params[Param::Local::ENV_1_SUSTAIN].setCurrentValueBasicForSetup(
	    getParamFromUserValue(Param::Local::ENV_1_SUSTAIN, 25));
	patchedParams->params[Param::Local::ENV_1_RELEASE].setCurrentValueBasicForSetup(
	    getParamFromUserValue(Param::Local::ENV_1_RELEASE, 20));
	patchedParams->params[Param::Local::LFO_LOCAL_FREQ].setCurrentValueBasicForSetup(0);
	patchedParams->params[Param::Global::LFO_FREQ].setCurrentValueBasicForSetup(
	    getParamFromUserValue(Param::Global::LFO_FREQ, 30));
	patchedParams->params[Param::Local::PAN].setCurrentValueBasicForSetup(0);
	patchedParams->params[Param::Local::NOISE_VOLUME].setCurrentValueBasicForSetup(-2147483648);
	patchedParams->params[Param::Global::MOD_FX_DEPTH].setCurrentValueBasicForSetup(0);
	patchedParams->params[Param::Global::MOD_FX_RATE].setCurrentValueBasicForSetup(0);
	patchedParams->params[Param::Local::OSC_A_PITCH_ADJUST].setCurrentValueBasicForSetup(0);       // Don't change
	patchedParams->params[Param::Local::OSC_B_PITCH_ADJUST].setCurrentValueBasicForSetup(0);       // Don't change
	patchedParams->params[Param::Local::MODULATOR_0_PITCH_ADJUST].setCurrentValueBasicForSetup(0); // Don't change
	patchedParams->params[Param::Local::MODULATOR_1_PITCH_ADJUST].setCurrentValueBasicForSetup(0); // Don't change
}

void Sound::setupAsSample(ParamManagerForTimeline* paramManager) {

	polyphonic = PolyphonyMode::AUTO;
	lpfMode = LPFMode::TRANSISTOR_24DB;

	sources[0].oscType = OscType::SAMPLE;
	sources[1].oscType = OscType::SAMPLE;

	PatchedParamSet* patchedParams = paramManager->getPatchedParamSet();

	patchedParams->params[Param::Local::OSC_B_VOLUME].setCurrentValueBasicForSetup(-2147483648);
	patchedParams->params[Param::Local::ENV_0_ATTACK].setCurrentValueBasicForSetup(
	    getParamFromUserValue(Param::Local::ENV_0_ATTACK, 0));
	patchedParams->params[Param::Local::ENV_0_DECAY].setCurrentValueBasicForSetup(
	    getParamFromUserValue(Param::Local::ENV_0_DECAY, 20));
	patchedParams->params[Param::Local::ENV_0_SUSTAIN].setCurrentValueBasicForSetup(
	    getParamFromUserValue(Param::Local::ENV_0_SUSTAIN, 50));
	patchedParams->params[Param::Local::ENV_0_RELEASE].setCurrentValueBasicForSetup(
	    getParamFromUserValue(Param::Local::ENV_0_RELEASE, 0));

	patchedParams->params[Param::Local::LPF_RESONANCE].setCurrentValueBasicForSetup(-2147483648);
	patchedParams->params[Param::Local::LPF_FREQ].setCurrentValueBasicForSetup(2147483647);

	modKnobs[6][0].paramDescriptor.setToHaveParamOnly(Param::Local::PITCH_ADJUST);

	paramManager->getPatchCableSet()->numPatchCables = 1;
	paramManager->getPatchCableSet()->patchCables[0].setup(PatchSource::VELOCITY, Param::Local::VOLUME,
	                                                       getParamFromUserValue(Param::Static::PATCH_CABLE, 50));

	setupDefaultExpressionPatching(paramManager);

	doneReadingFromFile();
}

void Sound::setupAsDefaultSynth(ParamManager* paramManager) {

	PatchedParamSet* patchedParams = paramManager->getPatchedParamSet();
	patchedParams->params[Param::Local::OSC_B_VOLUME].setCurrentValueBasicForSetup(0x47AE1457);
	patchedParams->params[Param::Local::LPF_RESONANCE].setCurrentValueBasicForSetup(0xA2000000);
	patchedParams->params[Param::Local::LPF_FREQ].setCurrentValueBasicForSetup(0x10000000);
	patchedParams->params[Param::Local::ENV_0_ATTACK].setCurrentValueBasicForSetup(0x80000000);
	patchedParams->params[Param::Local::ENV_0_DECAY].setCurrentValueBasicForSetup(0xE6666654);
	patchedParams->params[Param::Local::ENV_0_SUSTAIN].setCurrentValueBasicForSetup(0x7FFFFFFF);
	patchedParams->params[Param::Local::ENV_0_RELEASE].setCurrentValueBasicForSetup(0x851EB851);
	patchedParams->params[Param::Local::ENV_1_ATTACK].setCurrentValueBasicForSetup(0xA3D70A37);
	patchedParams->params[Param::Local::ENV_1_DECAY].setCurrentValueBasicForSetup(0xA3D70A37);
	patchedParams->params[Param::Local::ENV_1_SUSTAIN].setCurrentValueBasicForSetup(0xFFFFFFE9);
	patchedParams->params[Param::Local::ENV_1_RELEASE].setCurrentValueBasicForSetup(0xE6666654);
	patchedParams->params[Param::Global::VOLUME_POST_FX].setCurrentValueBasicForSetup(0x50000000);

	paramManager->getPatchCableSet()->patchCables[0].setup(PatchSource::NOTE, Param::Local::LPF_FREQ, 0x08F5C28C);
	paramManager->getPatchCableSet()->patchCables[1].setup(PatchSource::ENVELOPE_1, Param::Local::LPF_FREQ, 0x1C28F5B8);
	paramManager->getPatchCableSet()->patchCables[2].setup(PatchSource::VELOCITY, Param::Local::LPF_FREQ, 0x0F5C28F0);
	paramManager->getPatchCableSet()->patchCables[3].setup(PatchSource::VELOCITY, Param::Local::VOLUME, 0x3FFFFFE8);

	paramManager->getPatchCableSet()->numPatchCables = 4;

	setupDefaultExpressionPatching(paramManager);

	lpfMode = LPFMode::TRANSISTOR_24DB; // Good for samples, I think

	sources[0].oscType = OscType::SAW;
	sources[1].transpose = -12;

	numUnison = 4;
	unisonDetune = 10;

	transpose = -12;

	doneReadingFromFile();
}

void Sound::possiblySetupDefaultExpressionPatching(ParamManager* paramManager) {

	if (storageManager.firmwareVersionOfFileBeingRead < FIRMWARE_4P0P0_BETA) {

		if (!paramManager->getPatchCableSet()->isSourcePatchedToSomethingManuallyCheckCables(PatchSource::AFTERTOUCH)
		    && !paramManager->getPatchCableSet()->isSourcePatchedToSomethingManuallyCheckCables(PatchSource::X)
		    && !paramManager->getPatchCableSet()->isSourcePatchedToSomethingManuallyCheckCables(PatchSource::Y)) {

			setupDefaultExpressionPatching(paramManager);
		}
	}
}

void Sound::setupDefaultExpressionPatching(ParamManager* paramManager) {
	PatchCableSet* patchCableSet = paramManager->getPatchCableSet();

	if (patchCableSet->numPatchCables >= kMaxNumPatchCables) {
		return;
	}
	patchCableSet->patchCables[patchCableSet->numPatchCables++].setup(
	    PatchSource::AFTERTOUCH, Param::Local::VOLUME, getParamFromUserValue(Param::Static::PATCH_CABLE, 33));

	if (patchCableSet->numPatchCables >= kMaxNumPatchCables) {
		return;
	}

	if (synthMode == SynthMode::FM) {
		patchCableSet->patchCables[patchCableSet->numPatchCables++].setup(
		    PatchSource::Y, Param::Local::MODULATOR_0_VOLUME, getParamFromUserValue(Param::Static::PATCH_CABLE, 15));
	}
	else {
		patchCableSet->patchCables[patchCableSet->numPatchCables++].setup(
		    PatchSource::Y, Param::Local::LPF_FREQ, getParamFromUserValue(Param::Static::PATCH_CABLE, 20));
	}
}

void Sound::setupAsBlankSynth(ParamManager* paramManager) {

	PatchedParamSet* patchedParams = paramManager->getPatchedParamSet();
	patchedParams->params[Param::Local::OSC_B_VOLUME].setCurrentValueBasicForSetup(-2147483648);
	patchedParams->params[Param::Local::LPF_FREQ].setCurrentValueBasicForSetup(2147483647);
	patchedParams->params[Param::Local::LPF_RESONANCE].setCurrentValueBasicForSetup(-2147483648);
	patchedParams->params[Param::Local::ENV_0_ATTACK].setCurrentValueBasicForSetup(-2147483648);
	patchedParams->params[Param::Local::ENV_0_DECAY].setCurrentValueBasicForSetup(
	    getParamFromUserValue(Param::Local::ENV_0_DECAY, 20));
	patchedParams->params[Param::Local::ENV_0_SUSTAIN].setCurrentValueBasicForSetup(2147483647);
	patchedParams->params[Param::Local::ENV_0_RELEASE].setCurrentValueBasicForSetup(-2147483648);

	paramManager->getPatchCableSet()->numPatchCables = 1;
	paramManager->getPatchCableSet()->patchCables[0].setup(PatchSource::VELOCITY, Param::Local::VOLUME,
	                                                       getParamFromUserValue(Param::Static::PATCH_CABLE, 50));

	setupDefaultExpressionPatching(paramManager);

	doneReadingFromFile();
}

// Returns false if not enough ram
bool Sound::setModFXType(ModFXType newType) {
	if (newType == ModFXType::FLANGER || newType == ModFXType::CHORUS || newType == ModFXType::CHORUS_STEREO) {
		if (!modFXBuffer) {
			// TODO: should give an error here if no free ram
			modFXBuffer =
			    (StereoSample*)generalMemoryAllocator.alloc(kModFXBufferSize * sizeof(StereoSample), NULL, false, true);
			if (!modFXBuffer) {
				return false;
			}
		}
	}
	else {
		if (modFXBuffer) {
			generalMemoryAllocator.dealloc(modFXBuffer);
			modFXBuffer = NULL;
		}
	}

	modFXType = newType;
	clearModFXMemory();
	return true;
}

void Sound::patchedParamPresetValueChanged(uint8_t p, ModelStackWithSoundFlags* modelStack, int32_t oldValue,
                                           int32_t newValue) {

	recalculatePatchingToParam(p, (ParamManagerForTimeline*)modelStack->paramManager);

	// If we just enabled an oscillator, we need to calculate voices' phase increments
	if (oldValue == -2147483648 && newValue != -2147483648) {

		// This will make inactive any voiceSources which currently have no volume. Ideally we'd only tell it to do the consideration for the oscillator in question, but oh well

		switch (p) {
		case Param::Local::OSC_A_VOLUME:
		case Param::Local::OSC_B_VOLUME:
		case Param::Local::MODULATOR_0_VOLUME:
		case Param::Local::MODULATOR_1_VOLUME:
			recalculateAllVoicePhaseIncrements(modelStack);
		}
	}
}

void Sound::recalculatePatchingToParam(uint8_t p, ParamManagerForTimeline* paramManager) {

	Destination* destination = paramManager->getPatchCableSet()->getDestinationForParam(p);
	if (destination) {
		sourcesChanged |=
		    destination
		        ->sources; // Pretend those sources have changed, and the param will update - for each Voice too if local.
	}

	// Otherwise, if nothing patched there...
	else {

		// Whether global...
		if (p >= Param::Global::FIRST) {
			patcher.recalculateFinalValueForParamWithNoCables(p, this, paramManager);
		}

		// Or local (do to each voice)...
		else {
			if (numVoicesAssigned) {
				int ends[2];
				AudioEngine::activeVoices.getRangeForSound(this, ends);
				for (int v = ends[0]; v < ends[1]; v++) {
					Voice* thisVoice = AudioEngine::activeVoices.getVoice(v);
					thisVoice->patcher.recalculateFinalValueForParamWithNoCables(p, this, paramManager);
				}
			}
		}
	}
}

#define ENSURE_PARAM_MANAGER_EXISTS                                                                                    \
	if (!paramManager->containsAnyMainParamCollections()) {                                                            \
		int error = createParamManagerForLoading(paramManager);                                                        \
		if (error)                                                                                                     \
			return error;                                                                                              \
	}                                                                                                                  \
	ParamCollectionSummary* unpatchedParamsSummary = paramManager->getUnpatchedParamSetSummary();                      \
	UnpatchedParamSet* unpatchedParams = (UnpatchedParamSet*)unpatchedParamsSummary->paramCollection;                  \
	ParamCollectionSummary* patchedParamsSummary = paramManager->getPatchedParamSetSummary();                          \
	PatchedParamSet* patchedParams = (PatchedParamSet*)patchedParamsSummary->paramCollection;

// paramManager only required for old old song files, or for presets (because you'd be wanting to extract the defaultParams into it).
// arpSettings optional - no need if you're loading a new V2.0 song where Instruments are all separate from Clips and won't store any arp stuff.
int Sound::readTagFromFile(char const* tagName, ParamManagerForTimeline* paramManager, int32_t readAutomationUpToPos,
                           ArpeggiatorSettings* arpSettings, Song* song) {

	if (!strcmp(tagName, "osc1")) {
		int error = readSourceFromFile(0, paramManager, readAutomationUpToPos);
		if (error) {
			return error;
		}
		storageManager.exitTag("osc1");
	}

	else if (!strcmp(tagName, "osc2")) {
		int error = readSourceFromFile(1, paramManager, readAutomationUpToPos);
		if (error) {
			return error;
		}
		storageManager.exitTag("osc2");
	}

	else if (!strcmp(tagName, "mode")) {
		char const* contents = storageManager.readTagOrAttributeValue();
		if (synthMode != SynthMode::RINGMOD) { // Compatibility with old XML files
			synthMode = stringToSynthMode(contents);
		}
		//Uart::print("synth mode set to: ");
		//Uart::println(synthMode);
		storageManager.exitTag("mode");
	}

	// Backwards-compatible reading of old-style oscs, from pre-mid-2016 files
	else if (!strcmp(tagName, "oscillatorA")) {
		while (*(tagName = storageManager.readNextTagOrAttributeName())) {

			if (!strcmp(tagName, "type")) {
				sources[0].oscType = stringToOscType(storageManager.readTagOrAttributeValue());
				storageManager.exitTag("type");
			}
			else if (!strcmp(tagName, "volume")) {
				ENSURE_PARAM_MANAGER_EXISTS
				patchedParams->readParam(patchedParamsSummary, Param::Local::OSC_A_VOLUME, readAutomationUpToPos);
				storageManager.exitTag("volume");
			}
			else if (!strcmp(tagName, "phaseWidth")) {
				ENSURE_PARAM_MANAGER_EXISTS
				patchedParams->readParam(patchedParamsSummary, Param::Local::OSC_A_PHASE_WIDTH, readAutomationUpToPos);
				storageManager.exitTag("phaseWidth");
			}
			else if (!strcmp(tagName, "note")) {
				int presetNote = storageManager.readTagOrAttributeValueInt();
				presetNote = getMax(0, getMin(127, presetNote));

				sources[0].transpose += presetNote - 60;
				sources[1].transpose += presetNote - 60;
				modulatorTranspose[0] += presetNote - 60;
				modulatorTranspose[1] += presetNote - 60;
				storageManager.exitTag("note");
			}
			else {
				storageManager.exitTag(tagName);
			}
		}
		storageManager.exitTag("oscillatorA");
	}

	else if (!strcmp(tagName, "oscillatorB")) {
		while (*(tagName = storageManager.readNextTagOrAttributeName())) {
			if (!strcmp(tagName, "type")) {
				sources[1].oscType = stringToOscType(storageManager.readTagOrAttributeValue());
				storageManager.exitTag("type");
			}
			else if (!strcmp(tagName, "volume")) {
				ENSURE_PARAM_MANAGER_EXISTS
				patchedParams->readParam(patchedParamsSummary, Param::Local::OSC_B_VOLUME, readAutomationUpToPos);
				storageManager.exitTag("volume");
			}
			else if (!strcmp(tagName, "phaseWidth")) {
				ENSURE_PARAM_MANAGER_EXISTS
				patchedParams->readParam(patchedParamsSummary, Param::Local::OSC_B_PHASE_WIDTH, readAutomationUpToPos);
				//setParamPresetValue(Param::Local::OSC_B_PHASE_WIDTH, stringToInt(storageManager.readTagContents()) << 1); // Special case - pw values are stored at half size in file
				storageManager.exitTag("phaseWidth");
			}
			else if (!strcmp(tagName, "transpose")) {
				sources[1].transpose += storageManager.readTagOrAttributeValueInt();
				storageManager.exitTag("transpose");
			}
			else if (!strcmp(tagName, "cents")) {
				sources[1].cents = storageManager.readTagOrAttributeValueInt();
				storageManager.exitTag("cents");
			}
			else {
				storageManager.exitTag(tagName);
			}
		}
		storageManager.exitTag("oscillatorB");
	}

	else if (!strcmp(tagName, "modulator1")) {
		while (*(tagName = storageManager.readNextTagOrAttributeName())) {
			if (!strcmp(tagName, "volume")) {
				ENSURE_PARAM_MANAGER_EXISTS
				patchedParams->readParam(patchedParamsSummary, Param::Local::MODULATOR_0_VOLUME, readAutomationUpToPos);
				storageManager.exitTag("volume");
			}
			else if (!strcmp(tagName, "transpose")) {
				modulatorTranspose[0] += storageManager.readTagOrAttributeValueInt();
				storageManager.exitTag("transpose");
			}
			else if (!strcmp(tagName, "cents")) {
				modulatorCents[0] = storageManager.readTagOrAttributeValueInt();
				storageManager.exitTag("cents");
			}
			else if (!strcmp(tagName, "retrigPhase")) {
				modulatorRetriggerPhase[0] = storageManager.readTagOrAttributeValueInt();
				storageManager.exitTag("retrigPhase");
			}
			else {
				storageManager.exitTag(tagName);
			}
		}
		storageManager.exitTag("modulator1");
	}

	else if (!strcmp(tagName, "modulator2")) {
		while (*(tagName = storageManager.readNextTagOrAttributeName())) {
			if (!strcmp(tagName, "volume")) {
				ENSURE_PARAM_MANAGER_EXISTS
				patchedParams->readParam(patchedParamsSummary, Param::Local::MODULATOR_1_VOLUME, readAutomationUpToPos);
				storageManager.exitTag("volume");
			}
			else if (!strcmp(tagName, "transpose")) {
				modulatorTranspose[1] += storageManager.readTagOrAttributeValueInt();
				storageManager.exitTag("transpose");
			}
			else if (!strcmp(tagName, "cents")) {
				modulatorCents[1] = storageManager.readTagOrAttributeValueInt();
				storageManager.exitTag("cents");
			}
			else if (!strcmp(tagName, "retrigPhase")) {
				modulatorRetriggerPhase[1] = storageManager.readTagOrAttributeValueInt();
				storageManager.exitTag("retrigPhase");
			}
			else if (!strcmp(tagName, "toModulator1")) {
				modulator1ToModulator0 = storageManager.readTagOrAttributeValueInt();
				if (modulator1ToModulator0 != 0) {
					modulator1ToModulator0 = 1;
				}
				storageManager.exitTag("toModulator1");
			}
			else {
				storageManager.exitTag(tagName);
			}
		}
		storageManager.exitTag("modulator2");
	}

	else if (!strcmp(tagName, "arpeggiator")) {
		// Set default values in case they are not configured
		arpSettings->syncType = SYNC_TYPE_EVEN;
		arpSettings->syncLevel = SYNC_LEVEL_NONE;

		while (*(tagName = storageManager.readNextTagOrAttributeName())) {

			if (!strcmp(
			        tagName,
			        "rate")) { // This is here for compatibility only for people (Lou and Ian) who saved songs with firmware in September 2016
				ENSURE_PARAM_MANAGER_EXISTS
				patchedParams->readParam(patchedParamsSummary, Param::Global::ARP_RATE, readAutomationUpToPos);
				storageManager.exitTag("rate");
			}
			else if (!strcmp(tagName, "numOctaves")) {
				if (arpSettings) {
					arpSettings->numOctaves = storageManager.readTagOrAttributeValueInt();
				}
				storageManager.exitTag("numOctaves");
			}
			else if (!strcmp(tagName, "syncType")) {
				if (arpSettings) {
					arpSettings->syncType = storageManager.readSyncTypeFromFile(song);
				}
				storageManager.exitTag("syncType");
			}
			else if (!strcmp(tagName, "syncLevel")) {
				if (arpSettings) {
					arpSettings->syncLevel = storageManager.readAbsoluteSyncLevelFromFile(song);
				}
				storageManager.exitTag("syncLevel");
			}
			else if (!strcmp(tagName, "mode")) {
				if (arpSettings) {
					arpSettings->mode = stringToArpMode(storageManager.readTagOrAttributeValue());
				}
				storageManager.exitTag("mode");
			}
			else if (
			    !strcmp(
			        tagName,
			        "gate")) { // This is here for compatibility only for people (Lou and Ian) who saved songs with firmware in September 2016
				ENSURE_PARAM_MANAGER_EXISTS
				unpatchedParams->readParam(unpatchedParamsSummary, Param::Unpatched::Sound::ARP_GATE,
				                           readAutomationUpToPos);
				storageManager.exitTag("gate");
			}
			else {
				storageManager.exitTag(tagName);
			}
		}

		storageManager.exitTag("arpeggiator");
	}

	else if (!strcmp(tagName, "transpose")) {
		transpose = storageManager.readTagOrAttributeValueInt();
		storageManager.exitTag("transpose");
	}

	else if (!strcmp(tagName, "noiseVolume")) {
		ENSURE_PARAM_MANAGER_EXISTS
		patchedParams->readParam(patchedParamsSummary, Param::Local::NOISE_VOLUME, readAutomationUpToPos);
		storageManager.exitTag("noiseVolume");
	}

	else if (
	    !strcmp(
	        tagName,
	        "portamento")) { // This is here for compatibility only for people (Lou and Ian) who saved songs with firmware in September 2016
		ENSURE_PARAM_MANAGER_EXISTS
		unpatchedParams->readParam(unpatchedParamsSummary, Param::Unpatched::Sound::PORTAMENTO, readAutomationUpToPos);
		storageManager.exitTag("portamento");
	}

	// For backwards compatibility. If off, switch off for all operators
	else if (!strcmp(tagName, "oscillatorReset")) {
		int value = storageManager.readTagOrAttributeValueInt();
		if (!value) {
			for (int s = 0; s < kNumSources; s++) {
				oscRetriggerPhase[s] = 0xFFFFFFFF;
			}
			for (int m = 0; m < kNumModulators; m++) {
				modulatorRetriggerPhase[m] = 0xFFFFFFFF;
			}
		}
		storageManager.exitTag("oscillatorReset");
	}

	else if (!strcmp(tagName, "unison")) {
		while (*(tagName = storageManager.readNextTagOrAttributeName())) {
			if (!strcmp(tagName, "num")) {
				int32_t contents = storageManager.readTagOrAttributeValueInt();
				numUnison = getMax((int32_t)0, getMin((int32_t)kMaxNumVoicesUnison, contents));
				storageManager.exitTag("num");
			}
			else if (!strcmp(tagName, "detune")) {
				int contents = storageManager.readTagOrAttributeValueInt();
				unisonDetune = getMax(0, getMin(kMaxUnisonDetune, contents));
				storageManager.exitTag("detune");
			}
			else {
				storageManager.exitTag(tagName);
			}
		}
		storageManager.exitTag("unison");
	}

	else if (!strcmp(tagName, "oscAPitchAdjust")) {
		ENSURE_PARAM_MANAGER_EXISTS
		patchedParams->readParam(patchedParamsSummary, Param::Local::OSC_A_PITCH_ADJUST, readAutomationUpToPos);
		storageManager.exitTag("oscAPitchAdjust");
	}

	else if (!strcmp(tagName, "oscBPitchAdjust")) {
		ENSURE_PARAM_MANAGER_EXISTS
		patchedParams->readParam(patchedParamsSummary, Param::Local::OSC_B_PITCH_ADJUST, readAutomationUpToPos);
		storageManager.exitTag("oscBPitchAdjust");
	}

	else if (!strcmp(tagName, "mod1PitchAdjust")) {
		ENSURE_PARAM_MANAGER_EXISTS
		patchedParams->readParam(patchedParamsSummary, Param::Local::MODULATOR_0_PITCH_ADJUST, readAutomationUpToPos);
		storageManager.exitTag("mod1PitchAdjust");
	}

	else if (!strcmp(tagName, "mod2PitchAdjust")) {
		ENSURE_PARAM_MANAGER_EXISTS
		patchedParams->readParam(patchedParamsSummary, Param::Local::MODULATOR_1_PITCH_ADJUST, readAutomationUpToPos);
		storageManager.exitTag("mod2PitchAdjust");
	}

	// Stuff from the early-2016 format, for compatibility
	else if (!strcmp(tagName, "fileName")) {
		ENSURE_PARAM_MANAGER_EXISTS

		MultisampleRange* range = (MultisampleRange*)sources[0].getOrCreateFirstRange();
		if (!range) {
			return ERROR_INSUFFICIENT_RAM;
		}

		range->getAudioFileHolder()->filePath.set(storageManager.readTagOrAttributeValue());
		sources[0].oscType = OscType::SAMPLE;
		paramManager->getPatchedParamSet()->params[Param::Local::ENV_0_ATTACK].setCurrentValueBasicForSetup(
		    getParamFromUserValue(Param::Local::ENV_0_ATTACK, 0));
		paramManager->getPatchedParamSet()->params[Param::Local::ENV_0_DECAY].setCurrentValueBasicForSetup(
		    getParamFromUserValue(Param::Local::ENV_0_DECAY, 20));
		paramManager->getPatchedParamSet()->params[Param::Local::ENV_0_SUSTAIN].setCurrentValueBasicForSetup(
		    getParamFromUserValue(Param::Local::ENV_0_SUSTAIN, 50));
		paramManager->getPatchedParamSet()->params[Param::Local::ENV_0_RELEASE].setCurrentValueBasicForSetup(
		    getParamFromUserValue(Param::Local::ENV_0_RELEASE, 0));
		paramManager->getPatchedParamSet()->params[Param::Local::OSC_A_VOLUME].setCurrentValueBasicForSetup(
		    getParamFromUserValue(Param::Local::OSC_B_VOLUME, 50));
		paramManager->getPatchedParamSet()->params[Param::Local::OSC_B_VOLUME].setCurrentValueBasicForSetup(
		    getParamFromUserValue(Param::Local::OSC_B_VOLUME, 0));

		storageManager.exitTag("fileName");
	}

	else if (!strcmp(tagName, "cents")) {
		int8_t newCents = storageManager.readTagOrAttributeValueInt();
		// We don't need to call the setTranspose method here, because this will get called soon anyway, once the sample rate is known
		sources[0].cents = (getMax((int8_t)-50, getMin((int8_t)50, newCents)));
		storageManager.exitTag("cents");
	}
	else if (!strcmp(tagName, "continuous")) {
		sources[0].repeatMode = static_cast<SampleRepeatMode>(storageManager.readTagOrAttributeValueInt());
		sources[0].repeatMode = std::min(sources[0].repeatMode, static_cast<SampleRepeatMode>(kNumRepeatModes - 1));
		storageManager.exitTag("continuous");
	}
	else if (!strcmp(tagName, "reversed")) {
		sources[0].sampleControls.reversed = storageManager.readTagOrAttributeValueInt();
		storageManager.exitTag("reversed");
	}
	else if (!strcmp(tagName, "zone")) {

		MultisampleRange* range = (MultisampleRange*)sources[0].getOrCreateFirstRange();
		if (!range) {
			return ERROR_INSUFFICIENT_RAM;
		}

		range->sampleHolder.startMSec = 0;
		range->sampleHolder.endMSec = 0;
		range->sampleHolder.startPos = 0;
		range->sampleHolder.endPos = 0;
		while (*(tagName = storageManager.readNextTagOrAttributeName())) {
			// Because this is for old, early-2016 format, there'll only be seconds and milliseconds in here, not samples
			if (!strcmp(tagName, "startSeconds")) {
				range->sampleHolder.startMSec += storageManager.readTagOrAttributeValueInt() * 1000;
				storageManager.exitTag("startSeconds");
			}
			else if (!strcmp(tagName, "startMilliseconds")) {
				range->sampleHolder.startMSec += storageManager.readTagOrAttributeValueInt();
				storageManager.exitTag("startMilliseconds");
			}
			else if (!strcmp(tagName, "endSeconds")) {
				range->sampleHolder.endMSec += storageManager.readTagOrAttributeValueInt() * 1000;
				storageManager.exitTag("endSeconds");
			}
			else if (!strcmp(tagName, "endMilliseconds")) {
				range->sampleHolder.endMSec += storageManager.readTagOrAttributeValueInt();
				storageManager.exitTag("endMilliseconds");
			}
		}
		storageManager.exitTag("zone");
	}

	else if (!strcmp(tagName, "ringMod")) {
		int32_t contents = storageManager.readTagOrAttributeValueInt();
		if (contents == 1) {
			synthMode = SynthMode::RINGMOD;
		}
		storageManager.exitTag("ringMod");
	}

	else if (!strcmp(tagName, "modKnobs")) {

		int k = 0;
		int w = 0;

		while (*(tagName = storageManager.readNextTagOrAttributeName())) {
			if (!strcmp(tagName, "modKnob")) {

				uint8_t p = Param::Global::NONE;
				PatchSource s = PatchSource::NOT_AVAILABLE;
				PatchSource s2 = PatchSource::NOT_AVAILABLE;

				while (*(tagName = storageManager.readNextTagOrAttributeName())) {
					if (!strcmp(tagName, "controlsParam")) {
						p = stringToParam(storageManager.readTagOrAttributeValue());
					}
					else if (!strcmp(tagName, "patchAmountFromSource")) {
						s = stringToSource(storageManager.readTagOrAttributeValue());
					}
					else if (!strcmp(tagName, "patchAmountFromSecondSource")) {
						s2 = stringToSource(storageManager.readTagOrAttributeValue());
					}
					storageManager.exitTag(tagName);
				}

				if (k < kNumModButtons) { // Ensure we're not loading more than actually fit in our array
					if (p != Param::Global::NONE
					    && p
					           != Param::
					               PLACEHOLDER_RANGE) { // Discard any unlikely "range" ones from before V3.2.0, for complex reasons
						ModKnob* newKnob = &modKnobs[k][w];

						if (s == PatchSource::NOT_AVAILABLE) {
							newKnob->paramDescriptor.setToHaveParamOnly(p);
						}
						else if (s2 == PatchSource::NOT_AVAILABLE) {
							newKnob->paramDescriptor.setToHaveParamAndSource(p, s);
						}
						else {
							newKnob->paramDescriptor.setToHaveParamAndTwoSources(p, s, s2);
						}

						ensureKnobReferencesCorrectVolume(newKnob);
					}
				}

				w++;
				if (w == kNumPhysicalModKnobs) {
					w = 0;
					k++;
				}
			}
			storageManager.exitTag();
		}
		storageManager.exitTag("modKnobs");
	}

	else if (!strcmp(tagName, "patchCables")) {
		ENSURE_PARAM_MANAGER_EXISTS
		paramManager->getPatchCableSet()->readPatchCablesFromFile(readAutomationUpToPos);
		storageManager.exitTag("patchCables");
	}

	else if (!strcmp(tagName, "volume")) {
		ENSURE_PARAM_MANAGER_EXISTS
		patchedParams->readParam(patchedParamsSummary, Param::Global::VOLUME_POST_FX, readAutomationUpToPos);
		storageManager.exitTag("volume");
	}

	else if (!strcmp(tagName, "pan")) {
		ENSURE_PARAM_MANAGER_EXISTS
		patchedParams->readParam(patchedParamsSummary, Param::Local::PAN, readAutomationUpToPos);
		storageManager.exitTag("pan");
	}

	else if (!strcmp(tagName, "pitchAdjust")) {
		ENSURE_PARAM_MANAGER_EXISTS
		patchedParams->readParam(patchedParamsSummary, Param::Local::PITCH_ADJUST, readAutomationUpToPos);
		storageManager.exitTag("pitchAdjust");
	}

	else if (!strcmp(tagName, "modFXType")) {
		bool result = setModFXType(
		    stringToFXType(storageManager.readTagOrAttributeValue())); // This might not work if not enough RAM
		if (!result) {
			display.displayError(ERROR_INSUFFICIENT_RAM);
		}
		storageManager.exitTag("modFXType");
	}

	else if (!strcmp(tagName, "fx")) {
		while (*(tagName = storageManager.readNextTagOrAttributeName())) {

			if (!strcmp(tagName, "type")) {
				bool result = setModFXType(
				    stringToFXType(storageManager.readTagOrAttributeValue())); // This might not work if not enough RAM
				if (!result) {
					display.displayError(ERROR_INSUFFICIENT_RAM);
				}
				storageManager.exitTag("type");
			}
			else if (!strcmp(tagName, "rate")) {
				ENSURE_PARAM_MANAGER_EXISTS
				patchedParams->readParam(patchedParamsSummary, Param::Global::MOD_FX_RATE, readAutomationUpToPos);
				storageManager.exitTag("rate");
			}
			else if (!strcmp(tagName, "feedback")) {
				// This is for compatibility with old files. Some reverse calculation needs to be done.
				int finalValue = storageManager.readTagOrAttributeValueInt();
				int32_t i =
				    (1 - pow(1 - ((float)finalValue / 2147483648), (float)1 / 3)) / 0.74 * 4294967296 - 2147483648;
				ENSURE_PARAM_MANAGER_EXISTS
				paramManager->getUnpatchedParamSet()
				    ->params[Param::Unpatched::MOD_FX_FEEDBACK]
				    .setCurrentValueBasicForSetup(i);
				storageManager.exitTag("feedback");
			}
			else if (!strcmp(tagName, "offset")) {
				// This is for compatibility with old files. Some reverse calculation needs to be done.
				int32_t contents = storageManager.readTagOrAttributeValueInt();
				int32_t value = ((int64_t)contents << 8) - 2147483648;
				ENSURE_PARAM_MANAGER_EXISTS
				paramManager->getUnpatchedParamSet()
				    ->params[Param::Unpatched::MOD_FX_OFFSET]
				    .setCurrentValueBasicForSetup(value);
				storageManager.exitTag("offset");
			}
			else if (!strcmp(tagName, "depth")) {
				ENSURE_PARAM_MANAGER_EXISTS
				patchedParams->readParam(patchedParamsSummary, Param::Global::MOD_FX_DEPTH, readAutomationUpToPos);
				storageManager.exitTag("depth");
			}
			else {
				storageManager.exitTag(tagName);
			}
		}
		storageManager.exitTag("fx");
	}

	else if (!strcmp(tagName, "lfo1")) {
		// Set default values in case they are not configured.
		// setLFOGlobalSyncLevel will also set type based on value.
		setLFOGlobalSyncLevel(SYNC_LEVEL_NONE);

		while (*(tagName = storageManager.readNextTagOrAttributeName())) {
			if (!strcmp(tagName, "type")) {
				setLFOGlobalWave(stringToLFOType(storageManager.readTagOrAttributeValue()));
				storageManager.exitTag("type");
			}
			else if (!strcmp(tagName, "rate")) {
				ENSURE_PARAM_MANAGER_EXISTS
				patchedParams->readParam(patchedParamsSummary, Param::Global::LFO_FREQ, readAutomationUpToPos);
				storageManager.exitTag("rate");
			}
			else if (!strcmp(tagName, "syncType")) {
				setLFOGlobalSyncType(storageManager.readSyncTypeFromFile(song));
				storageManager.exitTag("syncType");
			}
			else if (!strcmp(tagName, "syncLevel")) {
				setLFOGlobalSyncLevel(storageManager.readAbsoluteSyncLevelFromFile(song));
				storageManager.exitTag("syncLevel");
			}
			else {
				storageManager.exitTag(tagName);
			}
		}
		storageManager.exitTag("lfo1");
	}

	else if (!strcmp(tagName, "lfo2")) {
		while (*(tagName = storageManager.readNextTagOrAttributeName())) {
			if (!strcmp(tagName, "type")) {
				lfoLocalWaveType = stringToLFOType(storageManager.readTagOrAttributeValue());
				storageManager.exitTag("type");
			}
			else if (!strcmp(tagName, "rate")) {
				ENSURE_PARAM_MANAGER_EXISTS
				patchedParams->readParam(patchedParamsSummary, Param::Local::LFO_LOCAL_FREQ, readAutomationUpToPos);
				storageManager.exitTag("rate");
			}
			else {
				storageManager.exitTag(tagName);
			}
		}
		storageManager.exitTag("lfo2");
	}

	else if (!strcmp(tagName, "sideChainSend")) {
		sideChainSendLevel = storageManager.readTagOrAttributeValueInt();
		storageManager.exitTag("sideChainSend");
	}

	else if (!strcmp(tagName, "lpf")) {
		bool switchedOn = true; // For backwards compatibility with pre November 2015 files
		while (*(tagName = storageManager.readNextTagOrAttributeName())) {
			if (!strcmp(tagName, "status")) {
				int32_t contents = storageManager.readTagOrAttributeValueInt();
				switchedOn = getMax((int32_t)0, getMin((int32_t)1, contents));
				storageManager.exitTag("status");
			}
			else if (!strcmp(tagName, "frequency")) {
				ENSURE_PARAM_MANAGER_EXISTS
				patchedParams->readParam(patchedParamsSummary, Param::Local::LPF_FREQ, readAutomationUpToPos);
				storageManager.exitTag("frequency");
			}
			else if (!strcmp(tagName, "resonance")) {
				ENSURE_PARAM_MANAGER_EXISTS
				patchedParams->readParam(patchedParamsSummary, Param::Local::LPF_RESONANCE, readAutomationUpToPos);
				storageManager.exitTag("resonance");
			}
			else if (!strcmp(tagName, "mode")) { // For old, pre- October 2016 files
				lpfMode = stringToLPFType(storageManager.readTagOrAttributeValue());
				storageManager.exitTag("mode");
			}
			else {
				storageManager.exitTag(tagName);
			}
		}
		if (!switchedOn) {
			ENSURE_PARAM_MANAGER_EXISTS
			paramManager->getPatchedParamSet()->params[Param::Local::LPF_FREQ].setCurrentValueBasicForSetup(
			    getParamFromUserValue(Param::Local::LPF_FREQ, 50));
		}

		storageManager.exitTag("lpf");
	}

	else if (!strcmp(tagName, "hpf")) {
		bool switchedOn = true; // For backwards compatibility with pre November 2015 files
		while (*(tagName = storageManager.readNextTagOrAttributeName())) {
			if (!strcmp(tagName, "status")) {
				int32_t contents = storageManager.readTagOrAttributeValueInt();
				switchedOn = getMax((int32_t)0, getMin((int32_t)1, contents));
				storageManager.exitTag("status");
			}
			else if (!strcmp(tagName, "frequency")) {
				ENSURE_PARAM_MANAGER_EXISTS
				patchedParams->readParam(patchedParamsSummary, Param::Local::HPF_FREQ, readAutomationUpToPos);
				storageManager.exitTag("frequency");
			}
			else if (!strcmp(tagName, "resonance")) {
				ENSURE_PARAM_MANAGER_EXISTS
				patchedParams->readParam(patchedParamsSummary, Param::Local::HPF_RESONANCE, readAutomationUpToPos);
				storageManager.exitTag("resonance");
			}
			else {
				storageManager.exitTag(tagName);
			}
		}
		if (!switchedOn) {
			ENSURE_PARAM_MANAGER_EXISTS
			paramManager->getPatchedParamSet()->params[Param::Local::HPF_FREQ].setCurrentValueBasicForSetup(
			    getParamFromUserValue(Param::Local::HPF_FREQ, 50));
		}

		storageManager.exitTag("hpf");
	}

	else if (!strcmp(tagName, "envelope1")) {
		while (*(tagName = storageManager.readNextTagOrAttributeName())) {
			if (!strcmp(tagName, "attack")) {
				ENSURE_PARAM_MANAGER_EXISTS
				patchedParams->readParam(patchedParamsSummary, Param::Local::ENV_0_ATTACK, readAutomationUpToPos);
				storageManager.exitTag("attack");
			}
			else if (!strcmp(tagName, "decay")) {
				ENSURE_PARAM_MANAGER_EXISTS
				patchedParams->readParam(patchedParamsSummary, Param::Local::ENV_0_DECAY, readAutomationUpToPos);
				storageManager.exitTag("decay");
			}
			else if (!strcmp(tagName, "sustain")) {
				ENSURE_PARAM_MANAGER_EXISTS
				patchedParams->readParam(patchedParamsSummary, Param::Local::ENV_0_SUSTAIN, readAutomationUpToPos);
				storageManager.exitTag("sustain");
			}
			else if (!strcmp(tagName, "release")) {
				ENSURE_PARAM_MANAGER_EXISTS
				patchedParams->readParam(patchedParamsSummary, Param::Local::ENV_0_RELEASE, readAutomationUpToPos);
				storageManager.exitTag("release");
			}
			else {
				storageManager.exitTag(tagName);
			}
		}

		storageManager.exitTag("envelope1");
	}

	else if (!strcmp(tagName, "envelope2")) {
		while (*(tagName = storageManager.readNextTagOrAttributeName())) {
			if (!strcmp(tagName, "attack")) {
				ENSURE_PARAM_MANAGER_EXISTS
				patchedParams->readParam(patchedParamsSummary, Param::Local::ENV_1_ATTACK, readAutomationUpToPos);
				storageManager.exitTag("attack");
			}
			else if (!strcmp(tagName, "decay")) {
				ENSURE_PARAM_MANAGER_EXISTS
				patchedParams->readParam(patchedParamsSummary, Param::Local::ENV_1_DECAY, readAutomationUpToPos);
				storageManager.exitTag("decay");
			}
			else if (!strcmp(tagName, "sustain")) {
				ENSURE_PARAM_MANAGER_EXISTS
				patchedParams->readParam(patchedParamsSummary, Param::Local::ENV_1_SUSTAIN, readAutomationUpToPos);
				storageManager.exitTag("sustain");
			}
			else if (!strcmp(tagName, "release")) {
				ENSURE_PARAM_MANAGER_EXISTS
				patchedParams->readParam(patchedParamsSummary, Param::Local::ENV_1_RELEASE, readAutomationUpToPos);
				storageManager.exitTag("release");
			}
			else {
				storageManager.exitTag(tagName);
			}
		}

		storageManager.exitTag("envelope2");
	}

	else if (!strcmp(tagName, "polyphonic")) {
		polyphonic = stringToPolyphonyMode(storageManager.readTagOrAttributeValue());
		storageManager.exitTag("polyphonic");
	}

	else if (!strcmp(tagName, "voicePriority")) {
		voicePriority = static_cast<VoicePriority>(storageManager.readTagOrAttributeValueInt());
		storageManager.exitTag("voicePriority");
	}

	else if (!strcmp(tagName, "reverbAmount")) {
		ENSURE_PARAM_MANAGER_EXISTS
		patchedParams->readParam(patchedParamsSummary, Param::Global::REVERB_AMOUNT, readAutomationUpToPos);
		storageManager.exitTag("reverbAmount");
	}

	else if (!strcmp(tagName, "defaultParams")) {
		ENSURE_PARAM_MANAGER_EXISTS
		Sound::readParamsFromFile(paramManager, readAutomationUpToPos);
		storageManager.exitTag("defaultParams");
	}

	else {
		int result = ModControllableAudio::readTagFromFile(tagName, paramManager, readAutomationUpToPos, song);
		if (result == NO_ERROR) {}
		else if (result != RESULT_TAG_UNUSED) {
			return result;
		}
		else if (readTagFromFile(tagName)) {}
		else {
			result = storageManager.tryReadingFirmwareTagFromFile(tagName);
			if (result && result != RESULT_TAG_UNUSED) {
				return result;
			}
			storageManager.exitTag();
		}
	}

	return NO_ERROR;
}

// Exists for the purpose of potentially correcting an incorrect file as it's loaded
void Sound::ensureKnobReferencesCorrectVolume(Knob* knob) {
	int p = knob->paramDescriptor.getJustTheParam();

	if (p == Param::Global::VOLUME_POST_REVERB_SEND || p == Param::Global::VOLUME_POST_FX
	    || p == Param::Local::VOLUME) {
		if (knob->paramDescriptor.isJustAParam()) {
			knob->paramDescriptor.setToHaveParamOnly(Param::Global::VOLUME_POST_FX);
		}
		else if (knob->paramDescriptor.getTopLevelSource() == PatchSource::COMPRESSOR) {
			knob->paramDescriptor.changeParam(Param::Global::VOLUME_POST_REVERB_SEND);
		}
		else {
			knob->paramDescriptor.changeParam(Param::Local::VOLUME);
		}
	}
}

// p=255 means we're just querying the source to see if it can be patched to anything
PatchCableAcceptance Sound::maySourcePatchToParam(PatchSource s, uint8_t p, ParamManager* paramManager) {

	if (s == PatchSource::NOTE && isDrum()) {
		return PatchCableAcceptance::DISALLOWED;
	}

	if (p != 255 && s != PatchSource::NOT_AVAILABLE && s >= kFirstLocalSource && p >= Param::Global::FIRST) {
		return PatchCableAcceptance::DISALLOWED; // Can't patch local source to global param
	}

	PatchedParamSet* patchedParams = paramManager->getPatchedParamSet();

	switch (p) {
	case Param::Global::NONE:
		return PatchCableAcceptance::DISALLOWED;

	case Param::Local::VOLUME:
		return (s != PatchSource::ENVELOPE_0
		        // No envelopes allowed to be patched to volume - this is hardcoded elsewhere
		        && s != PatchSource::ENVELOPE_1
		        // Don't let the compressor patch to local volume - it's supposed to go to global volume
		        && s != PatchSource::COMPRESSOR)
		           ? PatchCableAcceptance::ALLOWED
		           : PatchCableAcceptance::DISALLOWED;

	case Param::Local::OSC_A_PHASE_WIDTH:
		if (getSynthMode() == SynthMode::FM) {
			return PatchCableAcceptance::DISALLOWED;
		}
		//if (getSynthMode() == SynthMode::FM || (sources[0].oscType != OscType::SQUARE && sources[0].oscType != OscType::JUNO60_SUBOSC)) return PatchCableAcceptance::DISALLOWED;
		break;
	case Param::Local::OSC_A_VOLUME:
		if (getSynthMode() == SynthMode::RINGMOD) {
			return PatchCableAcceptance::DISALLOWED;
		}
	case Param::Local::OSC_A_PITCH_ADJUST:
		return (isSourceActiveEverDisregardingMissingSample(0, paramManager)) ? PatchCableAcceptance::ALLOWED
		                                                                      : PatchCableAcceptance::EDITABLE;

	case Param::Local::CARRIER_0_FEEDBACK:
		if (synthMode != SynthMode::FM) {
			return PatchCableAcceptance::DISALLOWED;
		}
		return (isSourceActiveEver(0, paramManager)
		        && patchedParams->params[Param::Local::CARRIER_0_FEEDBACK].containsSomething(-2147483648))
		           ? PatchCableAcceptance::ALLOWED
		           : PatchCableAcceptance::EDITABLE;

	case Param::Local::OSC_B_PHASE_WIDTH:
		if (getSynthMode() == SynthMode::FM) {
			return PatchCableAcceptance::DISALLOWED;
		}
		//if (getSynthMode() == SynthMode::FM || (sources[1].oscType != OscType::SQUARE && sources[1].oscType != OscType::JUNO60_SUBOSC)) return PatchCableAcceptance::DISALLOWED;
		break;
	case Param::Local::OSC_B_VOLUME:
		if (getSynthMode() == SynthMode::RINGMOD) {
			return PatchCableAcceptance::DISALLOWED;
		}
	case Param::Local::OSC_B_PITCH_ADJUST:
		return (isSourceActiveEverDisregardingMissingSample(1, paramManager)) ? PatchCableAcceptance::ALLOWED
		                                                                      : PatchCableAcceptance::EDITABLE;

	case Param::Local::CARRIER_1_FEEDBACK:
		if (synthMode != SynthMode::FM) {
			return PatchCableAcceptance::DISALLOWED;
		}
		return (isSourceActiveEver(1, paramManager)
		        && patchedParams->params[Param::Local::CARRIER_1_FEEDBACK].containsSomething(-2147483648))
		           ? PatchCableAcceptance::ALLOWED
		           : PatchCableAcceptance::EDITABLE;

	case Param::Local::NOISE_VOLUME:
		if (synthMode == SynthMode::FM) {
			return PatchCableAcceptance::DISALLOWED;
		}
		return (patchedParams->params[Param::Local::NOISE_VOLUME].containsSomething(-2147483648))
		           ? PatchCableAcceptance::ALLOWED
		           : PatchCableAcceptance::EDITABLE;

		//case Param::Local::RANGE:
		//return (rangeAdjustedParam != Param::Global::NONE); // Ideally we'd also check whether the range-adjusted param actually has something patched to it

	case Param::Local::LPF_FREQ:
	case Param::Local::LPF_RESONANCE:
		if (synthMode == SynthMode::FM) {
			return PatchCableAcceptance::DISALLOWED;
		}
		break;

	case Param::Local::HPF_FREQ:
	case Param::Local::HPF_RESONANCE:
		if (synthMode == SynthMode::FM) {
			return PatchCableAcceptance::DISALLOWED;
		}
		break;

	case Param::Local::MODULATOR_0_VOLUME:
	case Param::Local::MODULATOR_0_PITCH_ADJUST:
		if (synthMode != SynthMode::FM) {
			return PatchCableAcceptance::DISALLOWED;
		}
		return (patchedParams->params[Param::Local::MODULATOR_0_VOLUME].containsSomething(-2147483648))
		           ? PatchCableAcceptance::ALLOWED
		           : PatchCableAcceptance::EDITABLE;

	case Param::Local::MODULATOR_0_FEEDBACK:
		if (synthMode != SynthMode::FM) {
			return PatchCableAcceptance::DISALLOWED;
		}
		return (patchedParams->params[Param::Local::MODULATOR_0_VOLUME].containsSomething(-2147483648)
		        && patchedParams->params[Param::Local::MODULATOR_0_FEEDBACK].containsSomething(-2147483648))
		           ? PatchCableAcceptance::ALLOWED
		           : PatchCableAcceptance::EDITABLE;

	case Param::Local::MODULATOR_1_VOLUME:
	case Param::Local::MODULATOR_1_PITCH_ADJUST:
		if (synthMode != SynthMode::FM) {
			return PatchCableAcceptance::DISALLOWED;
		}
		return (patchedParams->params[Param::Local::MODULATOR_1_VOLUME].containsSomething(-2147483648))
		           ? PatchCableAcceptance::ALLOWED
		           : PatchCableAcceptance::EDITABLE;

	case Param::Local::MODULATOR_1_FEEDBACK:
		if (synthMode != SynthMode::FM) {
			return PatchCableAcceptance::DISALLOWED;
		}
		return (patchedParams->params[Param::Local::MODULATOR_1_VOLUME].containsSomething(-2147483648)
		        && patchedParams->params[Param::Local::MODULATOR_1_FEEDBACK].containsSomething(-2147483648))
		           ? PatchCableAcceptance::ALLOWED
		           : PatchCableAcceptance::EDITABLE;

	case Param::Global::LFO_FREQ:
		return (lfoGlobalSyncLevel == SYNC_LEVEL_NONE) ? PatchCableAcceptance::ALLOWED
		                                               : PatchCableAcceptance::DISALLOWED;

		// Nothing may patch to post-fx volume. This is for manual control only. The compressor patches to post-reverb volume, and everything else patches to per-voice, "local" volume
	case Param::Global::VOLUME_POST_FX:
		return PatchCableAcceptance::DISALLOWED;

	case Param::Local::PITCH_ADJUST:
		if (s == PatchSource::X) {
			return PatchCableAcceptance::DISALLOWED; // No patching X to pitch. This happens automatically.
		}
		break;

	case Param::Global::VOLUME_POST_REVERB_SEND: // Only the compressor can patch to here
		if (s != PatchSource::COMPRESSOR) {
			return PatchCableAcceptance::DISALLOWED;
		}
		break;

		// In a perfect world, we'd only allow patching to LFO rates if the LFO as a source is itself patched somewhere usable
	}

	return PatchCableAcceptance::ALLOWED;
}

void Sound::noteOn(ModelStackWithThreeMainThings* modelStack, ArpeggiatorBase* arpeggiator, int noteCodePreArp,
                   int16_t const* mpeValues, uint32_t sampleSyncLength, int32_t ticksLate, uint32_t samplesLate,
                   int velocity, int fromMIDIChannel) {

	ParamManagerForTimeline* paramManager = (ParamManagerForTimeline*)modelStack->paramManager;

	ModelStackWithSoundFlags* modelStackWithSoundFlags = modelStack->addSoundFlags();

	if (synthMode == SynthMode::RINGMOD) {
		goto allFine;
	}
	if (modelStackWithSoundFlags->checkSourceEverActive(0)) {
		goto allFine;
	}
	if (modelStackWithSoundFlags->checkSourceEverActive(1)) {
		goto allFine;
	}
	if (paramManager->getPatchedParamSet()->params[Param::Local::NOISE_VOLUME].containsSomething(-2147483648)) {
		goto allFine;
	}

	return;

allFine:

	ArpeggiatorSettings* arpSettings = getArpSettings();
	getArpBackInTimeAfterSkippingRendering(arpSettings); // Have to do this before telling the arp to noteOn()

	ArpReturnInstruction instruction;
	instruction.sampleSyncLengthOn = sampleSyncLength;

	// We used to not have to worry about the arpeggiator if one-shot samples etc. But now that we support MPE, we do need to keep track of all sounding notes,
	// even one-shot ones, and the "arpeggiator" is where this is stored. These will get left here even after the note has long gone (for sequenced notes anyway),
	// but I can't actually find any negative consequence of this, or need to ever remove them en masse.
	arpeggiator->noteOn(arpSettings, noteCodePreArp, velocity, &instruction, fromMIDIChannel, mpeValues);

	if (instruction.noteCodeOnPostArp != ARP_NOTE_NONE) {
		noteOnPostArpeggiator(modelStackWithSoundFlags, noteCodePreArp, instruction.noteCodeOnPostArp, velocity,
		                      mpeValues, instruction.sampleSyncLengthOn, ticksLate, samplesLate, fromMIDIChannel);
	}
}

void Sound::noteOnPostArpeggiator(ModelStackWithSoundFlags* modelStack, int noteCodePreArp, int noteCodePostArp,
                                  int velocity, int16_t const* mpeValues, uint32_t sampleSyncLength, int32_t ticksLate,
                                  uint32_t samplesLate, int fromMIDIChannel) {

	Voice* voiceToReuse = NULL;

	Voice* voiceForLegato = NULL;

	ParamManagerForTimeline* paramManager = (ParamManagerForTimeline*)modelStack->paramManager;

	// If not polyphonic, stop any notes which are releasing, now
	if (numVoicesAssigned && polyphonic != PolyphonyMode::POLY) {

		int ends[2];
		AudioEngine::activeVoices.getRangeForSound(this, ends);
		for (int v = ends[0]; v < ends[1]; v++) {
			Voice* thisVoice = AudioEngine::activeVoices.getVoice(v);

			// If we're proper-MONO, or it's releasing OR has no sustain / note tails
			if (polyphonic == PolyphonyMode::MONO || thisVoice->envelopes[0].state >= EnvelopeStage::RELEASE
			    || !allowNoteTails(
			        modelStack,
			        true)) { // allowNoteTails() is very nearly exactly what we want to be calling here, though not named after the thing we're looking for here

				// If non-FM and all active sources are samples, do a fast-release (if not already fast-releasing). Otherwise, just unassign (cut instantly)
				if (synthMode == SynthMode::FM) {
justUnassign:
					// Ideally, we want to save this voice to reuse. But we can only do that for the first such one
					if (!voiceToReuse) {
						voiceToReuse = thisVoice;
						thisVoice->unassignStuff();
					}

					// Or if we'd already found one, have to just unassign this new one
					else {
						if (ALPHA_OR_BETA_VERSION) {
							AudioEngine::activeVoices.checkVoiceExists(thisVoice, this, "E198");
						}
						AudioEngine::unassignVoice(thisVoice, this, modelStack);
						v--;
						ends[1]--;
					}
				}
				else {
					for (int s = 0; s < kNumSources; s++) {
						if (isSourceActiveCurrently(s, paramManager) && sources[s].oscType != OscType::SAMPLE) {
							goto justUnassign;
						}
					}

					if (thisVoice->envelopes[0].state != EnvelopeStage::FAST_RELEASE) {
						bool stillGoing = thisVoice->doFastRelease();

						if (!stillGoing) {
							goto justUnassign;
						}
					}
				}
			}

			// Otherwise...
			else {
				voiceForLegato = thisVoice;
				break;
			}
		}
	}

	if (polyphonic == PolyphonyMode::LEGATO && voiceForLegato) {
		ModelStackWithVoice* modelStackWithVoice = modelStack->addVoice(voiceForLegato);
		voiceForLegato->changeNoteCode(modelStackWithVoice, noteCodePreArp, noteCodePostArp, fromMIDIChannel,
		                               mpeValues);
	}
	else {

		Voice* newVoice;
		int32_t envelopePositions[kNumEnvelopes];

		if (voiceToReuse) {
			newVoice = voiceToReuse;

			// The osc phases and stuff will remain

			for (int e = 0; e < kNumEnvelopes; e++) {
				envelopePositions[e] = voiceToReuse->envelopes[e].lastValue;
			}
		}

		else {
			newVoice = AudioEngine::solicitVoice(this);
			if (!newVoice) {
				return; // Should basically never happen
			}
			numVoicesAssigned++;
			reassessRenderSkippingStatus(
			    modelStack); // Since we potentially just changed numVoicesAssigned from 0 to 1.

			newVoice->randomizeOscPhases(this);
		}

		if (sideChainSendLevel != 0) {
			AudioEngine::registerSideChainHit(sideChainSendLevel);
		}

		ModelStackWithVoice* modelStackWithVoice = modelStack->addVoice(newVoice);

		bool success =
		    newVoice->noteOn(modelStackWithVoice, noteCodePreArp, noteCodePostArp, velocity, sampleSyncLength,
		                     ticksLate, samplesLate, voiceToReuse == NULL, fromMIDIChannel, mpeValues);
		if (success) {
			if (voiceToReuse) {
				for (int e = 0; e < kNumEnvelopes; e++) {
					newVoice->envelopes[e].resumeAttack(envelopePositions[e]);
				}
			}
		}

		else {
			AudioEngine::activeVoices.checkVoiceExists(newVoice, this, "E199");
			AudioEngine::unassignVoice(newVoice, this, modelStack);
		}
	}

	lastNoteCode = noteCodePostArp; // Store for porta. We store that at both note-on and note-off.
}

void Sound::allNotesOff(ModelStackWithThreeMainThings* modelStack, ArpeggiatorBase* arpeggiator) {

	arpeggiator->reset();

#if ALPHA_OR_BETA_VERSION
	if (!modelStack->paramManager) {
		// Previously we were allowed to receive a NULL paramManager, then would just crudely do an unassignAllVoices(). But I'm pretty sure this doesn't exist anymore?
		display.freezeWithError("E403");
	}
#endif

	ModelStackWithSoundFlags* modelStackWithSoundFlags = modelStack->addSoundFlags();

	noteOffPostArpeggiator(modelStackWithSoundFlags, -32768);
}

// noteCode = -32768 (default) means stop *any* voice, regardless of noteCode
void Sound::noteOffPostArpeggiator(ModelStackWithSoundFlags* modelStack, int noteCode) {
	if (!numVoicesAssigned) {
		return;
	}

	int ends[2];
	AudioEngine::activeVoices.getRangeForSound(this, ends);
	for (int v = ends[0]; v < ends[1]; v++) {
		Voice* thisVoice = AudioEngine::activeVoices.getVoice(v);
		if ((thisVoice->noteCodeAfterArpeggiation == noteCode || noteCode == -32768)
		    && thisVoice->envelopes[0].state < EnvelopeStage::RELEASE) { // Don't bother if it's already "releasing"

			ArpeggiatorSettings* arpSettings = getArpSettings();

			ModelStackWithVoice* modelStackWithVoice = modelStack->addVoice(thisVoice);

			// If we have actual arpeggiation, just switch off.
			if ((arpSettings != nullptr) && arpSettings->mode != ArpMode::OFF) {
				goto justSwitchOff;
			}

			// If we're in LEGATO or true-MONO mode and there's another note we can switch back to...
			if ((polyphonic == PolyphonyMode::LEGATO || polyphonic == PolyphonyMode::MONO) && !isDrum()
			    && allowNoteTails(
			        modelStackWithVoice)) { // If no note-tails (i.e. yes one-shot samples etc.), the Arpeggiator will be full of notes which
				// might not be active anymore, cos we were keeping track of them for MPE purposes.
				Arpeggiator* arpeggiator = &((SoundInstrument*)this)->arpeggiator;
				if (arpeggiator->hasAnyInputNotesActive()) {
					ArpNote* arpNote =
					    (ArpNote*)arpeggiator->notes.getElementAddress(arpeggiator->notes.getNumElements() - 1);
					int newNoteCode = arpNote->inputCharacteristics[util::to_underlying(MIDICharacteristic::NOTE)];

					if (polyphonic == PolyphonyMode::LEGATO) {
						thisVoice->changeNoteCode(
						    modelStackWithVoice, newNoteCode, newNoteCode,
						    arpNote->inputCharacteristics[util::to_underlying(MIDICharacteristic::CHANNEL)],
						    arpNote->mpeValues);
						lastNoteCode = newNoteCode;
						// I think we could just return here, too?
					}
					else { // PolyphonyMode::MONO
						noteOnPostArpeggiator(
						    modelStack, newNoteCode, newNoteCode,
						    arpeggiator
						        ->lastVelocity, // Interesting - I've made it keep the velocity of presumably the note we just switched off. I must have decided that sounded best? I think I vaguely remember.
						    arpNote
						        ->mpeValues, // ... We take the MPE values from the "keypress" associated with the new note we'll sound, though.
						    0, 0, 0, arpNote->inputCharacteristics[util::to_underlying(MIDICharacteristic::CHANNEL)]);
						return;
					}
				}
				else {
					goto justSwitchOff;
				}
			}

			else {
justSwitchOff:
				thisVoice->noteOff(modelStackWithVoice);
			}
		}
	}
}

bool Sound::allowNoteTails(ModelStackWithSoundFlags* modelStack, bool disregardSampleLoop) {
	// Return yes unless all active sources are play-once samples, or envelope 0 has no sustain

	// If arp on, then definitely yes
	ArpeggiatorSettings* arpSettings = getArpSettings((InstrumentClip*)modelStack->getTimelineCounterAllowNull());
	if ((arpSettings != nullptr) && arpSettings->mode != ArpMode::OFF) {
		return true;
	}

	// If no sustain ever, we definitely can't have tails
	if (!envelopeHasSustainEver(0, (ParamManagerForTimeline*)modelStack->paramManager)) {
		return false;
	}

	// After that if not subtractive (so no samples) or there's some noise, we definitely can have tails
	if (synthMode != SynthMode::SUBTRACTIVE
	    || modelStack->paramManager->getPatchedParamSet()->params[Param::Local::NOISE_VOLUME].containsSomething(
	        -2147483648)) {
		return true;
	}

	// If we still don't know, just check there's at least one active oscillator that isn't a one-shot sample without a loop-end point
	bool anyActiveSources = false;
	for (int s = 0; s < kNumSources; s++) {
		bool sourceEverActive = modelStack->checkSourceEverActiveDisregardingMissingSample(s);

		anyActiveSources = sourceEverActive || anyActiveSources;

		if (sourceEverActive
		    && (sources[s].oscType != OscType::SAMPLE || sources[s].repeatMode != SampleRepeatMode::ONCE
		        || (!disregardSampleLoop && sources[s].hasAnyLoopEndPoint()))) {
			return true;
		}
	}

	return !anyActiveSources;
}

int32_t Sound::hasAnyTimeStretchSyncing(ParamManagerForTimeline* paramManager, bool getSampleLength, int note) {

	if (synthMode == SynthMode::FM) {
		return 0;
	}

	for (int s = 0; s < kNumSources; s++) {

		bool sourceEverActive = s ? isSourceActiveEver(1, paramManager) : isSourceActiveEver(0, paramManager);

		if (sourceEverActive && sources[s].oscType == OscType::SAMPLE
		    && sources[s].repeatMode == SampleRepeatMode::STRETCH) {
			if (getSampleLength) {
				return sources[s].getLengthInSamplesAtSystemSampleRate(note + transpose, true);
			}
			return 1;
		}
	}

	return 0;
}

// Returns sample length in samples
int32_t Sound::hasCutOrLoopModeSamples(ParamManagerForTimeline* paramManager, int note, bool* anyLooping) {

	if (synthMode == SynthMode::FM) {
		return 0;
	}

	if (isNoiseActiveEver(paramManager)) {
		return 0;
	}

	int32_t maxLength = 0;
	if (anyLooping) {
		*anyLooping = false;
	}

	for (int s = 0; s < kNumSources; s++) {
		bool sourceEverActive = s ? isSourceActiveEver(1, paramManager) : isSourceActiveEver(0, paramManager);
		if (!sourceEverActive) {
			continue;
		}

		if (sources[s].oscType != OscType::SAMPLE) {
			return 0;
		}
		else if (sources[s].repeatMode == SampleRepeatMode::CUT || sources[s].repeatMode == SampleRepeatMode::LOOP) {

			if (anyLooping && sources[s].repeatMode == SampleRepeatMode::LOOP) {
				*anyLooping = true;
			}
			int32_t length = sources[s].getLengthInSamplesAtSystemSampleRate(note);

			// TODO: need a bit here to take into account the fact that the note pitch may well have lengthened or shortened the sample

			maxLength = getMax(maxLength, length);
		}
	}

	return maxLength;
}

bool Sound::hasCutModeSamples(ParamManagerForTimeline* paramManager) {

	if (synthMode == SynthMode::FM) {
		return false;
	}

	if (isNoiseActiveEver(paramManager)) {
		return false;
	}

	for (int s = 0; s < kNumSources; s++) {
		bool sourceEverActive = s ? isSourceActiveEver(1, paramManager) : isSourceActiveEver(0, paramManager);
		if (!sourceEverActive) {
			continue;
		}

		if (sources[s].oscType != OscType::SAMPLE || !sources[s].hasAtLeastOneAudioFileLoaded()
		    || sources[s].repeatMode != SampleRepeatMode::CUT) {
			return false;
		}
	}

	return true;
}

bool Sound::allowsVeryLateNoteStart(InstrumentClip* clip, ParamManagerForTimeline* paramManager) {

	// If arpeggiator, we can always start very late
	ArpeggiatorSettings* arpSettings = getArpSettings(clip);
	if ((arpSettings != nullptr) && arpSettings->mode != ArpMode::OFF) {
		return true;
	}

	if (synthMode == SynthMode::FM) {
		return false;
	}

	// Basically, if any wave-based oscillators active, or one-shot samples, that means no not allowed
	for (int s = 0; s < kNumSources; s++) {

		bool sourceEverActive = s ? isSourceActiveEver(1, paramManager) : isSourceActiveEver(0, paramManager);
		if (!sourceEverActive) {
			continue;
		}

		switch (sources[s].oscType) {

		// Sample - generally ok, but not if one-shot
		case OscType::SAMPLE:
			if (sources[s].repeatMode == SampleRepeatMode::ONCE || !sources[s].hasAtLeastOneAudioFileLoaded()) {
				return false; // Not quite sure why the must-be-loaded requirement - maybe something would break if it tried to do a late start otherwise?
			}
			break;

		// Input - ok
		case OscType::INPUT_L:
		case OscType::INPUT_R:
		case OscType::INPUT_STEREO:
			break;

		// Wave-based - instant fail!
		default:
			return false;
		}
	}

	return true;
}

bool Sound::isSourceActiveCurrently(int s, ParamManagerForTimeline* paramManager) {
	return (synthMode == SynthMode::RINGMOD
	        || getSmoothedPatchedParamValue(Param::Local::OSC_A_VOLUME + s, paramManager) != -2147483648)
	       && (synthMode == SynthMode::FM || sources[s].oscType != OscType::SAMPLE
	           || sources[s].hasAtLeastOneAudioFileLoaded());
}

bool Sound::isSourceActiveEverDisregardingMissingSample(int s, ParamManager* paramManager) {
	return (synthMode == SynthMode::RINGMOD
	        || paramManager->getPatchedParamSet()->params[Param::Local::OSC_A_VOLUME + s].containsSomething(-2147483648)
	        || renderingOscillatorSyncEver(paramManager));
}

bool Sound::isSourceActiveEver(int s, ParamManager* paramManager) {
	return isSourceActiveEverDisregardingMissingSample(s, paramManager)
	       && (synthMode == SynthMode::FM || sources[s].oscType != OscType::SAMPLE
	           || sources[s].hasAtLeastOneAudioFileLoaded());
}

bool Sound::isNoiseActiveEver(ParamManagerForTimeline* paramManager) {
	return (synthMode != SynthMode::FM
	        && paramManager->getPatchedParamSet()->params[Param::Local::NOISE_VOLUME].containsSomething(-2147483648));
}

bool Sound::renderingOscillatorSyncCurrently(ParamManagerForTimeline* paramManager) {
	if (!oscillatorSync) {
		return false;
	}
	if (synthMode == SynthMode::FM) {
		return false;
	}
	return (getSmoothedPatchedParamValue(Param::Local::OSC_B_VOLUME, paramManager) != -2147483648
	        || synthMode == SynthMode::RINGMOD);
}

bool Sound::renderingOscillatorSyncEver(ParamManager* paramManager) {
	if (!oscillatorSync) {
		return false;
	}
	if (synthMode == SynthMode::FM) {
		return false;
	}
	return (paramManager->getPatchedParamSet()->params[Param::Local::OSC_B_VOLUME].containsSomething(-2147483648)
	        || synthMode == SynthMode::RINGMOD);
}

void Sound::sampleZoneChanged(MarkerType markerType, int s, ModelStackWithSoundFlags* modelStack) {
	if (!numVoicesAssigned) {
		return;
	}

	if (sources[s].sampleControls.reversed) {
		markerType = static_cast<MarkerType>(kNumMarkerTypes - 1 - util::to_underlying(markerType));
	}

	int ends[2];
	AudioEngine::activeVoices.getRangeForSound(this, ends);
	for (int v = ends[0]; v < ends[1]; v++) {
		Voice* thisVoice = AudioEngine::activeVoices.getVoice(v);
		ModelStackWithVoice* modelStackWithVoice = modelStack->addVoice(thisVoice);
		bool stillGoing = thisVoice->sampleZoneChanged(modelStackWithVoice, s, markerType);
		if (!stillGoing) {
			AudioEngine::activeVoices.checkVoiceExists(thisVoice, this, "E200");
			AudioEngine::unassignVoice(thisVoice, this, modelStack);
			v--;
			ends[1]--;
		}
	}
}

// Unlike most functions, this one accepts modelStack as NULL, because when unassigning all voices e.g. on song swap, we won't have it.
void Sound::reassessRenderSkippingStatus(ModelStackWithSoundFlags* modelStack, bool shouldJustCutModFX) {

	// TODO: should get the caller to provide this, cos they usually already have it. In fact, should put this on the
	// ModelStack, cos many deeper-nested functions called by this one need it too!
	ArpeggiatorSettings* arpSettings = getArpSettings();

	bool skippingStatusNow =
	    ((numVoicesAssigned == 0) && (delay.repeatsUntilAbandon == 0u) && (stutterer.status == 0u)
	     && ((arpSettings == nullptr) || !getArp()->hasAnyInputNotesActive() || arpSettings->mode == ArpMode::OFF));

	if (skippingStatusNow != skippingRendering) {

		if (skippingStatusNow) {

			// We wanna start, skipping, but if MOD fx are on...
			if (modFXType != ModFXType::NONE) {

				// If we didn't start the wait-time yet, start it now
				if (!startSkippingRenderingAtTime) {

					// But wait, first, maybe we actually have just been instructed to cut the MODFX tail
					if (shouldJustCutModFX) {
doCutModFXTail:
						clearModFXMemory();
						goto yupStartSkipping;
					}

					int waitSamples =
					    (modFXType == ModFXType::CHORUS || modFXType == ModFXType::CHORUS_STEREO)
					        ? (20 * 44)
					        : (90
					           * 441); // 20 and 900 mS respectively. Lots is required for feeding-back flanger or phaser
					startSkippingRenderingAtTime = AudioEngine::audioSampleTimer + waitSamples;
				}

				// Or if already waiting, see if the wait is over yet
				else {
					if ((int32_t)(AudioEngine::audioSampleTimer - startSkippingRenderingAtTime) >= 0) {
						startSkippingRenderingAtTime = 0;
						goto yupStartSkipping;
					}

					// Ok, we wanted to check that before manually cutting the MODFX tail, to save time, but that's still an option...
					if (shouldJustCutModFX) {
						goto doCutModFXTail;
					}
				}
			}
			else {
yupStartSkipping:
				startSkippingRendering(modelStack);
			}
		}
		else {
			stopSkippingRendering(arpSettings);
		}
	}

	else {
		startSkippingRenderingAtTime = 0;
	}
}

void Sound::getThingWithMostReverb(Sound** soundWithMostReverb, ParamManager** paramManagerWithMostReverb,
                                   GlobalEffectableForClip** globalEffectableWithMostReverb,
                                   int32_t* highestReverbAmountFound, ParamManagerForTimeline* paramManager) {

	PatchedParamSet* patchedParams = paramManager->getPatchedParamSet();
	if (!patchedParams->params[Param::Global::REVERB_AMOUNT].isAutomated()
	    && patchedParams->params[Param::Global::REVERB_AMOUNT].containsSomething(-2147483648)) {

		// We deliberately don't use the LPF'ed param here
		int32_t reverbHere = patchedParams->getValue(Param::Global::REVERB_AMOUNT);
		if (*highestReverbAmountFound < reverbHere) {
			*highestReverbAmountFound = reverbHere;
			*soundWithMostReverb = this;
			*paramManagerWithMostReverb = paramManager;
			*globalEffectableWithMostReverb = NULL;
		}
	}
}

// fromAutomation means whether the changes was caused by automation playing back - as opposed to the user turning the knob right now
void Sound::notifyValueChangeViaLPF(int p, bool shouldDoParamLPF, ModelStackWithThreeMainThings const* modelStack,
                                    int32_t oldValue, int32_t newValue, bool fromAutomation) {

	if (skippingRendering) {
		goto dontDoLPF;
	}

	if (!shouldDoParamLPF) {
		// If param LPF was active for this param, stop it
		if (paramLPF.p == p) {
			paramLPF.p = PARAM_LPF_OFF;
		}
		goto dontDoLPF;
	}

	// If doing param LPF
	if (paramNeedsLPF(p, fromAutomation)) {

		// If the param LPF was already busy...
		if (paramLPF.p != PARAM_LPF_OFF) {
			// If it was a different param, tell it to stop so that we can have it
			if (paramLPF.p != p) {
				char modelStackMemory[MODEL_STACK_MAX_SIZE];
				copyModelStack(modelStackMemory, modelStack, sizeof(ModelStackWithThreeMainThings));
				ModelStackWithThreeMainThings* modelStackCopy = (ModelStackWithThreeMainThings*)modelStackMemory;

				stopParamLPF(modelStackCopy->addSoundFlags());
			}

			// Otherwise, keep its current state, and just tell it it's going somewhere new
			else {
				goto changeWhereParamLPFGoing;
			}
		}

		paramLPF.currentValue = oldValue;

changeWhereParamLPFGoing:
		paramLPF.p = p;
	}

	// Or if not doing param LPF
	else {
dontDoLPF:
		char modelStackMemory[MODEL_STACK_MAX_SIZE];
		copyModelStack(modelStackMemory, modelStack, sizeof(ModelStackWithThreeMainThings));
		ModelStackWithThreeMainThings* modelStackCopy = (ModelStackWithThreeMainThings*)modelStackMemory;

		patchedParamPresetValueChanged(p, modelStackCopy->addSoundFlags(), oldValue, newValue);
	}
}

void Sound::doParamLPF(int numSamples, ModelStackWithSoundFlags* modelStack) {
	if (paramLPF.p == PARAM_LPF_OFF) {
		return;
	}

	int32_t oldValue = paramLPF.currentValue;

	int32_t diff = (modelStack->paramManager->getPatchedParamSet()->getValue(paramLPF.p) >> 8) - (oldValue >> 8);

	if (diff == 0) {
		stopParamLPF(modelStack);
	}
	else {
		int32_t amountToAdd = diff * numSamples;
		paramLPF.currentValue += amountToAdd;
		//patchedParamPresetValueChanged(paramLPF.p, notifySound, oldValue, paramLPF.currentValue);
		patchedParamPresetValueChanged(paramLPF.p, modelStack, oldValue, paramLPF.currentValue);
	}
}

// Unusually, modelStack may be supplied as NULL, because when unassigning all voices e.g. on song swap, we won't have it.
void Sound::stopParamLPF(ModelStackWithSoundFlags* modelStack) {
	bool wasActive = paramLPF.p != PARAM_LPF_OFF;
	if (wasActive) {
		int p = paramLPF.p;
		paramLPF.p =
		    PARAM_LPF_OFF; // Must do this first, because the below call will involve the Sound calling us back for the current value
		if (modelStack) {
			patchedParamPresetValueChanged(p, modelStack, paramLPF.currentValue,
			                               modelStack->paramManager->getPatchedParamSet()->getValue(p));
		}
	}
}

void Sound::render(ModelStackWithThreeMainThings* modelStack, StereoSample* outputBuffer, int numSamples,
                   int32_t* reverbBuffer, int32_t sideChainHitPending, int32_t reverbAmountAdjust,
                   bool shouldLimitDelayFeedback, int32_t pitchAdjust) {

	if (skippingRendering) {
		return;
	}

	ParamManagerForTimeline* paramManager = (ParamManagerForTimeline*)modelStack->paramManager;

	// Do global LFO
	if (paramManager->getPatchCableSet()->isSourcePatchedToSomething(PatchSource::LFO_GLOBAL)) {
		const auto patchSourceLFOGlobalUnderlying = util::to_underlying(PatchSource::LFO_GLOBAL);

		int32_t old = globalSourceValues[patchSourceLFOGlobalUnderlying];
		globalSourceValues[patchSourceLFOGlobalUnderlying] =
		    globalLFO.render(numSamples, lfoGlobalWaveType, getGlobalLFOPhaseIncrement());
		unsigned int anyChange = (old != globalSourceValues[patchSourceLFOGlobalUnderlying]);
		sourcesChanged |= anyChange << patchSourceLFOGlobalUnderlying;
	}

	// Do compressor
	if (paramManager->getPatchCableSet()->isSourcePatchedToSomething(PatchSource::COMPRESSOR)) {
		if (sideChainHitPending) {
			compressor.registerHit(sideChainHitPending);
		}

		const auto patchSourceCompressorUnderlying = util::to_underlying(PatchSource::COMPRESSOR);

		int32_t old = globalSourceValues[patchSourceCompressorUnderlying];
		globalSourceValues[patchSourceCompressorUnderlying] = compressor.render(
		    numSamples, paramManager->getUnpatchedParamSet()->getValue(Param::Unpatched::COMPRESSOR_SHAPE));
		unsigned int anyChange = (old != globalSourceValues[patchSourceCompressorUnderlying]);
		sourcesChanged |= anyChange << patchSourceCompressorUnderlying;
	}

	// Perform the actual patching
	if (sourcesChanged) {
		patcher.performPatching(sourcesChanged, this, paramManager);
	}

	// Setup some reverb-related stuff
	int32_t reverbSendAmount =
	    multiply_32x32_rshift32_rounded(reverbAmountAdjust,
	                                    paramFinalValues[Param::Global::REVERB_AMOUNT - Param::Global::FIRST])
	    << 5;

	ModelStackWithSoundFlags* modelStackWithSoundFlags = modelStack->addSoundFlags();

	// Arpeggiator
	ArpeggiatorSettings* arpSettings = getArpSettings();
	if (arpSettings && arpSettings->mode != ArpMode::OFF) {

		UnpatchedParamSet* unpatchedParams = paramManager->getUnpatchedParamSet();
		uint32_t gateThreshold = (uint32_t)unpatchedParams->getValue(Param::Unpatched::Sound::ARP_GATE) + 2147483648;
		uint32_t phaseIncrement =
		    arpSettings->getPhaseIncrement(paramFinalValues[Param::Global::ARP_RATE - Param::Global::FIRST]);

		ArpReturnInstruction instruction;

		getArp()->render(arpSettings, numSamples, gateThreshold, phaseIncrement, &instruction);

		if (instruction.noteCodeOffPostArp != ARP_NOTE_NONE) {
			noteOffPostArpeggiator(modelStackWithSoundFlags, instruction.noteCodeOffPostArp);
		}

		if (instruction.noteCodeOnPostArp != ARP_NOTE_NONE) {
			noteOnPostArpeggiator(
			    modelStackWithSoundFlags,
			    instruction.arpNoteOn->inputCharacteristics[util::to_underlying(MIDICharacteristic::NOTE)],
			    instruction.noteCodeOnPostArp, instruction.arpNoteOn->velocity, instruction.arpNoteOn->mpeValues,
			    instruction.sampleSyncLengthOn, 0, 0,
			    instruction.arpNoteOn->inputCharacteristics[util::to_underlying(MIDICharacteristic::CHANNEL)]);
		}
	}

	// Setup delay
	DelayWorkingState delayWorkingState;
	delayWorkingState.delayFeedbackAmount = paramFinalValues[Param::Global::DELAY_FEEDBACK - Param::Global::FIRST];
	if (shouldLimitDelayFeedback) {
		delayWorkingState.delayFeedbackAmount =
		    getMin(delayWorkingState.delayFeedbackAmount, (int32_t)(1 << 30) - (1 << 26));
	}
	delayWorkingState.userDelayRate = paramFinalValues[Param::Global::DELAY_RATE - Param::Global::FIRST];
	delay.setupWorkingState(&delayWorkingState, numVoicesAssigned != 0);

	// Render each voice into a local buffer here
	bool renderingInStereo = renderingVoicesInStereo(modelStackWithSoundFlags);
	static int32_t soundBuffer[SSI_TX_BUFFER_NUM_SAMPLES * 2];
	memset(soundBuffer, 0, (numSamples * sizeof(int32_t)) << renderingInStereo);

	if (numVoicesAssigned) {

		// Very often, we'll just apply panning here at the Sound level rather than the Voice level
		bool applyingPanAtVoiceLevel =
		    (AudioEngine::renderInStereo
		     && paramManager->getPatchCableSet()->doesParamHaveSomethingPatchedToIt(Param::Local::PAN));

		// Setup filters
		bool thisHasFilters = hasFilters();
		FilterSetConfig filterSetConfig;
		filterSetConfig.doLPF =
		    (thisHasFilters
		     && (lpfMode == LPFMode::TRANSISTOR_24DB_DRIVE
		         || paramManager->getPatchCableSet()->doesParamHaveSomethingPatchedToIt(Param::Local::LPF_FREQ)
		         || getSmoothedPatchedParamValue(Param::Local::LPF_FREQ, paramManager) < 2147483602));
		filterSetConfig.doHPF =
		    (thisHasFilters
		     && (paramManager->getPatchCableSet()->doesParamHaveSomethingPatchedToIt(Param::Local::HPF_FREQ)
		         || getSmoothedPatchedParamValue(Param::Local::HPF_FREQ, paramManager) != -2147483648));

		// Each voice will potentially alter the "sources changed" flags, so store a backup to restore between each voice
		/*
		bool backedUpSourcesChanged[FIRST_UNCHANGEABLE_SOURCE - Local::FIRST_SOURCE];
		bool doneFirstVoice = false;
		*/

		int ends[2];
		AudioEngine::activeVoices.getRangeForSound(this, ends);
		for (int v = ends[0]; v < ends[1]; v++) {
			Voice* thisVoice = AudioEngine::activeVoices.getVoice(v);
			/*
			if (!doneFirstVoice) {
				if (numVoicesAssigned > 1) {
					memcpy(backedUpSourcesChanged, &sourcesChanged[Local::FIRST_SOURCE], FIRST_UNCHANGEABLE_SOURCE - Local::FIRST_SOURCE);
					doneFirstVoice = true;
				}
			}
			else memcpy(&sourcesChanged[Local::FIRST_SOURCE], backedUpSourcesChanged, FIRST_UNCHANGEABLE_SOURCE - Local::FIRST_SOURCE);
			*/

			ModelStackWithVoice* modelStackWithVoice = modelStackWithSoundFlags->addVoice(thisVoice);

			bool stillGoing = thisVoice->render(modelStackWithVoice, soundBuffer, numSamples, renderingInStereo,
			                                    applyingPanAtVoiceLevel, sourcesChanged, &filterSetConfig, pitchAdjust);
			if (!stillGoing) {
				AudioEngine::activeVoices.checkVoiceExists(thisVoice, this, "E201");
				AudioEngine::unassignVoice(thisVoice, this, modelStackWithSoundFlags);
				v--;
				ends[1]--;
			}
		}

		// If just rendered in mono, double that up to stereo now
		if (!renderingInStereo) {
			// We know that nothing's patched to pan, so can read it in this very basic way.
			int32_t pan = paramManager->getPatchedParamSet()->getValue(Param::Local::PAN) >> 1;

			int32_t amplitudeL, amplitudeR;
			bool doPanning;
			doPanning = (AudioEngine::renderInStereo && shouldDoPanning(pan, &amplitudeL, &amplitudeR));
			if (doPanning) {
				for (int i = numSamples - 1; i >= 0; i--) {
					int32_t sampleValue = soundBuffer[i];
					soundBuffer[(i << 1)] = multiply_32x32_rshift32(sampleValue, amplitudeL) << 2;
					soundBuffer[(i << 1) + 1] = multiply_32x32_rshift32(sampleValue, amplitudeR) << 2;
				}
			}
			else {
				for (int i = numSamples - 1; i >= 0; i--) {
					int32_t sampleValue = soundBuffer[i];
					soundBuffer[(i << 1)] = sampleValue;
					soundBuffer[(i << 1) + 1] = sampleValue;
				}
			}
		}

		// Or if rendered in stereo...
		else {
			// And if we're only applying pan here at the Sound level...
			if (!applyingPanAtVoiceLevel) {

				// We know that nothing's patched to pan, so can read it in this very basic way.
				int32_t pan = paramManager->getPatchedParamSet()->getValue(Param::Local::PAN) >> 1;

				int32_t amplitudeL, amplitudeR;
				bool doPanning;
				doPanning = (AudioEngine::renderInStereo && shouldDoPanning(pan, &amplitudeL, &amplitudeR));
				if (doPanning) {
					int32_t* thisSample = soundBuffer;
					int32_t* endSamples = thisSample + (numSamples << 1);
					do {
						*thisSample = multiply_32x32_rshift32(*thisSample, amplitudeL) << 2;
						thisSample++;

						*thisSample = multiply_32x32_rshift32(*thisSample, amplitudeR) << 2;
						thisSample++;
					} while (thisSample != endSamples);
				}
			}
		}
	}
	else {
		if (!delayWorkingState.doDelay) {
			reassessRenderSkippingStatus(modelStackWithSoundFlags);
		}

		if (!renderingInStereo) {
			memset(&soundBuffer[numSamples], 0, numSamples * sizeof(int32_t));
		}
	}

	int32_t postFXVolume = paramFinalValues[Param::Global::VOLUME_POST_FX - Param::Global::FIRST];
	int32_t postReverbVolume = paramFinalValues[Param::Global::VOLUME_POST_REVERB_SEND - Param::Global::FIRST];

	if (postReverbVolumeLastTime == -1) {
		postReverbVolumeLastTime = postReverbVolume;
	}

	int32_t modFXDepth = paramFinalValues[Param::Global::MOD_FX_DEPTH - Param::Global::FIRST];
	int32_t modFXRate = paramFinalValues[Param::Global::MOD_FX_RATE - Param::Global::FIRST];

	processSRRAndBitcrushing((StereoSample*)soundBuffer, numSamples, &postFXVolume, paramManager);
	processFX((StereoSample*)soundBuffer, numSamples, modFXType, modFXRate, modFXDepth, &delayWorkingState,
	          &postFXVolume, paramManager, 8);
	processStutter((StereoSample*)soundBuffer, numSamples, paramManager);

	int32_t postReverbSendVolumeIncrement = (int32_t)(postReverbVolume - postReverbVolumeLastTime) / numSamples;

	processReverbSendAndVolume((StereoSample*)soundBuffer, numSamples, reverbBuffer, postFXVolume,
	                           postReverbVolumeLastTime, reverbSendAmount, 0, true, postReverbSendVolumeIncrement);
	addAudio((StereoSample*)soundBuffer, outputBuffer, numSamples);

	postReverbVolumeLastTime = postReverbVolume;

	sourcesChanged = 0;
	whichExpressionSourcesChangedAtSynthLevel = 0;

	// Unlike all the other possible reasons we might want to start skipping rendering, delay.repeatsUntilAbandon may have changed state just now.
	if (!delay.repeatsUntilAbandon || startSkippingRenderingAtTime) {
		reassessRenderSkippingStatus(modelStackWithSoundFlags);
	}

	doParamLPF(numSamples, modelStackWithSoundFlags);
}

// This is virtual, and gets extended by drums!
void Sound::setSkippingRendering(bool newSkipping) {
	skippingRendering = newSkipping;
}

// Unusually, modelStack may be supplied as NULL, because when unassigning all voices e.g. on song swap, we won't have it.
void Sound::startSkippingRendering(ModelStackWithSoundFlags* modelStack) {
	timeStartedSkippingRenderingModFX = AudioEngine::audioSampleTimer;
	timeStartedSkippingRenderingLFO = AudioEngine::audioSampleTimer;
	timeStartedSkippingRenderingArp = AudioEngine::audioSampleTimer;
	// compressor.status = EnvelopeStage::OFF; // Was this doing anything? Have removed, to make all of this completely reversible without doing anything

	setSkippingRendering(true);

	stopParamLPF(modelStack);
}

void Sound::stopSkippingRendering(ArpeggiatorSettings* arpSettings) {
	if (skippingRendering) {

		int32_t modFXTimeOff =
		    AudioEngine::audioSampleTimer
		    - timeStartedSkippingRenderingModFX; // This variable is a good indicator of whether it actually was skipping at all

		// If rendering was actually stopped for any length of time...
		if (modFXTimeOff) {

			// Do LFO
			globalLFO.tick(AudioEngine::audioSampleTimer - timeStartedSkippingRenderingLFO,
			               getGlobalLFOPhaseIncrement());

			// Do Mod FX
			modFXLFO.tick(modFXTimeOff, paramFinalValues[Param::Global::MOD_FX_RATE - Param::Global::FIRST]);

			// Do arp
			getArpBackInTimeAfterSkippingRendering(arpSettings);

			// Do sidechain compressor
			//if (paramManager->getPatchCableSet()->isSourcePatchedToSomething(PatchSource::COMPRESSOR)) {
			compressor.registerHitRetrospectively(AudioEngine::sizeLastSideChainHit,
			                                      AudioEngine::audioSampleTimer - AudioEngine::timeLastSideChainHit);
			//}

			// Special state to make it grab the actual value the first time it's rendered
			postReverbVolumeLastTime = -1;

			//clearModFXMemory(); // No need anymore, now we wait for this to basically empty before starting skipping
		}

		setSkippingRendering(false);
	}
}

void Sound::getArpBackInTimeAfterSkippingRendering(ArpeggiatorSettings* arpSettings) {

	if (skippingRendering) {
		if (arpSettings && arpSettings->mode != ArpMode::OFF) {
			uint32_t phaseIncrement =
			    arpSettings->getPhaseIncrement(paramFinalValues[Param::Global::ARP_RATE - Param::Global::FIRST]);
			getArp()->gatePos +=
			    (phaseIncrement >> 8) * (AudioEngine::audioSampleTimer - timeStartedSkippingRenderingArp);

			timeStartedSkippingRenderingArp = AudioEngine::audioSampleTimer;
		}
	}
}

void Sound::unassignAllVoices() {
	if (!numVoicesAssigned) {
		return;
	}

	int ends[2];
	AudioEngine::activeVoices.getRangeForSound(this, ends);
	for (int v = ends[0]; v < ends[1]; v++) {
		Voice* thisVoice = AudioEngine::activeVoices.getVoice(v);
		// ronronsen got error! https://forums.synthstrom.com/discussion/4090/e203-by-changing-a-drum-kit#latest
		AudioEngine::activeVoices.checkVoiceExists(thisVoice, this, "E203");
		AudioEngine::unassignVoice(thisVoice, this, NULL,
		                           false); // Don't remove from Vector - we'll do that below, in bulk
	}

	int numToDelete = ends[1] - ends[0];
	if (numToDelete) {
		AudioEngine::activeVoices.deleteAtIndex(ends[0], numToDelete);
	}

	if (ALPHA_OR_BETA_VERSION) {
		if (numVoicesAssigned > 0) {
			// ronronsen got error! https://forums.synthstrom.com/discussion/4090/e203-by-changing-a-drum-kit#latest
<<<<<<< HEAD
			display.freezeWithError("E070");
		}
		else if (numVoicesAssigned < 0) {
			// ronronsen got error! https://forums.synthstrom.com/discussion/4090/e203-by-changing-a-drum-kit#latest
			display.freezeWithError("E071");
=======
			numericDriver.freezeWithError("E070");
		}
		else if (numVoicesAssigned < 0) {
			// ronronsen got error! https://forums.synthstrom.com/discussion/4090/e203-by-changing-a-drum-kit#latest
			numericDriver.freezeWithError("E071");
>>>>>>> c1145254
		}
	}

	// reassessRenderSkippingStatus(); // Nope, this will get called in voiceUnassigned(), which gets called for each voice we unassign above.
}

void Sound::confirmNumVoices(char const* error) {

	/*
	int voiceCount = 0;
	int reasonCount = 0;
	Voice* endAssignedVoices = audioDriver.endAssignedVoices;
	for (Voice* thisVoice = audioDriver.voices; thisVoice != endAssignedVoices; thisVoice++) {
		if (thisVoice->assignedToSound == this) {
			voiceCount++;

			for (int u = 0; u < maxNumUnison; u++) {
				for (int s = 0; s < NUM_SOURCES; s++) {
					for (int l = 0; l < NUM_SAMPLE_CLUSTERS_LOADED_AHEAD; l++) {
						if (thisVoice->unisonParts[u].sources[s].clusters[l]) {
							reasonCount++;
						}
					}
				}
			}

		}
	}

	if (numVoicesAssigned != voiceCount) {
		Uart::print("voice count tallied ");
		Uart::print(numVoicesAssigned);
		Uart::print(", but actually ");
		Uart::println(voiceCount);
		display.freezeWithError(error);
	}

	int reasonCountSources = 0;

	for (int l = 0; l < NUM_SAMPLE_CLUSTERS_LOADED_AHEAD; l++) {
		if (sources[0].clusters[l]) reasonCountSources++;
	}



	if (sources[0].sample) {
		int totalNumReasons = sources[0].sample->getTotalNumReasons(reasonCount + reasonCountSources);
		if (totalNumReasons != reasonCount + reasonCountSources) {

			Uart::println(sources[0].sample->fileName);
			Uart::print("voices: ");
			Uart::println(voiceCount);
			Uart::print("reasons on clusters: ");
			Uart::println(totalNumReasons);
			Uart::print("Num voice unison part pointers to those clusters: ");
			Uart::println(reasonCount);
			Uart::print("Num source pointers to those clusters: ");
			Uart::println(reasonCountSources);

			char buffer[5];
			strcpy(buffer, error);
			buffer[0] = 'F';
			display.freezeWithError(buffer);
		}
	}
	*/
}

uint32_t Sound::getGlobalLFOPhaseIncrement() {
	uint32_t phaseIncrement;
	if (lfoGlobalSyncLevel == SYNC_LEVEL_NONE) {
		phaseIncrement = paramFinalValues[Param::Global::LFO_FREQ - Param::Global::FIRST];
	}
	else {
		phaseIncrement = (playbackHandler.getTimePerInternalTickInverse()) >> (SYNC_LEVEL_256TH - lfoGlobalSyncLevel);
		switch (lfoGlobalSyncType) {
		case SYNC_TYPE_EVEN:
			// Nothing to do
			break;
		case SYNC_TYPE_TRIPLET:
			phaseIncrement = phaseIncrement * 3 / 2;
			break;
		case SYNC_TYPE_DOTTED:
			phaseIncrement = phaseIncrement * 2 / 3;
			break;
		}
	}
	//Uart::print("LFO phaseIncrement: ");
	//Uart::println(phaseIncrement);
	return phaseIncrement;
}

void Sound::setLFOGlobalSyncType(SyncType newType) {
	lfoGlobalSyncType = newType;
	if (playbackHandler.isEitherClockActive()) {
		resyncGlobalLFO();
	}
}

void Sound::setLFOGlobalSyncLevel(SyncLevel newLevel) {
	lfoGlobalSyncLevel = newLevel;
	if (playbackHandler.isEitherClockActive()) {
		resyncGlobalLFO();
	}
}

void Sound::setLFOGlobalWave(LFOType newWave) {
	lfoGlobalWaveType = newWave;
	if (playbackHandler.isEitherClockActive()) {
		resyncGlobalLFO();
	}
}

// Only call this if playbackHandler.isEitherClockActive(), please
void Sound::resyncGlobalLFO() {
	if (lfoGlobalSyncLevel != 0) {

		timeStartedSkippingRenderingLFO = AudioEngine::
		    audioSampleTimer; // Resets the thing where the number of samples skipped is later converted into LFO phase increment

		if (lfoGlobalWaveType == LFOType::SINE || lfoGlobalWaveType == LFOType::TRIANGLE) {
			globalLFO.phase = getLFOInitialPhaseForZero(lfoGlobalWaveType);
		}
		else {
			globalLFO.phase = getLFOInitialPhaseForNegativeExtreme(lfoGlobalWaveType);
		}

		uint32_t timeSinceLastTick;

		int64_t lastInternalTickDone = playbackHandler.getCurrentInternalTickCount(&timeSinceLastTick);

		// If we're right at the first tick, no need to do anything else!
		if (!lastInternalTickDone && !timeSinceLastTick) {
			return;
		}

		uint32_t numInternalTicksPerPeriod = 3 << (SYNC_LEVEL_256TH - lfoGlobalSyncLevel);
		switch (lfoGlobalSyncType) {
		case SYNC_TYPE_EVEN:
			// Nothing to do
			break;
		case SYNC_TYPE_TRIPLET:
			numInternalTicksPerPeriod = numInternalTicksPerPeriod * 2 / 3;
			break;
		case SYNC_TYPE_DOTTED:
			numInternalTicksPerPeriod = numInternalTicksPerPeriod * 3 / 2;
			break;
		}
		uint32_t offsetTicks = (uint64_t)lastInternalTickDone % (uint16_t)numInternalTicksPerPeriod;

		// If we're right at a bar (or something), no need to do anyting else
		if (!timeSinceLastTick && !offsetTicks) {
			return;
		}

		uint32_t timePerInternalTick = playbackHandler.getTimePerInternalTick();
		uint32_t timePerPeriod = numInternalTicksPerPeriod * timePerInternalTick;
		uint32_t offsetTime = offsetTicks * timePerInternalTick + timeSinceLastTick;
		globalLFO.phase += (uint32_t)((float)offsetTime / timePerPeriod * 4294967296);
	}
}

// ------------------------------------
// ModControllable implementation
// ------------------------------------

// whichKnob is either which physical mod knob, or which MIDI CC code.
// For mod knobs, supply midiChannel as 255
// Returns false if fail due to insufficient RAM.
bool Sound::learnKnob(MIDIDevice* fromDevice, ParamDescriptor paramDescriptor, uint8_t whichKnob, uint8_t modKnobMode,
                      uint8_t midiChannel, Song* song) {

	// If a mod knob
	if (midiChannel >= 16) {

		// If that knob was patched to something else...
		bool overwroteExistingKnob = (modKnobs[modKnobMode][whichKnob].paramDescriptor != paramDescriptor);

		modKnobs[modKnobMode][whichKnob].paramDescriptor = paramDescriptor;

		if (overwroteExistingKnob) {
			ensureInaccessibleParamPresetValuesWithoutKnobsAreZero(song);
		}

		return true;
	}

	// If a MIDI knob
	else {
		return ModControllableAudio::learnKnob(fromDevice, paramDescriptor, whichKnob, modKnobMode, midiChannel, song);
	}
}

// Song may be NULL
void Sound::ensureInaccessibleParamPresetValuesWithoutKnobsAreZero(Song* song) {

	// We gotta do this for any backedUpParamManagers too!
	int i = song->backedUpParamManagers.search((uint32_t)(ModControllableAudio*)this,
	                                           GREATER_OR_EQUAL); // Search by first word only.

	while (true) {
		if (i >= song->backedUpParamManagers.getNumElements()) {
			break;
		}
		BackedUpParamManager* backedUp = (BackedUpParamManager*)song->backedUpParamManagers.getElementAddress(i);
		if (backedUp->modControllable != this) {
			break;
		}

		if (backedUp->clip) {
			char modelStackMemory[MODEL_STACK_MAX_SIZE];
			ModelStackWithThreeMainThings* modelStackWithThreeMainThings =
			    setupModelStackWithThreeMainThingsButNoNoteRow(modelStackMemory, song, this, backedUp->clip,
			                                                   &backedUp->paramManager);
			ensureInaccessibleParamPresetValuesWithoutKnobsAreZero(modelStackWithThreeMainThings);
		}
		else {
			ensureInaccessibleParamPresetValuesWithoutKnobsAreZeroWithMinimalDetails(&backedUp->paramManager);
		}
		i++;
	}

	song->ensureInaccessibleParamPresetValuesWithoutKnobsAreZero(this); // What does this do exactly, again?
}

const uint8_t patchedParamsWhichShouldBeZeroIfNoKnobAssigned[] = {
    Param::Local::PITCH_ADJUST, Param::Local::OSC_A_PITCH_ADJUST, Param::Local::OSC_B_PITCH_ADJUST,
    Param::Local::MODULATOR_0_PITCH_ADJUST, Param::Local::MODULATOR_1_PITCH_ADJUST};

void Sound::ensureInaccessibleParamPresetValuesWithoutKnobsAreZeroWithMinimalDetails(ParamManager* paramManager) {

	for (int i = 0; i < sizeof(patchedParamsWhichShouldBeZeroIfNoKnobAssigned); i++) {
		int p = patchedParamsWhichShouldBeZeroIfNoKnobAssigned[i];
		ensureParamPresetValueWithoutKnobIsZeroWithMinimalDetails(paramManager, p);
	}
}

// Song may be NULL
void Sound::ensureInaccessibleParamPresetValuesWithoutKnobsAreZero(ModelStackWithThreeMainThings* modelStack) {

	ModelStackWithParamCollection* modelStackWithParamCollection =
	    modelStack->paramManager->getPatchCableSet(modelStack);

	for (int i = 0; i < sizeof(patchedParamsWhichShouldBeZeroIfNoKnobAssigned); i++) {
		ModelStackWithParamId* modelStackWithParamId =
		    modelStackWithParamCollection->addParamId(patchedParamsWhichShouldBeZeroIfNoKnobAssigned[i]);
		ModelStackWithAutoParam* modelStackWithAutoParam = modelStackWithParamId->paramCollection->getAutoParamFromId(
		    modelStackWithParamId, false); // Don't allow creation
		if (modelStackWithAutoParam->autoParam) {
			ensureParamPresetValueWithoutKnobIsZero(modelStackWithAutoParam);
		}
	}
}

// Only worked for patched params
void Sound::ensureParamPresetValueWithoutKnobIsZero(ModelStackWithAutoParam* modelStack) {

	// If the param is automated, we'd better not try setting it to 0 - the user probably wants the automation
	if (modelStack->autoParam->isAutomated()) {
		return;
	}

	for (int k = 0; k < kNumModButtons; k++) {
		for (int w = 0; w < kNumPhysicalModKnobs; w++) {
			if (modKnobs[k][w].paramDescriptor.isSetToParamWithNoSource(modelStack->paramId)) {
				return;
			}
		}
	}

	for (int k = 0; k < midiKnobArray.getNumElements(); k++) {
		MIDIKnob* knob = midiKnobArray.getElement(k);
		if (knob->paramDescriptor.isSetToParamWithNoSource(modelStack->paramId)) {
			return;
		}
	}

	// If we're here, no knobs were assigned to this param, so make it 0
	modelStack->autoParam->setCurrentValueWithNoReversionOrRecording(modelStack, 0);
}

void Sound::ensureParamPresetValueWithoutKnobIsZeroWithMinimalDetails(ParamManager* paramManager, int p) {

	AutoParam* param = &paramManager->getPatchedParamSet()->params[p];

	// If the param is automated, we'd better not try setting it to 0 - the user probably wants the automation
	if (param->isAutomated()) {
		return;
	}

	for (int k = 0; k < kNumModButtons; k++) {
		for (int w = 0; w < kNumPhysicalModKnobs; w++) {
			if (modKnobs[k][w].paramDescriptor.isSetToParamWithNoSource(p)) {
				return;
			}
		}
	}

	for (int k = 0; k < midiKnobArray.getNumElements(); k++) {
		MIDIKnob* knob = midiKnobArray.getElement(k);
		if (knob->paramDescriptor.isSetToParamWithNoSource(p)) {
			return;
		}
	}

	// If we're here, no knobs were assigned to this param, so make it 0
	param->setCurrentValueBasicForSetup(0);
}

void Sound::doneReadingFromFile() {
	calculateEffectiveVolume();

	for (int s = 0; s < kNumSources; s++) {
		sources[s].doneReadingFromFile(this);
	}

	setupUnisonDetuners(NULL);

	for (int m = 0; m < kNumModulators; m++) {
		recalculateModulatorTransposer(m, NULL);
	}
}

bool Sound::hasAnyVoices() {
	return (numVoicesAssigned != 0);
}

// Unusually, modelStack may be supplied as NULL, because when unassigning all voices e.g. on song swap, we won't have it.
void Sound::voiceUnassigned(ModelStackWithVoice* modelStack) {

	numVoicesAssigned--;
	reassessRenderSkippingStatus(modelStack);
}

// modelStack may be NULL if no voices currently active
void Sound::setupUnisonDetuners(ModelStackWithSoundFlags* modelStack) {
	if (numUnison != 1) {
		int32_t detuneScaled = (int32_t)unisonDetune * 42949672;
		int32_t lowestVoice = -(detuneScaled >> 1);
		int32_t voiceSpacing = detuneScaled / (numUnison - 1);

		for (int u = 0; u < numUnison; u++) {

			// Middle unison part gets no detune
			if ((numUnison & 1) && u == ((numUnison - 1) >> 1)) {
				unisonDetuners[u].setNoDetune();
			}
			else {
				unisonDetuners[u].setup(lowestVoice + voiceSpacing * u);
			}
		}
	}
	recalculateAllVoicePhaseIncrements(modelStack); // Can handle NULL
}

void Sound::calculateEffectiveVolume() {
	//volumeNeutralValueForUnison = (float)getParamNeutralValue(Param::Local::VOLUME) / sqrt(numUnison);
	volumeNeutralValueForUnison = (float)134217728 / sqrtf(numUnison);
}

// May change mod knob functions. You must update mod knob levels after calling this
void Sound::setSynthMode(SynthMode value, Song* song) {

	unassignAllVoices(); // This saves a lot of potential problems, to do with samples playing. E002 was being caused

	SynthMode oldSynthMode = synthMode;
	synthMode = value;
	setupPatchingForAllParamManagers(song);

	// Change mod knob functions over. Switching *to* FM...
	if (synthMode == SynthMode::FM && oldSynthMode != SynthMode::FM) {
		for (int f = 0; f < kNumModButtons; f++) {
			if (modKnobs[f][0].paramDescriptor.isJustAParam() && modKnobs[f][1].paramDescriptor.isJustAParam()) {
				int p0 = modKnobs[f][0].paramDescriptor.getJustTheParam();
				int p1 = modKnobs[f][1].paramDescriptor.getJustTheParam();

				if ((p0 == Param::Local::LPF_RESONANCE || p0 == Param::Local::HPF_RESONANCE
				     || p0 == Param::Unpatched::START + Param::Unpatched::BASS)
				    && (p1 == Param::Local::LPF_FREQ || p1 == Param::Local::HPF_FREQ
				        || p1 == Param::Unpatched::START + Param::Unpatched::TREBLE)) {
					modKnobs[f][0].paramDescriptor.setToHaveParamOnly(Param::Local::MODULATOR_1_VOLUME);
					modKnobs[f][1].paramDescriptor.setToHaveParamOnly(Param::Local::MODULATOR_0_VOLUME);
				}
			}
		}
	}

	// ... and switching *from* FM...
	if (synthMode != SynthMode::FM && oldSynthMode == SynthMode::FM) {
		for (int f = 0; f < kNumModButtons; f++) {
			if (modKnobs[f][0].paramDescriptor.isSetToParamWithNoSource(Param::Local::MODULATOR_1_VOLUME)
			    && modKnobs[f][1].paramDescriptor.isSetToParamWithNoSource(Param::Local::MODULATOR_0_VOLUME)) {
				modKnobs[f][0].paramDescriptor.setToHaveParamOnly(Param::Local::LPF_RESONANCE);
				modKnobs[f][1].paramDescriptor.setToHaveParamOnly(Param::Local::LPF_FREQ);
			}
		}
	}
}

void Sound::setModulatorTranspose(int m, int value, ModelStackWithSoundFlags* modelStack) {
	modulatorTranspose[m] = value;
	recalculateAllVoicePhaseIncrements(modelStack);
}

void Sound::setModulatorCents(int m, int value, ModelStackWithSoundFlags* modelStack) {
	modulatorCents[m] = value;
	recalculateModulatorTransposer(m, modelStack);
}

// Can handle NULL modelStack, which you'd only want to do if no Voices active
void Sound::recalculateModulatorTransposer(uint8_t m, ModelStackWithSoundFlags* modelStack) {
	modulatorTransposers[m].setup((int32_t)modulatorCents[m] * 42949672);
	recalculateAllVoicePhaseIncrements(modelStack); // Can handle NULL
}

// Can handle NULL modelStack, which you'd only want to do if no Voices active
void Sound::recalculateAllVoicePhaseIncrements(ModelStackWithSoundFlags* modelStack) {

	if (!numVoicesAssigned || !modelStack) {
		return; // These two "should" always be false in tandem...
	}

	int ends[2];
	AudioEngine::activeVoices.getRangeForSound(this, ends);
	for (int v = ends[0]; v < ends[1]; v++) {
		Voice* thisVoice = AudioEngine::activeVoices.getVoice(v);
		ModelStackWithVoice* modelStackWithVoice = modelStack->addVoice(thisVoice);
		thisVoice->calculatePhaseIncrements(modelStackWithVoice);
	}
}

void Sound::setNumUnison(int newNum, ModelStackWithSoundFlags* modelStack) {
	int oldNum = numUnison;

	numUnison = newNum;
	setupUnisonDetuners(modelStack); // Can handle NULL. Also calls recalculateAllVoicePhaseIncrements()
	calculateEffectiveVolume();

	// Effective volume has changed. Need to pass that change onto Voices
	if (numVoicesAssigned) {

		int ends[2];
		AudioEngine::activeVoices.getRangeForSound(this, ends);
		for (int v = ends[0]; v < ends[1]; v++) {
			Voice* thisVoice = AudioEngine::activeVoices.getVoice(v);

			if (synthMode == SynthMode::SUBTRACTIVE) {

				for (int s = 0; s < kNumSources; s++) {

					bool sourceEverActive = modelStack->checkSourceEverActive(s);

					if (sourceEverActive && synthMode != SynthMode::FM && sources[s].oscType == OscType::SAMPLE
					    && thisVoice->guides[s].audioFileHolder && thisVoice->guides[s].audioFileHolder->audioFile) {

						// For samples, set the current play pos for the new unison part, if num unison went up
						if (newNum > oldNum) {

							VoiceUnisonPartSource* newPart = &thisVoice->unisonParts[oldNum].sources[s];
							VoiceUnisonPartSource* oldPart = &thisVoice->unisonParts[oldNum - 1].sources[s];

							newPart->active = oldPart->active;

							if (newPart->active) {
								newPart->oscPos = oldPart->oscPos;
								newPart->phaseIncrementStoredValue = oldPart->phaseIncrementStoredValue;
								newPart->carrierFeedback = oldPart->carrierFeedback;

								newPart->voiceSample = AudioEngine::solicitVoiceSample();
								if (!newPart->voiceSample) {
									newPart->active = false;
								}

								else {
									VoiceSample* newVoiceSample = newPart->voiceSample;
									VoiceSample* oldVoiceSample = oldPart->voiceSample;

									newVoiceSample->cloneFrom(
									    oldVoiceSample); // Just clones the SampleLowLevelReader stuff
									newVoiceSample->pendingSamplesLate = oldVoiceSample->pendingSamplesLate;

									newVoiceSample->doneFirstRenderYet = true;

									// Don't do any caching for new part. Old parts will stop using their cache anyway because their pitch will have changed
									newVoiceSample->stopUsingCache(
									    &thisVoice->guides[s], (Sample*)thisVoice->guides[s].audioFileHolder->audioFile,
									    thisVoice->getPriorityRating(),
									    thisVoice->guides[s].getLoopingType(&sources[s]) == LoopType::LOW_LEVEL);
									// TODO: should really check success of that...
								}
							}
						}
						else if (newNum < oldNum) {
							for (int l = 0; l < kNumClustersLoadedAhead; l++) {
								thisVoice->unisonParts[newNum].sources[s].unassign();
							}
						}
					}
				}
			}
		}
	}
}

void Sound::setUnisonDetune(int newAmount, ModelStackWithSoundFlags* modelStack) {
	unisonDetune = newAmount;
	setupUnisonDetuners(modelStack); // Can handle NULL
}

bool Sound::anyNoteIsOn() {

	ArpeggiatorSettings* arpSettings = getArpSettings();

	if (arpSettings && arpSettings->mode != ArpMode::OFF) {
		return (getArp()->hasAnyInputNotesActive());
	}

	return numVoicesAssigned;
}

bool Sound::hasFilters() {
	return (getSynthMode() != SynthMode::FM);
}

void Sound::readParamsFromFile(ParamManagerForTimeline* paramManager, int32_t readAutomationUpToPos) {
	char const* tagName;

	while (*(tagName = storageManager.readNextTagOrAttributeName())) {
		if (readParamTagFromFile(tagName, paramManager, readAutomationUpToPos)) {}
		else {
			storageManager.exitTag(tagName);
		}
	}
}

// paramManager only required for old old song files, or for presets (because you'd be wanting to extract the defaultParams into it)
// arpSettings optional - no need if you're loading a new V2.0+ song where Instruments are all separate from Clips and won't store any arp stuff
int Sound::readFromFile(ModelStackWithModControllable* modelStack, int32_t readAutomationUpToPos,
                        ArpeggiatorSettings* arpSettings) {

	modulatorTranspose[1] = 0;
	memset(oscRetriggerPhase, 0, sizeof(oscRetriggerPhase));
	memset(modulatorRetriggerPhase, 0, sizeof(modulatorRetriggerPhase));

	char const* tagName;

	ParamManagerForTimeline paramManager;

	while (*(tagName = storageManager.readNextTagOrAttributeName())) {
		int result = readTagFromFile(tagName, &paramManager, readAutomationUpToPos, arpSettings, modelStack->song);
		if (result == NO_ERROR) {}
		else if (result != RESULT_TAG_UNUSED) {
			return result;
		}
		else {
			storageManager.exitTag(tagName);
		}
	}

	// If we actually got a paramManager, we can do resonance compensation on it
	if (paramManager.containsAnyMainParamCollections()) {
		if (storageManager.firmwareVersionOfFileBeingRead < FIRMWARE_1P2P0) {
			compensateVolumeForResonance(modelStack->addParamManager(&paramManager));
		}

		possiblySetupDefaultExpressionPatching(&paramManager);

		// And, we file it with the Song
		modelStack->song->backUpParamManager(this, (Clip*)modelStack->getTimelineCounterAllowNull(), &paramManager,
		                                     true);
	}

	doneReadingFromFile();

	// Ensure all MIDI knobs reference correct volume...
	for (int k = 0; k < midiKnobArray.getNumElements(); k++) {
		MIDIKnob* knob = midiKnobArray.getElement(k);
		ensureKnobReferencesCorrectVolume(knob);
	}

	return NO_ERROR;
}

int Sound::createParamManagerForLoading(ParamManagerForTimeline* paramManager) {

	int error = paramManager->setupWithPatching();
	if (error) {
		return error;
	}

	initParams(paramManager);

	paramManager->getUnpatchedParamSet()->params[Param::Unpatched::COMPRESSOR_SHAPE].setCurrentValueBasicForSetup(
	    2147483647); // Hmm, why this here? Obviously I had some reason...
	return NO_ERROR;
}

void Sound::compensateVolumeForResonance(ModelStackWithThreeMainThings* modelStack) {

	// If it was an old-firmware file, we need to compensate for resonance
	if (storageManager.firmwareVersionOfFileBeingRead < FIRMWARE_1P2P0 && synthMode != SynthMode::FM) {
		if (modelStack->paramManager->resonanceBackwardsCompatibilityProcessed) {
			return;
		}

		modelStack->paramManager->resonanceBackwardsCompatibilityProcessed = true;

		PatchedParamSet* patchedParams = modelStack->paramManager->getPatchedParamSet();

		int32_t compensation = interpolateTableSigned(patchedParams->getValue(Param::Local::LPF_RESONANCE) + 2147483648,
		                                              32, oldResonanceCompensation, 3);
		float compensationDB = (float)compensation / (1024 << 16);

		if (compensationDB > 0.1) {
			//Uart::print("compensating dB: ");
			//Uart::println((int)(compensationDB * 100));
			patchedParams->shiftParamVolumeByDB(Param::Global::VOLUME_POST_FX, compensationDB);
		}

		ModelStackWithParamCollection* modelStackWithParamCollection =
		    modelStack->paramManager->getPatchCableSet(modelStack);

		PatchCableSet* patchCableSet = (PatchCableSet*)modelStackWithParamCollection->paramCollection;

		patchCableSet->setupPatching(
		    modelStackWithParamCollection); // So that we may then call doesParamHaveSomethingPatchedToIt(), below

		// If no LPF on, and resonance is at 50%, set it to 0%
		if (!patchCableSet->doesParamHaveSomethingPatchedToIt(Param::Local::LPF_FREQ)
		    && !patchedParams->params[Param::Local::LPF_FREQ].isAutomated()
		    && patchedParams->params[Param::Local::LPF_FREQ].getCurrentValue() >= 2147483602
		    && !patchedParams->params[Param::Local::LPF_RESONANCE].isAutomated()
		    && patchedParams->params[Param::Local::LPF_RESONANCE].getCurrentValue() <= 0
		    && patchedParams->params[Param::Local::LPF_RESONANCE].getCurrentValue() >= -23) {
			patchedParams->params[Param::Local::LPF_RESONANCE].currentValue = -2147483648;
		}
	}
}

// paramManager only required for old old song files
int Sound::readSourceFromFile(int s, ParamManagerForTimeline* paramManager, int32_t readAutomationUpToPos) {

	Source* source = &sources[s];

	char const* tagName;
	while (*(tagName = storageManager.readNextTagOrAttributeName())) {
		if (!strcmp(tagName, "type")) {
			source->setOscType(stringToOscType(storageManager.readTagOrAttributeValue()));
			storageManager.exitTag("type");
		}
		else if (!strcmp(tagName, "phaseWidth")) {
			ENSURE_PARAM_MANAGER_EXISTS
			patchedParams->readParam(patchedParamsSummary, Param::Local::OSC_A_PHASE_WIDTH + s, readAutomationUpToPos);
			storageManager.exitTag("phaseWidth");
		}
		else if (!strcmp(tagName, "volume")) {
			ENSURE_PARAM_MANAGER_EXISTS
			patchedParams->readParam(patchedParamsSummary, Param::Local::OSC_A_VOLUME + s, readAutomationUpToPos);
			storageManager.exitTag("volume");
		}
		else if (!strcmp(tagName, "transpose")) {
			source->transpose = storageManager.readTagOrAttributeValueInt();
			storageManager.exitTag("transpose");
		}
		else if (!strcmp(tagName, "cents")) {
			source->cents = storageManager.readTagOrAttributeValueInt();
			storageManager.exitTag("cents");
		}
		else if (!strcmp(tagName, "loopMode")) {
			source->repeatMode = static_cast<SampleRepeatMode>(storageManager.readTagOrAttributeValueInt());
			source->repeatMode = std::min(source->repeatMode, static_cast<SampleRepeatMode>(kNumRepeatModes - 1));
			storageManager.exitTag("loopMode");
		}
		else if (!strcmp(tagName, "oscillatorSync")) {
			int value = storageManager.readTagOrAttributeValueInt();
			oscillatorSync = (value != 0);
			storageManager.exitTag("oscillatorSync");
		}
		else if (!strcmp(tagName, "reversed")) {
			source->sampleControls.reversed = storageManager.readTagOrAttributeValueInt();
			storageManager.exitTag("reversed");
		}
		/*
		else if (!strcmp(tagName, "sampleSync")) {
			source->sampleSync = stringToBool(storageManager.readTagContents());
			storageManager.exitTag("sampleSync");
		}
		*/
		else if (!strcmp(tagName, "timeStretchEnable")) {
			source->sampleControls.pitchAndSpeedAreIndependent = storageManager.readTagOrAttributeValueInt();
			storageManager.exitTag("timeStretchEnable");
		}
		else if (!strcmp(tagName, "timeStretchAmount")) {
			source->timeStretchAmount = storageManager.readTagOrAttributeValueInt();
			storageManager.exitTag("timeStretchAmount");
		}
		else if (!strcmp(tagName, "linearInterpolation")) {
			if (storageManager.readTagOrAttributeValueInt()) {
				source->sampleControls.interpolationMode = InterpolationMode::LINEAR;
			}
			storageManager.exitTag("linearInterpolation");
		}
		else if (!strcmp(tagName, "retrigPhase")) {
			oscRetriggerPhase[s] = storageManager.readTagOrAttributeValueInt();
			storageManager.exitTag("retrigPhase");
		}
		else if (!strcmp(tagName, "fileName")) {

			MultiRange* range = source->getOrCreateFirstRange();
			if (!range) {
				return ERROR_INSUFFICIENT_RAM;
			}

			storageManager.readTagOrAttributeValueString(&range->getAudioFileHolder()->filePath);

			storageManager.exitTag("fileName");
		}
		else if (!strcmp(tagName, "zone")) {

			MultisampleRange* range = (MultisampleRange*)source->getOrCreateFirstRange();
			if (!range) {
				return ERROR_INSUFFICIENT_RAM;
			}

			range->sampleHolder.startMSec = 0;
			range->sampleHolder.endMSec = 0;
			range->sampleHolder.startPos = 0;
			range->sampleHolder.endPos = 0;

			while (*(tagName = storageManager.readNextTagOrAttributeName())) {
				if (!strcmp(tagName, "startSeconds")) {
					range->sampleHolder.startMSec += storageManager.readTagOrAttributeValueInt() * 1000;
					storageManager.exitTag("startSeconds");
				}
				else if (!strcmp(tagName, "startMilliseconds")) {
					range->sampleHolder.startMSec += storageManager.readTagOrAttributeValueInt();
					storageManager.exitTag("startMilliseconds");
				}
				else if (!strcmp(tagName, "endSeconds")) {
					range->sampleHolder.endMSec += storageManager.readTagOrAttributeValueInt() * 1000;
					storageManager.exitTag("endSeconds");
				}
				else if (!strcmp(tagName, "endMilliseconds")) {
					range->sampleHolder.endMSec += storageManager.readTagOrAttributeValueInt();
					storageManager.exitTag("endMilliseconds");
				}

				else if (!strcmp(tagName, "startSamplePos")) {
					range->sampleHolder.startPos = storageManager.readTagOrAttributeValueInt();
					storageManager.exitTag("startSamplePos");
				}
				else if (!strcmp(tagName, "endSamplePos")) {
					range->sampleHolder.endPos = storageManager.readTagOrAttributeValueInt();
					storageManager.exitTag("endSamplePos");
				}

				else if (!strcmp(tagName, "startLoopPos")) {
					range->sampleHolder.loopStartPos = storageManager.readTagOrAttributeValueInt();
					storageManager.exitTag("startLoopPos");
				}
				else if (!strcmp(tagName, "endLoopPos")) {
					range->sampleHolder.loopEndPos = storageManager.readTagOrAttributeValueInt();
					storageManager.exitTag("endLoopPos");
				}

				else {
					storageManager.exitTag(tagName);
				}
			}
			storageManager.exitTag("zone");
		}
		else if (!strcmp(tagName, "sampleRanges") || !strcmp(tagName, "wavetableRanges")) {

			while (*(tagName = storageManager.readNextTagOrAttributeName())) {

				if (!strcmp(tagName, "sampleRange") || !strcmp(tagName, "wavetableRange")) {

					char tempMemory[source->ranges.elementSize];

					MultiRange* tempRange;
					if (source->oscType == OscType::WAVETABLE) {
						tempRange = new (tempMemory) MultiWaveTableRange();
					}
					else {
						tempRange = new (tempMemory) MultisampleRange();
					}

					AudioFileHolder* holder = tempRange->getAudioFileHolder();

					while (*(tagName = storageManager.readNextTagOrAttributeName())) {

						if (!strcmp(tagName, "fileName")) {
							storageManager.readTagOrAttributeValueString(&holder->filePath);
							storageManager.exitTag("fileName");
						}
						else if (!strcmp(tagName, "rangeTopNote")) {
							tempRange->topNote = storageManager.readTagOrAttributeValueInt();
							storageManager.exitTag("rangeTopNote");
						}
						else if (source->oscType != OscType::WAVETABLE) {
							if (!strcmp(tagName, "zone")) {

								while (*(tagName = storageManager.readNextTagOrAttributeName())) {
									if (!strcmp(tagName, "startSamplePos")) {
										((SampleHolder*)holder)->startPos = storageManager.readTagOrAttributeValueInt();
										storageManager.exitTag("startSamplePos");
									}
									else if (!strcmp(tagName, "endSamplePos")) {
										((SampleHolder*)holder)->endPos = storageManager.readTagOrAttributeValueInt();
										storageManager.exitTag("endSamplePos");
									}

									else if (!strcmp(tagName, "startLoopPos")) {
										((SampleHolderForVoice*)holder)->loopStartPos =
										    storageManager.readTagOrAttributeValueInt();
										storageManager.exitTag("startLoopPos");
									}
									else if (!strcmp(tagName, "endLoopPos")) {
										((SampleHolderForVoice*)holder)->loopEndPos =
										    storageManager.readTagOrAttributeValueInt();
										storageManager.exitTag("endLoopPos");
									}
									else {
										storageManager.exitTag(tagName);
									}
								}
								storageManager.exitTag("zone");
							}
							else if (!strcmp(tagName, "transpose")) {
								((SampleHolderForVoice*)holder)->transpose =
								    storageManager.readTagOrAttributeValueInt();
								storageManager.exitTag("transpose");
							}
							else if (!strcmp(tagName, "cents")) {
								((SampleHolderForVoice*)holder)->cents = storageManager.readTagOrAttributeValueInt();
								storageManager.exitTag("cents");
							}
							else {
								goto justExitTag;
							}
						}
						else {
justExitTag:
							storageManager.exitTag(tagName);
						}
					}

					int i = source->ranges.search(tempRange->topNote, GREATER_OR_EQUAL);
					int error;

					// Ensure no duplicate topNote.
					if (i < source->ranges.getNumElements()) {
						MultisampleRange* existingRange = (MultisampleRange*)source->ranges.getElementAddress(i);
						if (existingRange->topNote == tempRange->topNote) {
							error = ERROR_FILE_CORRUPTED;
							goto gotError;
						}
					}

					error = source->ranges.insertAtIndex(i);
					if (error) {
gotError:
						tempRange->~MultiRange();
						return error;
					}

					void* destinationRange = (MultisampleRange*)source->ranges.getElementAddress(i);
					memcpy(destinationRange, tempRange, source->ranges.elementSize);

					storageManager.exitTag();
				}
				else {
					storageManager.exitTag();
				}
			}

			storageManager.exitTag();
		}
		else {
			storageManager.exitTag();
		}
	}

	return NO_ERROR;
}

void Sound::writeSourceToFile(int s, char const* tagName) {

	Source* source = &sources[s];

	storageManager.writeOpeningTagBeginning(tagName);

	if (synthMode != SynthMode::FM) {
		storageManager.writeAttribute("type", oscTypeToString(source->oscType));
	}

	// If (multi)sample...
	if (source->oscType == OscType::SAMPLE
	    && synthMode != SynthMode::FM) { // Don't combine this with the above "if" - there's an "else" below
		storageManager.writeAttribute("loopMode", util::to_underlying(source->repeatMode));
		storageManager.writeAttribute("reversed", source->sampleControls.reversed);
		storageManager.writeAttribute("timeStretchEnable", source->sampleControls.pitchAndSpeedAreIndependent);
		storageManager.writeAttribute("timeStretchAmount", source->timeStretchAmount);
		if (source->sampleControls.interpolationMode == InterpolationMode::LINEAR) {
			storageManager.writeAttribute("linearInterpolation", 1);
		}

		int numRanges = source->ranges.getNumElements();

		if (numRanges > 1) {
			storageManager.writeOpeningTagEnd();
			storageManager.writeOpeningTag("sampleRanges");
		}

		for (int e = 0; e < numRanges; e++) {
			MultisampleRange* range = (MultisampleRange*)source->ranges.getElement(e);

			if (numRanges > 1) {
				storageManager.writeOpeningTagBeginning("sampleRange");

				if (e != numRanges - 1) {
					storageManager.writeAttribute("rangeTopNote", range->topNote);
				}
			}

			storageManager.writeAttribute("fileName", range->sampleHolder.audioFile
			                                              ? range->sampleHolder.audioFile->filePath.get()
			                                              : range->sampleHolder.filePath.get());
			if (range->sampleHolder.transpose) {
				storageManager.writeAttribute("transpose", range->sampleHolder.transpose);
			}
			if (range->sampleHolder.cents) {
				storageManager.writeAttribute("cents", range->sampleHolder.cents);
			}

			storageManager.writeOpeningTagEnd();

			storageManager.writeOpeningTagBeginning("zone");
			storageManager.writeAttribute("startSamplePos", range->sampleHolder.startPos);
			storageManager.writeAttribute("endSamplePos", range->sampleHolder.endPos);
			if (range->sampleHolder.loopStartPos) {
				storageManager.writeAttribute("startLoopPos", range->sampleHolder.loopStartPos);
			}
			if (range->sampleHolder.loopEndPos) {
				storageManager.writeAttribute("endLoopPos", range->sampleHolder.loopEndPos);
			}
			storageManager.closeTag();

			if (numRanges > 1) {
				storageManager.writeClosingTag("sampleRange");
			}
		}

		if (numRanges > 1) {
			storageManager.writeClosingTag("sampleRanges");
		}
		else if (numRanges == 0) {
			storageManager.writeOpeningTagEnd();
		}

		storageManager.writeClosingTag(tagName);
	}

	// Otherwise, if we're *not* a (multi)sample, here's the other option, which includes (multi)wavetable
	else {
		storageManager.writeAttribute("transpose", source->transpose);
		storageManager.writeAttribute("cents", source->cents);
		if (s == 1 && oscillatorSync) {
			storageManager.writeAttribute("oscillatorSync", oscillatorSync);
		}
		storageManager.writeAttribute("retrigPhase", oscRetriggerPhase[s]);

		// Sub-option for (multi)wavetable
		if (source->oscType == OscType::WAVETABLE && synthMode != SynthMode::FM) {

			int numRanges = source->ranges.getNumElements();

			if (numRanges > 1) {
				storageManager.writeOpeningTagEnd();
				storageManager.writeOpeningTag("wavetableRanges");
			}

			for (int e = 0; e < numRanges; e++) {
				MultisampleRange* range = (MultisampleRange*)source->ranges.getElement(e);

				if (numRanges > 1) {
					storageManager.writeOpeningTagBeginning("wavetableRange");

					if (e != numRanges - 1) {
						storageManager.writeAttribute("rangeTopNote", range->topNote);
					}
				}

				storageManager.writeAttribute("fileName", range->sampleHolder.audioFile
				                                              ? range->sampleHolder.audioFile->filePath.get()
				                                              : range->sampleHolder.filePath.get());

				if (numRanges > 1) {
					storageManager.closeTag();
				}
			}

			if (numRanges > 1) {
				storageManager.writeClosingTag("wavetableRanges");
				storageManager.writeClosingTag(tagName);
			}
			else {
				goto justCloseTag;
			}
		}

		else {
justCloseTag:
			storageManager.closeTag();
		}
	}
}

bool Sound::readParamTagFromFile(char const* tagName, ParamManagerForTimeline* paramManager,
                                 int32_t readAutomationUpToPos) {

	ParamCollectionSummary* unpatchedParamsSummary = paramManager->getUnpatchedParamSetSummary();
	UnpatchedParamSet* unpatchedParams = (UnpatchedParamSet*)unpatchedParamsSummary->paramCollection;
	ParamCollectionSummary* patchedParamsSummary = paramManager->getPatchedParamSetSummary();
	PatchedParamSet* patchedParams = (PatchedParamSet*)patchedParamsSummary->paramCollection;

	if (!strcmp(tagName, "arpeggiatorGate")) {
		unpatchedParams->readParam(unpatchedParamsSummary, Param::Unpatched::Sound::ARP_GATE, readAutomationUpToPos);
		storageManager.exitTag("arpeggiatorGate");
	}
	else if (!strcmp(tagName, "portamento")) {
		unpatchedParams->readParam(unpatchedParamsSummary, Param::Unpatched::Sound::PORTAMENTO, readAutomationUpToPos);
		storageManager.exitTag("portamento");
	}
	else if (!strcmp(tagName, "compressorShape")) {
		unpatchedParams->readParam(unpatchedParamsSummary, Param::Unpatched::COMPRESSOR_SHAPE, readAutomationUpToPos);
		storageManager.exitTag("compressorShape");
	}

	else if (!strcmp(tagName, "noiseVolume")) {
		patchedParams->readParam(patchedParamsSummary, Param::Local::NOISE_VOLUME, readAutomationUpToPos);
		storageManager.exitTag("noiseVolume");
	}
	else if (!strcmp(tagName, "oscAVolume")) {
		patchedParams->readParam(patchedParamsSummary, Param::Local::OSC_A_VOLUME, readAutomationUpToPos);
		storageManager.exitTag("oscAVolume");
	}
	else if (!strcmp(tagName, "oscBVolume")) {
		patchedParams->readParam(patchedParamsSummary, Param::Local::OSC_B_VOLUME, readAutomationUpToPos);
		storageManager.exitTag("oscBVolume");
	}
	else if (!strcmp(tagName, "oscAPulseWidth")) {
		patchedParams->readParam(patchedParamsSummary, Param::Local::OSC_A_PHASE_WIDTH, readAutomationUpToPos);
		storageManager.exitTag("oscAPulseWidth");
	}
	else if (!strcmp(tagName, "oscBPulseWidth")) {
		patchedParams->readParam(patchedParamsSummary, Param::Local::OSC_B_PHASE_WIDTH, readAutomationUpToPos);
		storageManager.exitTag("oscBPulseWidth");
	}
	else if (!strcmp(tagName, "oscAWavetablePosition")) {
		patchedParams->readParam(patchedParamsSummary, Param::Local::OSC_A_WAVE_INDEX, readAutomationUpToPos);
		storageManager.exitTag();
	}
	else if (!strcmp(tagName, "oscBWavetablePosition")) {
		patchedParams->readParam(patchedParamsSummary, Param::Local::OSC_B_WAVE_INDEX, readAutomationUpToPos);
		storageManager.exitTag();
	}
	else if (!strcmp(tagName, "volume")) {
		patchedParams->readParam(patchedParamsSummary, Param::Global::VOLUME_POST_FX, readAutomationUpToPos);
		storageManager.exitTag("volume");
	}
	else if (!strcmp(tagName, "pan")) {
		patchedParams->readParam(patchedParamsSummary, Param::Local::PAN, readAutomationUpToPos);
		storageManager.exitTag("pan");
	}
	else if (!strcmp(tagName, "lpfFrequency")) {
		patchedParams->readParam(patchedParamsSummary, Param::Local::LPF_FREQ, readAutomationUpToPos);
		storageManager.exitTag("lpfFrequency");
	}
	else if (!strcmp(tagName, "lpfResonance")) {
		patchedParams->readParam(patchedParamsSummary, Param::Local::LPF_RESONANCE, readAutomationUpToPos);
		storageManager.exitTag("lpfResonance");
	}
	else if (!strcmp(tagName, "hpfFrequency")) {
		patchedParams->readParam(patchedParamsSummary, Param::Local::HPF_FREQ, readAutomationUpToPos);
		storageManager.exitTag("hpfFrequency");
	}
	else if (!strcmp(tagName, "hpfResonance")) {
		patchedParams->readParam(patchedParamsSummary, Param::Local::HPF_RESONANCE, readAutomationUpToPos);
		storageManager.exitTag("hpfResonance");
	}
	else if (!strcmp(tagName, "envelope1")) {
		while (*(tagName = storageManager.readNextTagOrAttributeName())) {
			if (!strcmp(tagName, "attack")) {
				patchedParams->readParam(patchedParamsSummary, Param::Local::ENV_0_ATTACK, readAutomationUpToPos);
				storageManager.exitTag("attack");
			}
			else if (!strcmp(tagName, "decay")) {
				patchedParams->readParam(patchedParamsSummary, Param::Local::ENV_0_DECAY, readAutomationUpToPos);
				storageManager.exitTag("decay");
			}
			else if (!strcmp(tagName, "sustain")) {
				patchedParams->readParam(patchedParamsSummary, Param::Local::ENV_0_SUSTAIN, readAutomationUpToPos);
				storageManager.exitTag("sustain");
			}
			else if (!strcmp(tagName, "release")) {
				patchedParams->readParam(patchedParamsSummary, Param::Local::ENV_0_RELEASE, readAutomationUpToPos);
				storageManager.exitTag("release");
			}
		}
		storageManager.exitTag("envelope1");
	}
	else if (!strcmp(tagName, "envelope2")) {
		while (*(tagName = storageManager.readNextTagOrAttributeName())) {
			if (!strcmp(tagName, "attack")) {
				patchedParams->readParam(patchedParamsSummary, Param::Local::ENV_1_ATTACK, readAutomationUpToPos);
				storageManager.exitTag("attack");
			}
			else if (!strcmp(tagName, "decay")) {
				patchedParams->readParam(patchedParamsSummary, Param::Local::ENV_1_DECAY, readAutomationUpToPos);
				storageManager.exitTag("decay");
			}
			else if (!strcmp(tagName, "sustain")) {
				patchedParams->readParam(patchedParamsSummary, Param::Local::ENV_1_SUSTAIN, readAutomationUpToPos);
				storageManager.exitTag("sustain");
			}
			else if (!strcmp(tagName, "release")) {
				patchedParams->readParam(patchedParamsSummary, Param::Local::ENV_1_RELEASE, readAutomationUpToPos);
				storageManager.exitTag("release");
			}
		}
		storageManager.exitTag("envelope2");
	}
	else if (!strcmp(tagName, "lfo1Rate")) {
		patchedParams->readParam(patchedParamsSummary, Param::Global::LFO_FREQ, readAutomationUpToPos);
		storageManager.exitTag("lfo1Rate");
	}
	else if (!strcmp(tagName, "lfo2Rate")) {
		patchedParams->readParam(patchedParamsSummary, Param::Local::LFO_LOCAL_FREQ, readAutomationUpToPos);
		storageManager.exitTag("lfo2Rate");
	}
	else if (!strcmp(tagName, "modulator1Amount")) {
		patchedParams->readParam(patchedParamsSummary, Param::Local::MODULATOR_0_VOLUME, readAutomationUpToPos);
		storageManager.exitTag("modulator1Amount");
	}
	else if (!strcmp(tagName, "modulator2Amount")) {
		patchedParams->readParam(patchedParamsSummary, Param::Local::MODULATOR_1_VOLUME, readAutomationUpToPos);
		storageManager.exitTag("modulator2Amount");
	}
	else if (!strcmp(tagName, "modulator1Feedback")) {
		patchedParams->readParam(patchedParamsSummary, Param::Local::MODULATOR_0_FEEDBACK, readAutomationUpToPos);
		storageManager.exitTag("modulator1Feedback");
	}
	else if (!strcmp(tagName, "modulator2Feedback")) {
		patchedParams->readParam(patchedParamsSummary, Param::Local::MODULATOR_1_FEEDBACK, readAutomationUpToPos);
		storageManager.exitTag("modulator2Feedback");
	}
	else if (!strcmp(tagName, "carrier1Feedback")) {
		patchedParams->readParam(patchedParamsSummary, Param::Local::CARRIER_0_FEEDBACK, readAutomationUpToPos);
		storageManager.exitTag("carrier1Feedback");
	}
	else if (!strcmp(tagName, "carrier2Feedback")) {
		patchedParams->readParam(patchedParamsSummary, Param::Local::CARRIER_1_FEEDBACK, readAutomationUpToPos);
		storageManager.exitTag("carrier2Feedback");
	}
	else if (!strcmp(tagName, "pitchAdjust")) {
		patchedParams->readParam(patchedParamsSummary, Param::Local::PITCH_ADJUST, readAutomationUpToPos);
		storageManager.exitTag("pitchAdjust");
	}
	else if (!strcmp(tagName, "oscAPitchAdjust")) {
		patchedParams->readParam(patchedParamsSummary, Param::Local::OSC_A_PITCH_ADJUST, readAutomationUpToPos);
		storageManager.exitTag("oscAPitchAdjust");
	}
	else if (!strcmp(tagName, "oscBPitchAdjust")) {
		patchedParams->readParam(patchedParamsSummary, Param::Local::OSC_B_PITCH_ADJUST, readAutomationUpToPos);
		storageManager.exitTag("oscBPitchAdjust");
	}
	else if (!strcmp(tagName, "mod1PitchAdjust")) {
		patchedParams->readParam(patchedParamsSummary, Param::Local::MODULATOR_0_PITCH_ADJUST, readAutomationUpToPos);
		storageManager.exitTag("mod1PitchAdjust");
	}
	else if (!strcmp(tagName, "mod2PitchAdjust")) {
		patchedParams->readParam(patchedParamsSummary, Param::Local::MODULATOR_1_PITCH_ADJUST, readAutomationUpToPos);
		storageManager.exitTag("mod2PitchAdjust");
	}
	else if (!strcmp(tagName, "modFXRate")) {
		patchedParams->readParam(patchedParamsSummary, Param::Global::MOD_FX_RATE, readAutomationUpToPos);
		storageManager.exitTag("modFXRate");
	}
	else if (!strcmp(tagName, "modFXDepth")) {
		patchedParams->readParam(patchedParamsSummary, Param::Global::MOD_FX_DEPTH, readAutomationUpToPos);
		storageManager.exitTag("modFXDepth");
	}
	else if (!strcmp(tagName, "delayRate")) {
		patchedParams->readParam(patchedParamsSummary, Param::Global::DELAY_RATE, readAutomationUpToPos);
		storageManager.exitTag("delayRate");
	}
	else if (!strcmp(tagName, "delayFeedback")) {
		patchedParams->readParam(patchedParamsSummary, Param::Global::DELAY_FEEDBACK, readAutomationUpToPos);
		storageManager.exitTag("delayFeedback");
	}
	else if (!strcmp(tagName, "reverbAmount")) {
		patchedParams->readParam(patchedParamsSummary, Param::Global::REVERB_AMOUNT, readAutomationUpToPos);
		storageManager.exitTag("reverbAmount");
	}
	else if (!strcmp(tagName, "arpeggiatorRate")) {
		patchedParams->readParam(patchedParamsSummary, Param::Global::ARP_RATE, readAutomationUpToPos);
		storageManager.exitTag("arpeggiatorRate");
	}
	else if (!strcmp(tagName, "patchCables")) {
		paramManager->getPatchCableSet()->readPatchCablesFromFile(readAutomationUpToPos);
		storageManager.exitTag("patchCables");
	}
	else if (ModControllableAudio::readParamTagFromFile(tagName, paramManager, readAutomationUpToPos)) {}

	else {
		return false;
	}

	return true;
}

void Sound::writeParamsToFile(ParamManager* paramManager, bool writeAutomation) {

	PatchedParamSet* patchedParams = paramManager->getPatchedParamSet();
	UnpatchedParamSet* unpatchedParams = paramManager->getUnpatchedParamSet();

	unpatchedParams->writeParamAsAttribute("arpeggiatorGate", Param::Unpatched::Sound::ARP_GATE, writeAutomation);
	unpatchedParams->writeParamAsAttribute("portamento", Param::Unpatched::Sound::PORTAMENTO, writeAutomation);
	unpatchedParams->writeParamAsAttribute("compressorShape", Param::Unpatched::COMPRESSOR_SHAPE, writeAutomation);

	patchedParams->writeParamAsAttribute("oscAVolume", Param::Local::OSC_A_VOLUME, writeAutomation);
	patchedParams->writeParamAsAttribute("oscAPulseWidth", Param::Local::OSC_A_PHASE_WIDTH, writeAutomation);
	patchedParams->writeParamAsAttribute("oscAWavetablePosition", Param::Local::OSC_A_WAVE_INDEX, writeAutomation);
	patchedParams->writeParamAsAttribute("oscBVolume", Param::Local::OSC_B_VOLUME, writeAutomation);
	patchedParams->writeParamAsAttribute("oscBPulseWidth", Param::Local::OSC_B_PHASE_WIDTH, writeAutomation);
	patchedParams->writeParamAsAttribute("oscBWavetablePosition", Param::Local::OSC_B_WAVE_INDEX, writeAutomation);
	patchedParams->writeParamAsAttribute("noiseVolume", Param::Local::NOISE_VOLUME, writeAutomation);

	patchedParams->writeParamAsAttribute("volume", Param::Global::VOLUME_POST_FX, writeAutomation);
	patchedParams->writeParamAsAttribute("pan", Param::Local::PAN, writeAutomation);

	// Filters
	patchedParams->writeParamAsAttribute("lpfFrequency", Param::Local::LPF_FREQ, writeAutomation);
	patchedParams->writeParamAsAttribute("lpfResonance", Param::Local::LPF_RESONANCE, writeAutomation);

	patchedParams->writeParamAsAttribute("hpfFrequency", Param::Local::HPF_FREQ, writeAutomation);
	patchedParams->writeParamAsAttribute("hpfResonance", Param::Local::HPF_RESONANCE, writeAutomation);

	patchedParams->writeParamAsAttribute("lfo1Rate", Param::Global::LFO_FREQ, writeAutomation);
	patchedParams->writeParamAsAttribute("lfo2Rate", Param::Local::LFO_LOCAL_FREQ, writeAutomation);

	patchedParams->writeParamAsAttribute("modulator1Amount", Param::Local::MODULATOR_0_VOLUME, writeAutomation);
	patchedParams->writeParamAsAttribute("modulator1Feedback", Param::Local::MODULATOR_0_FEEDBACK, writeAutomation);
	patchedParams->writeParamAsAttribute("modulator2Amount", Param::Local::MODULATOR_1_VOLUME, writeAutomation);
	patchedParams->writeParamAsAttribute("modulator2Feedback", Param::Local::MODULATOR_1_FEEDBACK, writeAutomation);

	patchedParams->writeParamAsAttribute("carrier1Feedback", Param::Local::CARRIER_0_FEEDBACK, writeAutomation);
	patchedParams->writeParamAsAttribute("carrier2Feedback", Param::Local::CARRIER_1_FEEDBACK, writeAutomation);

	patchedParams->writeParamAsAttribute("pitchAdjust", Param::Local::PITCH_ADJUST, writeAutomation, true);
	patchedParams->writeParamAsAttribute("oscAPitchAdjust", Param::Local::OSC_A_PITCH_ADJUST, writeAutomation, true);
	patchedParams->writeParamAsAttribute("oscBPitchAdjust", Param::Local::OSC_B_PITCH_ADJUST, writeAutomation, true);
	patchedParams->writeParamAsAttribute("mod1PitchAdjust", Param::Local::MODULATOR_0_PITCH_ADJUST, writeAutomation,
	                                     true);
	patchedParams->writeParamAsAttribute("mod2PitchAdjust", Param::Local::MODULATOR_1_PITCH_ADJUST, writeAutomation,
	                                     true);

	patchedParams->writeParamAsAttribute("modFXRate", Param::Global::MOD_FX_RATE, writeAutomation);
	patchedParams->writeParamAsAttribute("modFXDepth", Param::Global::MOD_FX_DEPTH, writeAutomation);

	patchedParams->writeParamAsAttribute("delayRate", Param::Global::DELAY_RATE, writeAutomation);
	patchedParams->writeParamAsAttribute("delayFeedback", Param::Global::DELAY_FEEDBACK, writeAutomation);

	patchedParams->writeParamAsAttribute("reverbAmount", Param::Global::REVERB_AMOUNT, writeAutomation);

	patchedParams->writeParamAsAttribute("arpeggiatorRate", Param::Global::ARP_RATE, writeAutomation);
	ModControllableAudio::writeParamAttributesToFile(paramManager, writeAutomation);

	storageManager.writeOpeningTagEnd();

	// Envelopes
	storageManager.writeOpeningTagBeginning("envelope1");
	patchedParams->writeParamAsAttribute("attack", Param::Local::ENV_0_ATTACK, writeAutomation);
	patchedParams->writeParamAsAttribute("decay", Param::Local::ENV_0_DECAY, writeAutomation);
	patchedParams->writeParamAsAttribute("sustain", Param::Local::ENV_0_SUSTAIN, writeAutomation);
	patchedParams->writeParamAsAttribute("release", Param::Local::ENV_0_RELEASE, writeAutomation);
	storageManager.closeTag();

	storageManager.writeOpeningTagBeginning("envelope2");
	patchedParams->writeParamAsAttribute("attack", Param::Local::ENV_1_ATTACK, writeAutomation);
	patchedParams->writeParamAsAttribute("decay", Param::Local::ENV_1_DECAY, writeAutomation);
	patchedParams->writeParamAsAttribute("sustain", Param::Local::ENV_1_SUSTAIN, writeAutomation);
	patchedParams->writeParamAsAttribute("release", Param::Local::ENV_1_RELEASE, writeAutomation);
	storageManager.closeTag();

	paramManager->getPatchCableSet()->writePatchCablesToFile(writeAutomation);

	ModControllableAudio::writeParamTagsToFile(paramManager, writeAutomation);
}

void Sound::writeToFile(bool savingSong, ParamManager* paramManager, ArpeggiatorSettings* arpSettings) {

	storageManager.writeAttribute("polyphonic", polyphonyModeToString(polyphonic));
	storageManager.writeAttribute("voicePriority", util::to_underlying(voicePriority));

	// Send level
	if (sideChainSendLevel != 0) {
		storageManager.writeAttribute("sideChainSend", sideChainSendLevel);
	}

	storageManager.writeAttribute("mode", (char*)synthModeToString(synthMode));

	if (transpose != 0) {
		storageManager.writeAttribute("transpose", transpose);
	}

	ModControllableAudio::writeAttributesToFile();

	storageManager.writeOpeningTagEnd(); // -------------------------------------------------------------------------

	writeSourceToFile(0, "osc1");
	writeSourceToFile(1, "osc2");

	// LFOs
	storageManager.writeOpeningTagBeginning("lfo1");
	storageManager.writeAttribute("type", lfoTypeToString(lfoGlobalWaveType), false);
	storageManager.writeSyncTypeToFile(currentSong, "syncType", lfoGlobalSyncType, false);
	storageManager.writeAbsoluteSyncLevelToFile(currentSong, "syncLevel", lfoGlobalSyncLevel, false);
	storageManager.closeTag();

	storageManager.writeOpeningTagBeginning("lfo2");
	storageManager.writeAttribute("type", lfoTypeToString(lfoLocalWaveType), false);
	storageManager.closeTag();

	if (synthMode == SynthMode::FM) {

		storageManager.writeOpeningTagBeginning("modulator1");
		storageManager.writeAttribute("transpose", modulatorTranspose[0]);
		storageManager.writeAttribute("cents", modulatorCents[0]);
		storageManager.writeAttribute("retrigPhase", modulatorRetriggerPhase[0]);
		storageManager.closeTag();

		storageManager.writeOpeningTagBeginning("modulator2");
		storageManager.writeAttribute("transpose", modulatorTranspose[1]);
		storageManager.writeAttribute("cents", modulatorCents[1]);
		storageManager.writeAttribute("retrigPhase", modulatorRetriggerPhase[1]);
		storageManager.writeAttribute("toModulator1", modulator1ToModulator0);
		storageManager.closeTag();
	}

	storageManager.writeOpeningTagBeginning("unison");
	storageManager.writeAttribute("num", numUnison, false);
	storageManager.writeAttribute("detune", unisonDetune, false);
	storageManager.closeTag();

	ModControllableAudio::writeTagsToFile();

	if (paramManager) {
		storageManager.writeOpeningTagBeginning("defaultParams");
		Sound::writeParamsToFile(paramManager, false);
		storageManager.writeClosingTag("defaultParams");
	}

	if (arpSettings) {
		storageManager.writeOpeningTagBeginning("arpeggiator");
		storageManager.writeAttribute("mode", arpModeToString(arpSettings->mode));
		storageManager.writeAttribute("numOctaves", arpSettings->numOctaves);
		storageManager.writeSyncTypeToFile(currentSong, "syncType", arpSettings->syncType);
		storageManager.writeAbsoluteSyncLevelToFile(currentSong, "syncLevel", arpSettings->syncLevel);
		storageManager.closeTag();
	}

	// Mod knobs
	storageManager.writeOpeningTag("modKnobs");
	for (int k = 0; k < kNumModButtons; k++) {
		for (int w = 0; w < kNumPhysicalModKnobs; w++) {
			ModKnob* knob = &modKnobs[k][w];
			storageManager.writeOpeningTagBeginning("modKnob");
			storageManager.writeAttribute("controlsParam", paramToString(knob->paramDescriptor.getJustTheParam()),
			                              false);
			if (!knob->paramDescriptor.isJustAParam()) {
				storageManager.writeAttribute("patchAmountFromSource",
				                              sourceToString(knob->paramDescriptor.getTopLevelSource()), false);

				if (knob->paramDescriptor.hasSecondSource()) {
					storageManager.writeAttribute("patchAmountFromSecondSource",
					                              sourceToString(knob->paramDescriptor.getSecondSourceFromTop()));
				}
			}
			storageManager.closeTag();
		}
	}
	storageManager.writeClosingTag("modKnobs");
}

int16_t Sound::getMaxOscTranspose(InstrumentClip* clip) {

	int maxRawOscTranspose = -32768;
	for (int s = 0; s < kNumSources; s++) {
		if (getSynthMode() == SynthMode::FM || sources[s].oscType != OscType::SAMPLE) {
			maxRawOscTranspose = getMax(maxRawOscTranspose, sources[s].transpose);
		}
	}

	if (getSynthMode() == SynthMode::FM) {
		maxRawOscTranspose = getMax(maxRawOscTranspose, (int)modulatorTranspose[0]);
		maxRawOscTranspose = getMax(maxRawOscTranspose, (int)modulatorTranspose[1]);
	}

	if (maxRawOscTranspose == -32768) {
		maxRawOscTranspose = 0;
	}

	ArpeggiatorSettings* arpSettings = getArpSettings(clip);

	if (arpSettings && arpSettings->mode != ArpMode::OFF) {
		maxRawOscTranspose += (arpSettings->numOctaves - 1) * 12;
	}

	return maxRawOscTranspose + transpose;
}

int16_t Sound::getMinOscTranspose() {

	int minRawOscTranspose = 32767;
	for (int s = 0; s < kNumSources; s++) {
		if (getSynthMode() == SynthMode::FM || sources[s].oscType != OscType::SAMPLE) {
			minRawOscTranspose = getMin(minRawOscTranspose, sources[s].transpose);
		}
	}

	if (getSynthMode() == SynthMode::FM) {
		minRawOscTranspose = getMin(minRawOscTranspose, (int)modulatorTranspose[0]);
		minRawOscTranspose = getMin(minRawOscTranspose, (int)modulatorTranspose[1]);
	}

	if (minRawOscTranspose == 32767) {
		minRawOscTranspose = 0;
	}

	return minRawOscTranspose + transpose;
}

// Returns true if more loading needed later
int Sound::loadAllAudioFiles(bool mayActuallyReadFiles) {

	for (int s = 0; s < kNumSources; s++) {
		if (sources[s].oscType == OscType::SAMPLE || sources[s].oscType == OscType::WAVETABLE) {
			int error = sources[s].loadAllSamples(mayActuallyReadFiles);
			if (error) {
				return error;
			}
		}
	}

	return NO_ERROR;
}

bool Sound::envelopeHasSustainCurrently(int e, ParamManagerForTimeline* paramManager) {

	PatchedParamSet* patchedParams = paramManager->getPatchedParamSet();

	// These params are fetched "pre-LPF"
	return (patchedParams->getValue(Param::Local::ENV_0_SUSTAIN + e) != -2147483648
	        || patchedParams->getValue(Param::Local::ENV_0_DECAY + e)
	               > patchedParams->getValue(Param::Local::ENV_0_RELEASE + e));
}

bool Sound::envelopeHasSustainEver(int e, ParamManagerForTimeline* paramManager) {

	PatchedParamSet* patchedParams = paramManager->getPatchedParamSet();

	return (patchedParams->params[Param::Local::ENV_0_SUSTAIN + e].containsSomething(-2147483648)
	        || patchedParams->params[Param::Local::ENV_0_DECAY + e].isAutomated()
	        || patchedParams->params[Param::Local::ENV_0_RELEASE + e].isAutomated()
	        || patchedParams->getValue(Param::Local::ENV_0_DECAY + e)
	               > patchedParams->getValue(Param::Local::ENV_0_RELEASE + e));
}

void Sound::modButtonAction(uint8_t whichModButton, bool on, ParamManagerForTimeline* paramManager) {
	endStutter(paramManager);
}

ModelStackWithAutoParam* Sound::getParamFromModEncoder(int whichModEncoder, ModelStackWithThreeMainThings* modelStack,
                                                       bool allowCreation) {

	// If setting up a macro by holding its encoder down, the knobs will represent macro control-amounts rather than actual "params", so there's no "param".
	if (isUIModeActive(UI_MODE_MACRO_SETTING_UP)) {
		return modelStack->addParam(NULL, NULL, 0, NULL); // "none"
	}
	return getParamFromModEncoderDeeper(whichModEncoder, modelStack, allowCreation);
}

ModelStackWithAutoParam* Sound::getParamFromModEncoderDeeper(int whichModEncoder,
                                                             ModelStackWithThreeMainThings* modelStack,
                                                             bool allowCreation) {

	int paramId;
	ParamCollectionSummary* summary;

	ParamManagerForTimeline* paramManager = (ParamManagerForTimeline*)modelStack->paramManager;

	int modKnobMode = *getModKnobMode();
	ModKnob* knob = &modKnobs[modKnobMode][whichModEncoder];

	if (knob->paramDescriptor.isJustAParam()) {
		int p = knob->paramDescriptor.getJustTheParam();

		// Unpatched param
		if (p >= Param::Unpatched::START) {
			paramId = p - Param::Unpatched::START;
			summary = paramManager->getUnpatchedParamSetSummary();
		}

		// Patched param
		else {
			paramId = p;
			summary = paramManager->getPatchedParamSetSummary();
		}
	}

	// Patch cable
	else {
		paramId = knob->paramDescriptor.data;
		summary = paramManager->getPatchCableSetSummary();
	}

	ModelStackWithParamId* newModelStack1 =
	    modelStack->addParamCollectionAndId(summary->paramCollection, summary, paramId);
	return newModelStack1->paramCollection->getAutoParamFromId(newModelStack1, allowCreation);
}

bool Sound::modEncoderButtonAction(uint8_t whichModEncoder, bool on, ModelStackWithThreeMainThings* modelStack) {

	int modKnobMode = *getModKnobMode();

	ModKnob* ourModKnob = &modKnobs[modKnobMode][whichModEncoder];

	if (ourModKnob->paramDescriptor.isSetToParamWithNoSource(Param::Unpatched::START
	                                                         + Param::Unpatched::STUTTER_RATE)) {
		if (on) {
			beginStutter((ParamManagerForTimeline*)modelStack->paramManager);
		}
		else {
			endStutter((ParamManagerForTimeline*)modelStack->paramManager);
		}
		reassessRenderSkippingStatus(modelStack->addSoundFlags());

		return false;
	}

	// Switch delay pingpong
	else if (ourModKnob->paramDescriptor.isSetToParamWithNoSource(Param::Global::DELAY_RATE)) {
		if (on) {
			switchDelayPingPong();
			return true;
		}
		else {
			return false;
		}
	}

	// Switch delay analog sim
	else if (ourModKnob->paramDescriptor.isSetToParamWithNoSource(Param::Global::DELAY_FEEDBACK)) {
		if (on) {
			switchDelayAnalog();
			return true;
		}
		else {
			return false;
		}
	}

	// Switch LPF mode
	else if (ourModKnob->paramDescriptor.isSetToParamWithNoSource(Param::Local::LPF_RESONANCE)) {
		if (on) {
			switchLPFMode();
			return true;
		}
		else {
			return false;
		}
	}

	// Cycle through reverb presets
	else if (ourModKnob->paramDescriptor.isSetToParamWithNoSource(Param::Global::REVERB_AMOUNT)) {
		if (on) {
			view.cycleThroughReverbPresets();
		}
		return false;
	}

	// Switch sidechain sync level
	else if (ourModKnob->paramDescriptor.hasJustOneSource()
	         && ourModKnob->paramDescriptor.getTopLevelSource() == PatchSource::COMPRESSOR) {
		if (on) {
			int insideWorldTickMagnitude;
			if (currentSong) { // Bit of a hack just referring to currentSong in here...
				insideWorldTickMagnitude =
				    (currentSong->insideWorldTickMagnitude + currentSong->insideWorldTickMagnitudeOffsetFromBPM);
			}
			else {
				insideWorldTickMagnitude = FlashStorage::defaultMagnitude;
			}

			if (compressor.syncLevel == (SyncLevel)(7 - insideWorldTickMagnitude)) {
				compressor.syncLevel = (SyncLevel)(9 - insideWorldTickMagnitude);
				display.displayPopup(HAVE_OLED ? "Fast sidechain compressor" : "FAST");
			}
			else {
				compressor.syncLevel = (SyncLevel)(7 - insideWorldTickMagnitude);
				display.displayPopup(HAVE_OLED ? "Slow sidechain compressor" : "SLOW");
			}
			return true;
		}
		else {
			return false;
		}
	}

	// Switching between LPF, HPF and EQ
	else if (ourModKnob->paramDescriptor.isSetToParamWithNoSource(Param::Local::LPF_FREQ)) {
		if (on && synthMode != SynthMode::FM) {
			ourModKnob->paramDescriptor.setToHaveParamOnly(Param::Local::HPF_FREQ);
			// Switch resonance too
			if (modKnobs[modKnobMode][1 - whichModEncoder].paramDescriptor.isSetToParamWithNoSource(
			        Param::Local::LPF_RESONANCE)) {
				modKnobs[modKnobMode][1 - whichModEncoder].paramDescriptor.setToHaveParamOnly(
				    Param::Local::HPF_RESONANCE);
			}
			display.displayPopup("HPF");
		}
		return false;
	}

	else if (ourModKnob->paramDescriptor.isSetToParamWithNoSource(Param::Local::HPF_FREQ)) {
		if (on && synthMode != SynthMode::FM) {
			ourModKnob->paramDescriptor.setToHaveParamOnly(Param::Unpatched::START + Param::Unpatched::TREBLE);
			// Switch resonance too
			if (modKnobs[modKnobMode][1 - whichModEncoder].paramDescriptor.isSetToParamWithNoSource(
			        Param::Local::HPF_RESONANCE)) {
				modKnobs[modKnobMode][1 - whichModEncoder].paramDescriptor.setToHaveParamOnly(Param::Unpatched::START
				                                                                              + Param::Unpatched::BASS);
			}
			display.displayPopup("EQ");
		}
		return false;
	}

	else if (ourModKnob->paramDescriptor.isSetToParamWithNoSource(Param::Unpatched::START + Param::Unpatched::TREBLE)) {
		if (on && synthMode != SynthMode::FM) {
			ourModKnob->paramDescriptor.setToHaveParamOnly(Param::Local::LPF_FREQ);
			// Switch resonance too
			if (modKnobs[modKnobMode][1 - whichModEncoder].paramDescriptor.isSetToParamWithNoSource(
			        Param::Unpatched::START + Param::Unpatched::BASS)) {
				modKnobs[modKnobMode][1 - whichModEncoder].paramDescriptor.setToHaveParamOnly(
				    Param::Local::LPF_RESONANCE);
			}
			display.displayPopup("LPF");
		}
		return false;
	}

	return false;
}

// modelStack may be NULL
void Sound::fastReleaseAllVoices(ModelStackWithSoundFlags* modelStack) {
	if (!numVoicesAssigned) {
		return;
	}

	int ends[2];
	AudioEngine::activeVoices.getRangeForSound(this, ends);
	for (int v = ends[0]; v < ends[1]; v++) {
		Voice* thisVoice = AudioEngine::activeVoices.getVoice(v);
		bool stillGoing = thisVoice->doFastRelease();

		if (!stillGoing) {
			AudioEngine::activeVoices.checkVoiceExists(thisVoice, this, "E212");
			AudioEngine::unassignVoice(thisVoice, this, modelStack); // Accepts NULL
			v--;
			ends[1]--;
		}
	}
}

void Sound::prepareForHibernation() {
	wontBeRenderedForAWhile();
	detachSourcesFromAudioFiles();
}

// This can get called either for hibernation, or because drum now has no active noteRow
void Sound::wontBeRenderedForAWhile() {
	ModControllableAudio::wontBeRenderedForAWhile();

	unassignAllVoices(); // Can't remember if this is always necessary, but it is when this is called from Instrumentclip::detachFromInstrument()

	getArp()->reset(); // Surely this shouldn't be quite necessary?
	compressor.status = EnvelopeStage::OFF;

	reassessRenderSkippingStatus(NULL, true); // Tell it to just cut the MODFX tail - we needa change status urgently!

	// If it still thinks it's meant to be rendering, we did something wrong
	if (ALPHA_OR_BETA_VERSION && !skippingRendering) {
		display.freezeWithError("E322");
	}
}

void Sound::detachSourcesFromAudioFiles() {
	for (int s = 0; s < kNumSources; s++) {
		sources[s].detachAllAudioFiles();
	}
}

void Sound::deleteMultiRange(int s, int r) {
	// Because range storage is about to change, must unassign all voices, and make sure no more can be assigned during memory allocation
	unassignAllVoices();
	AudioEngine::audioRoutineLocked = true;
	sources[s].ranges.getElement(r)->~MultiRange();
	sources[s].ranges.deleteAtIndex(r);
	AudioEngine::audioRoutineLocked = false;
}

// This function has to give the same outcome as Source::renderInStereo()
bool Sound::renderingVoicesInStereo(ModelStackWithSoundFlags* modelStack) {

	// audioDriver deciding we're rendering in mono overrides everything
	if (!AudioEngine::renderInStereo) {
		return false;
	}

	if (!numVoicesAssigned) {
		return false;
	}

	// Stereo live-input
	if ((sources[0].oscType == OscType::INPUT_STEREO || sources[1].oscType == OscType::INPUT_STEREO)
	    && (AudioEngine::micPluggedIn || AudioEngine::lineInPluggedIn)) {
		return true;
	}

	if (modelStack->paramManager->getPatchCableSet()->doesParamHaveSomethingPatchedToIt(Param::Local::PAN)) {
		return true;
	}

	unsigned int mustExamineSourceInEachVoice = 0;

	// Have a look at what samples, if any, are in each Source
	for (int s = 0; s < kNumSources; s++) {
		Source* source = &sources[s];

		if (!modelStack->checkSourceEverActive(s)) {
			continue;
		}

		if (source->oscType == OscType::SAMPLE) { // Just SAMPLE, because WAVETABLEs can't be stereo.

			int numRanges = source->ranges.getNumElements();

			// If multiple ranges, we have to come back and examine Voices to see which are in use
			if (numRanges > 1) {
				mustExamineSourceInEachVoice |= (1 << s);
			}

			// Or if just 1 range, we can examine it now
			else if (numRanges == 1) {
				MultiRange* range = source->ranges.getElement(0);
				AudioFileHolder* holder = range->getAudioFileHolder();

				if (holder->audioFile && holder->audioFile->numChannels == 2) {
					return true;
				}
			}
		}
	}

	// Ok, if that determined that either source has multiple samples (multisample ranges), we now have to investigate each Voice
	if (mustExamineSourceInEachVoice) {

		int ends[2];
		AudioEngine::activeVoices.getRangeForSound(this, ends);
		for (int v = ends[0]; v < ends[1]; v++) {
			Voice* thisVoice = AudioEngine::activeVoices.getVoice(v);

			for (int s = 0; s < kNumSources; s++) {
				if (mustExamineSourceInEachVoice & (1 << s)) {
					AudioFileHolder* holder = thisVoice->guides[s].audioFileHolder;
					if (holder && holder->audioFile && holder->audioFile->numChannels == 2) {
						return true;
					}
				}
			}
		}
	}

	// No stereo stuff found - we're rendering in mono.
	return false;
}

char const* Sound::paramToString(uint8_t param) {

	switch (param) {

	case Param::Local::OSC_A_VOLUME:
		return "oscAVolume";

	case Param::Local::OSC_B_VOLUME:
		return "oscBVolume";

	case Param::Local::VOLUME:
		return "volume";

	case Param::Local::NOISE_VOLUME:
		return "noiseVolume";

	case Param::Local::OSC_A_PHASE_WIDTH:
		return "oscAPhaseWidth";

	case Param::Local::OSC_B_PHASE_WIDTH:
		return "oscBPhaseWidth";

	case Param::Local::OSC_A_WAVE_INDEX:
		return "oscAWavetablePosition";

	case Param::Local::OSC_B_WAVE_INDEX:
		return "oscBWavetablePosition";

	case Param::Local::LPF_RESONANCE:
		return "lpfResonance";

	case Param::Local::HPF_RESONANCE:
		return "hpfResonance";

	case Param::Local::PAN:
		return "pan";

	case Param::Local::MODULATOR_0_VOLUME:
		return "modulator1Volume";

	case Param::Local::MODULATOR_1_VOLUME:
		return "modulator2Volume";

	case Param::Local::LPF_FREQ:
		return "lpfFrequency";

	case Param::Local::PITCH_ADJUST:
		return "pitch";

	case Param::Local::OSC_A_PITCH_ADJUST:
		return "oscAPitch";

	case Param::Local::OSC_B_PITCH_ADJUST:
		return "oscBPitch";

	case Param::Local::MODULATOR_0_PITCH_ADJUST:
		return "modulator1Pitch";

	case Param::Local::MODULATOR_1_PITCH_ADJUST:
		return "modulator2Pitch";

	case Param::Local::HPF_FREQ:
		return "hpfFrequency";

	case Param::Local::LFO_LOCAL_FREQ:
		return "lfo2Rate";

	case Param::Local::ENV_0_ATTACK:
		return "env1Attack";

	case Param::Local::ENV_0_DECAY:
		return "env1Decay";

	case Param::Local::ENV_0_SUSTAIN:
		return "env1Sustain";

	case Param::Local::ENV_0_RELEASE:
		return "env1Release";

	case Param::Local::ENV_1_ATTACK:
		return "env2Attack";

	case Param::Local::ENV_1_DECAY:
		return "env2Decay";

	case Param::Local::ENV_1_SUSTAIN:
		return "env2Sustain";

	case Param::Local::ENV_1_RELEASE:
		return "env2Release";

	case Param::Global::LFO_FREQ:
		return "lfo1Rate";

	case Param::Global::VOLUME_POST_FX:
		return "volumePostFX";

	case Param::Global::VOLUME_POST_REVERB_SEND:
		return "volumePostReverbSend";

	case Param::Global::DELAY_RATE:
		return "delayRate";

	case Param::Global::DELAY_FEEDBACK:
		return "delayFeedback";

	case Param::Global::REVERB_AMOUNT:
		return "reverbAmount";

	case Param::Global::MOD_FX_RATE:
		return "modFXRate";

	case Param::Global::MOD_FX_DEPTH:
		return "modFXDepth";

	case Param::Global::ARP_RATE:
		return "arpRate";

	case Param::Local::MODULATOR_0_FEEDBACK:
		return "modulator1Feedback";

	case Param::Local::MODULATOR_1_FEEDBACK:
		return "modulator2Feedback";

	case Param::Local::CARRIER_0_FEEDBACK:
		return "carrier1Feedback";

	case Param::Local::CARRIER_1_FEEDBACK:
		return "carrier2Feedback";

		// Unpatched params just for Sounds

	case Param::Unpatched::START + Param::Unpatched::Sound::ARP_GATE:
		return "arpGate";

	case Param::Unpatched::START + Param::Unpatched::Sound::PORTAMENTO:
		return "portamento";

	default:
		return ModControllableAudio::paramToString(param);
	}
}

int Sound::stringToParam(char const* string) {
	for (int p = 0; p < kNumParams; p++) {
		if (!strcmp(string, Sound::paramToString(p))) {
			return p;
		}
	}

	for (int p = Param::Unpatched::START + Param::Unpatched::NUM_SHARED;
	     p < Param::Unpatched::START + Param::Unpatched::Sound::MAX_NUM; p++) {
		if (!strcmp(string, Sound::paramToString(p))) {
			return p;
		}
	}

	if (!strcmp(string, "range")) {
		return Param::PLACEHOLDER_RANGE; // For compatibility reading files from before V3.2.0
	}

	return ModControllableAudio::stringToParam(string);
}

ModelStackWithAutoParam* Sound::getParamFromMIDIKnob(MIDIKnob* knob, ModelStackWithThreeMainThings* modelStack) {

	ParamCollectionSummary* summary;
	int paramId;

	if (knob->paramDescriptor.isJustAParam()) {

		int p = knob->paramDescriptor.getJustTheParam();

		// Unpatched parameter
		if (p >= Param::Unpatched::START) {
			return ModControllableAudio::getParamFromMIDIKnob(knob, modelStack);
		}

		// Actual (patched) parameter
		else {
			summary = modelStack->paramManager->getPatchedParamSetSummary();
			paramId = p;
		}
	}

	// Patch cable strength
	else {
		summary = modelStack->paramManager->getPatchCableSetSummary();
		paramId = knob->paramDescriptor.data;
	}

	ModelStackWithParamId* modelStackWithParamId =
	    modelStack->addParamCollectionAndId(summary->paramCollection, summary, paramId);

	ModelStackWithAutoParam* modelStackWithAutoParam = summary->paramCollection->getAutoParamFromId(
	    modelStackWithParamId, true); // Allow patch cable creation. TODO: think this through better...

	return modelStackWithAutoParam;
}

/*

int startV, endV;
audioDriver.voices.getRangeForSound(this, &startV, &endV);
for (int v = startV; v < endV; v++) {
	Voice* thisVoice = audioDriver.voices.getElement(v)->voice;
}


for (int s = 0; s < NUM_SOURCES; s++) {
*/<|MERGE_RESOLUTION|>--- conflicted
+++ resolved
@@ -2313,19 +2313,11 @@
 	if (ALPHA_OR_BETA_VERSION) {
 		if (numVoicesAssigned > 0) {
 			// ronronsen got error! https://forums.synthstrom.com/discussion/4090/e203-by-changing-a-drum-kit#latest
-<<<<<<< HEAD
 			display.freezeWithError("E070");
 		}
 		else if (numVoicesAssigned < 0) {
 			// ronronsen got error! https://forums.synthstrom.com/discussion/4090/e203-by-changing-a-drum-kit#latest
 			display.freezeWithError("E071");
-=======
-			numericDriver.freezeWithError("E070");
-		}
-		else if (numVoicesAssigned < 0) {
-			// ronronsen got error! https://forums.synthstrom.com/discussion/4090/e203-by-changing-a-drum-kit#latest
-			numericDriver.freezeWithError("E071");
->>>>>>> c1145254
 		}
 	}
 
