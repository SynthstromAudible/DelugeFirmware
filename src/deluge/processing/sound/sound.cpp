--- conflicted
+++ resolved
@@ -689,24 +689,12 @@
 				}
 				reader.exitTag("arpMode");
 			}
-<<<<<<< HEAD
-			else if (!strcmp(tagName, "mode")
-			         && smDeserializer.firmware_version < FirmwareVersion::community({1, 0, 0})) {
-=======
-			else if (!strcmp(tagName, "mode") && bdsm.firmware_version < FirmwareVersion::community({1, 2, 0})) {
->>>>>>> b169be51
+			else if (!strcmp(tagName, "mode") && smDeserializer.firmware_version < FirmwareVersion::community({1, 2, 0})) {
 				// Import the old "mode" into the new splitted params "arpMode", "noteMode", and "octaveMode
 				// but only if the new params are not already read and set,
 				// that is, if we detect they have a value other than default
 				if (arpSettings) {
-<<<<<<< HEAD
 					OldArpMode oldMode = stringToOldArpMode(reader.readTagOrAttributeValue());
-					arpSettings->mode = oldModeToArpMode(oldMode);
-					arpSettings->noteMode = oldModeToArpNoteMode(oldMode);
-					arpSettings->octaveMode = oldModeToArpOctaveMode(oldMode);
-					arpSettings->updatePresetFromCurrentSettings();
-=======
-					OldArpMode oldMode = stringToOldArpMode(bdsm.readTagOrAttributeValue());
 					if (arpSettings->mode == ArpMode::OFF && arpSettings->noteMode == ArpNoteMode::UP
 					    && arpSettings->octaveMode == ArpOctaveMode::UP) {
 						arpSettings->mode = oldModeToArpMode(oldMode);
@@ -714,7 +702,6 @@
 						arpSettings->octaveMode = oldModeToArpOctaveMode(oldMode);
 						arpSettings->updatePresetFromCurrentSettings();
 					}
->>>>>>> b169be51
 				}
 				reader.exitTag("mode");
 			}
@@ -943,12 +930,7 @@
 
 				while (*(tagName = reader.readNextTagOrAttributeName())) {
 					if (!strcmp(tagName, "controlsParam")) {
-<<<<<<< HEAD
 						p = params::fileStringToParam(params::Kind::UNPATCHED_SOUND, reader.readTagOrAttributeValue());
-=======
-						p = params::fileStringToParam(params::Kind::UNPATCHED_SOUND, bdsm.readTagOrAttributeValue(),
-						                              true);
->>>>>>> b169be51
 					}
 					else if (!strcmp(tagName, "patchAmountFromSource")) {
 						s = stringToSource(reader.readTagOrAttributeValue());
@@ -1281,8 +1263,8 @@
 	}
 
 	else if (!strcmp(tagName, "maxVoices")) {
-		maxVoiceCount = bdsm.readTagOrAttributeValueInt();
-		bdsm.exitTag("maxVoices");
+		maxVoiceCount = reader.readTagOrAttributeValueInt();
+		reader.exitTag("maxVoices");
 	}
 
 	else if (!strcmp(tagName, "voicePriority")) {
@@ -3854,60 +3836,40 @@
 	PatchedParamSet* patchedParams = paramManager->getPatchedParamSet();
 	UnpatchedParamSet* unpatchedParams = paramManager->getUnpatchedParamSet();
 
-<<<<<<< HEAD
 	unpatchedParams->writeParamAsAttribute(writer, "arpeggiatorGate", params::UNPATCHED_ARP_GATE, writeAutomation);
-	unpatchedParams->writeParamAsAttribute(writer, "ratchetProbability", params::UNPATCHED_ARP_RATCHET_PROBABILITY,
+	unpatchedParams->writeParamAsAttribute(writer, "portamento", params::UNPATCHED_PORTAMENTO, writeAutomation);
+	unpatchedParams->writeParamAsAttribute(writer, "compressorShape", params::UNPATCHED_SIDECHAIN_SHAPE, writeAutomation);
+
+	unpatchedParams->writeParamAsAttribute(bdsm, "ratchetAmount", params::UNPATCHED_ARP_RATCHET_AMOUNT,
 	                                       writeAutomation);
-
-	unpatchedParams->writeParamAsAttribute(writer, "ratchetAmount", params::UNPATCHED_ARP_RATCHET_AMOUNT,
+	unpatchedParams->writeParamAsAttribute(bdsm, "sequenceLength", params::UNPATCHED_ARP_SEQUENCE_LENGTH,
 	                                       writeAutomation);
-	unpatchedParams->writeParamAsAttribute(writer, "sequenceLength", params::UNPATCHED_ARP_SEQUENCE_LENGTH,
-	                                       writeAutomation);
-	unpatchedParams->writeParamAsAttribute(writer, "rhythm", params::UNPATCHED_ARP_RHYTHM, writeAutomation);
-	unpatchedParams->writeParamAsAttribute(writer, "portamento", params::UNPATCHED_PORTAMENTO, writeAutomation);
-	unpatchedParams->writeParamAsAttribute(writer, "compressorShape", params::UNPATCHED_SIDECHAIN_SHAPE,
-	                                       writeAutomation);
-=======
-	unpatchedParams->writeParamAsAttribute(bdsm, "arpeggiatorGate", params::UNPATCHED_ARP_GATE, writeAutomation);
+	unpatchedParams->writeParamAsAttribute(bdsm, "rhythm", params::UNPATCHED_ARP_RHYTHM, writeAutomation);
 	unpatchedParams->writeParamAsAttribute(bdsm, "portamento", params::UNPATCHED_PORTAMENTO, writeAutomation);
 	unpatchedParams->writeParamAsAttribute(bdsm, "compressorShape", params::UNPATCHED_SIDECHAIN_SHAPE, writeAutomation);
->>>>>>> b169be51
-
-	patchedParams->writeParamAsAttribute(writer, "oscAVolume", params::LOCAL_OSC_A_VOLUME, writeAutomation);
-	patchedParams->writeParamAsAttribute(writer, "oscAPulseWidth", params::LOCAL_OSC_A_PHASE_WIDTH, writeAutomation);
-	patchedParams->writeParamAsAttribute(writer, "oscAWavetablePosition", params::LOCAL_OSC_A_WAVE_INDEX,
+
+	patchedParams->writeParamAsAttribute(bdsm, "oscAVolume", params::LOCAL_OSC_A_VOLUME, writeAutomation);
+	patchedParams->writeParamAsAttribute(bdsm, "oscAPulseWidth", params::LOCAL_OSC_A_PHASE_WIDTH, writeAutomation);
+	patchedParams->writeParamAsAttribute(bdsm, "oscAWavetablePosition", params::LOCAL_OSC_A_WAVE_INDEX,
 	                                     writeAutomation);
-	patchedParams->writeParamAsAttribute(writer, "oscBVolume", params::LOCAL_OSC_B_VOLUME, writeAutomation);
-	patchedParams->writeParamAsAttribute(writer, "oscBPulseWidth", params::LOCAL_OSC_B_PHASE_WIDTH, writeAutomation);
-	patchedParams->writeParamAsAttribute(writer, "oscBWavetablePosition", params::LOCAL_OSC_B_WAVE_INDEX,
+	patchedParams->writeParamAsAttribute(bdsm, "oscBVolume", params::LOCAL_OSC_B_VOLUME, writeAutomation);
+	patchedParams->writeParamAsAttribute(bdsm, "oscBPulseWidth", params::LOCAL_OSC_B_PHASE_WIDTH, writeAutomation);
+	patchedParams->writeParamAsAttribute(bdsm, "oscBWavetablePosition", params::LOCAL_OSC_B_WAVE_INDEX,
 	                                     writeAutomation);
-	patchedParams->writeParamAsAttribute(writer, "noiseVolume", params::LOCAL_NOISE_VOLUME, writeAutomation);
-
-<<<<<<< HEAD
+	patchedParams->writeParamAsAttribute(bdsm, "noiseVolume", params::LOCAL_NOISE_VOLUME, writeAutomation);
+
 	patchedParams->writeParamAsAttribute(writer, "volume", params::GLOBAL_VOLUME_POST_FX, writeAutomation);
 	patchedParams->writeParamAsAttribute(writer, "pan", params::LOCAL_PAN, writeAutomation);
-	patchedParams->writeParamAsAttribute(writer, "waveFold", params::LOCAL_FOLD, writeAutomation);
-	// Filters
+
 	patchedParams->writeParamAsAttribute(writer, "lpfFrequency", params::LOCAL_LPF_FREQ, writeAutomation);
 	patchedParams->writeParamAsAttribute(writer, "lpfResonance", params::LOCAL_LPF_RESONANCE, writeAutomation);
-	patchedParams->writeParamAsAttribute(writer, "lpfMorph", params::LOCAL_LPF_MORPH, writeAutomation);
-
-	patchedParams->writeParamAsAttribute(writer, "hpfFrequency", params::LOCAL_HPF_FREQ, writeAutomation);
-	patchedParams->writeParamAsAttribute(writer, "hpfResonance", params::LOCAL_HPF_RESONANCE, writeAutomation);
-	patchedParams->writeParamAsAttribute(writer, "hpfMorph", params::LOCAL_HPF_MORPH, writeAutomation);
-=======
-	patchedParams->writeParamAsAttribute(bdsm, "volume", params::GLOBAL_VOLUME_POST_FX, writeAutomation);
-	patchedParams->writeParamAsAttribute(bdsm, "pan", params::LOCAL_PAN, writeAutomation);
-
-	patchedParams->writeParamAsAttribute(bdsm, "lpfFrequency", params::LOCAL_LPF_FREQ, writeAutomation);
-	patchedParams->writeParamAsAttribute(bdsm, "lpfResonance", params::LOCAL_LPF_RESONANCE, writeAutomation);
 
 	patchedParams->writeParamAsAttribute(bdsm, "hpfFrequency", params::LOCAL_HPF_FREQ, writeAutomation);
 	patchedParams->writeParamAsAttribute(bdsm, "hpfResonance", params::LOCAL_HPF_RESONANCE, writeAutomation);
->>>>>>> b169be51
-
-	patchedParams->writeParamAsAttribute(writer, "lfo1Rate", params::GLOBAL_LFO_FREQ, writeAutomation);
-	patchedParams->writeParamAsAttribute(writer, "lfo2Rate", params::LOCAL_LFO_LOCAL_FREQ, writeAutomation);
+	patchedParams->writeParamAsAttribute(bdsm, "hpfMorph", params::LOCAL_HPF_MORPH, writeAutomation);
+
+	patchedParams->writeParamAsAttribute(bdsm, "lfo1Rate", params::GLOBAL_LFO_FREQ, writeAutomation);
+	patchedParams->writeParamAsAttribute(bdsm, "lfo2Rate", params::LOCAL_LFO_LOCAL_FREQ, writeAutomation);
 
 	patchedParams->writeParamAsAttribute(writer, "modulator1Amount", params::LOCAL_MODULATOR_0_VOLUME, writeAutomation);
 	patchedParams->writeParamAsAttribute(writer, "modulator1Feedback", params::LOCAL_MODULATOR_0_FEEDBACK,
@@ -3937,33 +3899,26 @@
 
 	patchedParams->writeParamAsAttribute(writer, "reverbAmount", params::GLOBAL_REVERB_AMOUNT, writeAutomation);
 
-<<<<<<< HEAD
 	patchedParams->writeParamAsAttribute(writer, "arpeggiatorRate", params::GLOBAL_ARP_RATE, writeAutomation);
+
 	ModControllableAudio::writeParamAttributesToFile(writer, paramManager, writeAutomation);
 
+	// Community Firmware parameters (always write them after the official ones, just before closing the parent tag)
+
+	patchedParams->writeParamAsAttribute(writer, "lpfMorph", params::LOCAL_LPF_MORPH, writeAutomation);
+	patchedParams->writeParamAsAttribute(writer, "hpfMorph", params::LOCAL_HPF_MORPH, writeAutomation);
+
+	patchedParams->writeParamAsAttribute(writer, "waveFold", params::LOCAL_FOLD, writeAutomation);
+
+	unpatchedParams->writeParamAsAttribute(writer, "ratchetProbability", params::UNPATCHED_ARP_RATCHET_PROBABILITY,
+	                                       writeAutomation);
+	unpatchedParams->writeParamAsAttribute(writer, "ratchetAmount", params::UNPATCHED_ARP_RATCHET_AMOUNT,
+	                                       writeAutomation);
+	unpatchedParams->writeParamAsAttribute(writer, "sequenceLength", params::UNPATCHED_ARP_SEQUENCE_LENGTH,
+	                                       writeAutomation);
+	unpatchedParams->writeParamAsAttribute(writer, "rhythm", params::UNPATCHED_ARP_RHYTHM, writeAutomation);
+
 	writer.writeOpeningTagEnd();
-=======
-	patchedParams->writeParamAsAttribute(bdsm, "arpeggiatorRate", params::GLOBAL_ARP_RATE, writeAutomation);
-
-	ModControllableAudio::writeParamAttributesToFile(bdsm, paramManager, writeAutomation);
-
-	// Community Firmware parameters (always write them after the official ones, just before closing the parent tag)
-
-	patchedParams->writeParamAsAttribute(bdsm, "lpfMorph", params::LOCAL_LPF_MORPH, writeAutomation);
-	patchedParams->writeParamAsAttribute(bdsm, "hpfMorph", params::LOCAL_HPF_MORPH, writeAutomation);
-
-	patchedParams->writeParamAsAttribute(bdsm, "waveFold", params::LOCAL_FOLD, writeAutomation);
-
-	unpatchedParams->writeParamAsAttribute(bdsm, "ratchetProbability", params::UNPATCHED_ARP_RATCHET_PROBABILITY,
-	                                       writeAutomation);
-	unpatchedParams->writeParamAsAttribute(bdsm, "ratchetAmount", params::UNPATCHED_ARP_RATCHET_AMOUNT,
-	                                       writeAutomation);
-	unpatchedParams->writeParamAsAttribute(bdsm, "sequenceLength", params::UNPATCHED_ARP_SEQUENCE_LENGTH,
-	                                       writeAutomation);
-	unpatchedParams->writeParamAsAttribute(bdsm, "rhythm", params::UNPATCHED_ARP_RHYTHM, writeAutomation);
-
-	bdsm.writeOpeningTagEnd();
->>>>>>> b169be51
 
 	// Envelopes
 	writer.writeOpeningTagBeginning("envelope1");
@@ -3985,13 +3940,8 @@
 	ModControllableAudio::writeParamTagsToFile(writer, paramManager, writeAutomation);
 }
 
-<<<<<<< HEAD
 void Sound::writeToFile(Serializer& writer, bool savingSong, ParamManager* paramManager,
-                        ArpeggiatorSettings* arpSettings) {
-=======
-void Sound::writeToFile(StorageManager& bdsm, bool savingSong, ParamManager* paramManager,
                         ArpeggiatorSettings* arpSettings, const char* pathAttribute) {
->>>>>>> b169be51
 
 	writer.writeAttribute("polyphonic", polyphonyModeToString(polyphonic));
 	writer.writeAttribute("voicePriority", util::to_underlying(voicePriority));
@@ -4007,41 +3957,26 @@
 		writer.writeAttribute("transpose", transpose);
 	}
 
-	ModControllableAudio::writeAttributesToFile(writer);
-
-<<<<<<< HEAD
-	writer.writeOpeningTagEnd(); // -------------------------------------------------------------------------
-=======
+	ModControllableAudio::writeAttributesToFile(bdsm);
+
 	// Community Firmware parameters (always write them after the official ones)
 	if (pathAttribute) {
-		bdsm.writeAttribute("path", pathAttribute);
-	}
-	bdsm.writeAttribute("maxVoices", maxVoiceCount);
-
-	bdsm.writeOpeningTagEnd(); // -------------------------------------------------------------------------
->>>>>>> b169be51
+		writer.writeAttribute("path", pathAttribute);
+	}
+	writer.writeAttribute("maxVoices", maxVoiceCount);
+
+	writer.writeOpeningTagEnd(); // -------------------------------------------------------------------------
 
 	writeSourceToFile(writer, 0, "osc1");
 	writeSourceToFile(writer, 1, "osc2");
 
 	// LFOs
-<<<<<<< HEAD
 	writer.writeOpeningTagBeginning("lfo1");
 	writer.writeAttribute("type", lfoTypeToString(lfoGlobalWaveType), false);
-
-	writer.writeAttribute("syncType", (int32_t)lfoGlobalSyncType, false);
-	// writer.writeAbsoluteSyncLevelToFile(currentSong, "syncLevel", lfoGlobalSyncLevel, false);
-	writer.writeAttribute("syncLevel", currentSong->convertSyncLevelFromInternalValueToFileValue(lfoGlobalSyncLevel),
-	                      false);
+	writer.writeAbsoluteSyncLevelToFile(currentSong, "syncLevel", lfoGlobalSyncLevel, false);
+	// Community Firmware parameters (always write them after the official ones, just before closing the parent tag)
+	writer.writeSyncTypeToFile(currentSong, "syncType", lfoGlobalSyncType, false);
 	writer.closeTag();
-=======
-	bdsm.writeOpeningTagBeginning("lfo1");
-	bdsm.writeAttribute("type", lfoTypeToString(lfoGlobalWaveType), false);
-	bdsm.writeAbsoluteSyncLevelToFile(currentSong, "syncLevel", lfoGlobalSyncLevel, false);
-	// Community Firmware parameters (always write them after the official ones, just before closing the parent tag)
-	bdsm.writeSyncTypeToFile(currentSong, "syncType", lfoGlobalSyncType, false);
-	bdsm.closeTag();
->>>>>>> b169be51
 
 	writer.writeOpeningTagBeginning("lfo2");
 	writer.writeAttribute("type", lfoTypeToString(lfoLocalWaveType), false);
@@ -4063,24 +3998,13 @@
 		writer.closeTag();
 	}
 
-<<<<<<< HEAD
 	writer.writeOpeningTagBeginning("unison");
 	writer.writeAttribute("num", numUnison, false);
 	writer.writeAttribute("detune", unisonDetune, false);
+	// Community Firmware parameters (always write them after the official ones, just before closing the parent tag)
 	writer.writeAttribute("spread", unisonStereoSpread, false);
 	writer.closeTag();
 
-	ModControllableAudio::writeTagsToFile(writer);
-
-=======
-	bdsm.writeOpeningTagBeginning("unison");
-	bdsm.writeAttribute("num", numUnison, false);
-	bdsm.writeAttribute("detune", unisonDetune, false);
-	// Community Firmware parameters (always write them after the official ones, just before closing the parent tag)
-	bdsm.writeAttribute("spread", unisonStereoSpread, false);
-	bdsm.closeTag();
-
->>>>>>> b169be51
 	if (paramManager) {
 		writer.writeOpeningTagBeginning("defaultParams");
 		Sound::writeParamsToFile(writer, paramManager, false);
@@ -4088,30 +4012,16 @@
 	}
 
 	if (arpSettings) {
-<<<<<<< HEAD
 		writer.writeOpeningTagBeginning("arpeggiator");
+		writer.writeAttribute("mode", arpPresetToOldArpMode(arpSettings->preset)); // For backwards compatibility
+		writer.writeAttribute("numOctaves", arpSettings->numOctaves);
+		writer.writeAbsoluteSyncLevelToFile(currentSong, "syncLevel", arpSettings->syncLevel);
+		writer.writeSyncTypeToFile(currentSong, "syncType", arpSettings->syncType);
 		writer.writeAttribute("arpMode", arpModeToString(arpSettings->mode));
 		writer.writeAttribute("noteMode", arpNoteModeToString(arpSettings->noteMode));
 		writer.writeAttribute("octaveMode", arpOctaveModeToString(arpSettings->octaveMode));
 		writer.writeAttribute("mpeVelocity", arpMpeModSourceToString(arpSettings->mpeVelocity));
-		writer.writeAttribute("numOctaves", arpSettings->numOctaves);
-		writer.writeAttribute("syncType", (int32_t)arpSettings->syncType);
-		// writer.writeAbsoluteSyncLevelToFile(currentSong, "syncLevel", arpSettings->syncLevel);
-		writer.writeAttribute("syncLevel",
-		                      currentSong->convertSyncLevelFromInternalValueToFileValue(arpSettings->syncLevel), true);
 		writer.closeTag();
-=======
-		bdsm.writeOpeningTagBeginning("arpeggiator");
-		bdsm.writeAttribute("mode", arpPresetToOldArpMode(arpSettings->preset)); // For backwards compatibility
-		bdsm.writeAttribute("numOctaves", arpSettings->numOctaves);
-		bdsm.writeAbsoluteSyncLevelToFile(currentSong, "syncLevel", arpSettings->syncLevel);
-		bdsm.writeSyncTypeToFile(currentSong, "syncType", arpSettings->syncType);
-		bdsm.writeAttribute("arpMode", arpModeToString(arpSettings->mode));
-		bdsm.writeAttribute("noteMode", arpNoteModeToString(arpSettings->noteMode));
-		bdsm.writeAttribute("octaveMode", arpOctaveModeToString(arpSettings->octaveMode));
-		bdsm.writeAttribute("mpeVelocity", arpMpeModSourceToString(arpSettings->mpeVelocity));
-		bdsm.closeTag();
->>>>>>> b169be51
 	}
 
 	// Mod knobs
@@ -4136,13 +4046,9 @@
 			writer.closeTag();
 		}
 	}
-<<<<<<< HEAD
 	writer.writeClosingTag("modKnobs");
-=======
-	bdsm.writeClosingTag("modKnobs");
-
-	ModControllableAudio::writeTagsToFile(bdsm);
->>>>>>> b169be51
+
+	ModControllableAudio::writeTagsToFile(writer);
 }
 
 int16_t Sound::getMaxOscTranspose(InstrumentClip* clip) {
