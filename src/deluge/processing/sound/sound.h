/*
 * Copyright © 2014-2023 Synthstrom Audible Limited
 *
 * This file is part of The Synthstrom Audible Deluge Firmware.
 *
 * The Synthstrom Audible Deluge Firmware is free software: you can redistribute it and/or modify it under the
 * terms of the GNU General Public License as published by the Free Software Foundation,
 * either version 3 of the License, or (at your option) any later version.
 *
 * This program is distributed in the hope that it will be useful, but WITHOUT ANY WARRANTY;
 * without even the implied warranty of MERCHANTABILITY or FITNESS FOR A PARTICULAR PURPOSE.
 * See the GNU General Public License for more details.
 *
 * You should have received a copy of the GNU General Public License along with this program.
 * If not, see <https://www.gnu.org/licenses/>.
 */

#pragma once

#include "definitions_cxx.hpp"
#include "model/mod_controllable/mod_controllable_audio.h"
#include "modulation/arpeggiator.h"
#include "modulation/knob.h"
#include "modulation/lfo.h"
#include "modulation/params/param.h"
#include "modulation/params/param_manager.h"
#include "modulation/params/param_set.h"
#include "modulation/patch/patcher.h"
#include "modulation/sidechain/sidechain.h"
#include "processing/source.h"
#include "util/misc.h"

struct CableGroup;
class StereoSample;
class Voice;
class Kit;
class ParamManagerForTimeline;
class TimelineCounter;
class Clip;
class GlobalEffectableForClip;
class ModelStackWithThreeMainThings;
class ModelStackWithSoundFlags;
class ModelStackWithVoice;
class ModelStackWithModControllable;

#define PARAM_LPF_OFF (-1)

struct ParamLPF {
	int32_t p; // PARAM_LPF_OFF means none
	int32_t currentValue;
};

#define NUM_MOD_SOURCE_SELECTION_BUTTONS 2

/*
 * Sound can be either an Instrument or a Drum, in the form of SoundInstrument or SoundDrum respectively.
 * These classes are implemented using “multiple inheritance”, which is sacrilegious to many C++ programmers.
 * I (Rohan) consider it to be a more or less appropriate solution in this case and a few others in the Deluge codebase
 * where it’s used. It’s a little while though since I’ve sat and thought about what the alternatives could be and
 * whether anything else would be appropriate.
 *
 * Anyway, Sound (which may be named a bit too broadly) basically means a synth or sample, or any combination of the
 * two. And, to reiterate the above, it can exist as a “synth” as the melodic Output of one entire Clip(s), or as just a
 * Drum - one of the many items in a Kit, normally associated with a row of notes.
 */

class Sound : public ModControllableAudio {
public:
	Sound();

	Patcher patcher;

	ParamLPF paramLPF;

	Source sources[kNumSources];

	// This is for the *global* params only, and begins with FIRST_GLOBAL_PARAM, so subtract that from your p value
	// before accessing this array!
	int32_t paramFinalValues[deluge::modulation::params::kNumParams - deluge::modulation::params::FIRST_GLOBAL];
	int32_t globalSourceValues[util::to_underlying(kFirstLocalSource)];

	uint32_t sourcesChanged; // Applies from first source up to FIRST_UNCHANGEABLE_SOURCE

	LFO globalLFO;
	LFOType lfoGlobalWaveType;
	LFOType lfoLocalWaveType;
	SyncType lfoGlobalSyncType;
	SyncLevel lfoGlobalSyncLevel;

	ModKnob modKnobs[kNumModButtons][kNumPhysicalModKnobs];

	int32_t sideChainSendLevel;

	PolyphonyMode polyphonic;
	uint8_t maxVoiceCount{8};

	int16_t transpose;

	uint8_t numUnison;
	int8_t unisonDetune;
	uint8_t unisonStereoSpread;

	int16_t modulatorTranspose[kNumModulators];
	int8_t modulatorCents[kNumModulators];

	PhaseIncrementFineTuner modulatorTransposers[kNumModulators];

	PhaseIncrementFineTuner unisonDetuners[kMaxNumVoicesUnison];
	int32_t unisonPan[kMaxNumVoicesUnison];

	SynthMode synthMode;
	bool modulator1ToModulator0;

	int32_t volumeNeutralValueForUnison;

	int32_t lastNoteCode;

	bool oscillatorSync;

	VoicePriority voicePriority;

	bool skippingRendering;

	uint8_t whichExpressionSourcesChangedAtSynthLevel;

	// I really didn't want to store these here, since they're stored in the ParamManager, but.... complications! Always
	// 0 for Drums - that was part of the problem - a Drum's main ParamManager's expression data has been sent to the
	// "polyphonic" bit, and we don't want it to get referred to twice. These get manually refreshed in setActiveClip().
	int32_t monophonicExpressionValues[kNumExpressionDimensions];

	uint32_t oscRetriggerPhase[kNumSources]; // 4294967295 means "off"
	uint32_t modulatorRetriggerPhase[kNumModulators];

	uint32_t numSamplesSkippedRenderingForGlobalLFO;
	uint32_t timeStartedSkippingRenderingModFX;
	uint32_t timeStartedSkippingRenderingLFO;
	uint32_t timeStartedSkippingRenderingArp;
	uint32_t startSkippingRenderingAtTime; // Valid when not 0. Allows a wait-time before render skipping starts, for if
	                                       // mod fx are on

	virtual ArpeggiatorSettings* getArpSettings(InstrumentClip* clip = NULL) = 0;
	virtual void setSkippingRendering(bool newSkipping);

	ModFXType getModFXType();
	bool setModFXType(ModFXType newType) final;

	void patchedParamPresetValueChanged(uint8_t p, ModelStackWithSoundFlags* modelStack, int32_t oldValue,
	                                    int32_t newValue);
	void render(ModelStackWithThreeMainThings* modelStack, StereoSample* outputBuffer, int32_t numSamples,
	            int32_t* reverbBuffer, int32_t sideChainHitPending, int32_t reverbAmountAdjust = 134217728,
	            bool shouldLimitDelayFeedback = false, int32_t pitchAdjust = kMaxSampleValue);
	void unassignAllVoices();

	void ensureInaccessibleParamPresetValuesWithoutKnobsAreZero(Song* song) final; // Song may be NULL
	void ensureInaccessibleParamPresetValuesWithoutKnobsAreZero(ModelStackWithThreeMainThings* modelStack);
	void ensureInaccessibleParamPresetValuesWithoutKnobsAreZeroWithMinimalDetails(ParamManager* paramManager);
	void ensureParamPresetValueWithoutKnobIsZero(ModelStackWithAutoParam* modelStack);
	void ensureParamPresetValueWithoutKnobIsZeroWithMinimalDetails(ParamManager* paramManager, int32_t p);

	PatchCableAcceptance maySourcePatchToParam(PatchSource s, uint8_t p, ParamManager* paramManager);

	void setLFOGlobalSyncType(SyncType newType);
	void setLFOGlobalSyncLevel(SyncLevel newLevel);
	void resyncGlobalLFO();
	void setLFOGlobalWave(LFOType newWave);

	int8_t getKnobPos(uint8_t p, ParamManagerForTimeline* paramManager, uint32_t timePos, TimelineCounter* counter);
	int32_t getKnobPosBig(int32_t p, ParamManagerForTimeline* paramManager, uint32_t timePos, TimelineCounter* counter);
	bool learnKnob(MIDIDevice* fromDevice, ParamDescriptor paramDescriptor, uint8_t whichKnob, uint8_t modKnobMode,
	               uint8_t midiChannel, Song* song) final;

	bool hasFilters();

	void sampleZoneChanged(MarkerType markerType, int32_t s, ModelStackWithSoundFlags* modelStack);
	void setNumUnison(int32_t newNum, ModelStackWithSoundFlags* modelStack);
	void setUnisonDetune(int32_t newAmount, ModelStackWithSoundFlags* modelStack);
	void setUnisonStereoSpread(int32_t newAmount);
	void setModulatorTranspose(int32_t m, int32_t value, ModelStackWithSoundFlags* modelStack);
	void setModulatorCents(int32_t m, int32_t value, ModelStackWithSoundFlags* modelStack);
	Error readFromFile(Deserializer& reader, ModelStackWithModControllable* modelStack, int32_t readAutomationUpToPos,
	                   ArpeggiatorSettings* arpSettings);
<<<<<<< HEAD
	void writeToFile(Serializer& writer, bool savingSong, ParamManager* paramManager, ArpeggiatorSettings* arpSettings);
=======
	void writeToFile(StorageManager& bdsm, bool savingSong, ParamManager* paramManager,
	                 ArpeggiatorSettings* arpSettings, const char* pathAttribute = NULL);
>>>>>>> b169be51
	bool allowNoteTails(ModelStackWithSoundFlags* modelStack, bool disregardSampleLoop = false);

	void voiceUnassigned(ModelStackWithVoice* modelStack);
	bool isSourceActiveCurrently(int32_t s, ParamManagerForTimeline* paramManager);
	bool isSourceActiveEverDisregardingMissingSample(int32_t s, ParamManager* paramManager);
	bool isSourceActiveEver(int32_t s, ParamManager* paramManager);
	bool isNoiseActiveEver(ParamManagerForTimeline* paramManager);
	void noteOn(ModelStackWithThreeMainThings* modelStack, ArpeggiatorBase* arpeggiator, int32_t noteCode,
	            int16_t const* mpeValues, uint32_t sampleSyncLength = 0, int32_t ticksLate = 0,
	            uint32_t samplesLate = 0, int32_t velocity = 64, int32_t fromMIDIChannel = 16);
	void allNotesOff(ModelStackWithThreeMainThings* modelStack, ArpeggiatorBase* arpeggiator);

	void noteOffPostArpeggiator(ModelStackWithSoundFlags* modelStack, int32_t noteCode = -32768);
	void noteOnPostArpeggiator(ModelStackWithSoundFlags* modelStack, int32_t newNoteCodeBeforeArpeggiation,
	                           int32_t newNoteCodeAfterArpeggiation, int32_t velocity, int16_t const* mpeValues,
	                           uint32_t sampleSyncLength, int32_t ticksLate, uint32_t samplesLate,
	                           int32_t fromMIDIChannel = 16);

	int16_t getMaxOscTranspose(InstrumentClip* clip);
	int16_t getMinOscTranspose();
	void setSynthMode(SynthMode value, Song* song);
	inline SynthMode getSynthMode() { return synthMode; }
	bool anyNoteIsOn();
	virtual bool isDrum() { return false; }
	void setupAsSample(ParamManagerForTimeline* paramManager);
	void recalculateAllVoicePhaseIncrements(ModelStackWithSoundFlags* modelStack);
	Error loadAllAudioFiles(bool mayActuallyReadFiles);
	bool envelopeHasSustainCurrently(int32_t e, ParamManagerForTimeline* paramManager);
	bool envelopeHasSustainEver(int32_t e, ParamManagerForTimeline* paramManager);
	bool renderingOscillatorSyncCurrently(ParamManagerForTimeline* paramManager);
	bool renderingOscillatorSyncEver(ParamManager* paramManager);
	bool hasAnyVoices(bool resetTimeEntered);
	void setupAsBlankSynth(ParamManager* paramManager);
	void setupAsDefaultSynth(ParamManager* paramManager);
	void modButtonAction(uint8_t whichModButton, bool on, ParamManagerForTimeline* paramManager) final;
	bool modEncoderButtonAction(uint8_t whichModEncoder, bool on, ModelStackWithThreeMainThings* modelStack) final;
	static void writeParamsToFile(Serializer& writer, ParamManager* paramManager, bool writeAutomation);
	static void readParamsFromFile(Deserializer& reader, ParamManagerForTimeline* paramManager,
	                               int32_t readAutomationUpToPos);
	static bool readParamTagFromFile(Deserializer& reader, char const* tagName, ParamManagerForTimeline* paramManager,
	                                 int32_t readAutomationUpToPos);
	static void initParams(ParamManager* paramManager);
	static Error createParamManagerForLoading(ParamManagerForTimeline* paramManager);
	int32_t hasAnyTimeStretchSyncing(ParamManagerForTimeline* paramManager, bool getSampleLength = false,
	                                 int32_t note = 0);
	int32_t hasCutOrLoopModeSamples(ParamManagerForTimeline* paramManager, int32_t note, bool* anyLooping = NULL);
	bool hasCutModeSamples(ParamManagerForTimeline* paramManager);
	bool allowsVeryLateNoteStart(InstrumentClip* clip, ParamManagerForTimeline* paramManager);
	void fastReleaseAllVoices(ModelStackWithSoundFlags* modelStack);
	void recalculatePatchingToParam(uint8_t p, ParamManagerForTimeline* paramManager);
	void doneReadingFromFile();
	virtual void setupPatchingForAllParamManagers(Song* song) {}
	void compensateVolumeForResonance(ModelStackWithThreeMainThings* modelStack);
	// void channelAftertouchReceivedFromInputMIDIChannel(int32_t newValue);
	ModelStackWithAutoParam* getParamFromModEncoder(int32_t whichModEncoder, ModelStackWithThreeMainThings* modelStack,
	                                                bool allowCreation = true) final;
	void reassessRenderSkippingStatus(ModelStackWithSoundFlags* modelStack, bool shouldJustCutModFX = false);
	void getThingWithMostReverb(Sound** soundWithMostReverb, ParamManager** paramManagerWithMostReverb,
	                            GlobalEffectableForClip** globalEffectableWithMostReverb,
	                            int32_t* highestReverbAmountFound, ParamManagerForTimeline* paramManager);
	virtual bool readTagFromFile(Deserializer& reader, char const* tagName) = 0;
	void detachSourcesFromAudioFiles();
	void confirmNumVoices(char const* error);

	inline int32_t getSmoothedPatchedParamValue(int32_t p,
	                                            ParamManager* paramManager) { // Yup, inlining this helped a tiny bit.
		if (paramLPF.p == p) {
			return paramLPF.currentValue;
		}
		else {
			return paramManager->getPatchedParamSet()->getValue(p);
		}
	}

	void notifyValueChangeViaLPF(int32_t p, bool shouldDoParamLPF, ModelStackWithThreeMainThings const* modelStack,
	                             int32_t oldValue, int32_t newValue, bool fromAutomation);
	void deleteMultiRange(int32_t s, int32_t r);
	void prepareForHibernation();
	void wontBeRenderedForAWhile();
	ModelStackWithAutoParam* getParamFromMIDIKnob(MIDIKnob* knob, ModelStackWithThreeMainThings* modelStack) final;
	virtual ArpeggiatorBase* getArp() = 0;
	void possiblySetupDefaultExpressionPatching(ParamManager* paramManager);

	inline void saturate(int32_t* data, uint32_t* workingValue) {
		// Clipping
		if (clippingAmount) {
			int32_t shiftAmount = (clippingAmount >= 2) ? (clippingAmount - 2) : 0;
			//*data = getTanHUnknown(*data, 5 + clippingAmount) << (shiftAmount);
			*data = getTanHAntialiased(*data, workingValue, 5 + clippingAmount) << (shiftAmount);
		}
	}
	int32_t numVoicesAssigned;

private:
	uint32_t getGlobalLFOPhaseIncrement();
	void recalculateModulatorTransposer(uint8_t m, ModelStackWithSoundFlags* modelStack);
	void setupUnisonDetuners(ModelStackWithSoundFlags* modelStack);
	void setupUnisonStereoSpread();
	void calculateEffectiveVolume();
	void ensureKnobReferencesCorrectVolume(Knob* knob);
	Error readTagFromFile(Deserializer& reader, char const* tagName, ParamManagerForTimeline* paramManager,
	                      int32_t readAutomationUpToPos, ArpeggiatorSettings* arpSettings, Song* song);

	void writeSourceToFile(Serializer& writer, int32_t s, char const* tagName);
	Error readSourceFromFile(Deserializer& reader, int32_t s, ParamManagerForTimeline* paramManager,
	                         int32_t readAutomationUpToPos);
	void stopSkippingRendering(ArpeggiatorSettings* arpSettings);
	void startSkippingRendering(ModelStackWithSoundFlags* modelStack);
	void getArpBackInTimeAfterSkippingRendering(ArpeggiatorSettings* arpSettings);
	void doParamLPF(int32_t numSamples, ModelStackWithSoundFlags* modelStack);
	void stopParamLPF(ModelStackWithSoundFlags* modelStack);
	bool renderingVoicesInStereo(ModelStackWithSoundFlags* modelStack);
	void setupDefaultExpressionPatching(ParamManager* paramManager);
	void pushSwitchActionOnEncoderForParam(int32_t p, bool on, ModelStackWithThreeMainThings* modelStack);
	ModelStackWithAutoParam* getParamFromModEncoderDeeper(int32_t whichModEncoder,
	                                                      ModelStackWithThreeMainThings* modelStack,
	                                                      bool allowCreation = true);
};<|MERGE_RESOLUTION|>--- conflicted
+++ resolved
@@ -179,12 +179,8 @@
 	void setModulatorCents(int32_t m, int32_t value, ModelStackWithSoundFlags* modelStack);
 	Error readFromFile(Deserializer& reader, ModelStackWithModControllable* modelStack, int32_t readAutomationUpToPos,
 	                   ArpeggiatorSettings* arpSettings);
-<<<<<<< HEAD
-	void writeToFile(Serializer& writer, bool savingSong, ParamManager* paramManager, ArpeggiatorSettings* arpSettings);
-=======
-	void writeToFile(StorageManager& bdsm, bool savingSong, ParamManager* paramManager,
+	void writeToFile(Serializer& writer, bool savingSong, ParamManager* paramManager,
 	                 ArpeggiatorSettings* arpSettings, const char* pathAttribute = NULL);
->>>>>>> b169be51
 	bool allowNoteTails(ModelStackWithSoundFlags* modelStack, bool disregardSampleLoop = false);
 
 	void voiceUnassigned(ModelStackWithVoice* modelStack);
