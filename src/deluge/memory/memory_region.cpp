--- conflicted
+++ resolved
@@ -234,170 +234,6 @@
 	*footer = headerData;
 }
 
-<<<<<<< HEAD
-=======
-extern bool skipConsistencyCheck;
-uint32_t currentTraversalNo = 0;
-
-// Size 0 means don't care, just get any memory.
-uint32_t MemoryRegion::freeSomeStealableMemory(int totalSizeNeeded, void* thingNotToStealFrom,
-                                               int* __restrict__ foundSpaceSize) {
-
-#if TEST_GENERAL_MEMORY_ALLOCATION
-	skipConsistencyCheck = true; // Things will not be in an inspectable state during this function call
-#endif
-
-	AudioEngine::logAction("freeSomeStealableMemory");
-
-	uint32_t traversalNumberBeforeQueues = currentTraversalNo;
-
-	Stealable* stealable;
-	uint32_t newSpaceAddress;
-	uint32_t spaceSize;
-
-	int numberReassessed = 0;
-
-	int numRefusedTheft = 0;
-
-	// Go through each queue, one by one
-	for (int q = 0; q < NUM_STEALABLE_QUEUES; q++, currentTraversalNo++) {
-
-		// If we already (more or less) know there isn't a long enough run, including neighbouring memory, in this queue, skip it.
-		if (stealableClusterQueueLongestRuns[q] < totalSizeNeeded) {
-			continue;
-		}
-
-		uint32_t longestRunSeenInThisQueue = 0;
-
-		stealable = (Stealable*)stealableClusterQueues[q].getFirst();
-
-startAgain:
-		if (!stealable) {
-			stealableClusterQueueLongestRuns[q] = longestRunSeenInThisQueue;
-			continue; // End of that particular queue - so go to the next one
-		}
-
-		// If we've already looked at this one as part of a bigger run, move on
-		uint32_t lastTraversalQueue = stealable->lastTraversalNo - traversalNumberBeforeQueues;
-		if (lastTraversalQueue <= q) {
-
-			// If that previous look was in a different queue, it won't have been included in longestRunSeenInThisQueue, so we have to invalidate that.
-			// TODO: could we just lower it to the longest-run record for that other queue? Yes, done.
-			if (lastTraversalQueue < q
-			    && longestRunSeenInThisQueue < stealableClusterQueueLongestRuns[lastTraversalQueue]) {
-				longestRunSeenInThisQueue = stealableClusterQueueLongestRuns[lastTraversalQueue];
-			}
-
-moveOn:
-			stealable = (Stealable*)stealableClusterQueues[q].getNext(stealable);
-			goto startAgain;
-		}
-
-		// If we're forbidden from stealing from a particular thing (usually SampleCache), then make sure we don't
-		if (!stealable->mayBeStolen(thingNotToStealFrom)) {
-			numRefusedTheft++;
-
-			// If we've done this loads of times, it'll be seriously hurting CPU usage. There's a particular case to be careful of - if project
-			// contains just one long pitch-adjusted sound / AudioClip and nothing else, it'll cache it, but after some number of minutes,
-			// it'll run out of new Clusters to write the cache to, and it'll start trying to steal from the cache-Cluster queue, and hit all of these ones
-			// of its own at the same time.
-			if (numRefusedTheft >= 512) {
-				AudioEngine::bypassCulling = true;
-			}
-
-			goto moveOn;
-		}
-
-		// If we're not in the last queue, and we haven't tried this too many times yet, check whether it was actually in the right queue
-		if (q < NUM_STEALABLE_QUEUES - 1 && numberReassessed < 4) {
-			numberReassessed++;
-
-			int appropriateQueue = stealable->getAppropriateQueue();
-
-			// If it was in the wrong queue, put it in the right queue and start again with the next one in our queue
-			if (appropriateQueue > q) {
-
-				Debug::print("changing queue from ");
-				Debug::print(q);
-				Debug::print(" to ");
-				Debug::println(appropriateQueue);
-
-				Stealable* next = (Stealable*)stealableClusterQueues[q].getNext(stealable);
-
-				stealable->remove();
-				stealableClusterQueues[appropriateQueue].addToEnd(stealable);
-				stealableClusterQueueLongestRuns[appropriateQueue] = 0xFFFFFFFF;
-
-				stealable = next;
-				goto startAgain;
-			}
-		}
-
-		// Ok, we've got one Stealable
-		uint32_t* __restrict__ header = (uint32_t*)((uint32_t)stealable - 4);
-		spaceSize = (*header & SPACE_SIZE_MASK);
-
-		stealable->lastTraversalNo = currentTraversalNo;
-
-		// How much additional space would we need on top of this Stealable?
-		int amountToExtend = totalSizeNeeded - spaceSize;
-
-		newSpaceAddress = (uint32_t)stealable;
-
-		// If that one Stealable alone was big enough, that's great
-		if (amountToExtend <= 0) {
-			goto foundIt;
-		}
-
-		// Otherwise, see if available neighbouring memory adds up to make enough in total
-		NeighbouringMemoryGrabAttemptResult result = attemptToGrabNeighbouringMemory(
-		    stealable, spaceSize, amountToExtend, amountToExtend, thingNotToStealFrom, currentTraversalNo, true);
-		// We also told that function to steal the initial main Stealable we are looking at, once it has ascertained that there is enough memory in total.
-		// Previously I attempted to have it steal everything but that central Stealable, and we would steal that afterwards, down below, but this could go wrong
-		// as thefts occurring in the above call to attemptToGrabNeighbouringMemory() could themselves cause other memory to be deallocated or shortened -
-		// and what if this happened to our main, central Stealable before we actually steal it?
-		// This was certainly a problem in automated testing, though I haven't quite wrapped my head around whether this would quite occur under real operation -
-		// but oh well, there is no harm in taking the safe option.
-
-		// If that couldn't be done (in which case the original, central Stealable won't have been stolen either), move on to next Stealable to assess
-		if (!result.address) {
-			if (result.longestRunFound > longestRunSeenInThisQueue) {
-				longestRunSeenInThisQueue = result.longestRunFound;
-			}
-			goto moveOn;
-		}
-
-		newSpaceAddress = result.address;
-
-		spaceSize += result.amountsExtended[0] + result.amountsExtended[1];
-
-		Debug::println("stole and grabbed neighbouring stuff too...........");
-		goto stolenIt;
-	}
-
-#if TEST_GENERAL_MEMORY_ALLOCATION
-	skipConsistencyCheck = false;
-#endif
-	AudioEngine::logAction("/freeSomeStealableMemory nope");
-	return 0;
-
-foundIt:
-	stealable->steal(
-	    "i007"); // Warning - for perc cache Cluster, stealing one can cause it to want to allocate more memory for its list of zones
-	stealable->~Stealable();
-
-stolenIt:
-	*foundSpaceSize = spaceSize;
-#if TEST_GENERAL_MEMORY_ALLOCATION
-	skipConsistencyCheck = false;
-#endif
-
-	AudioEngine::logAction("/freeSomeStealableMemory succes");
-
-	return newSpaceAddress;
-}
-
->>>>>>> c1145254
 // If getBiggestAllocationPossible is true, this will treat requiredSize as a minimum, and otherwise get as much empty RAM as possible. But, it won't "steal" any more than it has to go get that minimum size.
 void* MemoryRegion::alloc(uint32_t requiredSize, uint32_t* getAllocatedSize, bool makeStealable,
                           void* thingNotToStealFrom, bool getBiggestAllocationPossible) {
