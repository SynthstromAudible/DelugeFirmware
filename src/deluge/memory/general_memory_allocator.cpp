--- conflicted
+++ resolved
@@ -169,14 +169,8 @@
 	if ((uint32_t)address >= (uint32_t)INTERNAL_MEMORY_BEGIN) {
 		return MEMORY_REGION_INTERNAL;
 	}
-<<<<<<< HEAD
-	else if (((uint32_t)address <= EXTERNAL_MEMORY_BEGIN) || (uint32_t)address >= EXTERNAL_MEMORY_END) {
-		display->freezeWithError("M999");
-		return -1;
-=======
 	else if ((uint32_t)address <= EXTERNAL_MEMORY_END - RESERVED_NONAUDIO_ALLOCATOR) {
 		return MEMORY_REGION_SDRAM;
->>>>>>> 4b72aae9
 	}
 	return MEMORY_REGION_NONAUDIO;
 }
