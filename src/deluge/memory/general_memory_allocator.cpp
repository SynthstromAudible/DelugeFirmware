/*
 * Copyright © 2015-2023 Synthstrom Audible Limited
 *
 * This file is part of The Synthstrom Audible Deluge Firmware.
 *
 * The Synthstrom Audible Deluge Firmware is free software: you can redistribute it and/or modify it under the
 * terms of the GNU General Public License as published by the Free Software Foundation,
 * either version 3 of the License, or (at your option) any later version.
 *
 * This program is distributed in the hope that it will be useful, but WITHOUT ANY WARRANTY;
 * without even the implied warranty of MERCHANTABILITY or FITNESS FOR A PARTICULAR PURPOSE.
 * See the GNU General Public License for more details.
 *
 * You should have received a copy of the GNU General Public License along with this program.
 * If not, see <https://www.gnu.org/licenses/>.
*/

#include "memory/general_memory_allocator.h"
#include "definitions_cxx.hpp"
#include "drivers/mtu/mtu.h"
#include "hid/display/numeric_driver.h"
#include "io/debug/print.h"
#include "memory/stealable.h"
#include "model/action/action_logger.h"
#include "processing/engines/audio_engine.h"
#include "storage/audio/audio_file_manager.h"
#include "storage/cluster/cluster.h"
#include "util/functions.h"
#include <cstring>
#include <new>

char emptySpacesMemory[sizeof(EmptySpaceRecord) * 512];
char emptySpacesMemoryInternal[sizeof(EmptySpaceRecord) * 1024];

extern uint32_t __heap_start;
extern uint32_t __heap_end;

GeneralMemoryAllocator::GeneralMemoryAllocator() {
	lock = false;
	regions[MEMORY_REGION_SDRAM].setup(emptySpacesMemory, sizeof(emptySpacesMemory), EXTERNAL_MEMORY_BEGIN,
	                                   EXTERNAL_MEMORY_END);
	regions[MEMORY_REGION_INTERNAL].setup(emptySpacesMemoryInternal, sizeof(emptySpacesMemoryInternal),
	                                      (uint32_t)&__heap_start, kInternalMemoryEnd - 8192);

#if ALPHA_OR_BETA_VERSION
	regions[MEMORY_REGION_SDRAM].name = "external";
	regions[MEMORY_REGION_INTERNAL].name = "internal";
#endif
}

int32_t closestDistance = 2147483647;

void GeneralMemoryAllocator::checkStack(char const* caller) {
#if ALPHA_OR_BETA_VERSION

	char a;

	int32_t distance = (int32_t)&a - (kInternalMemoryEnd - kProgramStackMaxSize);
	if (distance < closestDistance) {
		closestDistance = distance;

		Debug::print(distance);
		Debug::print(" free bytes in stack at ");
		Debug::println(caller);

		if (distance < 200) {
			Debug::println("COLLISION");
			numericDriver.freezeWithError("E338");
		}
	}
#endif
}

#if TEST_GENERAL_MEMORY_ALLOCATION
uint32_t totalMallocTime = 0;
int32_t numMallocTimes = 0;
#endif

<<<<<<< HEAD
extern "C" void* delugeAlloc(unsigned int requiredSize) {
=======
extern "C" void* delugeAlloc(int32_t requiredSize) {
>>>>>>> 0848049c
	return GeneralMemoryAllocator::get().alloc(requiredSize, NULL, false, true);
}

// Watch the heck out - in the older V3.1 branch, this had one less argument - makeStealable was missing - so in code from there, thingNotToStealFrom could be interpreted as makeStealable!
// requiredSize 0 means get biggest allocation available.
void* GeneralMemoryAllocator::alloc(uint32_t requiredSize, uint32_t* getAllocatedSize, bool mayDeleteFirstUndoAction,
                                    bool mayUseOnChipRam, bool makeStealable, void* thingNotToStealFrom,
                                    bool getBiggestAllocationPossible) {

	if (lock) {
		return NULL; // Prevent any weird loops in freeSomeStealableMemory(), which mostly would only be bad cos they could extend the stack an unspecified amount
	}

	if (mayUseOnChipRam
#if TEST_GENERAL_MEMORY_ALLOCATION
	    && getRandom255() < 128
#endif
	) {
		lock = true;
		//uint16_t startTime = *TCNT[TIMER_SYSTEM_FAST];
		void* address = regions[MEMORY_REGION_INTERNAL].alloc(requiredSize, getAllocatedSize, makeStealable,
		                                                      thingNotToStealFrom, getBiggestAllocationPossible);
		//uint16_t endTime = *TCNT[TIMER_SYSTEM_FAST];
		lock = false;
		if (address) {

			/*
			uint16_t timeTaken = endTime - startTime;
			totalMallocTime += timeTaken;
			numMallocTimes++;

			Debug::print("average malloc time: ");
			Debug::println(totalMallocTime / numMallocTimes);

			//Debug::print("total: ");
			//Debug::println(totalMallocTime);
			*/
			return address;
		}
	}

#if TEST_GENERAL_MEMORY_ALLOCATION
	if (requiredSize < 1) {
		Debug::println("alloc too little a bit");
		while (1) {}
	}
#endif

	lock = true;
	void* address = regions[MEMORY_REGION_SDRAM].alloc(requiredSize, getAllocatedSize, makeStealable,
	                                                   thingNotToStealFrom, getBiggestAllocationPossible);
	lock = false;
	return address;
}

uint32_t GeneralMemoryAllocator::getAllocatedSize(void* address) {
	uint32_t* header = (uint32_t*)((uint32_t)address - 4);
	return (*header & SPACE_SIZE_MASK);
}

int32_t GeneralMemoryAllocator::getRegion(void* address) {
	return ((uint32_t)address >= (uint32_t)INTERNAL_MEMORY_BEGIN) ? MEMORY_REGION_INTERNAL : MEMORY_REGION_SDRAM;
}

// Returns new size
uint32_t GeneralMemoryAllocator::shortenRight(void* address, uint32_t newSize) {
	return regions[getRegion(address)].shortenRight(address, newSize);
}

// Returns how much it was shortened by
uint32_t GeneralMemoryAllocator::shortenLeft(void* address, uint32_t amountToShorten,
                                             uint32_t numBytesToMoveRightIfSuccessful) {
	return regions[getRegion(address)].shortenLeft(address, amountToShorten, numBytesToMoveRightIfSuccessful);
}

void GeneralMemoryAllocator::extend(void* address, uint32_t minAmountToExtend, uint32_t idealAmountToExtend,
                                    uint32_t* __restrict__ getAmountExtendedLeft,
                                    uint32_t* __restrict__ getAmountExtendedRight, void* thingNotToStealFrom) {

	*getAmountExtendedLeft = 0;
	*getAmountExtendedRight = 0;

	if (lock) {
		return;
	}

	lock = true;
	regions[getRegion(address)].extend(address, minAmountToExtend, idealAmountToExtend, getAmountExtendedLeft,
	                                   getAmountExtendedRight, thingNotToStealFrom);
	lock = false;
}

uint32_t GeneralMemoryAllocator::extendRightAsMuchAsEasilyPossible(void* address) {
	return regions[getRegion(address)].extendRightAsMuchAsEasilyPossible(address);
}

extern "C" void delugeDealloc(void* address) {
	GeneralMemoryAllocator::get().dealloc(address);
}

void GeneralMemoryAllocator::dealloc(void* address) {
	return regions[getRegion(address)].dealloc(address);
}

void GeneralMemoryAllocator::putStealableInQueue(Stealable* stealable, int32_t q) {
	MemoryRegion& region = regions[getRegion(stealable)];
	region.cache_manager().QueueForReclamation(q, stealable);
}

void GeneralMemoryAllocator::putStealableInAppropriateQueue(Stealable* stealable) {
	int32_t q = stealable->getAppropriateQueue();
	putStealableInQueue(stealable, q);
}

#if TEST_GENERAL_MEMORY_ALLOCATION

#define NUM_TEST_ALLOCATIONS 64
void* testAllocations[NUM_TEST_ALLOCATIONS];
uint32_t sizes[NUM_TEST_ALLOCATIONS];
uint32_t spaceTypes[NUM_TEST_ALLOCATIONS];
uint32_t vtableAddress;

class StealableTest : public Stealable {
public:
	void steal() {
		//Stealable::steal();
		testAllocations[testIndex] = 0;
		GeneralMemoryAllocator::get().regions[MEMORY_REGION_SDRAM].numAllocations--;

		// The steal() function is allowed to deallocate or shorten some other allocations, too
		int32_t i = getRandom255() % NUM_TEST_ALLOCATIONS;
		if (testAllocations[i]) {
			int32_t a = getRandom255();

			// Dealloc
			if (spaceTypes[i] == SPACE_HEADER_STEALABLE || a < 128) {

				if (spaceTypes[i] == SPACE_HEADER_STEALABLE) {
					((Stealable*)testAllocations[i])->~Stealable();
				}
				GeneralMemoryAllocator::get().dealloc(testAllocations[i]);
				testAllocations[i] = NULL;
			}

			else {
				// Shorten
				GeneralMemoryAllocator::get().testShorten(i);
			}
		}
	}
	bool mayBeStolen(void* thingNotToStealFrom) { return true; }
	int32_t getAppropriateQueue() { return 0; }
	int32_t testIndex;
};

void testReadingMemory(int32_t i) {
	uint8_t* __restrict__ readPos = (uint8_t*)testAllocations[i];
	uint8_t readValue = *readPos;
	for (int32_t j = 0; j < sizes[i]; j++) {
		if (*readPos != readValue) {
			Debug::println("data corrupted!");
			Debug::println((int32_t)readPos);
			Debug::print("allocation total size: ");
			Debug::println(sizes[i]);
			Debug::print("num bytes in: ");
			Debug::println((int32_t)readPos - (int32_t)testAllocations[i]);
			while (1) {}
		}
		readPos++;
		readValue++;
	}
}

void testWritingMemory(int32_t i) {
	uint8_t* __restrict__ writePos = (uint8_t*)testAllocations[i];
	uint8_t writeValue = getRandom255();
	for (int32_t j = 0; j < sizes[i]; j++) {
		*writePos = writeValue;
		writeValue++;
		writePos++;
	}
}

bool skipConsistencyCheck =
    false; // Sometimes we want to make sure this check isn't happen, while things temporarily are not in an inspectable state

void GeneralMemoryAllocator::checkEverythingOk(char const* errorString) {
	if (skipConsistencyCheck)
		return;

	for (int32_t i = 0; i < NUM_TEST_ALLOCATIONS; i++) {
		if (testAllocations[i]) {
			uint32_t* header = (uint32_t*)testAllocations[i] - 1;
			uint32_t* footer = (uint32_t*)((int32_t)testAllocations[i] + sizes[i]);

			uint32_t shouldBe = sizes[i] | spaceTypes[i];

			if (*header != shouldBe) {
				Debug::println("allocation header wrong");
				Debug::println(errorString);
				Debug::println(*header);
				Debug::println(shouldBe);
				while (1) {}
			}
			if (*footer != shouldBe) {
				Debug::println("allocation footer wrong");
				Debug::println(errorString);
				while (1) {}
			}
			if (spaceTypes[i] == SPACE_HEADER_STEALABLE && *(header + 1) != vtableAddress) {
				Debug::println("vtable address corrupted");
				Debug::println(errorString);
				while (1) {}
			}
		}
	}

	for (int32_t i = 0; i < regions[MEMORY_REGION_SDRAM].emptySpaces.getNumElements(); i++) {
		EmptySpaceRecord* record = (EmptySpaceRecord*)regions[MEMORY_REGION_SDRAM].emptySpaces.getElementAddress(i);

		uint32_t* header = (uint32_t*)record->address - 1;
		uint32_t* footer = (uint32_t*)(record->address + record->length);

		uint32_t shouldBe = record->length | SPACE_HEADER_EMPTY;

		if (*header != shouldBe) {
			Debug::println("empty space header wrong");
			Debug::println(errorString);
			while (1) {}
		}
		if (*footer != shouldBe) {
			Debug::println("empty space footer wrong");
			Debug::println(errorString);
			while (1) {}
		}
	}
}

void GeneralMemoryAllocator::testMemoryDeallocated(void* address) {
	for (int32_t i = 0; i < NUM_TEST_ALLOCATIONS; i++) {
		if (testAllocations[i] == address) {
			testAllocations[i] = NULL;
		}
	}
}

void GeneralMemoryAllocator::testShorten(int32_t i) {
	int32_t a = getRandom255();

	if (a < 128) {

		if (!getRandom255())
			Debug::println("shortening left");
		int32_t newSize =
		    ((uint32_t)getRandom255() << 17) | ((uint32_t)getRandom255() << 9) | ((uint32_t)getRandom255() << 1);
		while (newSize > sizes[i])
			newSize >>= 1;
		int32_t amountShortened = shortenLeft(testAllocations[i], sizes[i] - newSize);

		sizes[i] -= amountShortened;
		testAllocations[i] = (char*)testAllocations[i] + amountShortened;

		checkEverythingOk("after shortening left");
	}

	else {

		if (!getRandom255())
			Debug::println("shortening right");
		int32_t newSize =
		    ((uint32_t)getRandom255() << 17) | ((uint32_t)getRandom255() << 9) | ((uint32_t)getRandom255() << 1);
		while (newSize > sizes[i])
			newSize >>= 1;
		sizes[i] = shortenRight(testAllocations[i], newSize);

		checkEverythingOk("after shortening right");
	}
}

void GeneralMemoryAllocator::test() {

	Debug::println("GeneralMemoryAllocator::test()");

	// Corrupt the crap out of these two so we know they can take it!
	sampleManager.clusterSize = 0;
	sampleManager.clusterSizeMagnitude = 0;

	memset(testAllocations, 0, sizeof(testAllocations));

	int32_t count = 0;

	bool goingUp = true;

	while (1) {
		//if (!(count & 15)) Debug::println("...");
		count++;

		for (int32_t i = 0; i < NUM_TEST_ALLOCATIONS; i++) {

			if (testAllocations[i]) {

				// Check data is still there
				if (spaceTypes[i] != SPACE_HEADER_STEALABLE)
					testReadingMemory(i);

				if (spaceTypes[i] == SPACE_HEADER_STEALABLE
				    //|| (uint32_t)testAllocations[i] >= (uint32_t)INTERNAL_MEMORY_BEGIN // If on-chip memory, this is the only option
				    || getRandom255() < 128) {

					if (spaceTypes[i] == SPACE_HEADER_STEALABLE) {
						((Stealable*)testAllocations[i])->~Stealable();
					}
					dealloc(testAllocations[i]);
					testAllocations[i] = NULL;

					checkEverythingOk("after deallocating");
				}

				else {

					uint8_t a = getRandom255();

					if (a < 192) {
						testShorten(i);
					}

					else {
						if (!getRandom255())
							Debug::println("extending");
						uint32_t amountExtendedLeft, amountExtendedRight;

						uint32_t idealAmountToExtend = ((uint32_t)getRandom255() << 17)
						                               | ((uint32_t)getRandom255() << 9)
						                               | ((uint32_t)getRandom255() << 1);
						int32_t magnitudeReduction = getRandom255() % 25;
						idealAmountToExtend >>= magnitudeReduction;

						idealAmountToExtend = std::max(idealAmountToExtend, (uint32_t)4);
						int32_t magnitudeReduction2 = getRandom255() % 25;
						uint32_t minAmountToExtend = idealAmountToExtend >> magnitudeReduction2;
						minAmountToExtend = std::max(minAmountToExtend, (uint32_t)4);

						checkEverythingOk("before extending");

						void* allocationAddress = testAllocations[i];
						testAllocations[i] =
						    NULL; // Set this to NULL temporarily so we don't do deallocate or shorten it during a steal()

						extend(allocationAddress, minAmountToExtend, idealAmountToExtend, &amountExtendedLeft,
						       &amountExtendedRight);

						testAllocations[i] = allocationAddress;

						uint32_t amountExtended = amountExtendedLeft + amountExtendedRight;

						// Check the old memory is still intact
						testReadingMemory(i);

						if (amountExtended > 0) {
							if (amountExtended < minAmountToExtend) {
								Debug::println("extended too little!");
								while (1) {}
							}
						}

						testAllocations[i] -= amountExtendedLeft;
						sizes[i] += amountExtended;

						checkEverythingOk("after extending");

						// Write to new, expanded memory
						testWritingMemory(i);
					}
				}
			}

			if (getRandom255() < 2) {
				Debug::print("\nfree spaces: ");
				Debug::println(regions[MEMORY_REGION_SDRAM].emptySpaces.getNumElements());
				Debug::print("allocations: ");
				Debug::println(regions[MEMORY_REGION_SDRAM].numAllocations);

				if (regions[MEMORY_REGION_SDRAM].emptySpaces.getNumElements() == 1) {
					EmptySpaceRecord* firstRecord =
					    (EmptySpaceRecord*)regions[MEMORY_REGION_SDRAM].emptySpaces.getElementAddress(0);
					Debug::print("free space size: ");
					Debug::println(firstRecord->length);
					Debug::print("free space address: ");
					Debug::println(firstRecord->address);
				}
				delayMS(200);
			}

			int32_t desiredSize =
			    ((uint32_t)getRandom255() << 9) | ((uint32_t)getRandom255() << 1); // (uint32_t)getRandom255() << 17) |

			int32_t magnitudeReduction = getRandom255() % 25;
			desiredSize >>= magnitudeReduction;

			if (desiredSize < 1)
				desiredSize = 1;

			uint32_t actualSize;
			if (!testAllocations[i]) {

				bool makeStealable = false;
				if (desiredSize >= sizeof(StealableTest))
					makeStealable = getRandom255() & 1;

				testAllocations[i] = alloc(desiredSize, &actualSize, false, true, makeStealable);
				if (testAllocations[i]) {

					//if ((uint32_t)testAllocations[i] >= (uint32_t)INTERNAL_MEMORY_BEGIN) actualSize = desiredSize; // If on-chip memory

					if (actualSize < desiredSize) {
						Debug::println("got too little!!");
						Debug::println(desiredSize - actualSize);
						while (1) {}
					}

					sizes[i] = actualSize;

					if (makeStealable) {
						spaceTypes[i] = SPACE_HEADER_STEALABLE;
						StealableTest* stealable = new (testAllocations[i]) StealableTest();
						stealable->testIndex = i;

						regions[getRegion(stealable)].stealableClusterQueues[0].addToEnd(stealable);

						vtableAddress = *(uint32_t*)testAllocations[i];
					}
					else {
						spaceTypes[i] = SPACE_HEADER_ALLOCATED;
						testWritingMemory(i);
					}
				}

				checkEverythingOk("after allocating");
			}
		}

		goingUp = !goingUp;
	}
}

#endif<|MERGE_RESOLUTION|>--- conflicted
+++ resolved
@@ -76,11 +76,7 @@
 int32_t numMallocTimes = 0;
 #endif
 
-<<<<<<< HEAD
 extern "C" void* delugeAlloc(unsigned int requiredSize) {
-=======
-extern "C" void* delugeAlloc(int32_t requiredSize) {
->>>>>>> 0848049c
 	return GeneralMemoryAllocator::get().alloc(requiredSize, NULL, false, true);
 }
 
