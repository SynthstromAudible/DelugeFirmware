--- conflicted
+++ resolved
@@ -134,17 +134,15 @@
     2,
     48}; // The 48 isn't editable. And the 2 actually should only apply to non-MPE MIDI, because it's editable, whereas for MPE it's meant to always stay at 2.
 
-<<<<<<< HEAD
 SyncType defaultDelaySyncType;
 SyncLevel defaultDelaySyncLevel;
 bool defaultDelayPingPong;
 bool defaultDelayAnalog;
 
 uint8_t defaultReverbRoomPreset;
-=======
+
 SessionLayoutType defaultSessionLayout;
 KeyboardLayoutType defaultKeyboardLayout;
->>>>>>> d4f99c8f
 
 void resetSettings() {
 
@@ -210,16 +208,14 @@
 
 	defaultBendRange[BEND_RANGE_MAIN] = 2;
 
-<<<<<<< HEAD
 	defaultDelaySyncType = SYNC_TYPE_EVEN;
 	defaultDelaySyncLevel = SYNC_LEVEL_32ND;
 	defaultDelayPingPong = true;
 	defaultDelayAnalog = false;
 	defaultReverbRoomPreset = 1; // default to Medium Room preset
-=======
+
 	defaultSessionLayout = SessionLayoutType::SessionLayoutTypeRows;
 	defaultKeyboardLayout = KeyboardLayoutType::KeyboardLayoutTypeIsomorphic;
->>>>>>> d4f99c8f
 }
 
 void readSettings() {
@@ -409,10 +405,12 @@
 	midiEngine.midiTakeover = static_cast<MIDITakeoverMode>(buffer[113]);
 	// 114 and 115, 116 used further up
 
-<<<<<<< HEAD
+	defaultSessionLayout = static_cast<SessionLayoutType>(buffer[117]);
+	defaultKeyboardLayout = static_cast<KeyboardLayoutType>(buffer[118]);
+
 	defaultDelaySyncType = static_cast<SyncType>(buffer[119]);
 	defaultDelaySyncLevel = static_cast<SyncLevel>(buffer[120]);
-	defaultDelayAnalog = static_cast<uint8_t>(buffer[122]);
+	defaultDelayAnalog = static_cast<bool>(buffer[122]);
 	if (previouslySavedByFirmwareVersion != FIRMWARE_COMMUNITY) {
 		defaultDelayPingPong = true;
 		defaultReverbRoomPreset = 1; // default to Medium Room preset
@@ -421,10 +419,6 @@
 		defaultDelayPingPong = static_cast<bool>(buffer[121]);
 		defaultReverbRoomPreset = static_cast<uint8_t>(buffer[123]);
 	}
-=======
-	defaultSessionLayout = static_cast<SessionLayoutType>(buffer[117]);
-	defaultKeyboardLayout = static_cast<KeyboardLayoutType>(buffer[118]);
->>>>>>> d4f99c8f
 }
 
 void writeSettings() {
@@ -527,16 +521,14 @@
 	buffer[113] = util::to_underlying(midiEngine.midiTakeover);
 	// 114 and 115, 116 used further up
 
-<<<<<<< HEAD
+	buffer[117] = util::to_underlying(defaultSessionLayout);
+	buffer[118] = util::to_underlying(defaultKeyboardLayout);
+
 	buffer[119] = util::to_underlying(defaultDelaySyncType);
 	buffer[120] = util::to_underlying(defaultDelaySyncLevel);
 	buffer[121] = defaultDelayPingPong;
 	buffer[122] = defaultDelayAnalog;
 	buffer[123] = defaultReverbRoomPreset;
-=======
-	buffer[117] = util::to_underlying(defaultSessionLayout);
-	buffer[118] = util::to_underlying(defaultKeyboardLayout);
->>>>>>> d4f99c8f
 
 	R_SFLASH_EraseSector(0x80000 - 0x1000, SPIBSC_CH, SPIBSC_CMNCR_BSZ_SINGLE, 1, SPIBSC_OUTPUT_ADDR_24);
 	R_SFLASH_ByteProgram(0x80000 - 0x1000, buffer, 256, SPIBSC_CH, SPIBSC_CMNCR_BSZ_SINGLE, SPIBSC_1BIT,
