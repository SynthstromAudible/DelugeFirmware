/*
 * Copyright © 2015-2023 Synthstrom Audible Limited
 *
 * This file is part of The Synthstrom Audible Deluge Firmware.
 *
 * The Synthstrom Audible Deluge Firmware is free software: you can redistribute it and/or modify it under the
 * terms of the GNU General Public License as published by the Free Software Foundation,
 * either version 3 of the License, or (at your option) any later version.
 *
 * This program is distributed in the hope that it will be useful, but WITHOUT ANY WARRANTY;
 * without even the implied warranty of MERCHANTABILITY or FITNESS FOR A PARTICULAR PURPOSE.
 * See the GNU General Public License for more details.
 *
 * You should have received a copy of the GNU General Public License along with this program.
 * If not, see <https://www.gnu.org/licenses/>.
*/

#include "processing/engines/audio_engine.h"
#include "storage/flash_storage.h"
#include "io/midi/midi_engine.h"
#include "processing/engines/cv_engine.h"
#include "hid/led/pad_leds.h"
#include "gui/menu_item/colour.h"
#include "gui/ui/sound_editor.h"
#include "util/functions.h"

extern "C" {
#include "RZA1/spibsc/spibsc.h"
#include "RZA1/spibsc/r_spibsc_flash_api.h"
}

#include "gui/menu_item/integer_range.h"
#include "gui/menu_item/key_range.h"
extern menu_item::IntegerRange defaultTempoMenu;
extern menu_item::IntegerRange defaultSwingMenu;
extern menu_item::KeyRange defaultKeyMenu;

namespace FlashStorage {

/* Settings as stored in flash memory, byte by byte:

0: CurrentFirmware version; 0 if before V1.3.1; 0xFF if blank flash chip
1: (cancelled) RAM size. 0=32MB. 1=64MB
2: RAM size. 0=64MB. 1=32MB

10 - 12: CV mode (no longer used - next thing is, instead)
12 - 14: CV volts per octave (0 means use Hz per volt instead)
14 - 18: CV transpose
18 - 22: CV cents
22 - 30: gate types

30: gate off time
31: analog clock in auto start
32: analog clock in ppqn
33: analog clock out ppqn
34: MIDI out clock enabled
35: tempo magnitude matching enabled
36: cursor flash enabled
37: MIDI thru enabled
38: GLOBAL_MIDI_COMMAND_PLAYBACK_RESTART channel + 1
39: GLOBAL_MIDI_COMMAND_PLAYBACK_RESTART noteCode + 1
40: GLOBAL_MIDI_COMMAND_PLAYBACK_PLAY channel + 1
41: GLOBAL_MIDI_COMMAND_PLAYBACK_PLAY noteCode + 1
42: GLOBAL_MIDI_COMMAND_PLAYBACK_RECORD channel + 1
43: GLOBAL_MIDI_COMMAND_PLAYBACK_RECORD noteCode + 1
44: GLOBAL_MIDI_COMMAND_PLAYBACK_TAP channel + 1
45: GLOBAL_MIDI_COMMAND_PLAYBACK_TAP noteCode + 1
50: input monitoring mode
51: record quantize - 8
52: MIDI in clock enabled
53: default tempo min
54: default tempo max
55: default swing min
56: default swing max
57: default key min
58: default key max
59: default scale
60: shortcuts version
61: audioClipRecordMargins
62: count-in for recording
63: GLOBAL_MIDI_COMMAND_LOOP channel + 1
64: GLOBAL_MIDI_COMMAND_LOOP noteCode + 1
65: GLOBAL_MIDI_COMMAND_UNDO channel + 1
66: GLOBAL_MIDI_COMMAND_UNDO noteCode + 1
67: GLOBAL_MIDI_COMMAND_REDO channel + 1
68: GLOBAL_MIDI_COMMAND_REDO noteCode + 1
69: keyboard layout
70: GLOBAL_MIDI_COMMAND_LOOP_CONTINUOUS_LAYERING channel + 1
71: GLOBAL_MIDI_COMMAND_LOOP_CONTINUOUS_LAYERING noteCode + 1
72: sample browser preview mode
73: default velocity
74: "active" colour
75: "stopped" colour
76: "muted" colour
77: "solo" colour
78: default magnitude (resolution)
79: MIDI input device differentiation on/off
80: GLOBAL_MIDI_COMMAND_PLAYBACK_RESTART			product / vendor ids
84: GLOBAL_MIDI_COMMAND_PLAY						product / vendor ids
88: GLOBAL_MIDI_COMMAND_RECORD						product / vendor ids
92: GLOBAL_MIDI_COMMAND_TAP							product / vendor ids
96: GLOBAL_MIDI_COMMAND_LOOP						product / vendor ids
100: GLOBAL_MIDI_COMMAND_LOOP_CONTINUOUS_LAYERING	product / vendor ids
104: GLOBAL_MIDI_COMMAND_UNDO						product / vendor ids
108-111: GLOBAL_MIDI_COMMAND_REDO					product / vendor ids
112: default MIDI bend range
*/

uint8_t defaultScale;
bool audioClipRecordMargins;
uint8_t keyboardLayout;
uint8_t recordQuantizeLevel; // Assumes insideWorldTickMagnitude==1, which is not default anymore, so adjust accordingly
uint8_t sampleBrowserPreviewMode;
uint8_t defaultVelocity;
int8_t defaultMagnitude;

bool settingsBeenRead; // Whether the settings have been read from the flash chip yet
uint8_t ramSize;       // Deprecated

uint8_t defaultBendRange[2] = {
    2,
    48}; // The 48 isn't editable. And the 2 actually should only apply to non-MPE MIDI, because it's editable, whereas for MPE it's meant to always stay at 2.

void resetSettings() {

	cvEngine.setCVVoltsPerOctave(0, 100);
	cvEngine.setCVVoltsPerOctave(1, 100);

	cvEngine.setCVTranspose(0, 0, 0);
	cvEngine.setCVTranspose(1, 0, 0);

	for (int i = 0; i < NUM_GATE_CHANNELS; i++) {
		cvEngine.setGateType(i, GATE_MODE_V_TRIG);
	}

	cvEngine.minGateOffTime = 10;

	playbackHandler.analogClockInputAutoStart = true;
	playbackHandler.analogInTicksPPQN = 24;
	playbackHandler.analogOutTicksPPQN = 24;
	playbackHandler.midiOutClockEnabled = true;
	playbackHandler.midiInClockEnabled = true;
	playbackHandler.tempoMagnitudeMatchingEnabled = false;

	PadLEDs::flashCursor = FLASH_CURSOR_SLOW;

	midiEngine.midiThru = false;

	for (int i = 0; i < NUM_GLOBAL_MIDI_COMMANDS; i++) {
		midiEngine.globalMIDICommands[i].clear();
	}

	AudioEngine::inputMonitoringMode = INPUT_MONITORING_SMART;
	recordQuantizeLevel = 8;

	defaultTempoMenu.lower = 120;
	defaultTempoMenu.upper = 120;

	defaultSwingMenu.lower = 50;
	defaultSwingMenu.upper = 50;

	defaultKeyMenu.lower = 0;
	defaultKeyMenu.upper = 0;

	defaultScale = 0;

	soundEditor.setShortcutsVersion(SHORTCUTS_VERSION_3);

	audioClipRecordMargins = true;
	playbackHandler.countInEnabled = false;
	keyboardLayout = KEYBOARD_LAYOUT_QWERTY;
	sampleBrowserPreviewMode = PREVIEW_ONLY_WHILE_NOT_PLAYING;

	defaultVelocity = 64;

	menu_item::activeColourMenu.value = 1;  // Green
	menu_item::stoppedColourMenu.value = 0; // Red
	menu_item::mutedColourMenu.value = 3;   // Yellow
	menu_item::soloColourMenu.value = 2;    // Blue

	defaultMagnitude = 2;

	MIDIDeviceManager::differentiatingInputsByDevice = false;

	defaultBendRange[BEND_RANGE_MAIN] = 2;
}

void readSettings() {
	uint8_t* buffer = (uint8_t*)miscStringBuffer;
	R_SFLASH_ByteRead(0x80000 - 0x1000, buffer, 256, SPIBSC_CH, SPIBSC_CMNCR_BSZ_SINGLE, SPIBSC_1BIT,
	                  SPIBSC_OUTPUT_ADDR_24);

	settingsBeenRead = true;

	int previouslySavedByFirmwareVersion = buffer[0];

	// If no settings were previously saved, get out
	if (previouslySavedByFirmwareVersion == 0xFF) {
		resetSettings();
		return;
	}

	ramSize = buffer[2];

	cvEngine.setCVVoltsPerOctave(0, buffer[12]);
	cvEngine.setCVVoltsPerOctave(1, buffer[13]);

	cvEngine.setCVTranspose(0, buffer[14], buffer[18]);
	cvEngine.setCVTranspose(1, buffer[15], buffer[19]);

	for (int i = 0; i < NUM_GATE_CHANNELS; i++) {
		cvEngine.setGateType(i, buffer[22 + i]);
	}

	cvEngine.minGateOffTime = buffer[30];

	playbackHandler.analogClockInputAutoStart = buffer[31];
	playbackHandler.analogInTicksPPQN = buffer[32];
	playbackHandler.analogOutTicksPPQN = buffer[33];
	playbackHandler.midiOutClockEnabled = buffer[34];
	playbackHandler.midiInClockEnabled = (previouslySavedByFirmwareVersion < FIRMWARE_2P1P0_BETA) ? true : buffer[52];
	playbackHandler.tempoMagnitudeMatchingEnabled = buffer[35];

	if (previouslySavedByFirmwareVersion < FIRMWARE_1P3P1) {
		PadLEDs::flashCursor = FLASH_CURSOR_SLOW;
	}
	else {
		PadLEDs::flashCursor = buffer[36];
	}

	midiEngine.midiThru = buffer[37];

	midiEngine.globalMIDICommands[GLOBAL_MIDI_COMMAND_PLAYBACK_RESTART].channelOrZone = buffer[38] - 1;
	midiEngine.globalMIDICommands[GLOBAL_MIDI_COMMAND_PLAYBACK_RESTART].noteOrCC = buffer[39] - 1;
	midiEngine.globalMIDICommands[GLOBAL_MIDI_COMMAND_PLAY].channelOrZone = buffer[40] - 1;
	midiEngine.globalMIDICommands[GLOBAL_MIDI_COMMAND_PLAY].noteOrCC = buffer[41] - 1;
	midiEngine.globalMIDICommands[GLOBAL_MIDI_COMMAND_RECORD].channelOrZone = buffer[42] - 1;
	midiEngine.globalMIDICommands[GLOBAL_MIDI_COMMAND_RECORD].noteOrCC = buffer[43] - 1;
	midiEngine.globalMIDICommands[GLOBAL_MIDI_COMMAND_TAP].channelOrZone = buffer[44] - 1;
	midiEngine.globalMIDICommands[GLOBAL_MIDI_COMMAND_TAP].noteOrCC = buffer[45] - 1;
	midiEngine.globalMIDICommands[GLOBAL_MIDI_COMMAND_LOOP].channelOrZone = buffer[63] - 1;
	midiEngine.globalMIDICommands[GLOBAL_MIDI_COMMAND_LOOP].noteOrCC = buffer[64] - 1;
	midiEngine.globalMIDICommands[GLOBAL_MIDI_COMMAND_UNDO].channelOrZone = buffer[65] - 1;
	midiEngine.globalMIDICommands[GLOBAL_MIDI_COMMAND_UNDO].noteOrCC = buffer[66] - 1;
	midiEngine.globalMIDICommands[GLOBAL_MIDI_COMMAND_REDO].channelOrZone = buffer[67] - 1;
	midiEngine.globalMIDICommands[GLOBAL_MIDI_COMMAND_REDO].noteOrCC = buffer[68] - 1;
	midiEngine.globalMIDICommands[GLOBAL_MIDI_COMMAND_LOOP_CONTINUOUS_LAYERING].channelOrZone = buffer[70] - 1;
	midiEngine.globalMIDICommands[GLOBAL_MIDI_COMMAND_LOOP_CONTINUOUS_LAYERING].noteOrCC = buffer[71] - 1;

	if (previouslySavedByFirmwareVersion >= FIRMWARE_3P2P0_ALPHA) {
		MIDIDeviceManager::readDeviceReferenceFromFlash(GLOBAL_MIDI_COMMAND_PLAYBACK_RESTART, &buffer[80]);
		MIDIDeviceManager::readDeviceReferenceFromFlash(GLOBAL_MIDI_COMMAND_PLAY, &buffer[84]);
		MIDIDeviceManager::readDeviceReferenceFromFlash(GLOBAL_MIDI_COMMAND_RECORD, &buffer[88]);
		MIDIDeviceManager::readDeviceReferenceFromFlash(GLOBAL_MIDI_COMMAND_TAP, &buffer[92]);
		MIDIDeviceManager::readDeviceReferenceFromFlash(GLOBAL_MIDI_COMMAND_LOOP, &buffer[96]);
		MIDIDeviceManager::readDeviceReferenceFromFlash(GLOBAL_MIDI_COMMAND_LOOP_CONTINUOUS_LAYERING, &buffer[100]);
		MIDIDeviceManager::readDeviceReferenceFromFlash(GLOBAL_MIDI_COMMAND_UNDO, &buffer[104]);
		MIDIDeviceManager::readDeviceReferenceFromFlash(GLOBAL_MIDI_COMMAND_REDO, &buffer[108]);
	}

	AudioEngine::inputMonitoringMode = buffer[50];

	recordQuantizeLevel = buffer[51] + 8;
	if (recordQuantizeLevel == 10) {
		recordQuantizeLevel = 8; // Since I've deprecated the ZOOM option
	}

	if (previouslySavedByFirmwareVersion < FIRMWARE_2P1P0_BETA || !buffer[53]) { // Remove the true!
		defaultTempoMenu.lower = 120;
		defaultTempoMenu.upper = 120;

		defaultSwingMenu.lower = 50;
		defaultSwingMenu.upper = 50;

		defaultKeyMenu.lower = 0;
		defaultKeyMenu.upper = 0;

		defaultScale = 0;
	}

	else {
		defaultTempoMenu.lower = buffer[53];
		defaultTempoMenu.upper = buffer[54];

		defaultSwingMenu.lower = buffer[55];
		defaultSwingMenu.upper = buffer[56];

		defaultKeyMenu.lower = buffer[57];
		defaultKeyMenu.upper = buffer[58];

		defaultScale = buffer[59];
	}

	soundEditor.setShortcutsVersion((previouslySavedByFirmwareVersion < FIRMWARE_2P1P3_BETA) ? SHORTCUTS_VERSION_1
	                                                                                         : buffer[60]);

	if (previouslySavedByFirmwareVersion < FIRMWARE_3P0P0_ALPHA) {
		audioClipRecordMargins = true;
		playbackHandler.countInEnabled = false;
		keyboardLayout = KEYBOARD_LAYOUT_QWERTY;
	}
	else {
		audioClipRecordMargins = buffer[61];
		playbackHandler.countInEnabled = buffer[62];
		keyboardLayout = buffer[69];
	}

	if (previouslySavedByFirmwareVersion < FIRMWARE_3P0P0_BETA) {
		sampleBrowserPreviewMode = PREVIEW_ON;
	}
	else {
		sampleBrowserPreviewMode = buffer[72];
	}

	defaultVelocity = buffer[73];
	if (defaultVelocity >= 128 || defaultVelocity <= 0) {
		defaultVelocity = 64;
	}

	if (previouslySavedByFirmwareVersion < FIRMWARE_3P1P0_ALPHA) {
		menu_item::activeColourMenu.value = 1;  // Green
		menu_item::stoppedColourMenu.value = 0; // Red
		menu_item::mutedColourMenu.value = 3;   // Yellow
		menu_item::soloColourMenu.value = 2;    // Blue

		defaultMagnitude = 2;

		MIDIDeviceManager::differentiatingInputsByDevice = false;
	}
	else {
		menu_item::activeColourMenu.value = buffer[74];
		menu_item::stoppedColourMenu.value = buffer[75];
		menu_item::mutedColourMenu.value = buffer[76];
		menu_item::soloColourMenu.value = buffer[77];

		defaultMagnitude = buffer[78];

		MIDIDeviceManager::differentiatingInputsByDevice = buffer[79];

		if (previouslySavedByFirmwareVersion == FIRMWARE_3P1P0_ALPHA) { // Could surely delete this code?
<<<<<<< HEAD
			if (!activeColourMenu.value) {
				activeColourMenu.value = 1;
			}
			if (!mutedColourMenu.value) {
				mutedColourMenu.value = 3;
			}
			if (!soloColourMenu.value) {
				soloColourMenu.value = 2;
			}

			if (!defaultMagnitude) {
				defaultMagnitude = 2;
			}
=======
			if (!menu_item::activeColourMenu.value) menu_item::activeColourMenu.value = 1;
			if (!menu_item::mutedColourMenu.value) menu_item::mutedColourMenu.value = 3;
			if (!menu_item::soloColourMenu.value) menu_item::soloColourMenu.value = 2;

			if (!defaultMagnitude) defaultMagnitude = 2;
>>>>>>> f71bb878
		}
	}

	if (previouslySavedByFirmwareVersion < FIRMWARE_3P2P0_ALPHA) {
		defaultBendRange[BEND_RANGE_MAIN] = 12; // This was the old default
	}
	else {
		defaultBendRange[BEND_RANGE_MAIN] = buffer[112];
		if (!defaultBendRange[BEND_RANGE_MAIN]) {
			defaultBendRange[BEND_RANGE_MAIN] = 12;
		}
	}
}

void writeSettings() {
	uint8_t* buffer = (uint8_t*)miscStringBuffer;
	memset(buffer, 0, FILENAME_BUFFER_SIZE);

	buffer[0] = CURRENT_FIRMWARE_VERSION;

	buffer[2] = ramSize;

	buffer[12] = cvEngine.cvChannels[0].voltsPerOctave;
	buffer[13] = cvEngine.cvChannels[1].voltsPerOctave;

	buffer[14] = cvEngine.cvChannels[0].transpose;
	buffer[15] = cvEngine.cvChannels[1].transpose;

	buffer[18] = cvEngine.cvChannels[0].cents;
	buffer[19] = cvEngine.cvChannels[1].cents;

	for (int i = 0; i < NUM_GATE_CHANNELS; i++) {
		buffer[22 + i] = cvEngine.gateChannels[i].mode;
	}

	buffer[30] = cvEngine.minGateOffTime;
	buffer[31] = playbackHandler.analogClockInputAutoStart;
	buffer[32] = playbackHandler.analogInTicksPPQN;
	buffer[33] = playbackHandler.analogOutTicksPPQN;
	buffer[34] = playbackHandler.midiOutClockEnabled;
	buffer[52] = playbackHandler.midiInClockEnabled;
	buffer[35] = playbackHandler.tempoMagnitudeMatchingEnabled;
	buffer[36] = PadLEDs::flashCursor;
	buffer[37] = midiEngine.midiThru;
	buffer[38] = midiEngine.globalMIDICommands[GLOBAL_MIDI_COMMAND_PLAYBACK_RESTART].channelOrZone + 1;
	buffer[39] = midiEngine.globalMIDICommands[GLOBAL_MIDI_COMMAND_PLAYBACK_RESTART].noteOrCC + 1;
	buffer[40] = midiEngine.globalMIDICommands[GLOBAL_MIDI_COMMAND_PLAY].channelOrZone + 1;
	buffer[41] = midiEngine.globalMIDICommands[GLOBAL_MIDI_COMMAND_PLAY].noteOrCC + 1;
	buffer[42] = midiEngine.globalMIDICommands[GLOBAL_MIDI_COMMAND_RECORD].channelOrZone + 1;
	buffer[43] = midiEngine.globalMIDICommands[GLOBAL_MIDI_COMMAND_RECORD].noteOrCC + 1;
	buffer[44] = midiEngine.globalMIDICommands[GLOBAL_MIDI_COMMAND_TAP].channelOrZone + 1;
	buffer[45] = midiEngine.globalMIDICommands[GLOBAL_MIDI_COMMAND_TAP].noteOrCC + 1;
	buffer[63] = midiEngine.globalMIDICommands[GLOBAL_MIDI_COMMAND_LOOP].channelOrZone + 1;
	buffer[64] = midiEngine.globalMIDICommands[GLOBAL_MIDI_COMMAND_LOOP].noteOrCC + 1;
	buffer[65] = midiEngine.globalMIDICommands[GLOBAL_MIDI_COMMAND_UNDO].channelOrZone + 1;
	buffer[66] = midiEngine.globalMIDICommands[GLOBAL_MIDI_COMMAND_UNDO].noteOrCC + 1;
	buffer[67] = midiEngine.globalMIDICommands[GLOBAL_MIDI_COMMAND_REDO].channelOrZone + 1;
	buffer[68] = midiEngine.globalMIDICommands[GLOBAL_MIDI_COMMAND_REDO].noteOrCC + 1;
	buffer[70] = midiEngine.globalMIDICommands[GLOBAL_MIDI_COMMAND_LOOP_CONTINUOUS_LAYERING].channelOrZone + 1;
	buffer[71] = midiEngine.globalMIDICommands[GLOBAL_MIDI_COMMAND_LOOP_CONTINUOUS_LAYERING].noteOrCC + 1;

	MIDIDeviceManager::writeDeviceReferenceToFlash(GLOBAL_MIDI_COMMAND_PLAYBACK_RESTART, &buffer[80]);
	MIDIDeviceManager::writeDeviceReferenceToFlash(GLOBAL_MIDI_COMMAND_PLAY, &buffer[84]);
	MIDIDeviceManager::writeDeviceReferenceToFlash(GLOBAL_MIDI_COMMAND_RECORD, &buffer[88]);
	MIDIDeviceManager::writeDeviceReferenceToFlash(GLOBAL_MIDI_COMMAND_TAP, &buffer[92]);
	MIDIDeviceManager::writeDeviceReferenceToFlash(GLOBAL_MIDI_COMMAND_LOOP, &buffer[96]);
	MIDIDeviceManager::writeDeviceReferenceToFlash(GLOBAL_MIDI_COMMAND_LOOP_CONTINUOUS_LAYERING, &buffer[100]);
	MIDIDeviceManager::writeDeviceReferenceToFlash(GLOBAL_MIDI_COMMAND_UNDO, &buffer[104]);
	MIDIDeviceManager::writeDeviceReferenceToFlash(GLOBAL_MIDI_COMMAND_REDO, &buffer[108]);

	buffer[50] = AudioEngine::inputMonitoringMode;

	buffer[51] = recordQuantizeLevel - 8;

	buffer[53] = defaultTempoMenu.lower;
	buffer[54] = defaultTempoMenu.upper;

	buffer[55] = defaultSwingMenu.lower;
	buffer[56] = defaultSwingMenu.upper;

	buffer[57] = defaultKeyMenu.lower;
	buffer[58] = defaultKeyMenu.upper;

	buffer[59] = defaultScale;
	buffer[60] = soundEditor.shortcutsVersion;

	buffer[61] = audioClipRecordMargins;
	buffer[62] = playbackHandler.countInEnabled;

	buffer[69] = keyboardLayout;
	buffer[72] = sampleBrowserPreviewMode;

	buffer[73] = defaultVelocity;

	buffer[74] = menu_item::activeColourMenu.value;
	buffer[75] = menu_item::stoppedColourMenu.value;
	buffer[76] = menu_item::mutedColourMenu.value;
	buffer[77] = menu_item::soloColourMenu.value;

	buffer[78] = defaultMagnitude;
	buffer[79] = MIDIDeviceManager::differentiatingInputsByDevice;

	buffer[112] = defaultBendRange[BEND_RANGE_MAIN];

	R_SFLASH_EraseSector(0x80000 - 0x1000, SPIBSC_CH, SPIBSC_CMNCR_BSZ_SINGLE, 1, SPIBSC_OUTPUT_ADDR_24);
	R_SFLASH_ByteProgram(0x80000 - 0x1000, buffer, 256, SPIBSC_CH, SPIBSC_CMNCR_BSZ_SINGLE, SPIBSC_1BIT,
	                     SPIBSC_OUTPUT_ADDR_24);
}

} // namespace FlashStorage<|MERGE_RESOLUTION|>--- conflicted
+++ resolved
@@ -338,27 +338,19 @@
 		MIDIDeviceManager::differentiatingInputsByDevice = buffer[79];
 
 		if (previouslySavedByFirmwareVersion == FIRMWARE_3P1P0_ALPHA) { // Could surely delete this code?
-<<<<<<< HEAD
-			if (!activeColourMenu.value) {
-				activeColourMenu.value = 1;
+			if (!menu_item::activeColourMenu.value) {
+				menu_item::activeColourMenu.value = 1;
 			}
-			if (!mutedColourMenu.value) {
-				mutedColourMenu.value = 3;
+			if (!menu_item::mutedColourMenu.value) {
+				menu_item::mutedColourMenu.value = 3;
 			}
-			if (!soloColourMenu.value) {
-				soloColourMenu.value = 2;
+			if (!menu_item::soloColourMenu.value) {
+				menu_item::soloColourMenu.value = 2;
 			}
 
 			if (!defaultMagnitude) {
 				defaultMagnitude = 2;
 			}
-=======
-			if (!menu_item::activeColourMenu.value) menu_item::activeColourMenu.value = 1;
-			if (!menu_item::mutedColourMenu.value) menu_item::mutedColourMenu.value = 3;
-			if (!menu_item::soloColourMenu.value) menu_item::soloColourMenu.value = 2;
-
-			if (!defaultMagnitude) defaultMagnitude = 2;
->>>>>>> f71bb878
 		}
 	}
 
