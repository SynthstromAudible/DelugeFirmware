/*
 * Copyright © 2014-2023 Synthstrom Audible Limited
 *
 * This file is part of The Synthstrom Audible Deluge Firmware.
 *
 * The Synthstrom Audible Deluge Firmware is free software: you can redistribute it and/or modify it under the
 * terms of the GNU General Public License as published by the Free Software Foundation,
 * either version 3 of the License, or (at your option) any later version.
 *
 * This program is distributed in the hope that it will be useful, but WITHOUT ANY WARRANTY;
 * without even the implied warranty of MERCHANTABILITY or FITNESS FOR A PARTICULAR PURPOSE.
 * See the GNU General Public License for more details.
 *
 * You should have received a copy of the GNU General Public License along with this program.
 * If not, see <https://www.gnu.org/licenses/>.
 */

#pragma once

#include "definitions_cxx.hpp"
#include "extern.h"
#include "fatfs/fatfs.hpp"
#include "model/sync.h"
#include "util/firmware_version.h"

#include <cstdint>
#include <optional>

extern "C" {
#include "fatfs/ff.h"
}

extern void deleteOldSongBeforeLoadingNew();

extern FatFS::Filesystem fileSystem;

class Instrument;
class PlaybackMode;
class ParamManagerForTimeline;
class ArpeggiatorSettings;
class Song;
class InstrumentClip;
class Drum;
class String;
class MIDIParamCollection;
class ParamManager;
class SoundDrum;
class StorageManager;

class SMSharedData {};

class FileReader {
public:
	FileReader();
	virtual ~FileReader();

	FIL readFIL;
	char* fileClusterBuffer;
	UINT currentReadBufferEndPos;
	int32_t fileReadBufferCurrentPos;

protected:
	bool readFileCluster();
	bool readFileClusterIfNecessary();
	bool peekChar(char* thisChar);
	bool readChar(char* thisChar);
	void readDone();

	int32_t readCount; // Used for multitask interleaving.
	bool reachedBufferEnd;
	void resetReader();
};

class FileWriter {
public:
	FIL writeFIL;
	FileWriter();
	virtual ~FileWriter();

	Error closeAfterWriting(char const* path, char const* beginningString, char const* endString);
	void writeChars(char const* output);

protected:
	void resetWriter();
	Error writeBufferToFile();

	char* writeClusterBuffer;
	uint8_t indentAmount;
	int32_t fileWriteBufferCurrentPos;
	int32_t fileTotalBytesWritten;
	bool fileAccessFailedDuringWrite;
};

class Serializer {
public:
	virtual void writeAttribute(char const* name, int32_t number, bool onNewLine = true) = 0;
	virtual void writeAttribute(char const* name, char const* value, bool onNewLine = true) = 0;
	virtual void writeAttributeHex(char const* name, int32_t number, int32_t numChars, bool onNewLine = true) = 0;
	virtual void writeAttributeHexBytes(char const* name, uint8_t* data, int32_t numBytes, bool onNewLine = true) = 0;
	virtual void writeTagNameAndSeperator(char const* tag) = 0;
	virtual void writeTag(char const* tag, int32_t number, bool box = false) = 0;
	virtual void writeTag(char const* tag, char const* contents, bool box = false, bool quote = true) = 0;
	virtual void writeOpeningTag(char const* tag, bool startNewLineAfter = true, bool box = false) = 0;
	virtual void writeOpeningTagBeginning(char const* tag, bool box = false) = 0;
	virtual void writeOpeningTagEnd(bool startNewLineAfter = true) = 0;
	virtual void closeTag(bool box = false) = 0;
	virtual void writeClosingTag(char const* tag, bool shouldPrintIndents = true, bool box = false) = 0;
	virtual void writeArrayStart(char const* tag, bool startNewLineAfter = true, bool box = false) = 0;
	virtual void writeArrayEnding(char const* tag, bool shouldPrintIndents = true, bool box = false) = 0;
	virtual void printIndents() = 0;
	virtual void insertCommaIfNeeded() = 0;
	virtual void write(char const* output) = 0;
	virtual Error closeFileAfterWriting(char const* path = nullptr, char const* beginningString = nullptr,
	                                    char const* endString = nullptr) = 0;

	virtual void reset() = 0;
	void writeFirmwareVersion();

	void writeEarliestCompatibleFirmwareVersion(char const* versionString) {
		writeAttribute("earliestCompatibleFirmware", versionString);
	}

	void writeSyncTypeToFile(Song* song, char const* name, SyncType value, bool onNewLine) {
		writeAttribute(name, (int32_t)value, onNewLine);
	}

	void writeAbsoluteSyncLevelToFile(Song* song, char const* name, SyncLevel internalValue, bool onNewLine);
};

class XMLSerializer : public Serializer, public FileWriter {
public:
	XMLSerializer();
	~XMLSerializer() = default;

	void writeAttribute(char const* name, int32_t number, bool onNewLine = true) override;
	void writeAttribute(char const* name, char const* value, bool onNewLine = true) override;
	void writeAttributeHex(char const* name, int32_t number, int32_t numChars, bool onNewLine = true) override;
	void writeAttributeHexBytes(char const* name, uint8_t* data, int32_t numBytes, bool onNewLine = true);
	void writeTagNameAndSeperator(char const* tag) override;
	void writeTag(char const* tag, int32_t number, bool box = false) override;
	void writeTag(char const* tag, char const* contents, bool box = false, bool quote = true) override;
	void writeOpeningTag(char const* tag, bool startNewLineAfter = true, bool box = false) override;
	void writeOpeningTagBeginning(char const* tag, bool box = false) override;
	void writeOpeningTagEnd(bool startNewLineAfter = true) override;
	void closeTag(bool box = false) override;
	void writeClosingTag(char const* tag, bool shouldPrintIndents = true, bool box = false) override;
	void writeArrayStart(char const* tag, bool shouldPrintIndents = true, bool box = true) override;
	void writeArrayEnding(char const* tag, bool shouldPrintIndents = true, bool box = true) override;
	void insertCommaIfNeeded() {}
	void printIndents() override;
	void write(char const* output) override;
	Error closeFileAfterWriting(char const* path = nullptr, char const* beginningString = nullptr,
	                            char const* endString = nullptr) override;
	void reset() override;

private:
	uint8_t indentAmount;
};

class Deserializer {
public:
	virtual bool prepareToReadTagOrAttributeValueOneCharAtATime() = 0;
	virtual char readNextCharOfTagOrAttributeValue() = 0;
	virtual int32_t getNumCharsRemainingInValueBeforeEndOfCluster() = 0;

	virtual char const* readNextTagOrAttributeName() = 0;
	virtual char const* readTagOrAttributeValue() = 0;
	virtual int32_t readTagOrAttributeValueInt() = 0;
	virtual int32_t readTagOrAttributeValueHex(int32_t errorValue) = 0;
	virtual int readTagOrAttributeValueHexBytes(uint8_t* bytes, int32_t maxLen) = 0;
	virtual Error tryReadingFirmwareTagFromFile(char const* tagName, bool ignoreIncorrectFirmware = false) = 0;

	virtual char const* readNextCharsOfTagOrAttributeValue(int32_t numChars) = 0;
	virtual Error readTagOrAttributeValueString(String* string) = 0;
<<<<<<< HEAD
	virtual bool match(char const ch) = 0;
	virtual void exitTag(char const* exitTagName = NULL, bool closeObject = false) = 0;
	virtual void exitIgnoringValue(char const* exitTagName = NULL) = 0;

	virtual void reset() = 0;
=======
	virtual void exitTag(char const* exitTagName = NULL) = 0;
	virtual FirmwareVersion getFirmwareVersion() = 0;
>>>>>>> 972b5885
};

class XMLDeserializer : public Deserializer, public FileReader {
public:
	XMLDeserializer();
	~XMLDeserializer() = default;

	bool prepareToReadTagOrAttributeValueOneCharAtATime() override;
	char const* readNextTagOrAttributeName() override;
	char readNextCharOfTagOrAttributeValue() override;
	int32_t getNumCharsRemainingInValueBeforeEndOfCluster() override;

	int32_t readTagOrAttributeValueInt() override;
	int32_t readTagOrAttributeValueHex(int32_t errorValue) override;
	int readTagOrAttributeValueHexBytes(uint8_t* bytes, int32_t maxLen) override;

	int readHexBytesUntil(uint8_t* bytes, int32_t maxLen, char endPos);
	char const* readNextCharsOfTagOrAttributeValue(int32_t numChars) override;
	Error readTagOrAttributeValueString(String* string) override;
	char const* readTagOrAttributeValue() override;
	bool match(char const ch) override;

	void exitTag(char const* exitTagName = NULL, bool closeObject = false) override;
	void exitIgnoringValue(char const* exitTagName = NULL) override;
	Error openXMLFile(FilePointer* filePointer, char const* firstTagName, char const* altTagName = "",
	                  bool ignoreIncorrectFirmware = false);
	void reset() override;

<<<<<<< HEAD
	Error tryReadingFirmwareTagFromFile(char const* tagName, bool ignoreIncorrectFirmware) override;
=======
	StorageManager* msd;
	FirmwareVersion getFirmwareVersion() override { return firmware_version; }

public:
	UINT currentReadBufferEndPos;
	int32_t fileReadBufferCurrentPos;

	char* fileClusterBuffer; // This buffer is reused in various places outside of StorageManager proper.
>>>>>>> 972b5885

private:
	char charAtEndOfValue;
	uint8_t xmlArea; // state variable for tokenizer

	int32_t tagDepthCaller; // How deeply indented in XML the main Deluge classes think we are, as data being read.
	int32_t tagDepthFile; // Will temporarily be different to the above as unwanted / unused XML tags parsed on the way
	                      // to finding next useful data.

	char stringBuffer[kFilenameBufferSize];

	void skipUntilChar(char endChar);

	char const* readTagName();
	char const* readNextAttributeName();
	char const* readUntilChar(char endChar);
	char const* readAttributeValue();

	int32_t readIntUntilChar(char endChar);
	bool getIntoAttributeValue();
	int32_t readAttributeValueInt();

	Error readStringUntilChar(String* string, char endChar);
	Error readAttributeValueString(String* string);
};

class JsonSerializer : public Serializer, public FileWriter {
public:
	JsonSerializer();
	~JsonSerializer() = default;

	void writeAttribute(char const* name, int32_t number, bool onNewLine = true) override;
	void writeAttribute(char const* name, char const* value, bool onNewLine = true) override;
	void writeAttributeHex(char const* name, int32_t number, int32_t numChars, bool onNewLine = true) override;
	void writeAttributeHexBytes(char const* name, uint8_t* data, int32_t numBytes, bool onNewLine = true);
	void writeTagNameAndSeperator(char const* tag) override;
	void writeTag(char const* tag, int32_t number, bool box = false) override;
	void writeTag(char const* tag, char const* contents, bool box = false, bool quote = true) override;
	void writeOpeningTag(char const* tag, bool startNewLineAfter = true, bool box = false) override;
	void writeOpeningTagBeginning(char const* tag, bool box = false) override;
	void writeOpeningTagEnd(bool startNewLineAfter = true) override;
	void closeTag(bool box = false) override;
	void writeClosingTag(char const* tag, bool shouldPrintIndents = true, bool box = false) override;
	void writeArrayStart(char const* tag, bool shouldPrintIndents = true, bool box = false) override;
	void writeArrayEnding(char const* tag, bool shouldPrintIndents = true, bool box = false) override;
	void printIndents() override;
	void insertCommaIfNeeded() override;
	void write(char const* output) override;
	Error closeFileAfterWriting(char const* path = nullptr, char const* beginningString = nullptr,
	                            char const* endString = nullptr) override;
	void reset() override;

private:
	uint8_t indentAmount;
	bool firstItemHasBeenWritten = false;
};

class JsonDeserializer : public Deserializer, public FileReader {
public:
	JsonDeserializer();
	~JsonDeserializer() = default;

	bool prepareToReadTagOrAttributeValueOneCharAtATime() override;
	char const* readNextTagOrAttributeName() override;
	char readNextCharOfTagOrAttributeValue() override;
	int32_t getNumCharsRemainingInValueBeforeEndOfCluster() override;

	int32_t readTagOrAttributeValueInt() override;
	int32_t readTagOrAttributeValueHex(int32_t errorValue) override;
	int readTagOrAttributeValueHexBytes(uint8_t* bytes, int32_t maxLen) override;

	int readHexBytesUntil(uint8_t* bytes, int32_t maxLen, char endPos);
	char const* readNextCharsOfTagOrAttributeValue(int32_t numChars) override;
	Error readTagOrAttributeValueString(String* string) override;
	char const* readTagOrAttributeValue() override;
	bool match(char const ch) override;
	void exitIgnoringValue(char const* exitTagName = NULL) override;
	void exitTag(char const* exitTagName = NULL, bool closeObject = false) override;

	Error openJsonFile(FilePointer* filePointer, char const* firstTagName, char const* altTagName = "",
	                   bool ignoreIncorrectFirmware = false);
	void reset() override;
	Error tryReadingFirmwareTagFromFile(char const* tagName, bool ignoreIncorrectFirmware) override;

private:
	int32_t objectDepth;
	int32_t arrayDepth;

	char stringBuffer[kFilenameBufferSize];

	void skipUntilChar(char endChar);
	char unescape(char inchar);
	bool skipWhiteSpace(bool commasToo = true);
	char const* readQuotedString();
	char const* readKeyName();
	char const* readNextAttributeName();
	char const* readUntilChar(char endChar);
	char const* readAttributeValue();

	int32_t readInt();
	bool getIntoAttributeValue();
	int32_t readAttributeValueInt();

	Error readStringUntilChar(String* string, char endChar);
	Error readAttributeValueString(String* string);
};

extern XMLSerializer smSerializer;
extern XMLDeserializer smDeserializer;
extern JsonSerializer smJsonSerializer;
extern JsonDeserializer smJsonDeserializer;
extern Serializer& GetSerializer();

class StorageManager {
public:
	StorageManager() = default;
	~StorageManager() = default;

	std::expected<FatFS::File, Error> createFile(char const* filePath, bool mayOverwrite);
	Error createXMLFile(char const* pathName, XMLSerializer& writer, bool mayOverwrite = false,
	                    bool displayErrors = true);
	Error createJsonFile(char const* pathName, JsonSerializer& writer, bool mayOverwrite = false,
	                     bool displayErrors = true);
	Error openXMLFile(FilePointer* filePointer, XMLDeserializer& reader, char const* firstTagName,
	                  char const* altTagName = "", bool ignoreIncorrectFirmware = false);
	Error openJsonFile(FilePointer* filePointer, JsonDeserializer& reader, char const* firstTagName,
	                   char const* altTagName = "", bool ignoreIncorrectFirmware = false);
	Error initSD();
	bool closeFile(FIL& fileToClose);

	bool fileExists(char const* pathName);
	bool fileExists(char const* pathName, FilePointer* fp);
	/// takes a full path/to/file.text and makes sure the directories exist
	bool buildPathToFile(const char* fileName);

	bool checkSDPresent();
	bool checkSDInitialized();

	Instrument* createNewInstrument(OutputType newOutputType, ParamManager* getParamManager = NULL);
	Error loadInstrumentFromFile(Song* song, InstrumentClip* clip, OutputType outputType, bool mayReadSamplesFromFiles,
	                             Instrument** getInstrument, FilePointer* filePointer, String* name, String* dirPath);
	Instrument* createNewNonAudioInstrument(OutputType outputType, int32_t slot, int32_t subSlot);

	Drum* createNewDrum(DrumType drumType);
	Error loadSynthToDrum(Song* song, InstrumentClip* clip, bool mayReadSamplesFromFiles, SoundDrum** getInstrument,
	                      FilePointer* filePointer, String* name, String* dirPath);
	void openFilePointer(FilePointer* fp, FileReader& reader);

	Error checkSpaceOnCard();

private:
	Error openInstrumentFile(OutputType outputType, FilePointer* filePointer);
};

extern FirmwareVersion song_firmware_version;
extern StorageManager storageManager;
extern FILINFO staticFNO;
extern DIR staticDIR;
extern bool writeJsonFlag;

inline bool isCardReady() {
	return !sdRoutineLock && Error::NONE == storageManager.initSD();
}<|MERGE_RESOLUTION|>--- conflicted
+++ resolved
@@ -172,16 +172,11 @@
 
 	virtual char const* readNextCharsOfTagOrAttributeValue(int32_t numChars) = 0;
 	virtual Error readTagOrAttributeValueString(String* string) = 0;
-<<<<<<< HEAD
 	virtual bool match(char const ch) = 0;
 	virtual void exitTag(char const* exitTagName = NULL, bool closeObject = false) = 0;
 	virtual void exitIgnoringValue(char const* exitTagName = NULL) = 0;
 
 	virtual void reset() = 0;
-=======
-	virtual void exitTag(char const* exitTagName = NULL) = 0;
-	virtual FirmwareVersion getFirmwareVersion() = 0;
->>>>>>> 972b5885
 };
 
 class XMLDeserializer : public Deserializer, public FileReader {
@@ -210,18 +205,7 @@
 	                  bool ignoreIncorrectFirmware = false);
 	void reset() override;
 
-<<<<<<< HEAD
 	Error tryReadingFirmwareTagFromFile(char const* tagName, bool ignoreIncorrectFirmware) override;
-=======
-	StorageManager* msd;
-	FirmwareVersion getFirmwareVersion() override { return firmware_version; }
-
-public:
-	UINT currentReadBufferEndPos;
-	int32_t fileReadBufferCurrentPos;
-
-	char* fileClusterBuffer; // This buffer is reused in various places outside of StorageManager proper.
->>>>>>> 972b5885
 
 private:
 	char charAtEndOfValue;
