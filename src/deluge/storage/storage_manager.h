--- conflicted
+++ resolved
@@ -18,11 +18,7 @@
 #pragma once
 
 #include "definitions_cxx.hpp"
-<<<<<<< HEAD
 #include "storage/storage_manager.h"
-=======
-#include "fatfs/fatfs.hpp"
->>>>>>> 5e90233a
 #include "util/firmware_version.h"
 #include <cstdint>
 #include <optional>
@@ -73,41 +69,11 @@
 	virtual Error closeFileAfterWriting(char const* path = nullptr, char const* beginningString = nullptr,
 	                                    char const* endString = nullptr) = 0;
 
-<<<<<<< HEAD
 	void writeFirmwareVersion();
 
 	void writeEarliestCompatibleFirmwareVersion(char const* versionString) {
 		writeAttribute("earliestCompatibleFirmware", versionString);
 	}
-=======
-	void writeAttribute(char const* name, int32_t number, bool onNewLine = true);
-	void writeAttribute(char const* name, char const* value, bool onNewLine = true);
-	void writeAttributeHex(char const* name, int32_t number, int32_t numChars, bool onNewLine = true);
-	void writeAttributeHexBytes(char const* name, uint8_t* data, int32_t numBytes, bool onNewLine = true);
-	void writeTag(char const* tag, int32_t number);
-	void writeTag(char const* tag, char const* contents);
-	void writeOpeningTag(char const* tag, bool startNewLineAfter = true);
-	void writeOpeningTagBeginning(char const* tag);
-	void writeOpeningTagEnd(bool startNewLineAfter = true);
-	void closeTag();
-	void writeClosingTag(char const* tag, bool shouldPrintIndents = true);
-	void printIndents();
-	char const* readNextTagOrAttributeName();
-	void exitTag(char const* exitTagName = NULL);
-	char const* readTagOrAttributeValue();
-
-	std::expected<FatFS::File, Error> createFile(char const* filePath, bool mayOverwrite);
-	Error createXMLFile(char const* pathName, bool mayOverwrite = false, bool displayErrors = true);
-	Error openXMLFile(FilePointer* filePointer, char const* firstTagName, char const* altTagName = "",
-	                  bool ignoreIncorrectFirmware = false);
-	bool prepareToReadTagOrAttributeValueOneCharAtATime();
-	char readNextCharOfTagOrAttributeValue();
-	char const* readNextCharsOfTagOrAttributeValue(int32_t numChars);
-	Error initSD();
-	bool closeFile();
-	Error closeFileAfterWriting(char const* path = nullptr, char const* beginningString = nullptr,
-	                            char const* endString = nullptr);
->>>>>>> 5e90233a
 
 	void writeSyncTypeToFile(Song* song, char const* name, SyncType value, bool onNewLine) {
 		writeAttribute(name, (int32_t)value, onNewLine);
@@ -116,7 +82,6 @@
 	void writeAbsoluteSyncLevelToFile(Song* song, char const* name, SyncLevel internalValue, bool onNewLine);
 };
 
-<<<<<<< HEAD
 class XMLSerializer : public Serializer {
 public:
 	XMLSerializer();
@@ -144,24 +109,6 @@
 	int32_t fileWriteBufferCurrentPos;
 	int32_t fileTotalBytesWritten;
 	bool fileAccessFailedDuringWrite;
-=======
-	int32_t getNumCharsRemainingInValue();
-	Instrument* createNewInstrument(OutputType newOutputType, ParamManager* getParamManager = NULL);
-	Error loadInstrumentFromFile(Song* song, InstrumentClip* clip, OutputType outputType, bool mayReadSamplesFromFiles,
-	                             Instrument** getInstrument, FilePointer* filePointer, String* name, String* dirPath);
-	Instrument* createNewNonAudioInstrument(OutputType outputType, int32_t slot, int32_t subSlot);
-	void writeEarliestCompatibleFirmwareVersion(char const* versionString);
-	Error readMIDIParamFromFile(int32_t readAutomationUpToPos, MIDIParamCollection* midiParamCollection,
-	                            int8_t* getCC = NULL);
-	Drum* createNewDrum(DrumType drumType);
-	Error loadSynthToDrum(Song* song, InstrumentClip* clip, bool mayReadSamplesFromFiles, SoundDrum** getInstrument,
-	                      FilePointer* filePointer, String* name, String* dirPath);
-	void openFilePointer(FilePointer* fp);
-	Error tryReadingFirmwareTagFromFile(char const* tagName, bool ignoreIncorrectFirmware = false);
-	int32_t readTagOrAttributeValueInt();
-	int32_t readTagOrAttributeValueHex(int32_t errorValue);
-	int readTagOrAttributeValueHexBytes(uint8_t* bytes, int32_t maxLen);
->>>>>>> 5e90233a
 
 	Error writeXMLBufferToFile();
 	Error closeFileAfterWriting(char const* path = nullptr, char const* beginningString = nullptr,
@@ -240,7 +187,6 @@
 	Error readAttributeValueString(String* string);
 	bool readXMLFileCluster();
 	void xmlReadDone();
-<<<<<<< HEAD
 };
 
 extern XMLSerializer smSerializer;
@@ -259,9 +205,6 @@
 
 	Error initSD();
 	bool closeFile();
-=======
-	int readHexBytesUntil(uint8_t* bytes, int32_t maxLen, char endPos);
->>>>>>> 5e90233a
 
 	bool fileExists(char const* pathName);
 	bool fileExists(char const* pathName, FilePointer* fp);
