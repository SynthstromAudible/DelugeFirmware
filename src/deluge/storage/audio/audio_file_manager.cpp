--- conflicted
+++ resolved
@@ -39,12 +39,8 @@
 #include <string.h>
 
 extern "C" {
-<<<<<<< HEAD
+#include "fatfs/diskio.h"
 #include "fatfs/ff.h"
-=======
->>>>>>> 0fa24ae6
-#include "diskio.h"
-#include "ff.h"
 
 DWORD get_fat_from_fs(                      /* 0xFFFFFFFF:Disk error, 1:Internal error, 2..0x7FFFFFFF:Cluster status */
                       FATFS* fs, DWORD clst /* Cluster number to get the value */
