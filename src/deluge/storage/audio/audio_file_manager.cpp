--- conflicted
+++ resolved
@@ -924,13 +924,8 @@
 
 	Sample* sample = cluster->sample;
 
-<<<<<<< HEAD
-	if (cluster->type != CLUSTER_SAMPLE) {
+	if (cluster->type != ClusterType::Sample) {
 		display.freezeWithError("E205"); // Chris F got this, so gonna leave checking in release build
-=======
-	if (cluster->type != ClusterType::Sample) {
-		numericDriver.freezeWithError("E205"); // Chris F got this, so gonna leave checking in release build
->>>>>>> c1145254
 	}
 
 #if ALPHA_OR_BETA_VERSION
@@ -987,13 +982,8 @@
 #endif
 
 #if ALPHA_OR_BETA_VERSION
-<<<<<<< HEAD
-	if (cluster->type != CLUSTER_SAMPLE) {
+	if (cluster->type != ClusterType::Sample) {
 		display.freezeWithError("i023"); // Happened to me while thrash testing with reduced RAM
-=======
-	if (cluster->type != ClusterType::Sample) {
-		numericDriver.freezeWithError("i023"); // Happened to me while thrash testing with reduced RAM
->>>>>>> c1145254
 	}
 
 	if (cluster->numReasonsToBeLoaded < minNumReasonsAfter + 1) {
@@ -1014,13 +1004,8 @@
 #endif
 
 #if ALPHA_OR_BETA_VERSION
-<<<<<<< HEAD
-	if (cluster->type != CLUSTER_SAMPLE) {
+	if (cluster->type != ClusterType::Sample) {
 		display.freezeWithError("E207");
-=======
-	if (cluster->type != ClusterType::Sample) {
-		numericDriver.freezeWithError("E207");
->>>>>>> c1145254
 	}
 	if (!cluster->sample) {
 		display.freezeWithError("E208");
@@ -1320,13 +1305,8 @@
 		// cluster has at least 1 "reason". If it didn't, it would have been removed from the load-queue
 
 		// Do the actual loading
-<<<<<<< HEAD
-		if (cluster->type != CLUSTER_SAMPLE) {
+		if (cluster->type != ClusterType::Sample) {
 			display.freezeWithError("E235"); // Cos Chris F got an E205
-=======
-		if (cluster->type != ClusterType::Sample) {
-			numericDriver.freezeWithError("E235"); // Cos Chris F got an E205
->>>>>>> c1145254
 		}
 
 		allowSomeUserActionsEvenWhenInCardRoutine = true; // Sorry!!
@@ -1344,13 +1324,8 @@
 			// Presumably it won't actually get loaded for a while - only when the user re-inserts the card
 			else {
 
-<<<<<<< HEAD
-				if (cluster->type != CLUSTER_SAMPLE) {
+				if (cluster->type != ClusterType::Sample) {
 					display.freezeWithError("E237"); // Cos Chris F got an E205
-=======
-				if (cluster->type != ClusterType::Sample) {
-					numericDriver.freezeWithError("E237"); // Cos Chris F got an E205
->>>>>>> c1145254
 				}
 
 				enqueueCluster(cluster); // TODO: If that fails, it'll just get awkwardly forgotten about
