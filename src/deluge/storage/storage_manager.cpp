/*
 * Copyright © 2014-2023 Synthstrom Audible Limited
 *
 * This file is part of The Synthstrom Audible Deluge Firmware.
 *
 * The Synthstrom Audible Deluge Firmware is free software: you can redistribute it and/or modify it under the
 * terms of the GNU General Public License as published by the Free Software Foundation,
 * either version 3 of the License, or (at your option) any later version.
 *
 * This program is distributed in the hope that it will be useful, but WITHOUT ANY WARRANTY;
 * without even the implied warranty of MERCHANTABILITY or FITNESS FOR A PARTICULAR PURPOSE.
 * See the GNU General Public License for more details.
 *
 * You should have received a copy of the GNU General Public License along with this program.
 * If not, see <https://www.gnu.org/licenses/>.
 */

#include "storage/storage_manager.h"
#include "definitions_cxx.hpp"
#include "drivers/pic/pic.h"
#include "fatfs/fatfs.hpp"
#include "gui/ui/sound_editor.h"
#include "gui/ui_timer_manager.h"
#include "hid/display/display.h"
#include "io/debug/log.h"
#include "memory/general_memory_allocator.h"
#include "model/clip/instrument_clip.h"
#include "model/drum/gate_drum.h"
#include "model/drum/midi_drum.h"
#include "model/instrument/cv_instrument.h"
#include "model/instrument/kit.h"
#include "model/instrument/midi_instrument.h"
#include "model/song/song.h"
#include "modulation/midi/midi_param.h"
#include "modulation/midi/midi_param_collection.h"
#include "processing/engines/audio_engine.h"
#include "processing/sound/sound_drum.h"
#include "processing/sound/sound_instrument.h"
#include "storage/audio/audio_file_manager.h"
#include "util/firmware_version.h"
#include "util/functions.h"
#include "util/try.h"
#include "version.h"
#include <string.h>

extern "C" {
#include "RZA1/oled/oled_low_level.h"
#include "fatfs/diskio.h"
#include "fatfs/ff.h"

FRESULT f_readdir_get_filepointer(DIR* dp,      /* Pointer to the open directory object */
                                  FILINFO* fno, /* Pointer to file information to return */
                                  FilePointer* filePointer);

void routineForSD(void);
}

StorageManager storageManager{};
FILINFO staticFNO;
DIR staticDIR;
XMLSerializer smSerializer;
XMLDeserializer smDeserializer;

char charAtEndOfValue;

extern void initialiseConditions();
extern void songLoaded(Song* song);

// Because FATFS and FIL objects store buffers for SD read data to be read to via DMA, we have to space them apart from
// any other data so that invalidation and stuff works
struct FileSystemStuff fileSystemStuff {};

StorageManager::StorageManager() {
}

StorageManager::~StorageManager() {
}

Error StorageManager::checkSpaceOnCard() {
	D_PRINTLN("free clusters:  %d", fileSystemStuff.fileSystem.free_clst);
	return fileSystemStuff.fileSystem.free_clst
	           ? Error::NONE
	           : Error::SD_CARD_FULL; // This doesn't seem to always be 100% accurate...
}

// Creates folders and subfolders as needed!
Error StorageManager::createFile(FIL* file, char const* filePath, bool mayOverwrite) {

	Error error = initSD();
	if (error != Error::NONE) {
		return error;
	}

	error = checkSpaceOnCard();
	if (error != Error::NONE) {
		return error;
	}

	bool triedCreatingFolder = false;

	BYTE mode = FA_WRITE;
	if (mayOverwrite) {
		mode |= FA_CREATE_ALWAYS;
	}
	else {
		mode |= FA_CREATE_NEW;
	}

tryAgain:
	FRESULT result = f_open(file, filePath, mode);

	if (result != FR_OK) {

processError:
		// If folder doesn't exist, try creating it - once only
		if (result == FR_NO_PATH) {
			if (triedCreatingFolder) {
				return Error::FOLDER_DOESNT_EXIST;
			}
			triedCreatingFolder = true;

			String folderPath;
			error = folderPath.set(filePath);
			if (error != Error::NONE) {
				return error;
			}

<<<<<<< HEAD
			// Get just the folder path
cutFolderPathAndTryCreating:
			char const* folderPathChars = folderPath.get();
			char const* slashAddr = strrchr(folderPathChars, '/');
			if (!slashAddr) {
				return Error::UNSPECIFIED; // Shouldn't happen
			}
			int32_t slashPos = (uint32_t)slashAddr - (uint32_t)folderPathChars;
=======
// numChars may be up to 8
void StorageManager::writeAttributeHexBytes(char const* name, uint8_t* data, int32_t numBytes, bool onNewLine) {

	if (onNewLine) {
		write("\n");
		printIndents();
	}
	else {
		write(" ");
	}
	write(name);
	write("=\"");

	char buffer[3];
	for (int i = 0; i < numBytes; i++) {
		intToHex(data[i], &buffer[0], 2);
		write(buffer);
	}
	write("\"");
}

void StorageManager::writeAttribute(char const* name, char const* value, bool onNewLine) {
>>>>>>> 5e90233a

			error = folderPath.shorten(slashPos);
			if (error != Error::NONE) {
				return error;
			}

			// Try making the folder
			result = f_mkdir(folderPath.get());
			if (result == FR_OK) {
				goto tryAgain;
			}
			else if (result
			         == FR_NO_PATH) { // If that folder couldn't be created because its parent folder didn't exist...
				triedCreatingFolder = false;      // Let it do multiple tries again
				goto cutFolderPathAndTryCreating; // Go and try creating the parent folder
			}
			else {
				goto processError;
			}
		}

		// Otherwise, just return the appropriate error.
		else {
			error = fresultToDelugeErrorCode(result);
			if (error == Error::SD_CARD) {
				error = Error::WRITE_FAIL; // Get a bit more specific if we only got the most general error.
			}
			return error;
		}
	}

	return Error::NONE;
}

Error StorageManager::createXMLFile(char const* filePath, XMLSerializer& writer, bool mayOverwrite,
                                    bool displayErrors) {

	Error error = createFile(&fileSystemStuff.currentFile, filePath, mayOverwrite);
	writer.ms = this;
	if (error != Error::NONE) {
		if (displayErrors) {
			display->removeWorkingAnimation();
			display->displayError(error);
		}
		return error;
	}

	writer.fileWriteBufferCurrentPos = 0;
	writer.fileTotalBytesWritten = 0;
	writer.fileAccessFailedDuringWrite = false;
	char* fillB = smDeserializer.fileClusterBuffer;
	for (int i = 0; i < 32768; ++i)
		*fillB++ = 0;

	writer.write("<?xml version=\"1.0\" encoding=\"UTF-8\"?>\n");

	writer.indentAmount = 0;

	return Error::NONE;
}

bool StorageManager::fileExists(char const* pathName) {
	Error error = initSD();
	if (error != Error::NONE) {
		return false;
	}

	FRESULT result = f_stat(pathName, &staticFNO);
	return (result == FR_OK);
}

// Lets you get the FilePointer for the file.
bool StorageManager::fileExists(char const* pathName, FilePointer* fp) {
	Error error = initSD();
	if (error != Error::NONE) {
		return false;
	}

	FRESULT result = f_open(&fileSystemStuff.currentFile, pathName, FA_READ);
	if (result != FR_OK) {
		return false;
	}

	fp->sclust = fileSystemStuff.currentFile.obj.sclust;
	fp->objsize = fileSystemStuff.currentFile.obj.objsize;

	f_close(&fileSystemStuff.currentFile);
	return true;
}

// Returns false if some error, including error while writing
bool StorageManager::closeFile() {
	if (smDeserializer.fileAccessFailedDuring) {
		return false; // Calling f_close if this is false might be dangerous - if access has failed, we don't want it to
		              // flush any data to the card or anything
	}
	FRESULT result = f_close(&fileSystemStuff.currentFile);
	return (result == FR_OK);
}

// Gets ready to access SD card.
// You should call this before you're gonna do any accessing - otherwise any errors won't reflect if there's in fact
// just no card inserted.
Error StorageManager::initSD() {

	FRESULT result;

	// If we know the SD card is still initialised, no need to actually initialise
	DSTATUS status = disk_status(SD_PORT);
	if ((status & STA_NOINIT) == 0) {
		return Error::NONE;
	}

	// But if there's no card present, we're in trouble
	if (status & STA_NODISK) {
		return Error::SD_CARD_NOT_PRESENT;
	}

	// Otherwise, we can mount the filesystem...
	result = f_mount(&fileSystemStuff.fileSystem, "", 1);

	return fresultToDelugeErrorCode(result);
}

bool StorageManager::checkSDPresent() {
	DSTATUS status = disk_status(SD_PORT);
	bool present = !(status & STA_NODISK);
	return present;
}

bool StorageManager::checkSDInitialized() {
	DSTATUS status = disk_status(SD_PORT);
	return !(status & STA_NOINIT);
}

// Function can't fail.
void StorageManager::openFilePointer(FilePointer* fp) {

	AudioEngine::logAction("openFilePointer");

	D_PRINTLN("openFilePointer");

	fileSystemStuff.currentFile.obj.sclust = fp->sclust;
	fileSystemStuff.currentFile.obj.objsize = fp->objsize;
	fileSystemStuff.currentFile.obj.fs = &fileSystemStuff.fileSystem; /* Validate the file object */
	fileSystemStuff.currentFile.obj.id = fileSystemStuff.fileSystem.id;

	fileSystemStuff.currentFile.flag = FA_READ; /* Set file access mode */
	fileSystemStuff.currentFile.err = 0;        /* Clear error flag */
	fileSystemStuff.currentFile.sect = 0;       /* Invalidate current data sector */
	fileSystemStuff.currentFile.fptr = 0;       /* Set file pointer top of the file */

	XMLSerializer& writer = (XMLSerializer&)smSerializer;

	smDeserializer.fileAccessFailedDuring = false;
	writer.fileAccessFailedDuringWrite = false;
}

Error StorageManager::openInstrumentFile(OutputType outputType, FilePointer* filePointer) {

	AudioEngine::logAction("openInstrumentFile");
	if (!filePointer->sclust) {
		return Error::FILE_NOT_FOUND;
	}
	char const* firstTagName;
	char const* altTagName = "";

	if (outputType == OutputType::SYNTH) {
		firstTagName = "sound";
		altTagName = "synth"; // Compatibility with old xml files
	}
	else if (outputType == OutputType::MIDI_OUT) {
		firstTagName = "midi";
	}
	else {
		firstTagName = "kit";
	}

	Error error = openXMLFile(filePointer, smDeserializer, firstTagName, altTagName);
	return error;
}

// Returns error status
// clip may be NULL
Error StorageManager::loadInstrumentFromFile(Song* song, InstrumentClip* clip, OutputType outputType,
                                             bool mayReadSamplesFromFiles, Instrument** getInstrument,
                                             FilePointer* filePointer, String* name, String* dirPath) {

	AudioEngine::logAction("loadInstrumentFromFile");
	D_PRINTLN("opening instrument file -  %s %s  from FP  %lu", dirPath->get(), name->get(),
	          (int32_t)filePointer->sclust);

	Error error = openInstrumentFile(outputType, filePointer);
	if (error != Error::NONE) {
		D_PRINTLN("opening instrument file failed -  %s", name->get());
		return error;
	}

	AudioEngine::logAction("loadInstrumentFromFile");
	Instrument* newInstrument = createNewInstrument(outputType);

	if (!newInstrument) {
		closeFile();
		D_PRINTLN("Allocating instrument file failed -  %d", name->get());
		return Error::INSUFFICIENT_RAM;
	}

	error = newInstrument->readFromFile(smDeserializer, song, clip, 0);

	bool fileSuccess = closeFile();

	// If that somehow didn't work...
	if (error != Error::NONE || !fileSuccess) {
		D_PRINTLN("reading instrument file failed -  %s", name->get());
		if (!fileSuccess) {
			error = Error::SD_CARD;
		}

deleteInstrumentAndGetOut:
		D_PRINTLN("abandoning load -  %s", name->get());
		newInstrument->deleteBackedUpParamManagers(song);
		void* toDealloc = static_cast<void*>(newInstrument);
		newInstrument->~Instrument();
		delugeDealloc(toDealloc);

		return error;
	}

	// Check that a ParamManager was actually loaded for the Instrument, cos if not, that'd spell havoc
	if (!song->getBackedUpParamManagerPreferablyWithClip((ModControllableAudio*)newInstrument->toModControllable(),
	                                                     NULL)) {

		// Prior to V2.0 (or was it only in V1.0 on the 40-pad?) Kits didn't have anything that would have caused the
		// paramManager to be created when we read the Kit just now. So, just make one.
		if (smDeserializer.firmware_version < FirmwareVersion::official({2, 2, 0, "beta"})
		    && outputType == OutputType::KIT) {
			ParamManagerForTimeline paramManager;
			error = paramManager.setupUnpatched();
			if (error != Error::NONE) {
				goto deleteInstrumentAndGetOut;
			}

			GlobalEffectableForClip::initParams(&paramManager);
			((Kit*)newInstrument)->compensateInstrumentVolumeForResonance(&paramManager, song); // Necessary?
			song->backUpParamManager(((Kit*)newInstrument), clip, &paramManager, true);
		}
		else if (outputType == OutputType::MIDI_OUT) {
			// midi instruments make the param manager later
		}
		else {
paramManagersMissing:
			D_PRINTLN("creating param manager failed -  %s", name->get());
			error = Error::FILE_CORRUPTED;
			goto deleteInstrumentAndGetOut;
		}
	}

	// For Kits, ensure that every audio Drum has a ParamManager somewhere
	if (newInstrument->type == OutputType::KIT) {
		Kit* kit = (Kit*)newInstrument;
		for (Drum* thisDrum = kit->firstDrum; thisDrum; thisDrum = thisDrum->next) {
			if (thisDrum->type == DrumType::SOUND) {
				SoundDrum* soundDrum = (SoundDrum*)thisDrum;

				// If no backedUpParamManager...
				if (!currentSong->getBackedUpParamManagerPreferablyWithClip(soundDrum, NULL)) {
					goto paramManagersMissing;
				}
			}
		}
	}

	newInstrument->name.set(name);
	newInstrument->dirPath.set(dirPath);
	newInstrument->existsOnCard = true;
	newInstrument->loadAllAudioFiles(mayReadSamplesFromFiles); // Needs name, directory and slots set first, above.

	*getInstrument = newInstrument;
	return Error::NONE;
}

/**
 * Special function to read a synth preset into a sound drum
 */
Error StorageManager::loadSynthToDrum(Song* song, InstrumentClip* clip, bool mayReadSamplesFromFiles,
                                      SoundDrum** getInstrument, FilePointer* filePointer, String* name,
                                      String* dirPath) {
	OutputType outputType = OutputType::SYNTH;
	SoundDrum* newDrum = (SoundDrum*)createNewDrum(DrumType::SOUND);
	if (!newDrum) {
		return Error::INSUFFICIENT_RAM;
	}

	AudioEngine::logAction("loadSynthDrumFromFile");

	Error error = openInstrumentFile(outputType, filePointer);
	if (error != Error::NONE) {
		return error;
	}

	AudioEngine::logAction("loadInstrumentFromFile");

	error = newDrum->readFromFile(smDeserializer, song, clip, 0);

	bool fileSuccess = closeFile();

	// If that somehow didn't work...
	if (error != Error::NONE || !fileSuccess) {

		void* toDealloc = static_cast<void*>(newDrum);
		newDrum->~SoundDrum();
		GeneralMemoryAllocator::get().dealloc(toDealloc);
		return error;

		if (!fileSuccess) {
			error = Error::SD_CARD;
			return error;
		}
	}
	// these have to get cleared, otherwise we keep creating drums that aren't attached to note rows
	if (*getInstrument) {
		song->deleteBackedUpParamManagersForModControllable(*getInstrument);
		(*getInstrument)->wontBeRenderedForAWhile();
		void* toDealloc = static_cast<void*>(*getInstrument);
		(*getInstrument)->~SoundDrum();
		GeneralMemoryAllocator::get().dealloc(toDealloc);
	}

	*getInstrument = newDrum;
	return error;
}

// After calling this, you must make sure you set dirPath of Instrument.
Instrument* StorageManager::createNewInstrument(OutputType newOutputType, ParamManager* paramManager) {

	uint32_t instrumentSize;

	if (newOutputType == OutputType::SYNTH) {
		instrumentSize = sizeof(SoundInstrument);
	}

	else if (newOutputType == OutputType::MIDI_OUT) {
		instrumentSize = sizeof(MIDIInstrument);
	}

	// Kit
	else {
		instrumentSize = sizeof(Kit);
	}

	void* instrumentMemory = GeneralMemoryAllocator::get().allocMaxSpeed(instrumentSize);
	if (!instrumentMemory) {
		return NULL;
	}

	Instrument* newInstrument;

	Error error;

	// Synth
	if (newOutputType == OutputType::SYNTH) {
		if (paramManager) {
			error = paramManager->setupWithPatching();
			if (error != Error::NONE) {
paramManagerSetupError:
				delugeDealloc(instrumentMemory);
				return NULL;
			}
			Sound::initParams(paramManager);
		}
		newInstrument = new (instrumentMemory) SoundInstrument();
	}

	else if (newOutputType == OutputType::MIDI_OUT) {
		newInstrument = new (instrumentMemory) MIDIInstrument();
	}

	// Kit
	else {
		if (paramManager) {
			error = paramManager->setupUnpatched();
			if (error != Error::NONE) {
				goto paramManagerSetupError;
			}

			GlobalEffectableForClip::initParams(paramManager);
		}
		newInstrument = new (instrumentMemory) Kit();
	}

	return newInstrument;
}

Instrument* StorageManager::createNewNonAudioInstrument(OutputType outputType, int32_t slot, int32_t subSlot) {
	int32_t size = (outputType == OutputType::MIDI_OUT) ? sizeof(MIDIInstrument) : sizeof(CVInstrument);
	// Paul: Might make sense to put these into Internal?
	void* instrumentMemory = GeneralMemoryAllocator::get().allocLowSpeed(size);
	if (!instrumentMemory) { // RAM fail
		return NULL;
	}

	NonAudioInstrument* newInstrument;

	if (outputType == OutputType::MIDI_OUT) {
		newInstrument = new (instrumentMemory) MIDIInstrument();
		((MIDIInstrument*)newInstrument)->channelSuffix = subSlot;
	}
	else {
		newInstrument = new (instrumentMemory) CVInstrument();
	}
	newInstrument->channel = slot;

	return newInstrument;
}

Drum* StorageManager::createNewDrum(DrumType drumType) {
	int32_t memorySize;
	if (drumType == DrumType::SOUND) {
		memorySize = sizeof(SoundDrum);
	}
	else if (drumType == DrumType::MIDI) {
		memorySize = sizeof(MIDIDrum);
	}
	else if (drumType == DrumType::GATE) {
		memorySize = sizeof(GateDrum);
	}

	void* drumMemory = GeneralMemoryAllocator::get().allocMaxSpeed(memorySize);
	if (!drumMemory) {
		return NULL;
	}

	Drum* newDrum;
	if (drumType == DrumType::SOUND)
		newDrum = new (drumMemory) SoundDrum();
	else if (drumType == DrumType::MIDI)
		newDrum = new (drumMemory) MIDIDrum();
	else if (drumType == DrumType::GATE)
		newDrum = new (drumMemory) GateDrum();

	return newDrum;
}

/*******************************************************************************

    XMLSerializer

********************************************************************************/

void Serializer::writeAbsoluteSyncLevelToFile(Song* song, char const* name, SyncLevel internalValue, bool onNewLine) {
	writeAttribute(name, song->convertSyncLevelFromInternalValueToFileValue(internalValue), onNewLine);
}

void Serializer::writeFirmwareVersion() {
	writeAttribute("firmwareVersion", kFirmwareVersionStringShort);
}

XMLSerializer::XMLSerializer() : fileWriteBufferCurrentPos(0), ms(NULL) {
	void* temp = GeneralMemoryAllocator::get().allocLowSpeed(32768 + CACHE_LINE_SIZE * 2);
	writeClusterBuffer = (char*)temp + CACHE_LINE_SIZE;
}

XMLSerializer::~XMLSerializer() {
	GeneralMemoryAllocator::get().dealloc(writeClusterBuffer);
}

// TODO: this is really inefficient
void XMLSerializer::write(char const* output) {

	while (*output) {

		if (fileWriteBufferCurrentPos == audioFileManager.clusterSize) {

			if (!fileAccessFailedDuringWrite) {
				Error error = writeXMLBufferToFile();
				if (error != Error::NONE) {
					fileAccessFailedDuringWrite = true;
					return;
				}
			}

			fileWriteBufferCurrentPos = 0;
		}

		writeClusterBuffer[fileWriteBufferCurrentPos] = *output;

		output++;
		fileWriteBufferCurrentPos++;

		// Ensure we do some of the audio routine once in a while
		if (!(fileWriteBufferCurrentPos & 0b11111111)) {
			AudioEngine::logAction("writeCharXML");

			// AudioEngine::routineWithClusterLoading();

			uiTimerManager.routine();

			if (display->haveOLED()) {
				oledRoutine();
			}
			PIC::flush();
		}
	}
}

void XMLSerializer::writeTag(char const* tag, int32_t number) {
	char* buffer = shortStringBuffer;
	intToString(number, buffer);
	writeTag(tag, buffer);
}

void XMLSerializer::writeTag(char const* tag, char const* contents) {

	printIndents();
	write("<");
	write(tag);
	write(">");
	write(contents);
	write("</");
	write(tag);
	write(">\n");
}

void XMLSerializer::writeAttribute(char const* name, int32_t number, bool onNewLine) {

	char buffer[12];
	intToString(number, buffer);

	writeAttribute(name, buffer, onNewLine);
}

// numChars may be up to 8
void XMLSerializer::writeAttributeHex(char const* name, int32_t number, int32_t numChars, bool onNewLine) {

	char buffer[11];
	buffer[0] = '0';
	buffer[1] = 'x';
	intToHex(number, &buffer[2], numChars);

	writeAttribute(name, buffer, onNewLine);
}

void XMLSerializer::writeAttribute(char const* name, char const* value, bool onNewLine) {

	if (onNewLine) {
		write("\n");
		printIndents();
	}
	else {
		write(" ");
	}

	write(name);
	write("=\"");
	write(value);
	write("\"");
}

void XMLSerializer::writeOpeningTag(char const* tag, bool startNewLineAfter) {
	writeOpeningTagBeginning(tag);
	writeOpeningTagEnd(startNewLineAfter);
}

void XMLSerializer::writeOpeningTagBeginning(char const* tag) {
	printIndents();
	write("<");
	write(tag);
	indentAmount++;
}

void XMLSerializer::closeTag() {
	write(" /");
	writeOpeningTagEnd();
	indentAmount--;
}

void XMLSerializer::writeOpeningTagEnd(bool startNewLineAfter) {
	if (startNewLineAfter) {
		write(">\n");
	}
	else {
		write(">");
	}
}

void XMLSerializer::writeClosingTag(char const* tag, bool shouldPrintIndents) {
	indentAmount--;
	if (shouldPrintIndents) {
		printIndents();
	}
	write("</");
	write(tag);
	write(">\n");
}

void XMLSerializer::printIndents() {
	for (int32_t i = 0; i < indentAmount; i++) {
		write("\t");
	}
}

Error XMLSerializer::writeXMLBufferToFile() {
	UINT bytesWritten;
	FRESULT result =
	    f_write(&fileSystemStuff.currentFile, writeClusterBuffer, fileWriteBufferCurrentPos, &bytesWritten);
	if (result != FR_OK || bytesWritten != fileWriteBufferCurrentPos) {
		return Error::SD_CARD;
	}

	fileTotalBytesWritten += fileWriteBufferCurrentPos;

	return Error::NONE;
}

// Returns false if some error, including error while writing
Error XMLSerializer::closeFileAfterWriting(char const* path, char const* beginningString, char const* endString) {
	if (fileAccessFailedDuringWrite) {
		return Error::WRITE_FAIL; // Calling f_close if this is false might be dangerous - if access has failed, we
		                          // don't want it to flush any data to the card or anything
	}
	Error error = writeXMLBufferToFile();
	if (error != Error::NONE) {
		return Error::WRITE_FAIL;
	}

	FRESULT result = f_close(&fileSystemStuff.currentFile);
	if (result) {
		return Error::WRITE_FAIL;
	}

	if (path) {
		// Check file exists
		result = f_open(&fileSystemStuff.currentFile, path, FA_READ);
		if (result) {
			return Error::WRITE_FAIL;
		}
	}

	// Check size
	if (f_size(&fileSystemStuff.currentFile) != fileTotalBytesWritten) {
		return Error::WRITE_FAIL;
	}

	// Check beginning
	if (beginningString) {
		UINT dontCare;
		int32_t length = strlen(beginningString);
		result = f_read(&fileSystemStuff.currentFile, miscStringBuffer, length, &dontCare);
		if (result) {
			return Error::WRITE_FAIL;
		}
		if (memcmp(miscStringBuffer, beginningString, length)) {
			return Error::WRITE_FAIL;
		}
	}

	// Check end
	if (endString) {
		UINT dontCare;
		int32_t length = strlen(endString);

		result = f_lseek(&fileSystemStuff.currentFile, fileTotalBytesWritten - length);
		if (result) {
			return Error::WRITE_FAIL;
		}

		result = f_read(&fileSystemStuff.currentFile, miscStringBuffer, length, &dontCare);
		if (result) {
			return Error::WRITE_FAIL;
		}
		if (memcmp(miscStringBuffer, endString, length)) {
			return Error::WRITE_FAIL;
		}
	}

	result = f_close(&fileSystemStuff.currentFile);
	if (result) {
		return Error::WRITE_FAIL;
	}

	return Error::NONE;
}

/*******************************************************************************

    XMLDeserializer

********************************************************************************/

#define BETWEEN_TAGS 0
#define IN_TAG_NAME 1
#define IN_TAG_PAST_NAME 2
#define IN_ATTRIBUTE_NAME 3
#define PAST_ATTRIBUTE_NAME 4
#define PAST_EQUALS_SIGN 5
#define IN_ATTRIBUTE_VALUE 6

XMLDeserializer::XMLDeserializer()
    : xmlArea(BETWEEN_TAGS), xmlReachedEnd(false), tagDepthCaller(0), tagDepthFile(0), xmlReadCount(0), msd(NULL) {

	void* temp = GeneralMemoryAllocator::get().allocLowSpeed(32768 + CACHE_LINE_SIZE * 2);
	fileClusterBuffer = (char*)temp + CACHE_LINE_SIZE;
}

XMLDeserializer::~XMLDeserializer() {
	GeneralMemoryAllocator::get().dealloc(fileClusterBuffer);
}

<<<<<<< HEAD
// Only call this if IN_TAG_NAME
// TODO: this is very sub-optimal and still calls readCharXML()
char const* XMLDeserializer::readTagName() {
=======
int StorageManager::readTagOrAttributeValueHexBytes(uint8_t* bytes, int32_t maxLen) {
	switch (xmlArea) {

	case BETWEEN_TAGS:
		xmlArea = IN_TAG_NAME; // How it'll be after this call
		return readHexBytesUntil(bytes, maxLen, '<');

	case PAST_ATTRIBUTE_NAME:
	case PAST_EQUALS_SIGN:
		if (!getIntoAttributeValue())
			return 0;
		xmlArea = IN_TAG_PAST_NAME; // How it'll be after this next call
		return readHexBytesUntil(bytes, maxLen, charAtEndOfValue);

	case IN_TAG_PAST_NAME: // Could happen if trying to read a value but instead of a value there are multiple more
	                       // contents, like attributes etc. Obviously not "meant" to happen, but we need to cope.
		return 0;

	default:
		FREEZE_WITH_ERROR("BBBB");
		__builtin_unreachable();
	}
}

bool getNibble(char ch, int* nibble) {
	if ('0' <= ch and ch <= '9') {
		*nibble = ch - '0';
	}
	else if ('a' <= ch and ch <= 'f') {
		*nibble = ch - 'a' + 10;
	}
	else if ('A' <= ch and ch <= 'F') {
		*nibble = ch - 'A' + 10;
	}
	else {
		return false;
	}
	return true;
}

int StorageManager::readHexBytesUntil(uint8_t* bytes, int32_t maxLen, char endChar) {
	int read;
	char thisChar;

	for (read = 0; read < maxLen; read++) {
		int highNibble, lowNibble;

		if (!readCharXML(&thisChar))
			return 0;
		if (!getNibble(thisChar, &highNibble)) {
			goto getOut;
		}

		if (!readCharXML(&thisChar))
			return 0;
		if (!getNibble(thisChar, &lowNibble)) {
			goto getOut;
		}

		bytes[read] = (highNibble << 4) + lowNibble;
	}
getOut:
	if (thisChar != endChar) {
		skipUntilChar(endChar);
	}
	return read;
}

// Returns memory error
Error StorageManager::readTagOrAttributeValueString(String* string) {
>>>>>>> 5e90233a

	if (false) {
skipToNextTag:
		skipUntilChar('>');
		skipUntilChar('<');
	}

	char thisChar;
	int32_t charPos = 0;

	while (readCharXML(&thisChar)) {
		switch (thisChar) {
		case '/':
			goto skipPastRest;

		case ' ':
		case '\r':
		case '\n':
		case '\t':
			xmlArea = IN_TAG_PAST_NAME;
			goto getOut;

		case '?':
			goto skipToNextTag;

		case '>':
			xmlArea = BETWEEN_TAGS;
			goto getOut;

		default:
			if (!charPos) {
				tagDepthFile++;
			}

			// Store this character, if space in our un-ideal buffer
			if (charPos < kFilenameBufferSize - 1) {
				stringBuffer[charPos++] = thisChar;
			}
		}
	}

getOut:
	xmlReadDone();

	if (false) {
skipPastRest:
		tagDepthFile--;
		skipUntilChar('>');
		xmlArea = BETWEEN_TAGS;
	}

	stringBuffer[charPos] = 0;
	return stringBuffer;
}

// Only call when IN_TAG_PAST_NAME
char const* XMLDeserializer::readNextAttributeName() {

	char thisChar;
	int32_t charPos = 0;

	while (readCharXML(&thisChar)) {
		switch (thisChar) {
		case ' ':
		case '\r':
		case '\n':
		case '\t':
			break;

		case '/':
			tagDepthFile--;
			skipUntilChar('>');
			// No break

		case '>':
			xmlArea = BETWEEN_TAGS;
			// No break

		case '<': // This is an error - there definitely shouldn't be a '<' inside a tag! TODO: make way to return error
			goto noMoreAttributes;

		default:
			goto doReadName;
		}
	}

noMoreAttributes:
	return "";

	// Here, we're in IN_ATTRIBUTE_NAME, and we're not allowed to leave this while loop until our xmlArea changes to
	// something else
	// - or there's an error or file-end, in which case we'll return error below
doReadName:
	xmlArea = IN_ATTRIBUTE_NAME;
	tagDepthFile++;
	fileReadBufferCurrentPos--; // This means we don't need to call readXMLFileClusterIfNecessary()

	bool haveReachedNameEnd = false;

	// This is basically copied and tweaked from readUntilChar()
	do {
		int32_t bufferPosAtStart = fileReadBufferCurrentPos;
		while (fileReadBufferCurrentPos < currentReadBufferEndPos) {
			char thisChar = fileClusterBuffer[fileReadBufferCurrentPos];

			switch (thisChar) {
			case ' ':
			case '\r':
			case '\n':
			case '\t':
				xmlArea = PAST_ATTRIBUTE_NAME;
				goto reachedNameEnd;

			case '=':
				xmlArea = PAST_EQUALS_SIGN;
				goto reachedNameEnd;

			// If we get a close-tag name, it means we saw some sorta attribute name with no value, which isn't allowed,
			// so treat it as invalid
			case '>':
				xmlArea = BETWEEN_TAGS;
				goto noMoreAttributes;

				// TODO: a '/' should get us outta here too...
			}

			fileReadBufferCurrentPos++;
		}

		if (false) {
reachedNameEnd:
			xmlReadDone();
			haveReachedNameEnd = true;
			// If possible, just return a pointer to the chars within the existing buffer
			if (!charPos && fileReadBufferCurrentPos < currentReadBufferEndPos) {
				fileClusterBuffer[fileReadBufferCurrentPos] = 0; // NULL end of the string we're returning
				fileReadBufferCurrentPos++;                      // Gets us past the endChar
				return &fileClusterBuffer[bufferPosAtStart];
			}
		}

		int32_t numCharsHere = fileReadBufferCurrentPos - bufferPosAtStart;
		int32_t numCharsToCopy = std::min<int32_t>(numCharsHere, kFilenameBufferSize - 1 - charPos);

		if (numCharsToCopy > 0) {
			memcpy(&stringBuffer[charPos], &fileClusterBuffer[bufferPosAtStart], numCharsToCopy);

			charPos += numCharsToCopy;
		}

		if (haveReachedNameEnd) {
			stringBuffer[charPos] = 0;
			fileReadBufferCurrentPos++; // Gets us past the endChar
			return stringBuffer;
		}

	} while (fileReadBufferCurrentPos == currentReadBufferEndPos && readXMLFileClusterIfNecessary());

	// If here, file ended
	return "";
}

// char charAtEndOfValue; // *** JFF get rid of this global!

<<<<<<< HEAD
char const* XMLDeserializer::readNextTagOrAttributeName() {

	char const* toReturn;
	int32_t tagDepthStart = tagDepthFile;

	switch (xmlArea) {
=======
// Creates folders and subfolders as needed!
std::expected<FatFS::File, Error> StorageManager::createFile(char const* filePath, bool mayOverwrite) {

	Error error = initSD();
	if (error != Error::NONE) {
		return std::unexpected(error);
	}

	error = checkSpaceOnCard();
	if (error != Error::NONE) {
		return std::unexpected(error);
	}
>>>>>>> 5e90233a

	default:
#if ALPHA_OR_BETA_VERSION
		// Can happen with invalid files, though I'm implementing error checks whenever a user alerts me to a scenario.
		// Fraser got this, Nov 2021.
		FREEZE_WITH_ERROR("E365");
#else
		__builtin_unreachable();
#endif
		break;

	case IN_ATTRIBUTE_VALUE: // Could have been left here during a char-at-a-time read
		skipUntilChar(charAtEndOfValue);
		xmlArea = IN_TAG_PAST_NAME;
		// No break

	case IN_TAG_PAST_NAME:
		toReturn = readNextAttributeName();
		// If depth has changed, this means we met a /> and must get out
		if (*toReturn || tagDepthFile != tagDepthStart) {
			break;
		}
		// No break

	case BETWEEN_TAGS:
		skipUntilChar('<');
		xmlArea = IN_TAG_NAME;
		// No break

	case IN_TAG_NAME:
		toReturn = readTagName();
	}

<<<<<<< HEAD
	if (*toReturn) {
		/*
		for (int32_t t = 0; t < tagDepthCaller; t++) {
D_PRINTLN("\t");
		}
		D_PRINTLN(toReturn);
		*/
		tagDepthCaller++;
		AudioEngine::logAction(toReturn);
	}

	return toReturn;
}

// Only call if PAST_ATTRIBUTE_NAME or PAST_EQUALS_SIGN
// Returns the quote character that opens the value - or 0 if fail
bool XMLDeserializer::getIntoAttributeValue() {

	char thisChar;

	switch (xmlArea) {
	case PAST_ATTRIBUTE_NAME:
		while (readCharXML(&thisChar)) {
			switch (thisChar) {
			case ' ':
			case '\r':
			case '\n':
			case '\t':
				break;

			case '=':
				xmlArea = PAST_EQUALS_SIGN;
				goto pastEqualsSign;

			default:
				return false; // There shouldn't be any other characters. If there are, that's an error
			}
		}

		break;

	case PAST_EQUALS_SIGN:
pastEqualsSign:
		while (readCharXML(&thisChar)) {
			switch (thisChar) {
			case ' ':
			case '\r':
			case '\n':
			case '\t':
				break;
=======
tryAgain:
	auto opened = FatFS::File::open(filePath, mode);
	if (!opened) {

processError:
		// If folder doesn't exist, try creating it - once only
		if (opened.error() == FatFS::Error::NO_PATH) {
			if (triedCreatingFolder) {
				return std::unexpected(Error::FOLDER_DOESNT_EXIST);
			}
			triedCreatingFolder = true;

			String folderPath;
			error = folderPath.set(filePath);
			if (error != Error::NONE) {
				return std::unexpected(error);
			}

			// Get just the folder path
cutFolderPathAndTryCreating:
			char const* folderPathChars = folderPath.get();
			char const* slashAddr = strrchr(folderPathChars, '/');
			if (!slashAddr) {
				return std::unexpected(Error::UNSPECIFIED); // Shouldn't happen
			}
			int32_t slashPos = (uint32_t)slashAddr - (uint32_t)folderPathChars;

			error = folderPath.shorten(slashPos);
			if (error != Error::NONE) {
				return std::unexpected(error);
			}

			// Try making the folder
			auto made_dir = FatFS::mkdir(folderPath.get());
			if (made_dir) {
				goto tryAgain;
			}
			// If that folder couldn't be created because its parent folder didn't exist...
			else if (made_dir.error() == FatFS::Error::NO_PATH) {
				triedCreatingFolder = false;      // Let it do multiple tries again
				goto cutFolderPathAndTryCreating; // Go and try creating the parent folder
			}
			else {
				goto processError;
			}
		}

		// Otherwise, just return the appropriate error.
		else {

			error = fatfsErrorToDelugeError(opened.error());
			if (error == Error::SD_CARD) {
				error = Error::WRITE_FAIL; // Get a bit more specific if we only got the most general error.
			}
			return std::unexpected(error);
		}
	}

	return opened.value();
}
>>>>>>> 5e90233a

			case '"':
			case '\'':
				goto inAttributeValue;

<<<<<<< HEAD
			default:
				return false; // There shouldn't be any other characters. If there are, that's an error
			}
		}
		break;
=======
	auto created = createFile(filePath, mayOverwrite);
	if (!created) {
		if (displayErrors) {
			display->removeWorkingAnimation();
			display->displayError(created.error());
		}
		return created.error();
>>>>>>> 5e90233a
	}
	fileSystemStuff.currentFile = created.value().inner();

	if (false) {
inAttributeValue:
		xmlArea = IN_ATTRIBUTE_VALUE;
		tagDepthFile--;
		charAtEndOfValue = thisChar;
		return true;
	}

	return false; // Fail
}

// Only call if PAST_ATTRIBUTE_NAME or PAST_EQUALS_SIGN
char const* XMLDeserializer::readAttributeValue() {

	if (!getIntoAttributeValue()) {
		return "";
	}
	xmlArea = IN_TAG_PAST_NAME; // How it'll be after this next call
	return readUntilChar(charAtEndOfValue);
}

// Only call if PAST_ATTRIBUTE_NAME or PAST_EQUALS_SIGN
int32_t XMLDeserializer::readAttributeValueInt() {

	if (!getIntoAttributeValue()) {
		return 0;
	}
	xmlArea = IN_TAG_PAST_NAME; // How it'll be after this next call
	return readIntUntilChar(charAtEndOfValue);
}

// Only call if PAST_ATTRIBUTE_NAME or PAST_EQUALS_SIGN
Error XMLDeserializer::readAttributeValueString(String* string) {

	if (!getIntoAttributeValue()) {
		string->clear();
		return Error::NONE;
	}
	Error error = readStringUntilChar(string, charAtEndOfValue);
	if (error == Error::NONE) {
		xmlArea = IN_TAG_PAST_NAME;
	}
	return error;
}

void XMLDeserializer::xmlReadDone() {
	xmlReadCount++; // Increment first, cos we don't want to call SD routine immediately when it's 0

	if (!(xmlReadCount & 63)) { // 511 bad. 255 almost fine. 127 almost always fine
		AudioEngine::routineWithClusterLoading();

		uiTimerManager.routine();

		if (display->haveOLED()) {
			oledRoutine();
		}
		PIC::flush();
	}
}

void XMLDeserializer::skipUntilChar(char endChar) {

	readXMLFileClusterIfNecessary(); // Does this need to be here? Originally I didn't have it...
	do {
		while (fileReadBufferCurrentPos < currentReadBufferEndPos
		       && fileClusterBuffer[fileReadBufferCurrentPos] != endChar) {
			fileReadBufferCurrentPos++;
		}

	} while (fileReadBufferCurrentPos == currentReadBufferEndPos && readXMLFileClusterIfNecessary());

	fileReadBufferCurrentPos++; // Gets us past the endChar

	xmlReadDone();
}

// Returns memory error. If error, caller must deal with the fact that the end-character hasn't been reached
Error XMLDeserializer::readStringUntilChar(String* string, char endChar) {

	int32_t newStringPos = 0;

	do {
		int32_t bufferPosNow = fileReadBufferCurrentPos;
		while (bufferPosNow < currentReadBufferEndPos && fileClusterBuffer[bufferPosNow] != endChar) {
			bufferPosNow++;
		}

		int32_t numCharsHere = bufferPosNow - fileReadBufferCurrentPos;

		if (numCharsHere) {
			Error error =
			    string->concatenateAtPos(&fileClusterBuffer[fileReadBufferCurrentPos], newStringPos, numCharsHere);

			fileReadBufferCurrentPos = bufferPosNow;

			if (error != Error::NONE) {
				return error;
			}

			newStringPos += numCharsHere;
		}

	} while (fileReadBufferCurrentPos == currentReadBufferEndPos && readXMLFileClusterIfNecessary());

	fileReadBufferCurrentPos++; // Gets us past the endChar

	xmlReadDone();
	return Error::NONE;
}

char const* XMLDeserializer::readUntilChar(char endChar) {
	int32_t charPos = 0;

	do {
		int32_t bufferPosAtStart = fileReadBufferCurrentPos;
		while (fileReadBufferCurrentPos < currentReadBufferEndPos
		       && fileClusterBuffer[fileReadBufferCurrentPos] != endChar) {
			fileReadBufferCurrentPos++;
		}

		// If possible, just return a pointer to the chars within the existing buffer
		if (!charPos && fileReadBufferCurrentPos < currentReadBufferEndPos) {
			fileClusterBuffer[fileReadBufferCurrentPos] = 0;

			fileReadBufferCurrentPos++; // Gets us past the endChar
			return &fileClusterBuffer[bufferPosAtStart];
		}

		int32_t numCharsHere = fileReadBufferCurrentPos - bufferPosAtStart;
		int32_t numCharsToCopy = std::min<int32_t>(numCharsHere, kFilenameBufferSize - 1 - charPos);

		if (numCharsToCopy > 0) {
			memcpy(&stringBuffer[charPos], &fileClusterBuffer[bufferPosAtStart], numCharsToCopy);

			charPos += numCharsToCopy;
		}

	} while (fileReadBufferCurrentPos == currentReadBufferEndPos && readXMLFileClusterIfNecessary());

	fileReadBufferCurrentPos++; // Gets us past the endChar

	xmlReadDone();

	stringBuffer[charPos] = 0;
	return stringBuffer;
}

// Unlike readUntilChar(), above, does not put a null character at the end of the returned "string". And, has a preset
// number of chars. And, returns NULL when nothing more to return. numChars must be <= FILENAME_BUFFER_SIZE
char const* XMLDeserializer::readNextCharsOfTagOrAttributeValue(int32_t numChars) {

	int32_t charPos = 0;

	do {
		int32_t bufferPosAtStart = fileReadBufferCurrentPos;
		int32_t bufferPosAtEnd = bufferPosAtStart + numChars - charPos;

		int32_t currentReadBufferEndPosNow = std::min<int32_t>(currentReadBufferEndPos, bufferPosAtEnd);

		while (fileReadBufferCurrentPos < currentReadBufferEndPosNow) {
			if (fileClusterBuffer[fileReadBufferCurrentPos] == charAtEndOfValue) {
				goto reachedEndCharEarly;
			}
			fileReadBufferCurrentPos++;
		}

		int32_t numCharsHere = fileReadBufferCurrentPos - bufferPosAtStart;

		// If we were able to just read the whole thing in one go, just return a pointer to the chars within the
		// existing buffer
		if (numCharsHere == numChars) {
			xmlReadDone();
			return &fileClusterBuffer[bufferPosAtStart];
		}

		// Otherwise, so long as we read something, add it to our buffer we're putting the output in
		if (numCharsHere > 0) {
			memcpy(&stringBuffer[charPos], &fileClusterBuffer[bufferPosAtStart], numCharsHere);

			charPos += numCharsHere;

			// And if we've now got all the chars we needed, return
			if (charPos == numChars) {
				xmlReadDone();
				return stringBuffer;
			}
		}

	} while (fileReadBufferCurrentPos == currentReadBufferEndPos && readXMLFileClusterIfNecessary());

	// If we're here, the file ended
	return NULL;

	// And, additional bit we jump to when end-char reached
reachedEndCharEarly:
	fileReadBufferCurrentPos++; // Gets us past the endChar
	if (charAtEndOfValue == '<') {
		xmlArea = IN_TAG_NAME;
	}
	else {
		xmlArea = IN_TAG_PAST_NAME; // Could be ' or "
	}
	return NULL;
}

// This is almost never called now - TODO: get rid
char XMLDeserializer::readNextCharOfTagOrAttributeValue() {

	char thisChar;
	if (!readCharXML(&thisChar)) {
		return 0;
	}
	if (thisChar == charAtEndOfValue) {
		if (charAtEndOfValue == '<') {
			xmlArea = IN_TAG_NAME;
		}
		else {
			xmlArea = IN_TAG_PAST_NAME; // Could be ' or "
		}
		xmlReadDone();
		return 0;
	}
	return thisChar;
}

// Will always skip up until the end-char, even if it doesn't like the contents it sees
int32_t XMLDeserializer::readIntUntilChar(char endChar) {
	uint32_t number = 0;
	char thisChar;

	if (!readCharXML(&thisChar)) {
		return 0;
	}

	bool isNegative = (thisChar == '-');
	if (!isNegative) {
		goto readDigit;
	}

<<<<<<< HEAD
	while (readCharXML(&thisChar)) {
readDigit:
		if (!(thisChar >= '0' && thisChar <= '9')) {
			goto getOut;
		}
		number *= 10;
		number += (thisChar - '0');
	}
=======
	// Otherwise, we can mount the filesystem...
	D_TRY_CATCH(fileSystemStuff.fileSystem.mount(1).transform_error(fatfsErrorToDelugeError), error, {
		return error; //<
	});

	return fresultToDelugeErrorCode(result);
}
>>>>>>> 5e90233a

	if (false) {
getOut:
		if (thisChar != endChar) {
			skipUntilChar(endChar);
		}
	}

	if (isNegative) {
		if (number >= 2147483648) {
			return -2147483648;
		}
		else {
			return -(int32_t)number;
		}
	}
	else {
		return number;
	}
}

char const* XMLDeserializer::readTagOrAttributeValue() {

	switch (xmlArea) {

	case BETWEEN_TAGS:
		xmlArea = IN_TAG_NAME; // How it'll be after this call
		return readUntilChar('<');

	case PAST_ATTRIBUTE_NAME:
	case PAST_EQUALS_SIGN:
		return readAttributeValue();

	case IN_TAG_PAST_NAME: // Could happen if trying to read a value but instead of a value there are multiple more
	                       // contents, like attributes etc. Obviously not "meant" to happen, but we need to cope.
		return "";

	default:
		FREEZE_WITH_ERROR("BBBB");
		__builtin_unreachable();
	}
}

int32_t XMLDeserializer::readTagOrAttributeValueInt() {

	switch (xmlArea) {

	case BETWEEN_TAGS:
		xmlArea = IN_TAG_NAME; // How it'll be after this call
		return readIntUntilChar('<');

	case PAST_ATTRIBUTE_NAME:
	case PAST_EQUALS_SIGN:
		return readAttributeValueInt();

	case IN_TAG_PAST_NAME: // Could happen if trying to read a value but instead of a value there are multiple more
	                       // contents, like attributes etc. Obviously not "meant" to happen, but we need to cope.
		return 0;

	default:
		FREEZE_WITH_ERROR("BBBB");
		__builtin_unreachable();
	}
}

// This isn't super optimal, like the int32_t version is, but only rarely used
int32_t XMLDeserializer::readTagOrAttributeValueHex(int32_t errorValue) {
	char const* string = readTagOrAttributeValue();
	if (string[0] != '0' || string[1] != 'x') {
		return errorValue;
	}
	return hexToInt(&string[2]);
}

// Returns memory error
Error XMLDeserializer::readTagOrAttributeValueString(String* string) {

	Error error;

	switch (xmlArea) {
	case BETWEEN_TAGS:
		error = readStringUntilChar(string, '<');
		if (error == Error::NONE) {
			xmlArea = IN_TAG_NAME;
		}
		return error;

	case PAST_ATTRIBUTE_NAME:
	case PAST_EQUALS_SIGN:
		return readAttributeValueString(string);

	case IN_TAG_PAST_NAME: // Could happen if trying to read a value but instead of a value there are multiple more
	                       // contents, like attributes etc. Obviously not "meant" to happen, but we need to cope.
		return Error::FILE_CORRUPTED;

	default:
		if (ALPHA_OR_BETA_VERSION) {
			FREEZE_WITH_ERROR("BBBB");
		}
		__builtin_unreachable();
	}
}

int32_t XMLDeserializer::getNumCharsRemainingInValue() {

	int32_t pos = fileReadBufferCurrentPos;
	while (pos < currentReadBufferEndPos && fileClusterBuffer[pos] != charAtEndOfValue) {
		pos++;
	}

	return pos - fileReadBufferCurrentPos;
}

// Returns whether we're all good to go
bool XMLDeserializer::prepareToReadTagOrAttributeValueOneCharAtATime() {
	switch (xmlArea) {

	case BETWEEN_TAGS:
		// xmlArea = IN_TAG_NAME; // How it'll be after reading all chars
		charAtEndOfValue = '<';
		return true;

	case PAST_ATTRIBUTE_NAME:
	case PAST_EQUALS_SIGN:
		return getIntoAttributeValue();

	default:
		if (ALPHA_OR_BETA_VERSION) {
			FREEZE_WITH_ERROR("CCCC");
		}
		__builtin_unreachable();
	}
}

// Returns whether successful loading took place
bool XMLDeserializer::readXMLFileClusterIfNecessary() {

	// Load next Cluster if necessary
	if (fileReadBufferCurrentPos >= audioFileManager.clusterSize) {
		xmlReadCount = 0;
		bool result = readXMLFileCluster();
		if (!result) {
			xmlReachedEnd = true;
		}
		return result;
	}

	// Watch out for end of file
	if (fileReadBufferCurrentPos >= currentReadBufferEndPos) {
		xmlReachedEnd = true;
	}

	return false;
}

bool XMLDeserializer::readXMLFileCluster() {

	AudioEngine::logAction("readXMLFileCluster");

	FRESULT result = f_read(&fileSystemStuff.currentFile, (UINT*)fileClusterBuffer, audioFileManager.clusterSize,
	                        &currentReadBufferEndPos);
	if (result) {
		fileAccessFailedDuring = true;
		return false;
	}

	// If error or we reached end of file
	if (!currentReadBufferEndPos) {
		return false;
	}

	fileReadBufferCurrentPos = 0;

	return true;
}

uint32_t XMLDeserializer::readCharXML(char* thisChar) {

	bool stillGoing = readXMLFileClusterIfNecessary();
	if (xmlReachedEnd) {
		return 0;
	}

	*thisChar = fileClusterBuffer[fileReadBufferCurrentPos];

	fileReadBufferCurrentPos++;

	return 1;
}

void XMLDeserializer::exitTag(char const* exitTagName) {
	// back out the file depth to one less than the caller depth
	while (tagDepthFile >= tagDepthCaller) {

		if (xmlReachedEnd) {
			return;
		}

		switch (xmlArea) {

		case IN_ATTRIBUTE_VALUE: // Could get left in here after a char-at-a-time read
			skipUntilChar(charAtEndOfValue);
			xmlArea = IN_TAG_PAST_NAME;
			// No break

		case IN_TAG_PAST_NAME:
			readNextAttributeName();
			break;

		case PAST_ATTRIBUTE_NAME:
		case PAST_EQUALS_SIGN:
			readAttributeValue();
			break;

		case BETWEEN_TAGS:
			skipUntilChar('<');
			xmlArea = IN_TAG_NAME;
			// Got to next tag start
			// No break

		case IN_TAG_NAME:
			readTagName();
			break;

		default:
			if (ALPHA_OR_BETA_VERSION) {
				FREEZE_WITH_ERROR("AAAA"); // Really shouldn't be possible anymore, I feel fairly certain...
			}
			__builtin_unreachable();
		}
	}
	// It is possible for caller and file tag depths to get out of sync due to faulty error handling
	// On exit reset the caller depth to match tag depth. File depth represents the parsers view of
	// where we are in the xml parsing, caller depth represents the callers view. The caller can be shallower
	// as the file will open past empty or unused tags, but should never be deeper.
	tagDepthCaller = tagDepthFile;
}

Error StorageManager::openXMLFile(FilePointer* filePointer, XMLDeserializer& reader, char const* firstTagName,
                                  char const* altTagName, bool ignoreIncorrectFirmware) {

	AudioEngine::logAction("openXMLFile");

	// Prep to read first Cluster shortly
	reader.msd = this;
	Error err = reader.openXMLFile(filePointer, firstTagName, altTagName, ignoreIncorrectFirmware);
	if (err == Error::NONE)
		return Error::NONE;
	f_close(&fileSystemStuff.currentFile);

	return Error::FILE_CORRUPTED;
}

Error XMLDeserializer::openXMLFile(FilePointer* filePointer, char const* firstTagName, char const* altTagName,
                                   bool ignoreIncorrectFirmware) {

	AudioEngine::logAction("openXMLFile");

	msd->openFilePointer(filePointer);

	// Prep to read first Cluster shortly
	fileReadBufferCurrentPos = audioFileManager.clusterSize;
	currentReadBufferEndPos = audioFileManager.clusterSize;

	firmware_version = FirmwareVersion{FirmwareVersion::Type::OFFICIAL, {}};

	tagDepthFile = 0;
	tagDepthCaller = 0;
	xmlReachedEnd = false;
	xmlArea = BETWEEN_TAGS;

	char const* tagName;

	while (*(tagName = readNextTagOrAttributeName())) {

		if (!strcmp(tagName, firstTagName) || !strcmp(tagName, altTagName)) {
			return Error::NONE;
		}

		Error result = tryReadingFirmwareTagFromFile(tagName, ignoreIncorrectFirmware);
		if (result != Error::NONE && result != Error::RESULT_TAG_UNUSED) {
			return result;
		}
		exitTag(tagName);
	}

	f_close(&fileSystemStuff.currentFile);
	return Error::FILE_CORRUPTED;
}

Error XMLDeserializer::tryReadingFirmwareTagFromFile(char const* tagName, bool ignoreIncorrectFirmware) {

	if (!strcmp(tagName, "firmwareVersion")) {
		char const* firmware_version_string = readTagOrAttributeValue();
		firmware_version = FirmwareVersion::parse(firmware_version_string);
	}

	// If this tag doesn't exist, it's from old firmware so is ok
	else if (!strcmp(tagName, "earliestCompatibleFirmware")) {
		char const* firmware_version_string = readTagOrAttributeValue();
		auto earliestFirmware = FirmwareVersion::parse(firmware_version_string);
		if (earliestFirmware > FirmwareVersion::current() && !ignoreIncorrectFirmware) {
			f_close(&fileSystemStuff.currentFile);
			return Error::FILE_FIRMWARE_VERSION_TOO_NEW;
		}
	}

	else {
		return Error::RESULT_TAG_UNUSED;
	}

	return Error::NONE;
}<|MERGE_RESOLUTION|>--- conflicted
+++ resolved
@@ -125,7 +125,6 @@
 				return error;
 			}
 
-<<<<<<< HEAD
 			// Get just the folder path
 cutFolderPathAndTryCreating:
 			char const* folderPathChars = folderPath.get();
@@ -134,30 +133,6 @@
 				return Error::UNSPECIFIED; // Shouldn't happen
 			}
 			int32_t slashPos = (uint32_t)slashAddr - (uint32_t)folderPathChars;
-=======
-// numChars may be up to 8
-void StorageManager::writeAttributeHexBytes(char const* name, uint8_t* data, int32_t numBytes, bool onNewLine) {
-
-	if (onNewLine) {
-		write("\n");
-		printIndents();
-	}
-	else {
-		write(" ");
-	}
-	write(name);
-	write("=\"");
-
-	char buffer[3];
-	for (int i = 0; i < numBytes; i++) {
-		intToHex(data[i], &buffer[0], 2);
-		write(buffer);
-	}
-	write("\"");
-}
-
-void StorageManager::writeAttribute(char const* name, char const* value, bool onNewLine) {
->>>>>>> 5e90233a
 
 			error = folderPath.shorten(slashPos);
 			if (error != Error::NONE) {
@@ -866,82 +841,9 @@
 	GeneralMemoryAllocator::get().dealloc(fileClusterBuffer);
 }
 
-<<<<<<< HEAD
 // Only call this if IN_TAG_NAME
 // TODO: this is very sub-optimal and still calls readCharXML()
 char const* XMLDeserializer::readTagName() {
-=======
-int StorageManager::readTagOrAttributeValueHexBytes(uint8_t* bytes, int32_t maxLen) {
-	switch (xmlArea) {
-
-	case BETWEEN_TAGS:
-		xmlArea = IN_TAG_NAME; // How it'll be after this call
-		return readHexBytesUntil(bytes, maxLen, '<');
-
-	case PAST_ATTRIBUTE_NAME:
-	case PAST_EQUALS_SIGN:
-		if (!getIntoAttributeValue())
-			return 0;
-		xmlArea = IN_TAG_PAST_NAME; // How it'll be after this next call
-		return readHexBytesUntil(bytes, maxLen, charAtEndOfValue);
-
-	case IN_TAG_PAST_NAME: // Could happen if trying to read a value but instead of a value there are multiple more
-	                       // contents, like attributes etc. Obviously not "meant" to happen, but we need to cope.
-		return 0;
-
-	default:
-		FREEZE_WITH_ERROR("BBBB");
-		__builtin_unreachable();
-	}
-}
-
-bool getNibble(char ch, int* nibble) {
-	if ('0' <= ch and ch <= '9') {
-		*nibble = ch - '0';
-	}
-	else if ('a' <= ch and ch <= 'f') {
-		*nibble = ch - 'a' + 10;
-	}
-	else if ('A' <= ch and ch <= 'F') {
-		*nibble = ch - 'A' + 10;
-	}
-	else {
-		return false;
-	}
-	return true;
-}
-
-int StorageManager::readHexBytesUntil(uint8_t* bytes, int32_t maxLen, char endChar) {
-	int read;
-	char thisChar;
-
-	for (read = 0; read < maxLen; read++) {
-		int highNibble, lowNibble;
-
-		if (!readCharXML(&thisChar))
-			return 0;
-		if (!getNibble(thisChar, &highNibble)) {
-			goto getOut;
-		}
-
-		if (!readCharXML(&thisChar))
-			return 0;
-		if (!getNibble(thisChar, &lowNibble)) {
-			goto getOut;
-		}
-
-		bytes[read] = (highNibble << 4) + lowNibble;
-	}
-getOut:
-	if (thisChar != endChar) {
-		skipUntilChar(endChar);
-	}
-	return read;
-}
-
-// Returns memory error
-Error StorageManager::readTagOrAttributeValueString(String* string) {
->>>>>>> 5e90233a
 
 	if (false) {
 skipToNextTag:
@@ -1106,27 +1008,12 @@
 
 // char charAtEndOfValue; // *** JFF get rid of this global!
 
-<<<<<<< HEAD
 char const* XMLDeserializer::readNextTagOrAttributeName() {
 
 	char const* toReturn;
 	int32_t tagDepthStart = tagDepthFile;
 
 	switch (xmlArea) {
-=======
-// Creates folders and subfolders as needed!
-std::expected<FatFS::File, Error> StorageManager::createFile(char const* filePath, bool mayOverwrite) {
-
-	Error error = initSD();
-	if (error != Error::NONE) {
-		return std::unexpected(error);
-	}
-
-	error = checkSpaceOnCard();
-	if (error != Error::NONE) {
-		return std::unexpected(error);
-	}
->>>>>>> 5e90233a
 
 	default:
 #if ALPHA_OR_BETA_VERSION
@@ -1160,7 +1047,6 @@
 		toReturn = readTagName();
 	}
 
-<<<<<<< HEAD
 	if (*toReturn) {
 		/*
 		for (int32_t t = 0; t < tagDepthCaller; t++) {
@@ -1211,90 +1097,17 @@
 			case '\n':
 			case '\t':
 				break;
-=======
-tryAgain:
-	auto opened = FatFS::File::open(filePath, mode);
-	if (!opened) {
-
-processError:
-		// If folder doesn't exist, try creating it - once only
-		if (opened.error() == FatFS::Error::NO_PATH) {
-			if (triedCreatingFolder) {
-				return std::unexpected(Error::FOLDER_DOESNT_EXIST);
-			}
-			triedCreatingFolder = true;
-
-			String folderPath;
-			error = folderPath.set(filePath);
-			if (error != Error::NONE) {
-				return std::unexpected(error);
-			}
-
-			// Get just the folder path
-cutFolderPathAndTryCreating:
-			char const* folderPathChars = folderPath.get();
-			char const* slashAddr = strrchr(folderPathChars, '/');
-			if (!slashAddr) {
-				return std::unexpected(Error::UNSPECIFIED); // Shouldn't happen
-			}
-			int32_t slashPos = (uint32_t)slashAddr - (uint32_t)folderPathChars;
-
-			error = folderPath.shorten(slashPos);
-			if (error != Error::NONE) {
-				return std::unexpected(error);
-			}
-
-			// Try making the folder
-			auto made_dir = FatFS::mkdir(folderPath.get());
-			if (made_dir) {
-				goto tryAgain;
-			}
-			// If that folder couldn't be created because its parent folder didn't exist...
-			else if (made_dir.error() == FatFS::Error::NO_PATH) {
-				triedCreatingFolder = false;      // Let it do multiple tries again
-				goto cutFolderPathAndTryCreating; // Go and try creating the parent folder
-			}
-			else {
-				goto processError;
-			}
-		}
-
-		// Otherwise, just return the appropriate error.
-		else {
-
-			error = fatfsErrorToDelugeError(opened.error());
-			if (error == Error::SD_CARD) {
-				error = Error::WRITE_FAIL; // Get a bit more specific if we only got the most general error.
-			}
-			return std::unexpected(error);
-		}
-	}
-
-	return opened.value();
-}
->>>>>>> 5e90233a
 
 			case '"':
 			case '\'':
 				goto inAttributeValue;
 
-<<<<<<< HEAD
 			default:
 				return false; // There shouldn't be any other characters. If there are, that's an error
 			}
 		}
 		break;
-=======
-	auto created = createFile(filePath, mayOverwrite);
-	if (!created) {
-		if (displayErrors) {
-			display->removeWorkingAnimation();
-			display->displayError(created.error());
-		}
-		return created.error();
->>>>>>> 5e90233a
-	}
-	fileSystemStuff.currentFile = created.value().inner();
+	}
 
 	if (false) {
 inAttributeValue:
@@ -1535,7 +1348,6 @@
 		goto readDigit;
 	}
 
-<<<<<<< HEAD
 	while (readCharXML(&thisChar)) {
 readDigit:
 		if (!(thisChar >= '0' && thisChar <= '9')) {
@@ -1544,15 +1356,6 @@
 		number *= 10;
 		number += (thisChar - '0');
 	}
-=======
-	// Otherwise, we can mount the filesystem...
-	D_TRY_CATCH(fileSystemStuff.fileSystem.mount(1).transform_error(fatfsErrorToDelugeError), error, {
-		return error; //<
-	});
-
-	return fresultToDelugeErrorCode(result);
-}
->>>>>>> 5e90233a
 
 	if (false) {
 getOut:
@@ -1625,6 +1428,74 @@
 		return errorValue;
 	}
 	return hexToInt(&string[2]);
+}
+
+int StorageManager::readTagOrAttributeValueHexBytes(uint8_t* bytes, int32_t maxLen) {
+	switch (xmlArea) {
+
+	case BETWEEN_TAGS:
+		xmlArea = IN_TAG_NAME; // How it'll be after this call
+		return readHexBytesUntil(bytes, maxLen, '<');
+
+	case PAST_ATTRIBUTE_NAME:
+	case PAST_EQUALS_SIGN:
+		if (!getIntoAttributeValue())
+			return 0;
+		xmlArea = IN_TAG_PAST_NAME; // How it'll be after this next call
+		return readHexBytesUntil(bytes, maxLen, charAtEndOfValue);
+
+	case IN_TAG_PAST_NAME: // Could happen if trying to read a value but instead of a value there are multiple more
+	                       // contents, like attributes etc. Obviously not "meant" to happen, but we need to cope.
+		return 0;
+
+	default:
+		FREEZE_WITH_ERROR("BBBB");
+		__builtin_unreachable();
+	}
+}
+
+bool getNibble(char ch, int* nibble) {
+	if ('0' <= ch and ch <= '9') {
+		*nibble = ch - '0';
+	}
+	else if ('a' <= ch and ch <= 'f') {
+		*nibble = ch - 'a' + 10;
+	}
+	else if ('A' <= ch and ch <= 'F') {
+		*nibble = ch - 'A' + 10;
+	}
+	else {
+		return false;
+	}
+	return true;
+}
+
+int StorageManager::readHexBytesUntil(uint8_t* bytes, int32_t maxLen, char endChar) {
+	int read;
+	char thisChar;
+
+	for (read = 0; read < maxLen; read++) {
+		int highNibble, lowNibble;
+
+		if (!readCharXML(&thisChar))
+			return 0;
+		if (!getNibble(thisChar, &highNibble)) {
+			goto getOut;
+		}
+
+		if (!readCharXML(&thisChar))
+			return 0;
+		if (!getNibble(thisChar, &lowNibble)) {
+			goto getOut;
+		}
+
+		bytes[read] = (highNibble << 4) + lowNibble;
+	}
+getOut:
+	if (thisChar != endChar) {
+		skipUntilChar(endChar);
+	}
+	return read;
 }
 
 // Returns memory error
