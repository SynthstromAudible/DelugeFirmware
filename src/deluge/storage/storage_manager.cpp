/*
 * Copyright © 2014-2023 Synthstrom Audible Limited
 *
 * This file is part of The Synthstrom Audible Deluge Firmware.
 *
 * The Synthstrom Audible Deluge Firmware is free software: you can redistribute it and/or modify it under the
 * terms of the GNU General Public License as published by the Free Software Foundation,
 * either version 3 of the License, or (at your option) any later version.
 *
 * This program is distributed in the hope that it will be useful, but WITHOUT ANY WARRANTY;
 * without even the implied warranty of MERCHANTABILITY or FITNESS FOR A PARTICULAR PURPOSE.
 * See the GNU General Public License for more details.
 *
 * You should have received a copy of the GNU General Public License along with this program.
 * If not, see <https://www.gnu.org/licenses/>.
 */

#include "storage/storage_manager.h"
#include "RZA1/gpio/gpio.h"
#include "definitions_cxx.hpp"
#include "gui/menu_item/colour.h"
#include "gui/ui/load/load_song_ui.h"
#include "gui/ui/sound_editor.h"
#include "gui/ui_timer_manager.h"
#include "hid/buttons.h"
#include "hid/display/numeric_driver.h"
#include "hid/led/pad_leds.h"
#include "hid/matrix/matrix_driver.h"
#include "io/debug/print.h"
#include "io/midi/midi_engine.h"
#include "memory/general_memory_allocator.h"
#include "model/clip/instrument_clip.h"
#include "model/drum/gate_drum.h"
#include "model/drum/kit.h"
#include "model/drum/midi_drum.h"
#include "model/instrument/cv_instrument.h"
#include "model/instrument/instrument.h"
#include "model/instrument/midi_instrument.h"
#include "model/song/song.h"
#include "modulation/midi/midi_param.h"
#include "modulation/midi/midi_param_collection.h"
#include "modulation/params/param_manager.h"
#include "playback/mode/playback_mode.h"
#include "processing/engines/audio_engine.h"
#include "processing/engines/cv_engine.h"
#include "processing/sound/sound_drum.h"
#include "processing/sound/sound_instrument.h"
#include "storage/audio/audio_file_manager.h"
#include "storage/cluster/cluster.h"
#include "util/functions.h"
#include <new>
#include <string.h>

extern "C" {
<<<<<<< HEAD
#include "fatfs/ff.h"
#include "fatfs/diskio.h"
#include "RZA1/uart/sio_char.h"
=======
>>>>>>> 0fa24ae6
#include "RZA1/oled/oled_low_level.h"
#include "RZA1/uart/sio_char.h"
#include "diskio.h"
#include "ff.h"

FRESULT f_readdir_get_filepointer(DIR* dp,      /* Pointer to the open directory object */
                                  FILINFO* fno, /* Pointer to file information to return */
                                  FilePointer* filePointer);

void routineForSD(void);
}

StorageManager storageManager{};
FILINFO staticFNO;
DIR staticDIR;

extern void initialiseConditions();
extern void songLoaded(Song* song);

// Because FATFS and FIL objects store buffers for SD read data to be read to via DMA, we have to space them apart from any other data
// so that invalidation and stuff works
struct FileSystemStuff fileSystemStuff;

StorageManager::StorageManager() {
	fileClusterBuffer = NULL;

	devVarA = 100;
	devVarB = 8;
	devVarC = 100;
	devVarD = 60;
	devVarE = 60;
	devVarF = 40;
	devVarG = 0;
}

void StorageManager::writeTag(char const* tag, int32_t number) {
	char* buffer = shortStringBuffer;
	intToString(number, buffer);
	writeTag(tag, buffer);
}

void StorageManager::writeTag(char const* tag, char const* contents) {

	printIndents();
	write("<");
	write(tag);
	write(">");
	write(contents);
	write("</");
	write(tag);
	write(">\n");
}

void StorageManager::writeAttribute(char const* name, int32_t number, bool onNewLine) {

	char buffer[12];
	intToString(number, buffer);

	writeAttribute(name, buffer, onNewLine);
}

// numChars may be up to 8
void StorageManager::writeAttributeHex(char const* name, int32_t number, int numChars, bool onNewLine) {

	char buffer[11];
	buffer[0] = '0';
	buffer[1] = 'x';
	intToHex(number, &buffer[2], numChars);

	writeAttribute(name, buffer, onNewLine);
}

void StorageManager::writeAttribute(char const* name, char const* value, bool onNewLine) {

	if (onNewLine) {
		write("\n");
		printIndents();
	}
	else {
		write(" ");
	}
	write(name);
	write("=\"");
	write(value);
	write("\"");
}

void StorageManager::writeOpeningTag(char const* tag, bool startNewLineAfter) {
	writeOpeningTagBeginning(tag);
	writeOpeningTagEnd(startNewLineAfter);
}

void StorageManager::writeOpeningTagBeginning(char const* tag) {
	printIndents();
	write("<");
	write(tag);
	indentAmount++;
}

void StorageManager::closeTag() {
	write(" /");
	writeOpeningTagEnd();
	indentAmount--;
}

void StorageManager::writeOpeningTagEnd(bool startNewLineAfter) {
	if (startNewLineAfter) {
		write(">\n");
	}
	else {
		write(">");
	}
}

void StorageManager::writeClosingTag(char const* tag, bool shouldPrintIndents) {
	indentAmount--;
	if (shouldPrintIndents) {
		printIndents();
	}
	write("</");
	write(tag);
	write(">\n");
}

void StorageManager::printIndents() {
	for (int i = 0; i < indentAmount; i++) {
		write("\t");
	}
}

char stringBuffer[kFilenameBufferSize] __attribute__((aligned(CACHE_LINE_SIZE)));

#define BETWEEN_TAGS 0
#define IN_TAG_NAME 1
#define IN_TAG_PAST_NAME 2
#define IN_ATTRIBUTE_NAME 3
#define PAST_ATTRIBUTE_NAME 4
#define PAST_EQUALS_SIGN 5
#define IN_ATTRIBUTE_VALUE 6

// Only call this if IN_TAG_NAME
// TODO: this is very sub-optimal and still calls readCharXML()
char const* StorageManager::readTagName() {

	if (false) {
skipToNextTag:
		skipUntilChar('>');
		skipUntilChar('<');
	}

	char thisChar;
	int charPos = 0;

	while (readCharXML(&thisChar)) {
		switch (thisChar) {
		case '/':
			goto skipPastRest;

		case ' ':
		case '\r':
		case '\n':
		case '\t':
			xmlArea = IN_TAG_PAST_NAME;
			goto getOut;

		case '?':
			goto skipToNextTag;

		case '>':
			xmlArea = BETWEEN_TAGS;
			goto getOut;

		default:
			if (!charPos) {
				tagDepthFile++;
			}

			// Store this character, if space in our un-ideal buffer
			if (charPos < kFilenameBufferSize - 1) {
				stringBuffer[charPos++] = thisChar;
			}
		}
	}

getOut:
	xmlReadDone();

	if (false) {
skipPastRest:
		tagDepthFile--;
		skipUntilChar('>');
		xmlArea = BETWEEN_TAGS;
	}

	stringBuffer[charPos] = 0;
	return stringBuffer;
}

// Only call when IN_TAG_PAST_NAME
char const* StorageManager::readNextAttributeName() {

	char thisChar;
	int charPos = 0;

	while (readCharXML(&thisChar)) {
		switch (thisChar) {
		case ' ':
		case '\r':
		case '\n':
		case '\t':
			break;

		case '/':
			tagDepthFile--;
			skipUntilChar('>');
			// No break

		case '>':
			xmlArea = BETWEEN_TAGS;
			// No break

		case '<': // This is an error - there definitely shouldn't be a '<' inside a tag! TODO: make way to return error
			goto noMoreAttributes;

		default:
			goto doReadName;
		}
	}

noMoreAttributes:
	return "";

	// Here, we're in IN_ATTRIBUTE_NAME, and we're not allowed to leave this while loop until our xmlArea changes to something else
	// - or there's an error or file-end, in which case we'll return error below
doReadName:
	xmlArea = IN_ATTRIBUTE_NAME;
	tagDepthFile++;
	fileBufferCurrentPos--; // This means we don't need to call readXMLFileClusterIfNecessary()

	bool haveReachedNameEnd = false;

	// This is basically copied and tweaked from readUntilChar()
	do {
		int bufferPosAtStart = fileBufferCurrentPos;
		while (fileBufferCurrentPos < currentReadBufferEndPos) {
			char thisChar = fileClusterBuffer[fileBufferCurrentPos];

			switch (thisChar) {
			case ' ':
			case '\r':
			case '\n':
			case '\t':
				xmlArea = PAST_ATTRIBUTE_NAME;
				goto reachedNameEnd;

			case '=':
				xmlArea = PAST_EQUALS_SIGN;
				goto reachedNameEnd;

			// If we get a close-tag name, it means we saw some sorta attribute name with no value, which isn't allowed, so treat it as invalid
			case '>':
				xmlArea = BETWEEN_TAGS;
				goto noMoreAttributes;

				// TODO: a '/' should get us outta here too...
			}

			fileBufferCurrentPos++;
		}

		if (false) {
reachedNameEnd:
			xmlReadDone();
			haveReachedNameEnd = true;
			// If possible, just return a pointer to the chars within the existing buffer
			if (!charPos && fileBufferCurrentPos < currentReadBufferEndPos) {
				fileClusterBuffer[fileBufferCurrentPos] = 0; // NULL end of the string we're returning
				fileBufferCurrentPos++;                      // Gets us past the endChar
				return &fileClusterBuffer[bufferPosAtStart];
			}
		}

		int numCharsHere = fileBufferCurrentPos - bufferPosAtStart;
		int numCharsToCopy = getMin(numCharsHere, kFilenameBufferSize - 1 - charPos);

		if (numCharsToCopy > 0) {
			memcpy(&stringBuffer[charPos], &fileClusterBuffer[bufferPosAtStart], numCharsToCopy);

			charPos += numCharsToCopy;
		}

		if (haveReachedNameEnd) {
			stringBuffer[charPos] = 0;
			fileBufferCurrentPos++; // Gets us past the endChar
			return stringBuffer;
		}

	} while (fileBufferCurrentPos == currentReadBufferEndPos && readXMLFileClusterIfNecessary());

	// If here, file ended
	return "";
}

char charAtEndOfValue;

char const* StorageManager::readNextTagOrAttributeName() {

	char const* toReturn;
	int tagDepthStart = tagDepthFile;

	switch (xmlArea) {

	default:
#if ALPHA_OR_BETA_VERSION
		numericDriver.freezeWithError(
		    "E365"); // Can happen with invalid files, though I'm implementing error checks whenever a user alerts me to a scenario. Fraser got this, Nov 2021.
#else
		__builtin_unreachable();
#endif
		break;

	case IN_ATTRIBUTE_VALUE: // Could have been left here during a char-at-a-time read
		skipUntilChar(charAtEndOfValue);
		xmlArea = IN_TAG_PAST_NAME;
		// No break

	case IN_TAG_PAST_NAME:
		toReturn = readNextAttributeName();
		// If depth has changed, this means we met a /> and must get out
		if (*toReturn || tagDepthFile != tagDepthStart) {
			break;
		}
		// No break

	case BETWEEN_TAGS:
		skipUntilChar('<');
		xmlArea = IN_TAG_NAME;
		// No break

	case IN_TAG_NAME:
		toReturn = readTagName();
	}

	if (*toReturn) {
		/*
    	for (int t = 0; t < tagDepthCaller; t++) {
    		Debug::print("\t");
    	}
    	Debug::println(toReturn);
		*/
		tagDepthCaller++;
		AudioEngine::logAction(toReturn);
	}

	return toReturn;
}

// Only call if PAST_ATTRIBUTE_NAME or PAST_EQUALS_SIGN
// Returns the quote character that opens the value - or 0 if fail
bool StorageManager::getIntoAttributeValue() {

	char thisChar;

	switch (xmlArea) {
	case PAST_ATTRIBUTE_NAME:
		while (readCharXML(&thisChar)) {
			switch (thisChar) {
			case ' ':
			case '\r':
			case '\n':
			case '\t':
				break;

			case '=':
				xmlArea = PAST_EQUALS_SIGN;
				goto pastEqualsSign;

			default:
				return false; // There shouldn't be any other characters. If there are, that's an error
			}
		}

		break;

	case PAST_EQUALS_SIGN:
pastEqualsSign:
		while (readCharXML(&thisChar)) {
			switch (thisChar) {
			case ' ':
			case '\r':
			case '\n':
			case '\t':
				break;

			case '"':
			case '\'':
				goto inAttributeValue;

			default:
				return false; // There shouldn't be any other characters. If there are, that's an error
			}
		}
		break;
	}

	if (false) {
inAttributeValue:
		xmlArea = IN_ATTRIBUTE_VALUE;
		tagDepthFile--;
		charAtEndOfValue = thisChar;
		return true;
	}

	return false; // Fail
}

// Only call if PAST_ATTRIBUTE_NAME or PAST_EQUALS_SIGN
char const* StorageManager::readAttributeValue() {

	if (!getIntoAttributeValue()) {
		return "";
	}
	xmlArea = IN_TAG_PAST_NAME; // How it'll be after this next call
	return readUntilChar(charAtEndOfValue);
}

// Only call if PAST_ATTRIBUTE_NAME or PAST_EQUALS_SIGN
int32_t StorageManager::readAttributeValueInt() {

	if (!getIntoAttributeValue()) {
		return 0;
	}
	xmlArea = IN_TAG_PAST_NAME; // How it'll be after this next call
	return readIntUntilChar(charAtEndOfValue);
}

// Only call if PAST_ATTRIBUTE_NAME or PAST_EQUALS_SIGN
int StorageManager::readAttributeValueString(String* string) {

	if (!getIntoAttributeValue()) {
		string->clear();
		return NO_ERROR;
	}
	else {
		int error = readStringUntilChar(string, charAtEndOfValue);
		if (!error) {
			xmlArea = IN_TAG_PAST_NAME;
		}
		return error;
	}
}

void StorageManager::xmlReadDone() {
	xmlReadCount++; // Increment first, cos we don't want to call SD routine immediately when it's 0

	if (!(xmlReadCount & 63)) { // 511 bad. 255 almost fine. 127 almost always fine
		AudioEngine::routineWithClusterLoading();

		uiTimerManager.routine();

#if HAVE_OLED
		oledRoutine();
#endif
		uartFlushIfNotSending(UART_ITEM_PIC);
	}
}

void StorageManager::skipUntilChar(char endChar) {

	readXMLFileClusterIfNecessary(); // Does this need to be here? Originally I didn't have it...

	do {
		while (fileBufferCurrentPos < currentReadBufferEndPos && fileClusterBuffer[fileBufferCurrentPos] != endChar) {
			fileBufferCurrentPos++;
		}

	} while (fileBufferCurrentPos == currentReadBufferEndPos && readXMLFileClusterIfNecessary());

	fileBufferCurrentPos++; // Gets us past the endChar

	xmlReadDone();
}

// Returns memory error. If error, caller must deal with the fact that the end-character hasn't been reached
int StorageManager::readStringUntilChar(String* string, char endChar) {

	int newStringPos = 0;

	do {
		int bufferPosNow = fileBufferCurrentPos;
		while (bufferPosNow < currentReadBufferEndPos && fileClusterBuffer[bufferPosNow] != endChar) {
			bufferPosNow++;
		}

		int numCharsHere = bufferPosNow - fileBufferCurrentPos;

		if (numCharsHere) {
			int error = string->concatenateAtPos(&fileClusterBuffer[fileBufferCurrentPos], newStringPos, numCharsHere);

			fileBufferCurrentPos = bufferPosNow;

			if (error) {
				return error;
			}

			newStringPos += numCharsHere;
		}

	} while (fileBufferCurrentPos == currentReadBufferEndPos && readXMLFileClusterIfNecessary());

	fileBufferCurrentPos++; // Gets us past the endChar

	xmlReadDone();
	return NO_ERROR;
}

char const* StorageManager::readUntilChar(char endChar) {
	int charPos = 0;

	do {
		int bufferPosAtStart = fileBufferCurrentPos;
		while (fileBufferCurrentPos < currentReadBufferEndPos && fileClusterBuffer[fileBufferCurrentPos] != endChar) {
			fileBufferCurrentPos++;
		}

		// If possible, just return a pointer to the chars within the existing buffer
		if (!charPos && fileBufferCurrentPos < currentReadBufferEndPos) {
			fileClusterBuffer[fileBufferCurrentPos] = 0;

			fileBufferCurrentPos++; // Gets us past the endChar
			return &fileClusterBuffer[bufferPosAtStart];
		}

		int numCharsHere = fileBufferCurrentPos - bufferPosAtStart;
		int numCharsToCopy = getMin(numCharsHere, kFilenameBufferSize - 1 - charPos);

		if (numCharsToCopy > 0) {
			memcpy(&stringBuffer[charPos], &fileClusterBuffer[bufferPosAtStart], numCharsToCopy);

			charPos += numCharsToCopy;
		}

	} while (fileBufferCurrentPos == currentReadBufferEndPos && readXMLFileClusterIfNecessary());

	fileBufferCurrentPos++; // Gets us past the endChar

	xmlReadDone();

	stringBuffer[charPos] = 0;
	return stringBuffer;
}

// Unlike readUntilChar(), above, does not put a null character at the end of the returned "string". And, has a preset number of chars.
// And, returns NULL when nothing more to return.
// numChars must be <= FILENAME_BUFFER_SIZE
char const* StorageManager::readNextCharsOfTagOrAttributeValue(int numChars) {

	int charPos = 0;

	do {
		int bufferPosAtStart = fileBufferCurrentPos;
		int bufferPosAtEnd = bufferPosAtStart + numChars - charPos;

		int currentReadBufferEndPosNow = getMin(currentReadBufferEndPos, bufferPosAtEnd);

		while (fileBufferCurrentPos < currentReadBufferEndPosNow) {
			if (fileClusterBuffer[fileBufferCurrentPos] == charAtEndOfValue) {
				goto reachedEndCharEarly;
			}
			fileBufferCurrentPos++;
		}

		int numCharsHere = fileBufferCurrentPos - bufferPosAtStart;

		// If we were able to just read the whole thing in one go, just return a pointer to the chars within the existing buffer
		if (numCharsHere == numChars) {
			xmlReadDone();
			return &fileClusterBuffer[bufferPosAtStart];
		}

		// Otherwise, so long as we read something, add it to our buffer we're putting the output in
		if (numCharsHere > 0) {
			memcpy(&stringBuffer[charPos], &fileClusterBuffer[bufferPosAtStart], numCharsHere);

			charPos += numCharsHere;

			// And if we've now got all the chars we needed, return
			if (charPos == numChars) {
				xmlReadDone();
				return stringBuffer;
			}
		}

	} while (fileBufferCurrentPos == currentReadBufferEndPos && readXMLFileClusterIfNecessary());

	// If we're here, the file ended
	return NULL;

	// And, additional bit we jump to when end-char reached
reachedEndCharEarly:
	fileBufferCurrentPos++; // Gets us past the endChar
	if (charAtEndOfValue == '<') {
		xmlArea = IN_TAG_NAME;
	}
	else {
		xmlArea = IN_TAG_PAST_NAME; // Could be ' or "
	}
	return NULL;
}

// This is almost never called now - TODO: get rid
char StorageManager::readNextCharOfTagOrAttributeValue() {

	char thisChar;
	if (!readCharXML(&thisChar)) {
		return 0;
	}
	if (thisChar == charAtEndOfValue) {
		if (charAtEndOfValue == '<') {
			xmlArea = IN_TAG_NAME;
		}
		else {
			xmlArea = IN_TAG_PAST_NAME; // Could be ' or "
		}
		xmlReadDone();
		return 0;
	}
	return thisChar;
}

// Will always skip up until the end-char, even if it doesn't like the contents it sees
int32_t StorageManager::readIntUntilChar(char endChar) {
	uint32_t number = 0;
	char thisChar;

	if (!readCharXML(&thisChar)) {
		return 0;
	}

	bool isNegative = (thisChar == '-');
	if (!isNegative) {
		goto readDigit;
	}

	while (readCharXML(&thisChar)) {
readDigit:
		if (!(thisChar >= '0' && thisChar <= '9')) {
			goto getOut;
		}
		number *= 10;
		number += (thisChar - '0');
	}

	if (false) {
getOut:
		if (thisChar != endChar) {
			skipUntilChar(endChar);
		}
	}

	if (isNegative) {
		if (number >= 2147483648) {
			return -2147483648;
		}
		else {
			return -(int32_t)number;
		}
	}
	else {
		return number;
	}
}

char const* StorageManager::readTagOrAttributeValue() {

	switch (xmlArea) {

	case BETWEEN_TAGS:
		xmlArea = IN_TAG_NAME; // How it'll be after this call
		return readUntilChar('<');

	case PAST_ATTRIBUTE_NAME:
	case PAST_EQUALS_SIGN:
		return readAttributeValue();

	case IN_TAG_PAST_NAME: // Could happen if trying to read a value but instead of a value there are multiple more contents, like attributes etc. Obviously not "meant" to happen, but we need to cope.
		return "";

	default:
		numericDriver.freezeWithError("BBBB");
		__builtin_unreachable();
	}
}

int32_t StorageManager::readTagOrAttributeValueInt() {

	switch (xmlArea) {

	case BETWEEN_TAGS:
		xmlArea = IN_TAG_NAME; // How it'll be after this call
		return readIntUntilChar('<');

	case PAST_ATTRIBUTE_NAME:
	case PAST_EQUALS_SIGN:
		return readAttributeValueInt();

	case IN_TAG_PAST_NAME: // Could happen if trying to read a value but instead of a value there are multiple more contents, like attributes etc. Obviously not "meant" to happen, but we need to cope.
		return 0;

	default:
		numericDriver.freezeWithError("BBBB");
		__builtin_unreachable();
	}
}

// This isn't super optimal, like the int version is, but only rarely used
int32_t StorageManager::readTagOrAttributeValueHex(int errorValue) {
	char const* string = readTagOrAttributeValue();
	if (string[0] != '0' || string[1] != 'x') {
		return errorValue;
	}
	return hexToInt(&string[2]);
}

// Returns memory error
int StorageManager::readTagOrAttributeValueString(String* string) {

	int error;

	switch (xmlArea) {
	case BETWEEN_TAGS:
		error = readStringUntilChar(string, '<');
		if (!error) {
			xmlArea = IN_TAG_NAME;
		}
		return error;

	case PAST_ATTRIBUTE_NAME:
	case PAST_EQUALS_SIGN:
		return readAttributeValueString(string);

	case IN_TAG_PAST_NAME: // Could happen if trying to read a value but instead of a value there are multiple more contents, like attributes etc. Obviously not "meant" to happen, but we need to cope.
		return ERROR_FILE_CORRUPTED;

	default:
		if (ALPHA_OR_BETA_VERSION) {
			numericDriver.freezeWithError("BBBB");
		}
		__builtin_unreachable();
	}
}

int StorageManager::getNumCharsRemainingInValue() {

	int pos = fileBufferCurrentPos;
	while (pos < currentReadBufferEndPos && fileClusterBuffer[pos] != charAtEndOfValue) {
		pos++;
	}

	return pos - fileBufferCurrentPos;
}

// Returns whether we're all good to go
bool StorageManager::prepareToReadTagOrAttributeValueOneCharAtATime() {
	switch (xmlArea) {

	case BETWEEN_TAGS:
		//xmlArea = IN_TAG_NAME; // How it'll be after reading all chars
		charAtEndOfValue = '<';
		return true;

	case PAST_ATTRIBUTE_NAME:
	case PAST_EQUALS_SIGN:
		return getIntoAttributeValue();

	default:
		if (ALPHA_OR_BETA_VERSION) {
			numericDriver.freezeWithError("CCCC");
		}
		__builtin_unreachable();
	}
}

// Returns whether successful loading took place
bool StorageManager::readXMLFileClusterIfNecessary() {

	// Load next Cluster if necessary
	if (fileBufferCurrentPos >= audioFileManager.clusterSize) {
		xmlReadCount = 0;
		bool result = readXMLFileCluster();
		if (!result) {
			xmlReachedEnd = true;
		}
		return result;
	}

	// Watch out for end of file
	if (fileBufferCurrentPos >= currentReadBufferEndPos) {
		xmlReachedEnd = true;
	}

	return false;
}

uint32_t StorageManager::readCharXML(char* thisChar) {

	bool stillGoing = readXMLFileClusterIfNecessary();
	if (xmlReachedEnd) {
		return 0;
	}

	*thisChar = fileClusterBuffer[fileBufferCurrentPos];

	fileBufferCurrentPos++;

	return 1;
}

void StorageManager::exitTag(char const* exitTagName) {

	while (tagDepthFile >= tagDepthCaller) {

		if (xmlReachedEnd) {
			return;
		}

		switch (xmlArea) {

		case IN_ATTRIBUTE_VALUE: // Could get left in here after a char-at-a-time read
			skipUntilChar(charAtEndOfValue);
			xmlArea = IN_TAG_PAST_NAME;
			// No break

		case IN_TAG_PAST_NAME:
			readNextAttributeName();
			break;

		case PAST_ATTRIBUTE_NAME:
		case PAST_EQUALS_SIGN:
			readAttributeValue();
			break;

		case BETWEEN_TAGS:
			skipUntilChar('<');
			xmlArea = IN_TAG_NAME;
			// Got to next tag start
			// No break

		case IN_TAG_NAME:
			readTagName();
			break;

		default:
			if (ALPHA_OR_BETA_VERSION) {
				numericDriver.freezeWithError("AAAA"); // Really shouldn't be possible anymore, I feel fairly certain...
			}
			__builtin_unreachable();
		}
	}

	tagDepthCaller--;
}

void StorageManager::readMidiCommand(uint8_t* channel, uint8_t* note) {
	char const* tagName;
	while (*(tagName = readNextTagOrAttributeName())) {
		if (!strcmp(tagName, "channel")) {
			*channel = readTagOrAttributeValueInt();
			*channel = getMin(*channel, (uint8_t)15);
			exitTag("channel");
		}
		else if (!strcmp(tagName, "note")) {
			if (note != NULL) {
				*note = readTagOrAttributeValueInt();
				*note = getMin(*note, (uint8_t)127);
			}
			exitTag("note");
		}
	}
}

int StorageManager::checkSpaceOnCard() {
	Debug::print("free clusters: ");
	Debug::println(fileSystemStuff.fileSystem.free_clst);
	return fileSystemStuff.fileSystem.free_clst ? NO_ERROR
	                                            : ERROR_SD_CARD_FULL; // This doesn't seem to always be 100% accurate...
}

// Creates folders and subfolders as needed!
int StorageManager::createFile(FIL* file, char const* filePath, bool mayOverwrite) {

	int error = initSD();
	if (error) {
		return error;
	}

	error = checkSpaceOnCard();
	if (error) {
		return error;
	}

	bool triedCreatingFolder = false;

	BYTE mode = FA_WRITE;
	if (mayOverwrite) {
		mode |= FA_CREATE_ALWAYS;
	}
	else {
		mode |= FA_CREATE_NEW;
	}

tryAgain:
	FRESULT result = f_open(file, filePath, mode);

	if (result != FR_OK) {

processError:
		// If folder doesn't exist, try creating it - once only
		if (result == FR_NO_PATH) {
			if (triedCreatingFolder) {
				return ERROR_FOLDER_DOESNT_EXIST;
			}
			triedCreatingFolder = true;

			String folderPath;
			error = folderPath.set(filePath);
			if (error) {
				return error;
			}

			// Get just the folder path
cutFolderPathAndTryCreating:
			char const* folderPathChars = folderPath.get();
			char const* slashAddr = strrchr(folderPathChars, '/');
			if (!slashAddr) {
				return ERROR_UNSPECIFIED; // Shouldn't happen
			}
			int slashPos = (uint32_t)slashAddr - (uint32_t)folderPathChars;

			error = folderPath.shorten(slashPos);
			if (error) {
				return error;
			}

			// Try making the folder
			result = f_mkdir(folderPath.get());
			if (result == FR_OK) {
				goto tryAgain;
			}
			else if (result
			         == FR_NO_PATH) { // If that folder couldn't be created because its parent folder didn't exist...
				triedCreatingFolder = false;      // Let it do multiple tries again
				goto cutFolderPathAndTryCreating; // Go and try creating the parent folder
			}
			else {
				goto processError;
			}
		}

		// Otherwise, just return the appropriate error.
		else {
			error = fresultToDelugeErrorCode(result);
			if (error == ERROR_SD_CARD) {
				error = ERROR_WRITE_FAIL; // Get a bit more specific if we only got the most general error.
			}
			return error;
		}
	}

	return NO_ERROR;
}

int StorageManager::createXMLFile(char const* filePath, bool mayOverwrite) {

	int error = createFile(&fileSystemStuff.currentFile, filePath, mayOverwrite);
	if (error) {
		return error;
	}

	fileBufferCurrentPos = 0;
	fileTotalBytesWritten = 0;
	fileAccessFailedDuring = false;

	write("<?xml version=\"1.0\" encoding=\"UTF-8\"?>\n");

	indentAmount = 0;

	return NO_ERROR;
}

bool StorageManager::fileExists(char const* pathName) {
	int error = initSD();
	if (error) {
		return false;
	}

	FRESULT result = f_stat(pathName, &staticFNO);
	return (result == FR_OK);
}

// Lets you get the FilePointer for the file.
bool StorageManager::fileExists(char const* pathName, FilePointer* fp) {
	int error = initSD();
	if (error) {
		return false;
	}

	FRESULT result = f_open(&fileSystemStuff.currentFile, pathName, FA_READ);
	if (result != FR_OK) {
		return false;
	}

	fp->sclust = fileSystemStuff.currentFile.obj.sclust;
	fp->objsize = fileSystemStuff.currentFile.obj.objsize;

	f_close(&fileSystemStuff.currentFile);
	return true;
}

// TODO: this is really inefficient
void StorageManager::write(char const* output) {

	while (*output) {

		if (fileBufferCurrentPos == audioFileManager.clusterSize) {

			if (!fileAccessFailedDuring) {
				int error = writeBufferToFile();
				if (error) {
					fileAccessFailedDuring = true;
					return;
				}
			}

			fileBufferCurrentPos = 0;
		}

		fileClusterBuffer[fileBufferCurrentPos] = *output;

		output++;
		fileBufferCurrentPos++;

		// Ensure we do some of the audio routine once in a while
		if (!(fileBufferCurrentPos & 0b11111111)) {
			AudioEngine::logAction("writeCharXML");

			AudioEngine::routineWithClusterLoading();

			uiTimerManager.routine();

#if HAVE_OLED
			oledRoutine();
#endif
			uartFlushIfNotSending(UART_ITEM_PIC);
		}
	}
}

int StorageManager::writeBufferToFile() {
	UINT bytesWritten;
	FRESULT result = f_write(&fileSystemStuff.currentFile, fileClusterBuffer, fileBufferCurrentPos, &bytesWritten);
	if (result != FR_OK || bytesWritten != fileBufferCurrentPos) {
		return ERROR_SD_CARD;
	}

	fileTotalBytesWritten += fileBufferCurrentPos;

	return NO_ERROR;
}

// Returns false if some error, including error while writing
int StorageManager::closeFileAfterWriting(char const* path, char const* beginningString, char const* endString) {
	if (fileAccessFailedDuring) {
		return ERROR_WRITE_FAIL; // Calling f_close if this is false might be dangerous - if access has failed, we don't want it to flush any data to the card or anything
	}
	int error = writeBufferToFile();
	if (error) {
		return ERROR_WRITE_FAIL;
	}

	FRESULT result = f_close(&fileSystemStuff.currentFile);
	if (result) {
		return ERROR_WRITE_FAIL;
	}

	if (path) {
		// Check file exists
		result = f_open(&fileSystemStuff.currentFile, path, FA_READ);
		if (result) {
			return ERROR_WRITE_FAIL;
		}
	}

	// Check size
	if (f_size(&fileSystemStuff.currentFile) != fileTotalBytesWritten) {
		return ERROR_WRITE_FAIL;
	}

	// Check beginning
	if (beginningString) {
		UINT dontCare;
		int length = strlen(beginningString);
		result = f_read(&fileSystemStuff.currentFile, miscStringBuffer, length, &dontCare);
		if (result) {
			return ERROR_WRITE_FAIL;
		}
		if (memcmp(miscStringBuffer, beginningString, length)) {
			return ERROR_WRITE_FAIL;
		}
	}

	// Check end
	if (endString) {
		UINT dontCare;
		int length = strlen(endString);

		result = f_lseek(&fileSystemStuff.currentFile, fileTotalBytesWritten - length);
		if (result) {
			return ERROR_WRITE_FAIL;
		}

		result = f_read(&fileSystemStuff.currentFile, miscStringBuffer, length, &dontCare);
		if (result) {
			return ERROR_WRITE_FAIL;
		}
		if (memcmp(miscStringBuffer, endString, length)) {
			return ERROR_WRITE_FAIL;
		}
	}

	result = f_close(&fileSystemStuff.currentFile);
	if (result) {
		return ERROR_WRITE_FAIL;
	}

	return NO_ERROR;
}

bool StorageManager::lseek(uint32_t pos) {
	FRESULT result = f_lseek(&fileSystemStuff.currentFile, pos);
	if (result != FR_OK) {
		fileAccessFailedDuring = true;
	}

	return (result == FR_OK);
}

int StorageManager::openXMLFile(FilePointer* filePointer, char const* firstTagName, char const* altTagName,
                                bool ignoreIncorrectFirmware) {

	AudioEngine::logAction("openXMLFile");

	openFilePointer(filePointer);

	// Prep to read first Cluster shortly
	fileBufferCurrentPos = audioFileManager.clusterSize;
	currentReadBufferEndPos = audioFileManager.clusterSize;

	firmwareVersionOfFileBeingRead = FIRMWARE_OLD;

	tagDepthFile = 0;
	tagDepthCaller = 0;
	xmlReachedEnd = false;
	xmlArea = BETWEEN_TAGS;

	char const* tagName;

	while (*(tagName = readNextTagOrAttributeName())) {

		if (!strcmp(tagName, firstTagName) || !strcmp(tagName, altTagName)) {
			return NO_ERROR;
		}

		int result = tryReadingFirmwareTagFromFile(tagName, ignoreIncorrectFirmware);
		if (result && result != RESULT_TAG_UNUSED) {
			return result;
		}
		exitTag(tagName);
	}

	f_close(&fileSystemStuff.currentFile);
	return ERROR_FILE_CORRUPTED;
}

int StorageManager::tryReadingFirmwareTagFromFile(char const* tagName, bool ignoreIncorrectFirmware) {

	if (!strcmp(tagName, "firmwareVersion")) {
		char const* firmwareVersionString = readTagOrAttributeValue();
		firmwareVersionOfFileBeingRead = stringToFirmwareVersion(firmwareVersionString);
	}

	else if (!strcmp(tagName,
	                 "earliestCompatibleFirmware")) { // If this tag doesn't exist, it's from old firmware so is ok
		char const* firmwareVersionString = readTagOrAttributeValue();
		int earliestFirmware = stringToFirmwareVersion(firmwareVersionString);
		if (earliestFirmware > kCurrentFirmwareVersion && !ignoreIncorrectFirmware) {
			f_close(&fileSystemStuff.currentFile);
			return ERROR_FILE_FIRMWARE_VERSION_TOO_NEW;
		}
	}

	else {
		return RESULT_TAG_UNUSED;
	}

	return NO_ERROR;
}

bool StorageManager::readXMLFileCluster() {

	AudioEngine::logAction("readXMLFileCluster");

	FRESULT result = f_read(&fileSystemStuff.currentFile, (UINT*)fileClusterBuffer, audioFileManager.clusterSize,
	                        &currentReadBufferEndPos);
	if (result) {
		fileAccessFailedDuring = true;
		return false;
	}

	// If error or we reached end of file
	if (!currentReadBufferEndPos) {
		return false;
	}

	fileBufferCurrentPos = 0;

	return true;
}

// Returns false if some error, including error while writing
bool StorageManager::closeFile() {
	if (fileAccessFailedDuring) {
		return false; // Calling f_close if this is false might be dangerous - if access has failed, we don't want it to flush any data to the card or anything
	}
	FRESULT result = f_close(&fileSystemStuff.currentFile);
	return (result == FR_OK);
}

void StorageManager::writeFirmwareVersion() {
	writeAttribute("firmwareVersion", "4.1.4-alpha");
}

void StorageManager::writeEarliestCompatibleFirmwareVersion(char const* versionString) {
	writeAttribute("earliestCompatibleFirmware", versionString);
}

// Gets ready to access SD card.
// You should call this before you're gonna do any accessing - otherwise any errors won't reflect if there's in fact just no card inserted.
int StorageManager::initSD() {

	FRESULT result;

	// If we know the SD card is still initialised, no need to actually initialise
	DSTATUS status = disk_status(SD_PORT);
	if ((status & STA_NOINIT) == 0) {
		return NO_ERROR;
	}

	// But if there's no card present, we're in trouble
	if (status & STA_NODISK) {
		return ERROR_SD_CARD_NOT_PRESENT;
	}

	// Otherwise, we can mount the filesystem...
	result = f_mount(&fileSystemStuff.fileSystem, "", 1);

	return fresultToDelugeErrorCode(result);
}

bool StorageManager::checkSDPresent() {
	DSTATUS status = disk_status(SD_PORT);
	bool present = !(status & STA_NODISK);
	return present;
}

bool StorageManager::checkSDInitialized() {
	DSTATUS status = disk_status(SD_PORT);
	return !(status & STA_NOINIT);
}

// Function can't fail.
void StorageManager::openFilePointer(FilePointer* fp) {

	AudioEngine::logAction("openFilePointer");

	Debug::println("openFilePointer");

	fileSystemStuff.currentFile.obj.sclust = fp->sclust;
	fileSystemStuff.currentFile.obj.objsize = fp->objsize;
	fileSystemStuff.currentFile.obj.fs = &fileSystemStuff.fileSystem; /* Validate the file object */
	fileSystemStuff.currentFile.obj.id = fileSystemStuff.fileSystem.id;

	fileSystemStuff.currentFile.flag = FA_READ; /* Set file access mode */
	fileSystemStuff.currentFile.err = 0;        /* Clear error flag */
	fileSystemStuff.currentFile.sect = 0;       /* Invalidate current data sector */
	fileSystemStuff.currentFile.fptr = 0;       /* Set file pointer top of the file */

	fileAccessFailedDuring = false;
}

int StorageManager::openInstrumentFile(InstrumentType instrumentType, FilePointer* filePointer) {

	AudioEngine::logAction("openInstrumentFile");

	char const* firstTagName;
	char const* altTagName = "";

	if (instrumentType == InstrumentType::SYNTH) {
		firstTagName = "sound";
		altTagName = "synth"; // Compatibility with old xml files
	}
	else {
		firstTagName = "kit";
	}

	int error = openXMLFile(filePointer, firstTagName, altTagName);
	return error;
}

// Returns error status
// clip may be NULL
int StorageManager::loadInstrumentFromFile(Song* song, InstrumentClip* clip, InstrumentType instrumentType,
                                           bool mayReadSamplesFromFiles, Instrument** getInstrument,
                                           FilePointer* filePointer, String* name, String* dirPath) {

	AudioEngine::logAction("loadInstrumentFromFile");

	int error = openInstrumentFile(instrumentType, filePointer);
	if (error) {
		return error;
	}

	AudioEngine::logAction("loadInstrumentFromFile");
	Instrument* newInstrument = createNewInstrument(instrumentType);

	if (!newInstrument) {
		closeFile();
		return ERROR_INSUFFICIENT_RAM;
	}

	error = newInstrument->readFromFile(song, clip, 0);

	bool fileSuccess = closeFile();

	// If that somehow didn't work...
	if (error || !fileSuccess) {

		if (!fileSuccess) {
			error = ERROR_SD_CARD;
		}

deleteInstrumentAndGetOut:
		newInstrument->deleteBackedUpParamManagers(song);
		void* toDealloc = dynamic_cast<void*>(newInstrument);
		newInstrument->~Instrument();
		generalMemoryAllocator.dealloc(toDealloc);

		return error;
	}

	// Check that a ParamManager was actually loaded for the Instrument, cos if not, that'd spell havoc
	if (!song->getBackedUpParamManagerPreferablyWithClip((ModControllableAudio*)newInstrument->toModControllable(),
	                                                     NULL)) {

		// Prior to V2.0 (or was it only in V1.0 on the 40-pad?) Kits didn't have anything that would have caused the paramManager to be created when we read the Kit just now.
		// So, just make one.
		if (firmwareVersionOfFileBeingRead < FIRMWARE_2P0P0_BETA && instrumentType == InstrumentType::KIT) {
			ParamManagerForTimeline paramManager;
			error = paramManager.setupUnpatched();
			if (error) {
				goto deleteInstrumentAndGetOut;
			}

			GlobalEffectableForClip::initParams(&paramManager);
			((Kit*)newInstrument)->compensateInstrumentVolumeForResonance(&paramManager, song); // Necessary?
			song->backUpParamManager(((Kit*)newInstrument), clip, &paramManager, true);
		}
		else {
paramManagersMissing:
			error = ERROR_FILE_CORRUPTED;
			goto deleteInstrumentAndGetOut;
		}
	}

	// For Kits, ensure that every audio Drum has a ParamManager somewhere
	if (newInstrument->type == InstrumentType::KIT) {
		Kit* kit = (Kit*)newInstrument;
		for (Drum* thisDrum = kit->firstDrum; thisDrum; thisDrum = thisDrum->next) {
			if (thisDrum->type == DrumType::SOUND) {
				SoundDrum* soundDrum = (SoundDrum*)thisDrum;
				if (!currentSong->getBackedUpParamManagerPreferablyWithClip(soundDrum,
				                                                            NULL)) { // If no backedUpParamManager...
					goto paramManagersMissing;
				}
			}
		}
	}

	newInstrument->name.set(name);
	newInstrument->dirPath.set(dirPath);

	newInstrument->loadAllAudioFiles(mayReadSamplesFromFiles); // Needs name, directory and slots set first, above.

	*getInstrument = newInstrument;
	return NO_ERROR;
}

// After calling this, you must make sure you set dirPath of Instrument.
Instrument* StorageManager::createNewInstrument(InstrumentType newInstrumentType, ParamManager* paramManager) {

	uint32_t instrumentSize;

	if (newInstrumentType == InstrumentType::SYNTH) {
		instrumentSize = sizeof(SoundInstrument);
	}

	// Kit
	else {
		instrumentSize = sizeof(Kit);
	}

	void* instrumentMemory = generalMemoryAllocator.alloc(instrumentSize, NULL, false, true);
	if (!instrumentMemory) {
		return NULL;
	}

	Instrument* newInstrument;

	int error;

	// Synth
	if (newInstrumentType == InstrumentType::SYNTH) {
		if (paramManager) {
			error = paramManager->setupWithPatching();
			if (error) {
paramManagerSetupError:
				generalMemoryAllocator.dealloc(instrumentMemory);
				return NULL;
			}
			Sound::initParams(paramManager);
		}
		newInstrument = new (instrumentMemory) SoundInstrument();
	}

	// Kit
	else {
		if (paramManager) {
			error = paramManager->setupUnpatched();
			if (error) {
				goto paramManagerSetupError;
			}

			GlobalEffectableForClip::initParams(paramManager);
		}
		newInstrument = new (instrumentMemory) Kit();
	}

	return newInstrument;
}

Instrument* StorageManager::createNewNonAudioInstrument(InstrumentType instrumentType, int slot, int subSlot) {
	int size = (instrumentType == InstrumentType::MIDI_OUT) ? sizeof(MIDIInstrument) : sizeof(CVInstrument);
	void* instrumentMemory = generalMemoryAllocator.alloc(size);
	if (!instrumentMemory) { // RAM fail
		return NULL;
	}

	NonAudioInstrument* newInstrument;

	if (instrumentType == InstrumentType::MIDI_OUT) {
		newInstrument = new (instrumentMemory) MIDIInstrument();
		((MIDIInstrument*)newInstrument)->channelSuffix = subSlot;
	}
	else {
		newInstrument = new (instrumentMemory) CVInstrument();
	}
	newInstrument->channel = slot;

	return newInstrument;
}

Drum* StorageManager::createNewDrum(DrumType drumType) {
	int memorySize;
	if (drumType == DrumType::SOUND) {
		memorySize = sizeof(SoundDrum);
	}
	else if (drumType == DrumType::MIDI) {
		memorySize = sizeof(MIDIDrum);
	}
	else if (drumType == DrumType::GATE) {
		memorySize = sizeof(GateDrum);
	}

	void* drumMemory = generalMemoryAllocator.alloc(memorySize, NULL, false, true);
	if (!drumMemory) {
		return NULL;
	}

	Drum* newDrum;
	if (drumType == DrumType::SOUND)
		newDrum = new (drumMemory) SoundDrum();
	else if (drumType == DrumType::MIDI)
		newDrum = new (drumMemory) MIDIDrum();
	else if (drumType == DrumType::GATE)
		newDrum = new (drumMemory) GateDrum();

	return newDrum;
}

// This has now mostly been replaced by an equivalent-ish function in InstrumentClip.
// Now, this will only ever be called in two scenarios:
// -- Pre-V2.0 files, so we know there's no mention of bend or aftertouch in this case where we have a ParamManager.
// -- When reading a MIDIInstrument, so we know there's no ParamManager (I checked), so no need to actually read the param.
int StorageManager::readMIDIParamFromFile(int32_t readAutomationUpToPos, MIDIParamCollection* midiParamCollection,
                                          int8_t* getCC) {

	char const* tagName;
	int cc = CC_NUMBER_NONE;

	while (*(tagName = readNextTagOrAttributeName())) {
		if (!strcmp(tagName, "cc")) {
			char const* contents = readTagOrAttributeValue();
			if (!strcasecmp(contents, "bend")) {
				cc = CC_NUMBER_PITCH_BEND;
			}
			else if (!strcasecmp(contents, "aftertouch")) {
				cc = CC_NUMBER_AFTERTOUCH;
			}
			else if (!strcasecmp(contents, "none")
			         || !strcmp(contents, "120")) { // We used to write 120 for "none", pre V2.0
				cc = CC_NUMBER_NONE;
			}
			else {
				cc = stringToInt(contents);
			}
			// TODO: Pre-V2.0 files could still have CC74, so ideally I'd move that to "expression" params here...
			exitTag("cc");
		}
		else if (!strcmp(tagName, "value")) {
			if (cc != CC_NUMBER_NONE && midiParamCollection) {

				MIDIParam* midiParam = midiParamCollection->params.getOrCreateParamFromCC(cc, 0);
				if (!midiParam) {
					return ERROR_INSUFFICIENT_RAM;
				}

				int error = midiParam->param.readFromFile(readAutomationUpToPos);
				if (error) {
					return error;
				}
			}
			exitTag("value");
		}
		else {
			exitTag(tagName);
		}
	}

	if (getCC) {
		*getCC = cc;
	}

	return NO_ERROR;
}

// For a bunch of params like this, e.g. for syncing delay, LFOs, arps, the value stored in the file is relative to the song insideWorldTickMagnitude -
// so that if someone loads a preset into a song with a different insideWorldTickMagnitude, the results are what you'd expect.
SyncType StorageManager::readSyncTypeFromFile(Song* song) {
	return (SyncType)readTagOrAttributeValueInt();
}

void StorageManager::writeSyncTypeToFile(Song* song, char const* name, SyncType value, bool onNewLine) {
	writeAttribute(name, (int)value, onNewLine);
}

SyncLevel StorageManager::readAbsoluteSyncLevelFromFile(Song* song) {
	return (SyncLevel)song->convertSyncLevelFromFileValueToInternalValue(readTagOrAttributeValueInt());
}

void StorageManager::writeAbsoluteSyncLevelToFile(Song* song, char const* name, SyncLevel internalValue,
                                                  bool onNewLine) {
	writeAttribute(name, song->convertSyncLevelFromInternalValueToFileValue(internalValue), onNewLine);
}<|MERGE_RESOLUTION|>--- conflicted
+++ resolved
@@ -52,16 +52,10 @@
 #include <string.h>
 
 extern "C" {
-<<<<<<< HEAD
-#include "fatfs/ff.h"
-#include "fatfs/diskio.h"
-#include "RZA1/uart/sio_char.h"
-=======
->>>>>>> 0fa24ae6
 #include "RZA1/oled/oled_low_level.h"
 #include "RZA1/uart/sio_char.h"
-#include "diskio.h"
-#include "ff.h"
+#include "fatfs/diskio.h"
+#include "fatfs/ff.h"
 
 FRESULT f_readdir_get_filepointer(DIR* dp,      /* Pointer to the open directory object */
                                   FILINFO* fno, /* Pointer to file information to return */
