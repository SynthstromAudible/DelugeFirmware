/*
 * Copyright © 2014-2023 Synthstrom Audible Limited
 *
 * This file is part of The Synthstrom Audible Deluge Firmware.
 *
 * The Synthstrom Audible Deluge Firmware is free software: you can redistribute it and/or modify it under the
 * terms of the GNU General Public License as published by the Free Software Foundation,
 * either version 3 of the License, or (at your option) any later version.
 *
 * This program is distributed in the hope that it will be useful, but WITHOUT ANY WARRANTY;
 * without even the implied warranty of MERCHANTABILITY or FITNESS FOR A PARTICULAR PURPOSE.
 * See the GNU General Public License for more details.
 *
 * You should have received a copy of the GNU General Public License along with this program.
 * If not, see <https://www.gnu.org/licenses/>.
 */

#include "gui/views/session_view.h"
#include "definitions_cxx.hpp"
#include "dsp/master_compressor/master_compressor.h"
#include "extern.h"
#include "gui/colour/colour.h"
#include "gui/colour/palette.h"
#include "gui/context_menu/audio_input_selector.h"
#include "gui/context_menu/launch_style.h"
#include "gui/menu_item/colour.h"
#include "gui/ui/keyboard/keyboard_screen.h"
#include "gui/ui/load/load_instrument_preset_ui.h"
#include "gui/ui/load/load_song_ui.h"
#include "gui/ui/ui.h"
#include "gui/ui_timer_manager.h"
#include "gui/views/arranger_view.h"
#include "gui/views/audio_clip_view.h"
#include "gui/views/automation_instrument_clip_view.h"
#include "gui/views/instrument_clip_view.h"
#include "gui/views/view.h"
#include "gui/waveform/waveform_renderer.h"
#include "hid/buttons.h"
#include "hid/display/display.h"
#include "hid/led/indicator_leds.h"
#include "hid/led/pad_leds.h"
#include "io/debug/print.h"
#include "memory/general_memory_allocator.h"
#include "model/action/action_logger.h"
#include "model/clip/audio_clip.h"
#include "model/clip/clip_instance.h"
#include "model/clip/instrument_clip.h"
#include "model/clip/instrument_clip_minder.h"
#include "model/instrument/instrument.h"
#include "model/instrument/melodic_instrument.h"
#include "model/note/note_row.h"
#include "model/sample/sample.h"
#include "model/sample/sample_recorder.h"
#include "model/settings/runtime_feature_settings.h"
#include "model/song/song.h"
#include "modulation/params/param_manager.h"
#include "playback/mode/arrangement.h"
#include "playback/mode/session.h"
#include "playback/playback_handler.h"
#include "processing/audio_output.h"
#include "processing/engines/audio_engine.h"
#include "storage/audio/audio_file_manager.h"
#include "storage/file_item.h"
#include "storage/storage_manager.h"
#include "util/d_string.h"
#include "util/functions.h"
#include <algorithm>
#include <new>

extern "C" {
#include "RZA1/uart/sio_char.h"
#include "util/cfunctions.h"
}

using namespace deluge;
using namespace gui;

SessionView sessionView{};

SessionView::SessionView() {
	xScrollBeforeFollowingAutoExtendingLinearRecording = -1;
}

bool SessionView::getGreyoutRowsAndCols(uint32_t* cols, uint32_t* rows) {
	if (currentUIMode == UI_MODE_VIEWING_RECORD_ARMING) {
		switch (currentSong->sessionLayout) {
		case SessionLayoutType::SessionLayoutTypeRows: {
			*cols = 0xFFFFFFFD;
			*rows = 0;
			for (int32_t yDisplay = 0; yDisplay < kDisplayHeight; yDisplay++) {
				Clip* clip = getClipOnScreen(yDisplay);
				if (clip && !clip->armedForRecording) {
					*rows |= (1 << yDisplay);
				}
			}
			break;
		}
		case SessionLayoutType::SessionLayoutTypeGrid: {
			*cols = 0xFFFFFFFF;
			*rows = 0xFFFFFFFF;
			break;
		}
		}

		return true;
	}
	else if (playbackHandler.playbackState && currentPlaybackMode == &arrangement) {
		*cols = 0b11;
		return true;
	}
	else {
		return false;
	}
}

bool SessionView::opened() {
	if (playbackHandler.playbackState && currentPlaybackMode == &arrangement) {
		PadLEDs::skipGreyoutFade();
	}

	indicator_leds::setLedState(IndicatorLED::CROSS_SCREEN_EDIT, false);
	indicator_leds::setLedState(IndicatorLED::SCALE_MODE, false);

	focusRegained();

	return true;
}

void SessionView::focusRegained() {
	selectLayout(0); // Make sure we get a valid layout from the loaded file

	bool doingRender = (currentUIMode != UI_MODE_ANIMATION_FADE);
	redrawClipsOnScreen(doingRender); // We want this here, not just in opened(), because after coming back from
	                                  // loadInstrumentPresetUI, need to at least redraw, and also really need to
	                                  // re-render stuff in case note-tails-being-allowed has changed

	ClipNavigationTimelineView::focusRegained();
	view.focusRegained();
	view.setActiveModControllableTimelineCounter(currentSong);

	selectedClipYDisplay = 255;
	if (display->haveOLED()) {
		setCentralLEDStates();
	}
	else {
		redrawNumericDisplay();
	}

	indicator_leds::setLedState(IndicatorLED::BACK, false);

	setLedStates();

	currentSong->lastClipInstanceEnteredStartPos = -1;
}

ActionResult SessionView::buttonAction(deluge::hid::Button b, bool on, bool inCardRoutine) {
	using namespace deluge::hid::button;

	if (runtimeFeatureSettings.get(RuntimeFeatureSettingType::MasterCompressorFx) == RuntimeFeatureStateToggle::On
	    && currentUIMode == UI_MODE_NONE) { //master compressor
		int32_t modKnobMode = -1;
		if (view.activeModControllableModelStack.modControllable) {
			uint8_t* modKnobModePointer = view.activeModControllableModelStack.modControllable->getModKnobMode();
			if (modKnobModePointer)
				modKnobMode = *modKnobModePointer;
		}
		const char* paramLabels[] = {"THRE", "MAKE", "ATTK", "REL", "RATI", "MIX"};

		if (modKnobMode == 4 && b == MOD_ENCODER_1 && on) {
			masterCompEditMode++;
			masterCompEditMode = masterCompEditMode % 6; //toggle master compressor setting

			if (display->haveOLED()) {
				modEncoderAction(1, 0);
			}
			else {
				display->displayPopup(paramLabels[masterCompEditMode]);
			}
			return ActionResult::DEALT_WITH;
		}
	}

	InstrumentType newInstrumentType;

	// Clip-view button
	if (b == CLIP_VIEW) {
		if (on && currentUIMode == UI_MODE_NONE && playbackHandler.recording != RECORDING_ARRANGEMENT) {
			if (inCardRoutine) {
				return ActionResult::REMIND_ME_OUTSIDE_CARD_ROUTINE;
			}
			transitionToViewForClip(); // May fail if no currentClip
		}
	}

	// Song-view button without shift

	// Arranger view button, or if there isn't one then song view button
#ifdef arrangerViewButtonX
	else if (b == arrangerView) {
#else
	else if (b == SESSION_VIEW && !Buttons::isShiftButtonPressed()) {
#endif
		if (inCardRoutine) {
			return ActionResult::REMIND_ME_OUTSIDE_CARD_ROUTINE;
		}
		bool lastSessionButtonActiveState = sessionButtonActive;
		sessionButtonActive = on;

		// Press with special modes
		if (on) {
			sessionButtonUsed = false;

			// If holding record button...
			if (Buttons::isButtonPressed(deluge::hid::button::RECORD)) {
				Buttons::recordButtonPressUsedUp = true;

				// Make sure we weren't already playing...
				if (!playbackHandler.playbackState) {

					Action* action = actionLogger.getNewAction(ACTION_ARRANGEMENT_RECORD, false);

					arrangerView.xScrollWhenPlaybackStarted = currentSong->xScroll[NAVIGATION_ARRANGEMENT];
					if (action) {
						action->posToClearArrangementFrom = arrangerView.xScrollWhenPlaybackStarted;
					}

					currentSong->clearArrangementBeyondPos(
					    arrangerView.xScrollWhenPlaybackStarted,
					    action); // Want to do this before setting up playback or place new instances
					int32_t error =
					    currentSong->placeFirstInstancesOfActiveClips(arrangerView.xScrollWhenPlaybackStarted);

					if (error) {
						display->displayError(error);
						return ActionResult::DEALT_WITH;
					}
					playbackHandler.recording = RECORDING_ARRANGEMENT;
					playbackHandler.setupPlaybackUsingInternalClock();

					arrangement.playbackStartedAtPos =
					    arrangerView.xScrollWhenPlaybackStarted; // Have to do this after setting up playback

					indicator_leds::blinkLed(IndicatorLED::RECORD, 255, 1);
					indicator_leds::blinkLed(IndicatorLED::SESSION_VIEW, 255, 1);
					sessionButtonUsed = true;
				}
			}

			else if (currentUIMode == UI_MODE_CLIP_PRESSED_IN_SONG_VIEW) {
				if (playbackHandler.recording == RECORDING_ARRANGEMENT) {
					display->displayPopup(deluge::l10n::get(deluge::l10n::String::STRING_FOR_RECORDING_TO_ARRANGEMENT));
					return ActionResult::DEALT_WITH;
				}

				// Rows are not aligned in grid so we disabled this function, the code below also would need to be aligned
				if (currentSong->sessionLayout == SessionLayoutType::SessionLayoutTypeGrid) {
					display->displayPopup(l10n::get(l10n::String::STRING_FOR_IMPOSSIBLE_FROM_GRID));
					return ActionResult::DEALT_WITH;
				}

				actionLogger.deleteAllLogs();

				Clip* clip = getClipOnScreen(selectedClipYDisplay);
				Output* output = clip->output;
				int32_t instrumentIndex = currentSong->getOutputIndex(output);
				currentSong->arrangementYScroll = instrumentIndex - selectedClipPressYDisplay;

				int32_t posPressed = arrangerView.getPosFromSquare(selectedClipPressXDisplay);
				int32_t proposedStartPos = posPressed;

				int32_t i = output->clipInstances.search(proposedStartPos, LESS);
				ClipInstance* otherInstance = output->clipInstances.getElement(i);
				if (otherInstance) {
					if (otherInstance->pos + otherInstance->length > proposedStartPos) {
moveAfterClipInstance:
						proposedStartPos = ((otherInstance->pos + otherInstance->length - 1)
						                        / currentSong->xZoom[NAVIGATION_ARRANGEMENT]
						                    + 1)
						                   * currentSong->xZoom[NAVIGATION_ARRANGEMENT];
					}
				}

				// Look at the next ClipInstance
				i++;
				otherInstance = output->clipInstances.getElement(i);
				if (otherInstance) {
					if (otherInstance->pos < proposedStartPos + clip->loopLength) {
						goto moveAfterClipInstance;
					}
				}

				// Make sure it won't be extending beyond numerical limit
				if (proposedStartPos > kMaxSequenceLength - clip->loopLength) {
					display->displayPopup(
					    deluge::l10n::get(deluge::l10n::String::STRING_FOR_CLIP_WOULD_BREACH_MAX_ARRANGEMENT_LENGTH));
					return ActionResult::DEALT_WITH;
				}

				// If we're here, we're ok!
				int32_t error = output->clipInstances.insertAtIndex(i);
				if (error) {
					display->displayError(error);
					return ActionResult::DEALT_WITH;
				}

				ClipInstance* newInstance = output->clipInstances.getElement(i);
				newInstance->pos = proposedStartPos;
				newInstance->clip = clip;
				newInstance->length = clip->loopLength;
				arrangement.rowEdited(output, proposedStartPos, proposedStartPos + clip->loopLength, NULL, newInstance);

				int32_t howMuchLater = proposedStartPos - posPressed;

				arrangerView.xPressed = selectedClipPressXDisplay;
				arrangerView.yPressedEffective = selectedClipPressYDisplay;
				arrangerView.yPressedActual = selectedClipPressYDisplay;
				arrangerView.actionOnDepress = false;
				arrangerView.desiredLength = clip->loopLength;
				arrangerView.originallyPressedClipActualLength = clip->loopLength;
				arrangerView.pressedClipInstanceIndex = i;
				arrangerView.pressedClipInstanceXScrollWhenLastInValidPosition =
				    currentSong->xScroll[NAVIGATION_ARRANGEMENT] + howMuchLater;
				arrangerView.pressedClipInstanceOutput = clip->output;
				arrangerView.pressedClipInstanceIsInValidPosition = true;

				currentUIMode = UI_MODE_HOLDING_ARRANGEMENT_ROW;

				arrangerView.repopulateOutputsOnScreen(false);
				arrangerView.putDraggedClipInstanceInNewPosition(output);
				sessionButtonActive = false;
				goToArrangementEditor();
			}
		}
		// Release without special mode
		else if (!on && currentUIMode == UI_MODE_NONE) {
			if (lastSessionButtonActiveState && !sessionButtonActive && !sessionButtonUsed && !gridFirstPadActive()) {
				if (playbackHandler.recording == RECORDING_ARRANGEMENT) {
					currentSong->endInstancesOfActiveClips(playbackHandler.getActualArrangementRecordPos());
					// Must call before calling getArrangementRecordPos(), cos that detaches the cloned Clip
					currentSong->resumeClipsClonedForArrangementRecording();
					playbackHandler.recording = RECORDING_OFF;
					view.setModLedStates();
					playbackHandler.setLedStates();
				}
				else {
					goToArrangementEditor();
				}

				sessionButtonUsed = false;
			}
		}
	}

	// Affect-entire button
	else if (b == AFFECT_ENTIRE) {
		if (on && currentUIMode == UI_MODE_NONE) {
			currentSong->affectEntire = !currentSong->affectEntire;
			view.setActiveModControllableTimelineCounter(currentSong);
		}
	}

	// Record button - adds to what MatrixDriver does with it
	else if (b == RECORD) {
		if (on) {
			if (isNoUIModeActive()) {
				uiTimerManager.setTimer(TIMER_UI_SPECIFIC, 500);
				view.blinkOn = true;
			}
			else {
				goto notDealtWith;
			}
		}
		else {
			if (isUIModeActive(UI_MODE_VIEWING_RECORD_ARMING)) {
				exitUIMode(UI_MODE_VIEWING_RECORD_ARMING);
				PadLEDs::reassessGreyout(false);
				requestRendering(this, 0, 0xFFFFFFFF);
			}
			else {
				goto notDealtWith;
			}
		}
		return ActionResult::NOT_DEALT_WITH; // Make the MatrixDriver do its normal thing with it too
	}

	// If save / delete button pressed, delete the Clip!
	else if (b == SAVE && (currentUIMode == UI_MODE_CLIP_PRESSED_IN_SONG_VIEW || gridFirstPadActive())) {
		if (on) {

			if (playbackHandler.recording == RECORDING_ARRANGEMENT) {
				display->displayPopup(deluge::l10n::get(deluge::l10n::String::STRING_FOR_RECORDING_TO_ARRANGEMENT));
				performActionOnPadRelease = false;
				return ActionResult::DEALT_WITH;
			}

			if (inCardRoutine) {
				return ActionResult::REMIND_ME_OUTSIDE_CARD_ROUTINE;
			}

			Clip* clip = getClipForLayout();

			if (clip != nullptr) {
				actionLogger.deleteAllLogs();
				clipPressEnded();
				removeClip(clip);
			}
		}
	}

	// Select encoder button
	else if (b == SELECT_ENC && !Buttons::isShiftButtonPressed()) {
		if (on) {
			if (inCardRoutine) {
				return ActionResult::REMIND_ME_OUTSIDE_CARD_ROUTINE;
			}

			if (currentUIMode == UI_MODE_HOLDING_SECTION_PAD) {
				if (performActionOnSectionPadRelease) {
					beginEditingSectionRepeatsNum();
				}
				else {
					currentSong->sections[sectionPressed].numRepetitions = 0;
					drawSectionRepeatNumber();
				}
			}
			else if (currentUIMode == UI_MODE_HOLDING_STATUS_PAD) {
				//Clip* clip = getClipOnScreen(selectedClipYDisplay);
				//contextMenuLaunchStyle.clip = clip;
				context_menu::launchStyle.setupAndCheckAvailability();
				openUI(&context_menu::launchStyle);
			}
			else if (currentUIMode == UI_MODE_CLIP_PRESSED_IN_SONG_VIEW) {
				actionLogger.deleteAllLogs();
				performActionOnPadRelease = false;

				Clip* clip = getClipForLayout();
				if (currentSong->sessionLayout == SessionLayoutType::SessionLayoutTypeGrid) {
					requestRendering(this, 0xFFFFFFFF, 0xFFFFFFFF);
				}

				if (clip != nullptr) {
					replaceInstrumentClipWithAudioClip(clip);
				}
			}
			else if (currentUIMode == UI_MODE_NONE) {
				if (session.hasPlaybackActive()) {
					if (session.launchEventAtSwungTickCount) {
						session.cancelAllArming();
						session.cancelAllLaunchScheduling();
						session.lastSectionArmed = 255;
						if (display->haveOLED()) {
							renderUIsForOled();
						}
						else {
							redrawNumericDisplay();
						}
						requestRendering(this, 0, 0xFFFFFFFF);
					}
				}
			}
		}
	}

	// Which-instrument-type buttons
	else if (b == SYNTH) {
		newInstrumentType = InstrumentType::SYNTH;

changeInstrumentType:
		if (on && currentUIMode == UI_MODE_CLIP_PRESSED_IN_SONG_VIEW && !Buttons::isShiftButtonPressed()) {

			performActionOnPadRelease = false;

			if (playbackHandler.recording == RECORDING_ARRANGEMENT) {
				display->displayPopup(deluge::l10n::get(deluge::l10n::String::STRING_FOR_RECORDING_TO_ARRANGEMENT));
				return ActionResult::DEALT_WITH;
			}

			if (inCardRoutine) {
				return ActionResult::REMIND_ME_OUTSIDE_CARD_ROUTINE;
			}

			Clip* clip = getClipForLayout();

			if (clip != nullptr) {
				// If AudioClip, we have to convert back to an InstrumentClip
				if (clip->type == CLIP_TYPE_AUDIO) {
					actionLogger.deleteAllLogs();
					replaceAudioClipWithInstrumentClip(clip, newInstrumentType);
				}

				// Or if already an InstrumentClip, changing Instrument type is easier
				else {

					InstrumentClip* instrumentClip = (InstrumentClip*)clip;
					Instrument* instrument = (Instrument*)instrumentClip->output;

					// If load button held, go into LoadInstrumentPresetUI
					if (Buttons::isButtonPressed(deluge::hid::button::LOAD)) {

						// Can't do that for MIDI or CV Clips though
						if (newInstrumentType == InstrumentType::MIDI_OUT || newInstrumentType == InstrumentType::CV) {
							goto doActualSimpleChange;
						}

						actionLogger.deleteAllLogs();

						currentUIMode = UI_MODE_NONE;
						selectedClipYDisplay = 255;

						Browser::instrumentTypeToLoad = newInstrumentType;
						loadInstrumentPresetUI.instrumentToReplace = instrument;
						switch (currentSong->sessionLayout) {
						case SessionLayoutType::SessionLayoutTypeRows: {
							loadInstrumentPresetUI.instrumentClipToLoadFor = instrumentClip;
							break;
						}
						case SessionLayoutType::SessionLayoutTypeGrid: {
							// Not supplying an instrument will make it replace the output for all clips
							loadInstrumentPresetUI.instrumentClipToLoadFor = NULL;
							break;
						}
						}
						loadInstrumentPresetUI.loadingSynthToKitRow = false;
						openUI(&loadInstrumentPresetUI);
					}

					// Otherwise, just change the instrument type
					else {
doActualSimpleChange:

						switch (currentSong->sessionLayout) {
						case SessionLayoutType::SessionLayoutTypeRows: {
							char modelStackMemory[MODEL_STACK_MAX_SIZE];
							ModelStackWithTimelineCounter* modelStack =
							    setupModelStackWithTimelineCounter(modelStackMemory, currentSong, instrumentClip);

							view.changeInstrumentType(newInstrumentType, modelStack, true);
							break;
						}
						case SessionLayoutType::SessionLayoutTypeGrid: {
							// Mostly taken from ArrangerView::changeInstrumentType
							if (instrument->type != newInstrumentType) {
								Instrument* newInstrument =
								    currentSong->changeInstrumentType(instrument, newInstrumentType);
								if (newInstrument) {
									view.displayOutputName(newInstrument);
									if (display->haveOLED()) {
										deluge::hid::display::OLED::sendMainImage();
									}
									view.setActiveModControllableTimelineCounter(newInstrument->activeClip);
								}
							}
							break;
						}
						}
					}
				}

				requestRendering(this, 1 << selectedClipYDisplay, 0);
			}
		}
	}
	else if (b == KIT) {
		newInstrumentType = InstrumentType::KIT;
		goto changeInstrumentType;
	}
	else if (b == MIDI) {
		newInstrumentType = InstrumentType::MIDI_OUT;
		goto changeInstrumentType;
	}
	else if (b == CV) {
		newInstrumentType = InstrumentType::CV;
		goto changeInstrumentType;
	}

	else {
notDealtWith:
		return TimelineView::buttonAction(b, on, inCardRoutine);
	}

	return ActionResult::DEALT_WITH;
}

void SessionView::goToArrangementEditor() {
	currentSong->xZoomForReturnToSongView = currentSong->xZoom[NAVIGATION_CLIP];
	currentSong->xScrollForReturnToSongView = currentSong->xScroll[NAVIGATION_CLIP];
	changeRootUI(&arrangerView);
}

void SessionView::beginEditingSectionRepeatsNum() {
	performActionOnSectionPadRelease = false;
	drawSectionRepeatNumber();
	uiTimerManager.unsetTimer(TIMER_UI_SPECIFIC);
}

ActionResult SessionView::padAction(int32_t xDisplay, int32_t yDisplay, int32_t on) {
	if (currentSong->sessionLayout == SessionLayoutType::SessionLayoutTypeGrid) {
		return gridHandlePads(xDisplay, yDisplay, on);
	}

	if (runtimeFeatureSettings.get(RuntimeFeatureSettingType::MasterCompressorFx) == RuntimeFeatureStateToggle::On
	    && currentUIMode == UI_MODE_NONE) { //master compressor
		int32_t modKnobMode = -1;
		if (view.activeModControllableModelStack.modControllable) {
			uint8_t* modKnobModePointer = view.activeModControllableModelStack.modControllable->getModKnobMode();
			if (modKnobModePointer)
				modKnobMode = *modKnobModePointer;
		}
		const char* paramLabels[] = {"THRE", "MAKE", "ATTK", "REL", "RATI", "MIX"};

		if (modKnobMode == 4 && Buttons::isShiftButtonPressed() && xDisplay == 10 && yDisplay < 6 && on) {
			if (yDisplay == 0) {        //[RELEASE]
				masterCompEditMode = 3; //REL
			}
			else if (yDisplay == 1) {   //[SYNC]
				masterCompEditMode = 1; //MAKE
			}
			else if (yDisplay == 2) {   //[VOL DUCK]
				masterCompEditMode = 0; //THRE
			}
			else if (yDisplay == 3) {   //[ATTAK]
				masterCompEditMode = 2; //ATTK
			}
			else if (yDisplay == 4) {   //[SHAPE]
				masterCompEditMode = 4; //RATI
			}
			else if (yDisplay == 5) {   //[SEND]
				masterCompEditMode = 5; //MIX
			}

			if (display->haveOLED()) {
				modEncoderAction(1, 0);
			}
			else {
				display->displayPopup(paramLabels[masterCompEditMode]);
			}
			return ActionResult::DEALT_WITH;
		}
	}

	Clip* clip = getClipOnScreen(yDisplay);
	int32_t clipIndex = yDisplay + currentSong->songViewYScroll;

	// If we tapped on a Clip's main pads...
	if (xDisplay < kDisplayWidth) {

		// Press down
		if (on) {

			Buttons::recordButtonPressUsedUp = true;

			if (!Buttons::isShiftButtonPressed()) {

				if (currentUIMode == UI_MODE_VIEWING_RECORD_ARMING) {
					goto holdingRecord;
				}

				// If no Clip previously pressed...
				if (currentUIMode == UI_MODE_NONE) {

					// If they're holding down the record button...
					if (Buttons::isButtonPressed(deluge::hid::button::RECORD)) {

holdingRecord:
						// If doing recording stuff, create a "pending overdub".
						// We may or may not be doing a tempoless record and need to finish that up.
						if (playbackHandler.playbackState && currentPlaybackMode == &session) {

							Clip* sourceClip = getClipOnScreen(yDisplay + 1);

							if (!sourceClip) {
								return ActionResult::DEALT_WITH;
							}

							// If already has a pending overdub, get out
							if (currentSong->getPendingOverdubWithOutput(sourceClip->output)) {
								return ActionResult::DEALT_WITH;
							}

							if (playbackHandler.recording == RECORDING_ARRANGEMENT) {
								display->displayPopup(
								    deluge::l10n::get(deluge::l10n::String::STRING_FOR_RECORDING_TO_ARRANGEMENT));
								return ActionResult::DEALT_WITH;
							}

							if (sdRoutineLock) {
								return ActionResult::REMIND_ME_OUTSIDE_CARD_ROUTINE;
							}

							int32_t clipIndex = yDisplay + currentSong->songViewYScroll + 1;

							// If source clip currently recording, arm it to stop (but not if tempoless recording)
							if (playbackHandler.isEitherClockActive() && sourceClip->getCurrentlyRecordingLinearly()
							    && sourceClip->armState == ArmState::OFF) {
								session.toggleClipStatus(sourceClip, &clipIndex, false, kInternalButtonPressLatency);
							}

							OverDubType newOverdubNature =
							    (xDisplay < kDisplayWidth) ? OverDubType::Normal : OverDubType::ContinuousLayering;
							Clip* overdub =
							    currentSong->createPendingNextOverdubBelowClip(sourceClip, clipIndex, newOverdubNature);
							if (overdub) {

								session.scheduleOverdubToStartRecording(overdub, sourceClip);

								if (!playbackHandler.recording) {
									playbackHandler.recording = RECORDING_NORMAL;
									playbackHandler.setLedStates();
								}

								// Since that was all effective, let's exit out of UI_MODE_VIEWING_RECORD_ARMING too
								if (currentUIMode == UI_MODE_VIEWING_RECORD_ARMING) {
									uiTimerManager.unsetTimer(TIMER_UI_SPECIFIC);
									currentUIMode = UI_MODE_NONE;
									PadLEDs::reassessGreyout(false);
									requestRendering(this, 0, 0xFFFFFFFF);
								}

								// If we were doing a tempoless record, now's the time to stop that and restart playback
								if (!playbackHandler.isEitherClockActive()) {
									playbackHandler.finishTempolessRecording(true, kInternalButtonPressLatency, false);
								}
							}
							else if (currentSong->anyClipsSoloing) {
								display->displayPopup(deluge::l10n::get(
								    deluge::l10n::String::STRING_FOR_CANT_CREATE_OVERDUB_WHILE_CLIPS_SOLOING));
							}
						}
					}

					// If Clip present here...
					else if (clip) {

						// If holding down tempo knob...
						if (Buttons::isButtonPressed(deluge::hid::button::TEMPO_ENC)) {
							playbackHandler.grabTempoFromClip(clip);
						}

						// If it's a pending overdub, delete it
						else if (clip->isPendingOverdub) {
removePendingOverdub:
							if (sdRoutineLock) {
								return ActionResult::REMIND_ME_OUTSIDE_CARD_ROUTINE; // Possibly not quite necessary...
							}

							removeClip(getClipOnScreen(yDisplay));
							session.justAbortedSomeLinearRecording();
						}

						// Or, normal action - select the pressed Clip
						else {

							selectedClipYDisplay = yDisplay;
startHoldingDown:
							selectedClipPressYDisplay = yDisplay;
							currentUIMode = UI_MODE_CLIP_PRESSED_IN_SONG_VIEW;
							selectedClipPressXDisplay = xDisplay;
							performActionOnPadRelease = true;
							selectedClipTimePressed = AudioEngine::audioSampleTimer;
							view.setActiveModControllableTimelineCounter(clip);
							view.displayOutputName(clip->output, true, clip);
							if (display->haveOLED()) {
								deluge::hid::display::OLED::sendMainImage();
							}
						}
					}

					// Otherwise, try and create one
					else {

						if (Buttons::isButtonPressed(deluge::hid::button::RECORD)) {
							return ActionResult::DEALT_WITH;
						}
						if (sdRoutineLock) {
							return ActionResult::REMIND_ME_OUTSIDE_CARD_ROUTINE;
						}

						//if (possiblyCreatePendingNextOverdub(clipIndex, OVERDUB_EXTENDING)) return ActionResult::DEALT_WITH;

						clip = createNewInstrumentClip(yDisplay);
						if (!clip) {
							return ActionResult::DEALT_WITH;
						}

						int32_t numClips = currentSong->sessionClips.getNumElements();
						if (clipIndex < 0) {
							clipIndex = 0;
						}
						else if (clipIndex >= numClips) {
							clipIndex = numClips - 1;
						}

						selectedClipYDisplay = clipIndex - currentSong->songViewYScroll;
						requestRendering(this, 0, 1 << selectedClipYDisplay);
						goto startHoldingDown;
					}
				}

				// If Clip previously already pressed, clone it to newly-pressed row
				else if (currentUIMode == UI_MODE_CLIP_PRESSED_IN_SONG_VIEW) {
					if (selectedClipYDisplay != yDisplay && performActionOnPadRelease) {

						if (playbackHandler.recording == RECORDING_ARRANGEMENT) {
							display->displayPopup(
							    deluge::l10n::get(deluge::l10n::String::STRING_FOR_RECORDING_TO_ARRANGEMENT));
							return ActionResult::DEALT_WITH;
						}

						if (sdRoutineLock) {
							return ActionResult::REMIND_ME_OUTSIDE_CARD_ROUTINE;
						}

						actionLogger.deleteAllLogs();
						cloneClip(selectedClipYDisplay, yDisplay);
						goto justEndClipPress;
					}
				}

				else if (currentUIMode == UI_MODE_MIDI_LEARN) {
					if (clip) {

						// AudioClip
						if (clip->type == CLIP_TYPE_AUDIO) {
							if (sdRoutineLock) {
								return ActionResult::REMIND_ME_OUTSIDE_CARD_ROUTINE;
							}
							view.endMIDILearn();
							gui::context_menu::audioInputSelector.audioOutput = (AudioOutput*)clip->output;
							gui::context_menu::audioInputSelector.setupAndCheckAvailability();
							openUI(&gui::context_menu::audioInputSelector);
						}

						// InstrumentClip
						else {
midiLearnMelodicInstrumentAction:
							if (clip->output->type == InstrumentType::SYNTH
							    || clip->output->type == InstrumentType::MIDI_OUT
							    || clip->output->type == InstrumentType::CV) {

								if (sdRoutineLock) {
									return ActionResult::REMIND_ME_OUTSIDE_CARD_ROUTINE;
								}
								view.melodicInstrumentMidiLearnPadPressed(on, (MelodicInstrument*)clip->output);
							}
						}
					}
				}
			}
		}

		// Release
		else {

			// If Clip was pressed before...
			if (isUIModeActive(UI_MODE_CLIP_PRESSED_IN_SONG_VIEW)) {

				// Stop stuttering if we are
				if (isUIModeActive(UI_MODE_STUTTERING)) {
					((ModControllableAudio*)view.activeModControllableModelStack.modControllable)
					    ->endStutter((ParamManagerForTimeline*)view.activeModControllableModelStack.paramManager);
				}

				if (performActionOnPadRelease && xDisplay == selectedClipPressXDisplay
				    && AudioEngine::audioSampleTimer - selectedClipTimePressed < kShortPressTime) {

					// Not allowed if recording arrangement
					if (playbackHandler.recording == RECORDING_ARRANGEMENT) {
						display->displayPopup(
						    deluge::l10n::get(deluge::l10n::String::STRING_FOR_RECORDING_TO_ARRANGEMENT));
						goto justEndClipPress;
					}

					if (sdRoutineLock) {
						return ActionResult::REMIND_ME_OUTSIDE_CARD_ROUTINE;
					}

					// Enter Clip
					Clip* clip = getClipOnScreen(selectedClipYDisplay);
					transitionToViewForClip(clip);
				}

				// If doing nothing, at least exit the submode - if this was that initial press
				else {
					if (yDisplay == selectedClipPressYDisplay && xDisplay == selectedClipPressXDisplay) {
justEndClipPress:
						if (sdRoutineLock) {
							return ActionResult::
							    REMIND_ME_OUTSIDE_CARD_ROUTINE; // If in card routine, might mean it's still loading an Instrument they selected,
						}
						// and we don't want the loading animation or anything to get stuck onscreen
						clipPressEnded();
					}
				}
			}

			else if (isUIModeActive(UI_MODE_MIDI_LEARN)) {
				if (clip && clip->type == CLIP_TYPE_INSTRUMENT) {
					requestRendering(this, 1 << yDisplay, 0);
					goto midiLearnMelodicInstrumentAction;
				}
			}

			// In all other cases, then if also inside card routine, do get it to remind us after. Especially important because it could be that
			// the user has actually pressed down on a pad, that's caused a new clip to be created and preset to load, which is still loading right now,
			// but the uiMode hasn't been set to "holding down" yet and control hasn't been released back to the user, and this is the user releasing their press,
			// so we definitely want to be reminded of this later after the above has happened.
			else {
				if (sdRoutineLock) {
					return ActionResult::REMIND_ME_OUTSIDE_CARD_ROUTINE;
				}
			}
		}
	}

	// Or, status or section (aka audition) pads
	else {

		if (playbackHandler.playbackState && currentPlaybackMode == &arrangement) {
			if (currentUIMode == UI_MODE_NONE) {
				if (sdRoutineLock) {
					return ActionResult::REMIND_ME_OUTSIDE_CARD_ROUTINE;
				}
				playbackHandler.switchToSession();
			}
		}

		else {

			if (clip && clip->isPendingOverdub) {
				if (on && !currentUIMode) {
					goto removePendingOverdub;
				}
			}

			// Status pad
			if (xDisplay == kDisplayWidth) {

				// If Clip is present here
				if (clip) {

					return view.clipStatusPadAction(clip, on, yDisplay);
				}
			}

			// Section pad
			else if (xDisplay == kDisplayWidth + 1) {

				if (on && Buttons::isButtonPressed(deluge::hid::button::RECORD)
				    && (!currentUIMode || currentUIMode == UI_MODE_VIEWING_RECORD_ARMING)) {
					Buttons::recordButtonPressUsedUp = true;
					goto holdingRecord;
				}

				// If Clip is present here
				if (clip) {

					switch (currentUIMode) {
					case UI_MODE_MIDI_LEARN:
						if (sdRoutineLock) {
							return ActionResult::REMIND_ME_OUTSIDE_CARD_ROUTINE;
						}
						view.sectionMidiLearnPadPressed(on, clip->section);
						break;

					case UI_MODE_NONE:
					case UI_MODE_CLIP_PRESSED_IN_SONG_VIEW:
					case UI_MODE_STUTTERING:
						performActionOnPadRelease = false;
						// No break
					case UI_MODE_HOLDING_SECTION_PAD:
						sectionPadAction(yDisplay, on);
						break;
					}
				}
			}
		}
	}

	return ActionResult::DEALT_WITH;
}

void SessionView::clipPressEnded() {
	// End stuttering since this can also end selection
	if (isUIModeActive(UI_MODE_CLIP_PRESSED_IN_SONG_VIEW) && isUIModeActive(UI_MODE_STUTTERING)) {
		((ModControllableAudio*)view.activeModControllableModelStack.modControllable)
		    ->endStutter((ParamManagerForTimeline*)view.activeModControllableModelStack.paramManager);
	}

	if (isUIModeActive(UI_MODE_HOLDING_SECTION_PAD)) {
		exitUIMode(UI_MODE_HOLDING_SECTION_PAD);
		if (display->haveOLED()) {
			deluge::hid::display::OLED::removePopup();
		}
		else {
			redrawNumericDisplay();
		}
	}

	if (currentUIMode == UI_MODE_EXPLODE_ANIMATION) {
		return;
	}

	currentUIMode = UI_MODE_NONE;
	view.setActiveModControllableTimelineCounter(currentSong);
	if (display->haveOLED()) {
		renderUIsForOled();
		setCentralLEDStates();
	}
	else {
		redrawNumericDisplay();
	}
	selectedClipYDisplay = 255;
	gridResetPresses();
}

void SessionView::sectionPadAction(uint8_t y, bool on) {

	Clip* clip = getClipOnScreen(y);

	if (!clip) {
		return;
	}

	if (on) {

		if (isNoUIModeActive()) {
			// If user wanting to change Clip's section
			if (Buttons::isShiftButtonPressed()) {

				// Not allowed if recording arrangement
				if (playbackHandler.recording == RECORDING_ARRANGEMENT) {
					display->displayPopup(deluge::l10n::get(deluge::l10n::String::STRING_FOR_RECORDING_TO_ARRANGEMENT));
					return;
				}

				actionLogger.deleteAllLogs();

				uint8_t oldSection = clip->section;

				clip->section = 255;

				bool sectionUsed[kMaxNumSections];
				memset(sectionUsed, 0, sizeof(sectionUsed));

				for (int32_t c = 0; c < currentSong->sessionClips.getNumElements(); c++) {
					Clip* thisClip = currentSong->sessionClips.getClipAtIndex(c);

					if (thisClip->section < kMaxNumSections) {
						sectionUsed[thisClip->section] = true;
					}
				}

				// Mark first unused section as available
				for (int32_t i = 0; i < kMaxNumSections; i++) {
					if (!sectionUsed[i]) {
						sectionUsed[i] = true;
						break;
					}
				}

				do {
					oldSection = (oldSection + 1) % kMaxNumSections;
				} while (!sectionUsed[oldSection]);

				clip->section = oldSection;

				requestRendering(this, 0, 1 << y);
			}

			else {
				enterUIMode(UI_MODE_HOLDING_SECTION_PAD);
				performActionOnSectionPadRelease = true;
				sectionPressed = clip->section;
				uiTimerManager.setTimer(TIMER_UI_SPECIFIC, 300);
			}
		}
	}

	// Or, triggering actual section play, with de-press
	else {

		if (isUIModeActive(UI_MODE_HOLDING_SECTION_PAD)) {
			if (!Buttons::isShiftButtonPressed() && performActionOnSectionPadRelease) {
				session.armSection(sectionPressed, kInternalButtonPressLatency);
			}
			exitUIMode(UI_MODE_HOLDING_SECTION_PAD);
			if (display->haveOLED()) {
				deluge::hid::display::OLED::removePopup();
			}
			else {
				redrawNumericDisplay();
			}
			uiTimerManager.unsetTimer(TIMER_UI_SPECIFIC);
		}

		else if (isUIModeActive(UI_MODE_CLIP_PRESSED_IN_SONG_VIEW)) {
			session.armSection(clip->section, kInternalButtonPressLatency);
		}
	}
}

ActionResult SessionView::timerCallback() {
	switch (currentUIMode) {

	case UI_MODE_HOLDING_SECTION_PAD:
		beginEditingSectionRepeatsNum();
		break;

	case UI_MODE_NONE:
		if (Buttons::isButtonPressed(deluge::hid::button::RECORD)) {
			if (currentSong->sessionLayout != SessionLayoutType::SessionLayoutTypeGrid
			    || (currentSong->sessionLayout == SessionLayoutType::SessionLayoutTypeGrid
			        && gridModeActive == SessionGridModeLaunch)) {
				enterUIMode(UI_MODE_VIEWING_RECORD_ARMING);
				PadLEDs::reassessGreyout(false);
			}
		case UI_MODE_VIEWING_RECORD_ARMING:
			requestRendering(this, 0, 0xFFFFFFFF);
			view.blinkOn = !view.blinkOn;
			uiTimerManager.setTimer(TIMER_UI_SPECIFIC, kFastFlashTime);
		}
		break;
	}

	return ActionResult::DEALT_WITH;
}

void SessionView::drawSectionRepeatNumber() {
	int32_t number = currentSong->sections[sectionPressed].numRepetitions;
	char const* outputText;
	if (display->haveOLED()) {
		char buffer[21];
		if (number == -1) {
			outputText = "Launch non-\nexclusively"; // Need line break cos line splitter doesn't deal with hyphens.
		}
		else {
			outputText = buffer;
			strcpy(buffer, "Repeats: ");
			if (number == 0) {
				strcpy(&buffer[9], "infinite");
			}
			else {
				intToString(number, &buffer[9]);
			}
		}

		if (currentSong->sessionLayout == SessionLayoutType::SessionLayoutTypeGrid) {
			display->popupText(outputText);
		}
		else {
			display->popupTextTemporary(outputText);
		}
	}
	else {
		char buffer[5];
		if (number == -1) {
			outputText = "SHAR";
		}
		else if (number == 0) {
			outputText = "INFI";
		}
		else {
			intToString(number, buffer);
			outputText = buffer;
		}
		display->setText(outputText, true, 255, true);
	}
}

void SessionView::selectEncoderAction(int8_t offset) {
	if (currentUIMode == UI_MODE_HOLDING_SECTION_PAD) {
		if (performActionOnSectionPadRelease) {
			beginEditingSectionRepeatsNum();
		}
		else {
			int16_t* numRepetitions = &currentSong->sections[sectionPressed].numRepetitions;
			*numRepetitions += offset;
			if (*numRepetitions > 9999) {
				*numRepetitions = 9999;
			}
			else if (*numRepetitions < -1) {
				*numRepetitions = -1;
			}
			drawSectionRepeatNumber();
		}
	}
	else if (currentUIMode == UI_MODE_CLIP_PRESSED_IN_SONG_VIEW) {
		performActionOnPadRelease = false;

		if (playbackHandler.recording == RECORDING_ARRANGEMENT) {
			display->displayPopup(deluge::l10n::get(deluge::l10n::String::STRING_FOR_RECORDING_TO_ARRANGEMENT));
			return;
		}

		Clip* clip = getClipForLayout();

		if (clip == nullptr) {
			return;
		}

		if (clip->type == CLIP_TYPE_INSTRUMENT) {
			char modelStackMemory[MODEL_STACK_MAX_SIZE];
			ModelStackWithTimelineCounter* modelStack =
			    setupModelStackWithTimelineCounter(modelStackMemory, currentSong, clip);

			switch (currentSong->sessionLayout) {
			case SessionLayoutType::SessionLayoutTypeRows: {
				view.navigateThroughPresetsForInstrumentClip(offset, modelStack, true);
				break;
			}
			case SessionLayoutType::SessionLayoutTypeGrid: {
				Output* oldOutput = clip->output;
				Output* newOutput = currentSong->navigateThroughPresetsForInstrument(oldOutput, offset);
				if (oldOutput != newOutput) {
					view.setActiveModControllableTimelineCounter(newOutput->activeClip);
					requestRendering(this, 0xFFFFFFFF, 0xFFFFFFFF);
				}
				break;
			}
			}
		}
		else {
			// This moves clips around uncomfortably and we have a track for every Audio anyway
			if (currentSong->sessionLayout != SessionLayoutType::SessionLayoutTypeGrid) {
				view.navigateThroughAudioOutputsForAudioClip(offset, (AudioClip*)clip, true);
			}
		}
	}
	else if (currentUIMode == UI_MODE_NONE && sessionButtonActive) {
		sessionButtonUsed = true;
		selectLayout(offset);
	}
	else if (currentUIMode == UI_MODE_NONE) {
		if (session.hasPlaybackActive()) {
			if (session.launchEventAtSwungTickCount) {
				editNumRepeatsTilLaunch(offset);
			}
			else if (offset == 1) {
				session.userWantsToArmNextSection(1);
			}
		}
	}
}

void SessionView::editNumRepeatsTilLaunch(int32_t offset) {
	session.numRepeatsTilLaunch += offset;
	if (session.numRepeatsTilLaunch < 1) {
		session.numRepeatsTilLaunch = 1;
	}
	else if (session.numRepeatsTilLaunch > 9999) {
		session.numRepeatsTilLaunch = 9999;
	}
	else {
		if (display->haveOLED()) {
			renderUIsForOled();
		}
		else {
			redrawNumericDisplay();
		}
	}
}

ActionResult SessionView::horizontalEncoderAction(int32_t offset) {
	if (currentSong->sessionLayout == SessionLayoutType::SessionLayoutTypeGrid) {
		return gridHandleScroll(offset, 0);
	}

	// So long as we're not in a submode...
	if (isNoUIModeActive()) {

		// Or, if the shift key is pressed
		if (Buttons::isShiftButtonPressed()) {
			// Tell the user why they can't resize
			indicator_leds::indicateAlertOnLed(IndicatorLED::CLIP_VIEW);
			return ActionResult::DEALT_WITH;
		}
	}

	return ClipNavigationTimelineView::horizontalEncoderAction(offset);
}

ActionResult SessionView::verticalEncoderAction(int32_t offset, bool inCardRoutine) {

	if (currentUIMode == UI_MODE_NONE || currentUIMode == UI_MODE_CLIP_PRESSED_IN_SONG_VIEW
	    || currentUIMode == UI_MODE_VIEWING_RECORD_ARMING) {

		if (inCardRoutine && !allowSomeUserActionsEvenWhenInCardRoutine) {
			return ActionResult::REMIND_ME_OUTSIDE_CARD_ROUTINE; // Allow sometimes.
		}

		// Change row colour by pressing row & shift - same shortcut as in clip view.
		if (currentUIMode == UI_MODE_CLIP_PRESSED_IN_SONG_VIEW && Buttons::isShiftButtonPressed()) {
			Clip* clip = getClipOnScreen(selectedClipYDisplay);
			if (!clip)
				return ActionResult::NOT_DEALT_WITH;

			clip->colourOffset += offset;
			requestRendering(this, 1 << selectedClipYDisplay, 0);

			return ActionResult::DEALT_WITH;
		}

		if (currentSong->sessionLayout == SessionLayoutType::SessionLayoutTypeGrid) {
			// For safety, is used in verticalScrollOneSquare on clip copy
			if (sdRoutineLock) {
				return ActionResult::REMIND_ME_OUTSIDE_CARD_ROUTINE;
			}

			return gridHandleScroll(0, offset);
		}

		return verticalScrollOneSquare(offset);
	}

	return ActionResult::DEALT_WITH;
}

ActionResult SessionView::verticalScrollOneSquare(int32_t direction) {

	if (direction == 1) {
		if (currentSong->songViewYScroll >= currentSong->sessionClips.getNumElements() - 1) {
			return ActionResult::DEALT_WITH;
		}
	}
	else {
		if (currentSong->songViewYScroll <= 1 - kDisplayHeight) {
			return ActionResult::DEALT_WITH;
		}
	}

	// Drag Clip along with scroll if one is selected
	if (isUIModeActive(UI_MODE_CLIP_PRESSED_IN_SONG_VIEW)) {

		performActionOnPadRelease = false;

		// Not allowed if recording arrangement
		if (playbackHandler.recording == RECORDING_ARRANGEMENT) {
			display->displayPopup(deluge::l10n::get(deluge::l10n::String::STRING_FOR_RECORDING_TO_ARRANGEMENT));
			return ActionResult::DEALT_WITH;
		}

		int32_t oldIndex = selectedClipYDisplay + currentSong->songViewYScroll;

		if (direction == 1) {
			if (oldIndex >= currentSong->sessionClips.getNumElements() - 1) {
				return ActionResult::DEALT_WITH;
			}
		}
		else {
			if (oldIndex <= 0) {
				return ActionResult::DEALT_WITH;
			}
		}

		if (sdRoutineLock) {
			return ActionResult::REMIND_ME_OUTSIDE_CARD_ROUTINE;
		}

		actionLogger.deleteAllLogs();

		int32_t newIndex = oldIndex + direction;
		currentSong->sessionClips.swapElements(newIndex, oldIndex);
	}

	currentSong->songViewYScroll += direction;
	redrawClipsOnScreen();

	if (isUIModeActive(UI_MODE_VIEWING_RECORD_ARMING)) {
		PadLEDs::reassessGreyout(true);
	}

	return ActionResult::DEALT_WITH;
}

bool SessionView::renderSidebar(uint32_t whichRows, RGB image[][kDisplayWidth + kSideBarWidth],
                                uint8_t occupancyMask[][kDisplayWidth + kSideBarWidth]) {
	if (!image) {
		return true;
	}

	if (currentSong->sessionLayout == SessionLayoutType::SessionLayoutTypeGrid) {
		return gridRenderSidebar(whichRows, image, occupancyMask);
	}

	for (int32_t i = 0; i < kDisplayHeight; i++) {
		if (whichRows & (1 << i)) {
			drawStatusSquare(i, image[i]);
			drawSectionSquare(i, image[i]);
		}
	}

	return true;
}

void SessionView::drawStatusSquare(uint8_t yDisplay, RGB thisImage[]) {
	RGB& thisColour = thisImage[kDisplayWidth];

	Clip* clip = getClipOnScreen(yDisplay);

	// If no Clip, black
	if (!clip) {
		thisColour = colours::black;
	}
	else {
		thisColour = view.getClipMuteSquareColour(clip, thisColour);
	}
}

void SessionView::drawSectionSquare(uint8_t yDisplay, RGB thisImage[]) {
	RGB& thisColour = thisImage[kDisplayWidth + 1];

	Clip* clip = getClipOnScreen(yDisplay);

	// If no Clip, black
	if (!clip) {
		thisColour = colours::black;
	}
	else {
		if (view.midiLearnFlashOn && currentSong->sections[clip->section].launchMIDICommand.containsSomething()) {
			thisColour = colours::midi_command;
		}

		else {
			thisColour = RGB::fromHue(defaultClipGroupColours[clip->section]);

			// If user assigning MIDI controls and has this section selected, flash to half brightness
			if (view.midiLearnFlashOn && currentSong
			    && view.learnedThing == &currentSong->sections[clip->section].launchMIDICommand) {
				thisColour = thisColour.dim();
			}
		}
	}
}

// Will now look in subfolders too if need be.
int32_t setPresetOrNextUnlaunchedOne(InstrumentClip* clip, InstrumentType instrumentType, bool* instrumentAlreadyInSong,
                                     bool copyDrumsFromClip = true) {
	ReturnOfConfirmPresetOrNextUnlaunchedOne result;
	result.error = Browser::currentDir.set(getInstrumentFolder(instrumentType));
	if (result.error) {
		return result.error;
	}

	result = loadInstrumentPresetUI.findAnUnlaunchedPresetIncludingWithinSubfolders(currentSong, instrumentType,
	                                                                                Availability::INSTRUMENT_UNUSED);
	if (result.error) {
		return result.error;
	}

	Instrument* newInstrument = result.fileItem->instrument;
	bool isHibernating = newInstrument && !result.fileItem->instrumentAlreadyInSong;
	*instrumentAlreadyInSong = newInstrument && result.fileItem->instrumentAlreadyInSong;

	if (!newInstrument) {
		String newPresetName;
		result.fileItem->getDisplayNameWithoutExtension(&newPresetName);
		result.error =
		    storageManager.loadInstrumentFromFile(currentSong, NULL, instrumentType, false, &newInstrument,
		                                          &result.fileItem->filePointer, &newPresetName, &Browser::currentDir);
	}

	Browser::emptyFileItems();

	if (result.error) {
		return result.error;
	}

	if (isHibernating) {
		currentSong->removeInstrumentFromHibernationList(newInstrument);
	}

	if (display->haveOLED()) {
		deluge::hid::display::OLED::displayWorkingAnimation("Loading");
	}
	else {
		display->displayLoadingAnimation();
	}

	newInstrument->loadAllAudioFiles(true);

	display->removeWorkingAnimation();

	if (copyDrumsFromClip) {
		result.error = clip->setAudioInstrument(newInstrument, currentSong, true, NULL); // Does a setupPatching()
		if (result.error) {
			// TODO: needs more thought - we'd want to deallocate the Instrument...
			return result.error;
		}

		if (instrumentType == InstrumentType::KIT) {

			char modelStackMemory[MODEL_STACK_MAX_SIZE];
			ModelStackWithTimelineCounter* modelStack =
			    setupModelStackWithSong(modelStackMemory, currentSong)->addTimelineCounter(clip);

			clip->assignDrumsToNoteRows(modelStack); // Does a setupPatching() for each Drum
			clip->yScroll = 0;
		}
	}
	else {
		char modelStackMemory[MODEL_STACK_MAX_SIZE];
		ModelStackWithTimelineCounter* modelStack =
		    setupModelStackWithSong(modelStackMemory, currentSong)->addTimelineCounter(clip);
		int32_t error = clip->changeInstrument(modelStack, newInstrument, NULL, InstrumentRemoval::NONE);
		if (error != NO_ERROR) {
			display->displayPopup(l10n::get(l10n::String::STRING_FOR_SWITCHING_TO_TRACK_FAILED));
		}

		if (newInstrument->type == InstrumentType::KIT) {
			clip->yScroll = 0;
		}
	}

	return NO_ERROR;
}

Clip* SessionView::createNewInstrumentClip(int32_t yDisplay) {

	actionLogger.deleteAllLogs();

	void* memory = GeneralMemoryAllocator::get().alloc(sizeof(InstrumentClip), NULL, false, true);
	if (!memory) {
		display->displayError(ERROR_INSUFFICIENT_RAM);
		return NULL;
	}

	InstrumentClip* newClip = new (memory) InstrumentClip(currentSong);

	uint32_t currentDisplayLength = currentSong->xZoom[NAVIGATION_CLIP] * kDisplayWidth;

	if (playbackHandler.playbackState
	    && (currentPlaybackMode == &arrangement || !playbackHandler.isEitherClockActive())) {
		newClip->activeIfNoSolo = false;
	}

	uint32_t oneBar = currentSong->getBarLength();

	// Default Clip length. Default to current zoom, minimum 1 bar
	int32_t newClipLength = std::max(currentDisplayLength, oneBar);

	newClip->colourOffset = random(72);
	newClip->loopLength = newClipLength;

	bool instrumentAlreadyInSong;

	InstrumentType instrumentType = InstrumentType::SYNTH;
doGetInstrument:
	int32_t error = setPresetOrNextUnlaunchedOne(newClip, instrumentType, &instrumentAlreadyInSong);
	if (error) {

		// If that was for a synth and there were none, try a kit
		if (error == ERROR_NO_FURTHER_PRESETS && instrumentType == InstrumentType::SYNTH) {
			instrumentType = InstrumentType::KIT;
			goto doGetInstrument;
		}
		newClip->~InstrumentClip();
		GeneralMemoryAllocator::get().dealloc(memory);
		display->displayError(error);
		return NULL;
	}

	int32_t index = yDisplay + currentSong->songViewYScroll;
	if (index <= 0) {
		index = 0;
		newClip->section = currentSong->sessionClips.getClipAtIndex(0)->section;
		currentSong->songViewYScroll++;
	}
	else if (index >= currentSong->sessionClips.getNumElements()) {
		index = currentSong->sessionClips.getNumElements();
		newClip->section =
		    currentSong->sessionClips.getClipAtIndex(currentSong->sessionClips.getNumElements() - 1)->section;
	}
	currentSong->sessionClips.insertClipAtIndex(newClip, index);

	char modelStackMemory[MODEL_STACK_MAX_SIZE];
	ModelStack* modelStack = setupModelStackWithSong(modelStackMemory, currentSong);
	ModelStackWithTimelineCounter* modelStackWithTimelineCounter = modelStack->addTimelineCounter(newClip);

	// Figure out the play pos for the new Clip if we're currently playing
	if (session.hasPlaybackActive() && playbackHandler.isEitherClockActive() && currentSong->isClipActive(newClip)) {
		session.reSyncClip(modelStackWithTimelineCounter, true);
	}

	if (!instrumentAlreadyInSong) {
		currentSong->addOutput(newClip->output);
	}

	// Possibly want to set this as the active Clip...
	if (!newClip->output->activeClip) {
		newClip->output->setActiveClip(modelStackWithTimelineCounter);
	}

	return newClip;
}

void SessionView::replaceAudioClipWithInstrumentClip(Clip* clip, InstrumentType instrumentType) {
	int32_t clipIndex = currentSong->sessionClips.getIndexForClip(clip);

	if (!clip || clip->type != CLIP_TYPE_AUDIO) {
		return;
	}

	if (currentSong->sessionLayout == SessionLayoutType::SessionLayoutTypeGrid
	    && currentSong->getClipWithOutput(clip->output, false, clip)) {
		display->displayPopup(deluge::l10n::get(
		    deluge::l10n::String::STRING_FOR_AUDIO_TRACKS_WITH_CLIPS_CANT_BE_TURNED_INTO_AN_INSTRUMENT));
		return;
	}

	AudioClip* audioClip = (AudioClip*)clip;
	if (audioClip->sampleHolder.audioFile || audioClip->getCurrentlyRecordingLinearly()) {
		display->displayPopup(deluge::l10n::get(deluge::l10n::String::STRING_FOR_CLIP_NOT_EMPTY));
		return;
	}

	// Allocate memory for InstrumentClip
	void* clipMemory = GeneralMemoryAllocator::get().alloc(sizeof(InstrumentClip), NULL, false, true);
	if (!clipMemory) {
ramError:
		display->displayError(ERROR_INSUFFICIENT_RAM);
		return;
	}

	// Create the audio clip and ParamManager
	InstrumentClip* newClip = new (clipMemory) InstrumentClip(currentSong);

	// Give the new clip its stuff
	newClip->cloneFrom(clip);
	newClip->colourOffset = random(72);

	bool instrumentAlreadyInSong;
	int32_t error;

	if (instrumentType == InstrumentType::SYNTH || instrumentType == InstrumentType::KIT) {

		error = setPresetOrNextUnlaunchedOne(newClip, instrumentType, &instrumentAlreadyInSong);
		if (error) {
gotError:
			display->displayError(error);
gotErrorDontDisplay:
			newClip->~InstrumentClip();
			GeneralMemoryAllocator::get().dealloc(clipMemory);
			return;
		}
	}

	else {
		Instrument* newInstrument = currentSong->getNonAudioInstrumentToSwitchTo(
		    instrumentType, Availability::INSTRUMENT_UNUSED, 0, -1, &instrumentAlreadyInSong);
		if (!newInstrument) {
			goto gotErrorDontDisplay;
		}

		error = newClip->setNonAudioInstrument(newInstrument, currentSong);
		if (error) {
			// TODO: we'd really want to deallocate the Instrument
			goto gotError;
		}
	}

	if (!instrumentAlreadyInSong) {
		currentSong->addOutput(newClip->output);
	}

	// Possibly want to set this as the active Clip...
	if (!newClip->output->activeClip) {

		char modelStackMemory[MODEL_STACK_MAX_SIZE];
		ModelStack* modelStack = setupModelStackWithSong(modelStackMemory, currentSong);

		ModelStackWithTimelineCounter* modelStackWithTimelineCounter = modelStack->addTimelineCounter(newClip);

		newClip->output->setActiveClip(modelStackWithTimelineCounter);
	}

	currentSong->swapClips(newClip, clip, clipIndex);

	view.setActiveModControllableTimelineCounter(newClip);
	view.displayOutputName(newClip->output, true, newClip);

	if (display->haveOLED()) {
		deluge::hid::display::OLED::sendMainImage();
	}
}

void SessionView::replaceInstrumentClipWithAudioClip(Clip* clip) {
	int32_t clipIndex = currentSong->sessionClips.getIndexForClip(clip);

	if (!clip || clip->type != CLIP_TYPE_INSTRUMENT) {
		return;
	}

	if (currentSong->sessionLayout == SessionLayoutType::SessionLayoutTypeGrid
	    && currentSong->getClipWithOutput(clip->output, false, clip)) {
		display->displayPopup(deluge::l10n::get(
		    deluge::l10n::String::STRING_FOR_INSTRUMENTS_WITH_CLIPS_CANT_BE_TURNED_INTO_AUDIO_TRACKS));
		return;
	}

	InstrumentClip* instrumentClip = (InstrumentClip*)clip;
	if (instrumentClip->containsAnyNotes() || instrumentClip->output->clipHasInstance(clip)) {
		display->displayPopup(deluge::l10n::get(deluge::l10n::String::STRING_FOR_CLIP_NOT_EMPTY));
		return;
	}

	Clip* newClip = currentSong->replaceInstrumentClipWithAudioClip(clip, clipIndex);

	if (!newClip) {
		display->displayError(ERROR_INSUFFICIENT_RAM);
		return;
	}

	currentSong->arrangementYScroll--; // Is our best bet to avoid the scroll appearing to change visually

	view.setActiveModControllableTimelineCounter(newClip);
	view.displayOutputName(newClip->output, true, newClip);

	if (display->haveOLED()) {
		deluge::hid::display::OLED::sendMainImage();
	}
	// If Clip was in keyboard view, need to redraw that
	requestRendering(this, 1 << selectedClipYDisplay, 1 << selectedClipYDisplay);
}

void SessionView::removeClip(Clip* clip) {
	currentSong->ensureAllInstrumentsHaveAClipOrBackedUpParamManager(
	    "E373", "H373"); // Trying to narrow down H067 that Leo got, below.

	if (!clip) {
		return;
	}

	int32_t clipIndex = currentSong->sessionClips.getIndexForClip(clip);

	// If last session Clip left, just don't allow. Easiest
	if (currentSong->sessionClips.getNumElements() == 1) {
		display->displayPopup(deluge::l10n::get(deluge::l10n::String::STRING_FOR_CANT_REMOVE_FINAL_CLIP));
		return;
	}

	// If this Clip is the inputTickScaleClip
	if (clip == currentSong->getSyncScalingClip()) {
		// Don't let the user do it
		indicator_leds::indicateAlertOnLed(IndicatorLED::SYNC_SCALING);
		return;
	}

	clip->stopAllNotesPlaying(currentSong); // Stops any MIDI-controlled auditioning / stuck notes

	currentSong->removeSessionClip(clip, clipIndex);

	if (playbackHandler.isEitherClockActive() && currentPlaybackMode == &session) {
		session.launchSchedulingMightNeedCancelling();
	}

	redrawClipsOnScreen();

	currentSong->ensureAllInstrumentsHaveAClipOrBackedUpParamManager("E067", "H067"); // Leo got a H067!!!!
}

Clip* SessionView::getClipOnScreen(int32_t yDisplay) {
	if (currentSong->sessionLayout == SessionLayoutType::SessionLayoutTypeGrid) {
		if (gridFirstPadActive()) {
			return gridClipFromCoords(gridFirstPressedX, gridFirstPressedY);
		}

		return nullptr;
	}

	int32_t index = yDisplay + currentSong->songViewYScroll;

	if (index < 0 || index >= currentSong->sessionClips.getNumElements()) {
		return NULL;
	}

	return currentSong->sessionClips.getClipAtIndex(index);
}

void SessionView::redrawClipsOnScreen(bool doRender) {
	if (doRender) {
		requestRendering(this);
	}
	view.flashPlayEnable();
}

void SessionView::setLedStates() {

	indicator_leds::setLedState(IndicatorLED::KEYBOARD, false);

	view.setLedStates();

#ifdef currentClipStatusButtonX
	view.switchOffCurrentClipPad();
#endif
}

extern char loopsRemainingText[];

void SessionView::renderOLED(uint8_t image[][OLED_MAIN_WIDTH_PIXELS]) {

	if (playbackHandler.isEitherClockActive()) {
		// Session playback
		if (currentPlaybackMode == &session) {
			if (session.launchEventAtSwungTickCount) {
yesDoIt:
				intToString(session.numRepeatsTilLaunch, &loopsRemainingText[17]);
				deluge::hid::display::OLED::drawPermanentPopupLookingText(loopsRemainingText);
			}
		}

		else { // Arrangement playback
			if (playbackHandler.stopOutputRecordingAtLoopEnd) {
				deluge::hid::display::OLED::drawPermanentPopupLookingText("Resampling will end...");
			}
		}
	}
}

void SessionView::redrawNumericDisplay() {

	if (currentUIMode == UI_MODE_CLIP_PRESSED_IN_SONG_VIEW) {
		return;
	}

	// If playback on...
	if (playbackHandler.isEitherClockActive()) {

		// Session playback
		if (currentPlaybackMode == &session) {
			if (!session.launchEventAtSwungTickCount) {
				goto nothingToDisplay;
			}

			if (getCurrentUI() == &loadSongUI) {
				if (currentUIMode == UI_MODE_LOADING_SONG_UNESSENTIAL_SAMPLES_ARMED) {
yesDoIt:
					char buffer[5];
					intToString(session.numRepeatsTilLaunch, buffer);
					display->setText(buffer, true, 255, true, NULL, false, true);
				}
			}

			else if (getCurrentUI() == &arrangerView) {
				if (currentUIMode == UI_MODE_NONE || currentUIMode == UI_MODE_HOLDING_ARRANGEMENT_ROW
				    || currentUIMode == UI_MODE_HOLDING_HORIZONTAL_ENCODER_BUTTON) {
					if (session.switchToArrangementAtLaunchEvent) {
						goto yesDoIt;
					}
					else {
						goto setBlank;
					}
				}
			}

			else if (getCurrentUI() == this) {
				if (currentUIMode != UI_MODE_HOLDING_SECTION_PAD) {
					goto yesDoIt;
				}
			}
		}

		else { // Arrangement playback
			if (getCurrentUI() == &arrangerView) {

				if (currentUIMode != UI_MODE_HOLDING_SECTION_PAD && currentUIMode != UI_MODE_HOLDING_ARRANGEMENT_ROW) {
					if (playbackHandler.stopOutputRecordingAtLoopEnd) {
						display->setText("1", true, 255, true, NULL, false, true);
					}
					else {
						goto setBlank;
					}
				}
			}
			else if (getCurrentUI() == this) {
setBlank:
				display->setText("");
			}
		}
	}

	// Or if no playback active...
	else {
nothingToDisplay:
		if (getCurrentUI() == this || getCurrentUI() == &arrangerView) {
			if (currentUIMode != UI_MODE_HOLDING_SECTION_PAD) {
				display->setText("");
			}
		}
	}

	setCentralLEDStates();
}

// This gets called by redrawNumericDisplay() - or, if OLED, it gets called instead, because this still needs to happen.
void SessionView::setCentralLEDStates() {
	indicator_leds::setLedState(IndicatorLED::SYNTH, false);
	indicator_leds::setLedState(IndicatorLED::KIT, false);
	indicator_leds::setLedState(IndicatorLED::MIDI, false);
	indicator_leds::setLedState(IndicatorLED::CV, false);
	indicator_leds::setLedState(IndicatorLED::SCALE_MODE, false);
	indicator_leds::setLedState(IndicatorLED::KEYBOARD, false);

	if (getCurrentUI() == this) {
		indicator_leds::setLedState(IndicatorLED::CROSS_SCREEN_EDIT, false);
	}
}

uint32_t SessionView::getMaxZoom() {
	return currentSong->getLongestClip(true, false)->getMaxZoom();
}

void SessionView::cloneClip(uint8_t yDisplayFrom, uint8_t yDisplayTo) {
	Clip* clipToClone = getClipOnScreen(yDisplayFrom);
	if (!clipToClone) {
		return;
	}

	// Just don't allow cloning of Clips which are linearly recording
	if (clipToClone->getCurrentlyRecordingLinearly()) {
		display->displayPopup(deluge::l10n::get(deluge::l10n::String::STRING_FOR_RECORDING_IN_PROGRESS));
		return;
	}

	bool enoughSpace = currentSong->sessionClips.ensureEnoughSpaceAllocated(1);
	if (!enoughSpace) {
ramError:
		display->displayError(ERROR_INSUFFICIENT_RAM);
		return;
	}

	char modelStackMemory[MODEL_STACK_MAX_SIZE];
	ModelStackWithTimelineCounter* modelStack =
	    setupModelStackWithSong(modelStackMemory, currentSong)->addTimelineCounter(clipToClone);

	int32_t error = clipToClone->clone(modelStack);
	if (error) {
		goto ramError;
	}

	Clip* newClip = (Clip*)modelStack->getTimelineCounter();

	newClip->section = (uint8_t)(newClip->section + 1) % kMaxNumSections;

	int32_t newIndex = yDisplayTo + currentSong->songViewYScroll;

	if (yDisplayTo < yDisplayFrom) {
		currentSong->songViewYScroll++;
		newIndex++;
	}

	if (newIndex < 0) {
		newIndex = 0;
	}
	else if (newIndex > currentSong->sessionClips.getNumElements()) {
		newIndex = currentSong->sessionClips.getNumElements();
	}

	currentSong->sessionClips.insertClipAtIndex(newClip, newIndex); // Can't fail - we ensured enough space in advance

	redrawClipsOnScreen();
}

void SessionView::graphicsRoutine() {
	if (runtimeFeatureSettings.get(RuntimeFeatureSettingType::MasterCompressorFx) == RuntimeFeatureStateToggle::On
	    && currentUIMode == UI_MODE_NONE) {
		int32_t modKnobMode = -1;
		if (view.activeModControllableModelStack.modControllable) {
			uint8_t* modKnobModePointer = view.activeModControllableModelStack.modControllable->getModKnobMode();
			if (modKnobModePointer)
				modKnobMode = *modKnobModePointer;
		}
		if (modKnobMode == 4 && abs(AudioEngine::mastercompressor.compressor.getThresh()) > 0.001) { //upper
			double gr = AudioEngine::mastercompressor.gr;
			if (gr >= 0)
				gr = 0;
			if (gr <= -12)
				gr = -12.0;
			gr = abs(gr);
			indicator_leds::setKnobIndicatorLevel(1, int32_t(gr / 12.0 * 128)); //Gain Reduction LED
		}
	}

	uint8_t tickSquares[kDisplayHeight];
	uint8_t colours[kDisplayHeight];

	if (currentSong->sessionLayout == SessionLayoutType::SessionLayoutTypeGrid) {
		// Nothing to do here but clear since we don't render playhead
		memset(&tickSquares, 255, sizeof(tickSquares));
		memset(&colours, 255, sizeof(colours));
		PadLEDs::setTickSquares(tickSquares, colours);
		return;
	}

	bool anyLinearRecordingOnThisScreen = false;
	bool anyLinearRecordingOnNextScreen = false;

	for (int32_t yDisplay = 0; yDisplay < kDisplayHeight; yDisplay++) {
		int32_t newTickSquare;

		Clip* clip = getClipOnScreen(yDisplay);

		if (!playbackHandler.playbackState || !clip || !currentSong->isClipActive(clip)
		    || playbackHandler.ticksLeftInCountIn || currentUIMode == UI_MODE_HORIZONTAL_ZOOM
		    || (currentUIMode == UI_MODE_HORIZONTAL_SCROLL && PadLEDs::transitionTakingPlaceOnRow[yDisplay])) {
			newTickSquare = 255;
		}

		// Tempoless recording
		else if (!playbackHandler.isEitherClockActive()) {
			newTickSquare = kDisplayWidth - 1;

			if (clip->getCurrentlyRecordingLinearly()) { // This would have to be true if we got here, I think?
				if (clip->type == CLIP_TYPE_AUDIO) {
					((AudioClip*)clip)->renderData.xScroll = -1; // Make sure values are recalculated

					rowNeedsRenderingDependingOnSubMode(yDisplay);
				}
				colours[yDisplay] = 2;
			}
		}
		else {
			int32_t localScroll =
			    getClipLocalScroll(clip, currentSong->xScroll[NAVIGATION_CLIP], currentSong->xZoom[NAVIGATION_CLIP]);
			Clip* clipToRecordTo = clip->getClipToRecordTo();
			int32_t livePos = clipToRecordTo->getLivePos();

			// If we are recording to another Clip, we have to use its position.
			if (clipToRecordTo != clip) {
				int32_t whichRepeat = (uint32_t)livePos / (uint32_t)clip->loopLength;
				livePos -= whichRepeat * clip->loopLength;

				// But if it's currently reversing, we have to re-apply that here.
				if (clip->sequenceDirectionMode == SequenceDirection::REVERSE
				    || (clip->sequenceDirectionMode == SequenceDirection::PINGPONG && (whichRepeat & 1))) {
					livePos = -livePos;
					if (livePos < 0) {
						livePos += clip->loopLength;
					}
				}
			}

			newTickSquare = getSquareFromPos(livePos, NULL, localScroll);

			// Linearly recording
			if (clip->getCurrentlyRecordingLinearly()) {
				if (clip->type == CLIP_TYPE_AUDIO) {
					if (currentUIMode != UI_MODE_HORIZONTAL_SCROLL && currentUIMode != UI_MODE_HORIZONTAL_ZOOM) {
						rowNeedsRenderingDependingOnSubMode(yDisplay);
					}
				}

				if (newTickSquare >= 0
				    && (clip->armState == ArmState::OFF
				        || xScrollBeforeFollowingAutoExtendingLinearRecording
				               != -1)) { // Only if it's auto extending, or it was before
					if (newTickSquare < kDisplayWidth) {
						anyLinearRecordingOnThisScreen = true;
					}
					else if (newTickSquare == kDisplayWidth) {
						anyLinearRecordingOnNextScreen = true;
					}
				}

				colours[yDisplay] = 2;
			}

			// Not linearly recording
			else {
				colours[yDisplay] = 0;
			}

			if (newTickSquare < 0 || newTickSquare >= kDisplayWidth) {
				newTickSquare = 255;
			}
		}

		tickSquares[yDisplay] = newTickSquare;
	}

	// Auto scrolling for linear recording --------

	// If no linear recording onscreen now...
	if (!anyLinearRecordingOnThisScreen && currentUIMode != UI_MODE_HORIZONTAL_SCROLL) {

		// If there's some on the next screen to the right, go there
		if (anyLinearRecordingOnNextScreen) {

			if (!currentUIMode && getCurrentUI() == this) {

				if (xScrollBeforeFollowingAutoExtendingLinearRecording == -1) {
					xScrollBeforeFollowingAutoExtendingLinearRecording = currentSong->xScroll[NAVIGATION_CLIP];
				}

				int32_t newXScroll =
				    currentSong->xScroll[NAVIGATION_CLIP] + currentSong->xZoom[NAVIGATION_CLIP] * kDisplayWidth;
				horizontalScrollForLinearRecording(newXScroll);
			}
		}

		// Or if not, cancel following scrolling along, and go back to where we started
		else {
			if (xScrollBeforeFollowingAutoExtendingLinearRecording != -1) {
				int32_t newXScroll = xScrollBeforeFollowingAutoExtendingLinearRecording;
				xScrollBeforeFollowingAutoExtendingLinearRecording = -1;

				if (newXScroll != currentSong->xZoom[NAVIGATION_CLIP]) {
					horizontalScrollForLinearRecording(newXScroll);
				}
			}
		}
	}

	PadLEDs::setTickSquares(tickSquares, colours);
}

void SessionView::requestRendering(UI* ui, uint32_t whichMainRows, uint32_t whichSideRows) {
	if (currentSong->sessionLayout == SessionLayoutType::SessionLayoutTypeGrid) {
		// Just redrawing should be faster than evaluating every cell in every row
		uiNeedsRendering(ui, 0xFFFFFFFF, 0xFFFFFFFF);
	}

	uiNeedsRendering(ui, whichMainRows, whichSideRows);
}

void SessionView::rowNeedsRenderingDependingOnSubMode(int32_t yDisplay) {

	switch (currentUIMode) {
	case UI_MODE_HORIZONTAL_SCROLL:
	case UI_MODE_HORIZONTAL_ZOOM:
	case UI_MODE_AUDIO_CLIP_EXPANDING:
	case UI_MODE_AUDIO_CLIP_COLLAPSING:
	case UI_MODE_INSTRUMENT_CLIP_EXPANDING:
	case UI_MODE_INSTRUMENT_CLIP_COLLAPSING:
	case UI_MODE_ANIMATION_FADE:
	case UI_MODE_EXPLODE_ANIMATION:
		break;

	default:
		requestRendering(this, 1 << yDisplay, 0);
	}
}

bool SessionView::calculateZoomPinSquares(uint32_t oldScroll, uint32_t newScroll, uint32_t newZoom, uint32_t oldZoom) {

	bool anyToDo = false;

	for (int32_t yDisplay = 0; yDisplay < kDisplayHeight; yDisplay++) {

		Clip* clip = getClipOnScreen(yDisplay);

		if (clip && clip->currentlyScrollableAndZoomable()) {
			int32_t oldLocal = getClipLocalScroll(clip, oldScroll, oldZoom);
			int32_t newLocal = getClipLocalScroll(clip, newScroll, newZoom);

			PadLEDs::zoomPinSquare[yDisplay] =
			    ((int64_t)(int32_t)(oldLocal - newLocal) << 16) / (int32_t)(newZoom - oldZoom);
			PadLEDs::transitionTakingPlaceOnRow[yDisplay] = true;
			anyToDo = true;
		}
		else {
			PadLEDs::transitionTakingPlaceOnRow[yDisplay] = false;
		}
	}

	return anyToDo;
}

int32_t SessionView::getClipPlaceOnScreen(Clip* clip) {
	return currentSong->sessionClips.getIndexForClip(clip) - currentSong->songViewYScroll;
}

uint32_t SessionView::getMaxLength() {
	return currentSong->getLongestClip(true, false)->loopLength;
}

bool SessionView::setupScroll(uint32_t oldScroll) {
	if (currentSong->sessionLayout == SessionLayoutType::SessionLayoutTypeGrid) {
		return false;
	}
	// Ok I'm sorta pretending that this is definitely previously false, though only one caller of this function actually
	// checks for that. Should be ok-ish though...
	pendingUIRenderingLock = true;

	uint32_t xZoom = currentSong->xZoom[NAVIGATION_CLIP];

	bool anyMoved = false;

	char modelStackMemory[MODEL_STACK_MAX_SIZE];
	ModelStack* modelStack = setupModelStackWithSong(modelStackMemory, currentSong);

	for (int32_t yDisplay = 0; yDisplay < kDisplayHeight; yDisplay++) {

		Clip* clip = getClipOnScreen(yDisplay);

		if (clip && clip->currentlyScrollableAndZoomable()) {

			uint32_t newLocalPos = getClipLocalScroll(clip, currentSong->xScroll[NAVIGATION_CLIP], xZoom);
			uint32_t oldLocalPos = getClipLocalScroll(clip, oldScroll, xZoom);
			bool moved = (newLocalPos != oldLocalPos);
			if (moved) {
				ModelStackWithTimelineCounter* modelStackWithTimelineCounter = modelStack->addTimelineCounter(clip);

				clip->renderAsSingleRow(modelStackWithTimelineCounter, this, newLocalPos, xZoom,
				                        PadLEDs::imageStore[yDisplay], PadLEDs::occupancyMaskStore[yDisplay]);
				anyMoved = true;
			}
			PadLEDs::transitionTakingPlaceOnRow[yDisplay] = moved;
		}
		else {
noTransition:
			PadLEDs::transitionTakingPlaceOnRow[yDisplay] = false;
		}
	}

	pendingUIRenderingLock = false;

	return anyMoved;
}

uint32_t SessionView::getClipLocalScroll(Clip* clip, uint32_t overviewScroll, uint32_t xZoom) {
	return std::min((clip->loopLength - 1) / (xZoom * kDisplayWidth) * xZoom * kDisplayWidth, overviewScroll);
}

void SessionView::flashPlayRoutine() {
	view.clipArmFlashOn = !view.clipArmFlashOn;

	switch (currentSong->sessionLayout) {
	case SessionLayoutType::SessionLayoutTypeRows: {
		uint32_t whichRowsNeedReRendering = 0;
		bool any = false;
		for (int32_t yDisplay = 0; yDisplay < kDisplayHeight; yDisplay++) {
			Clip* clip = getClipOnScreen(yDisplay);
			if ((clip != nullptr) && clip->armState != ArmState::OFF) {
				whichRowsNeedReRendering |= (1 << yDisplay);
			}
		}

		if (whichRowsNeedReRendering) {
			view.flashPlayEnable();
			requestRendering(this, 0, whichRowsNeedReRendering);
		}
		break;
	}
	case SessionLayoutType::SessionLayoutTypeGrid: {
		bool renderFlashing = false;
		for (int32_t idxClip = 0; idxClip < currentSong->sessionClips.getNumElements(); ++idxClip) {
			Clip* clip = currentSong->sessionClips.getClipAtIndex(idxClip);
			if (clip->armState != ArmState::OFF) {
				renderFlashing = true;
				break;
			}
		}

		// view.clipArmFlashOn needs to be off so the pad is finally rendered after flashing
		if (renderFlashing || view.clipArmFlashOn) {
			if (currentUIMode != UI_MODE_EXPLODE_ANIMATION) {
				requestRendering(this, 0xFFFFFFFF, 0xFFFFFFFF);
				view.flashPlayEnable();
			}
		}
		break;
	}
	}
}

void SessionView::modEncoderButtonAction(uint8_t whichModEncoder, bool on) {
	UI::modEncoderButtonAction(whichModEncoder, on);
	performActionOnPadRelease = false;
}

void SessionView::modButtonAction(uint8_t whichButton, bool on) {
	UI::modButtonAction(whichButton, on);
	performActionOnPadRelease = false;
}

void SessionView::noteRowChanged(InstrumentClip* instrumentClip, NoteRow* noteRow) {

	if (currentUIMode == UI_MODE_HORIZONTAL_SCROLL) {
		return; // Is this 100% correct? What if that one Clip isn't visually scrolling?
	}

	for (int32_t yDisplay = 0; yDisplay < kDisplayHeight; yDisplay++) {
		Clip* clip = getClipOnScreen(yDisplay);
		if (clip == instrumentClip) {
			requestRendering(this, 1 << yDisplay, 0);
			return;
		}
	}
}

uint32_t SessionView::getGreyedOutRowsNotRepresentingOutput(Output* output) {
	uint32_t rows = 0xFFFFFFFF;
	for (int32_t yDisplay = 0; yDisplay < kDisplayHeight; yDisplay++) {
		Clip* clip = getClipOnScreen(yDisplay);
		if (clip && clip->output == output) {
			rows &= ~(1 << yDisplay);
		}
	}
	return rows;
}

bool SessionView::renderMainPads(uint32_t whichRows, RGB image[][kDisplayWidth + kSideBarWidth],
                                 uint8_t occupancyMask[][kDisplayWidth + kSideBarWidth], bool drawUndefinedArea) {
	if (!image) {
		return true;
	}

	if (currentSong->sessionLayout == SessionLayoutType::SessionLayoutTypeGrid) {
		return gridRenderMainPads(whichRows, image, occupancyMask, drawUndefinedArea);
	}

	uint32_t whichRowsCouldntBeRendered = 0;

	char modelStackMemory[MODEL_STACK_MAX_SIZE];
	ModelStack* modelStack = setupModelStackWithSong(modelStackMemory, currentSong);

	PadLEDs::renderingLock = true;

	for (int32_t yDisplay = 0; yDisplay < kDisplayHeight; yDisplay++) {
		if (whichRows & (1 << yDisplay)) {
			bool success = renderRow(modelStack, yDisplay, image[yDisplay], occupancyMask[yDisplay], drawUndefinedArea);
			if (!success) {
				whichRowsCouldntBeRendered |= (1 << yDisplay);
			}
		}
	}
	PadLEDs::renderingLock = false;

	if (whichRowsCouldntBeRendered && image == PadLEDs::image) {
		requestRendering(this, whichRowsCouldntBeRendered, 0);
	}

	return true;
}

// Returns false if can't because in card routine
bool SessionView::renderRow(ModelStack* modelStack, uint8_t yDisplay, RGB thisImage[kDisplayWidth + kSideBarWidth],
                            uint8_t thisOccupancyMask[kDisplayWidth + kSideBarWidth], bool drawUndefinedArea) {

	Clip* clip = getClipOnScreen(yDisplay);

	if (clip) {

		// If user assigning MIDI controls and this Clip has a command assigned, flash pink
		if (view.midiLearnFlashOn
		    && (clip->output->type == InstrumentType::SYNTH || clip->output->type == InstrumentType::MIDI_OUT
		        || clip->output->type == InstrumentType::CV)
		    && ((MelodicInstrument*)clip->output)->midiInput.containsSomething()) {

			for (int32_t xDisplay = 0; xDisplay < kDisplayWidth; xDisplay++) {
				// We halve the intensity of the brightness in this case, because a lot of pads will be lit, it looks mental, and I think one user was having it
				// cause his Deluge to freeze due to underpowering.
				thisImage[xDisplay] = colours::midi_command.dim();
			}
		}

		else {

			bool success = true;

			if (clip->isPendingOverdub) {
				for (int32_t xDisplay = 0; xDisplay < kDisplayWidth; xDisplay++) {
					thisImage[xDisplay][0] = 30;
					thisImage[xDisplay][1] = 0;
					thisImage[xDisplay][2] = 0;
				}
			}
			else {
				ModelStackWithTimelineCounter* modelStackWithTimelineCounter = modelStack->addTimelineCounter(clip);

				success = clip->renderAsSingleRow(modelStackWithTimelineCounter, this,
				                                  getClipLocalScroll(clip, currentSong->xScroll[NAVIGATION_CLIP],
				                                                     currentSong->xZoom[NAVIGATION_CLIP]),
				                                  currentSong->xZoom[NAVIGATION_CLIP], thisImage, thisOccupancyMask,
				                                  drawUndefinedArea);
			}

			if (view.thingPressedForMidiLearn == MidiLearn::MELODIC_INSTRUMENT_INPUT
			    && view.midiLearnFlashOn
			    // Should be fine even if output isn't a MelodicInstrument
			    && view.learnedThing == &((MelodicInstrument*)clip->output)->midiInput) {

				for (int32_t xDisplay = 0; xDisplay < kDisplayWidth; xDisplay++) {
					thisImage[xDisplay] = thisImage[xDisplay].dim();
				}
			}

			return success;
		}
	}
	else {
		memset(thisImage, 0, kDisplayWidth * sizeof(RGB));
		// Occupancy mask doesn't need to be cleared in this case
	}

	return true;
}

void SessionView::transitionToViewForClip(Clip* clip) {
	// If no Clip, just go back into the previous one we were in
	if (!clip) {
		clip = currentSong->currentClip;

		// If there was no previous one (e.g. because we just loaded the Song), do nothing.
		if (!clip || clip->section == 255) {
			return;
		}
	}

	currentSong->currentClip = clip;

	int32_t clipPlaceOnScreen = std::clamp(getClipPlaceOnScreen(clip), -1_i32, kDisplayHeight);

	currentSong->xScroll[NAVIGATION_CLIP] =
	    getClipLocalScroll(clip, currentSong->xScroll[NAVIGATION_CLIP], currentSong->xZoom[NAVIGATION_CLIP]);

	if (currentSong->sessionLayout == SessionLayoutType::SessionLayoutTypeGrid) {
		gridTransitionToViewForClip(clip);
		return;
	}

	PadLEDs::recordTransitionBegin(kClipCollapseSpeed);

	// InstrumentClips
	if (clip->type == CLIP_TYPE_INSTRUMENT) {

		currentUIMode = UI_MODE_INSTRUMENT_CLIP_EXPANDING;

		if (((InstrumentClip*)clip)->onKeyboardScreen) {

			keyboardScreen.renderMainPads(0xFFFFFFFF, PadLEDs::imageStore, PadLEDs::occupancyMaskStore);

			PadLEDs::numAnimatedRows = kDisplayHeight;
			for (int32_t y = 0; y < PadLEDs::numAnimatedRows; y++) {
				PadLEDs::animatedRowGoingTo[y] = clipPlaceOnScreen;
				PadLEDs::animatedRowGoingFrom[y] = y;
			}
		}

		else if (((InstrumentClip*)clip)->onAutomationInstrumentClipView) {

			// Won't have happened automatically because we haven't begun the "session"
			instrumentClipView.recalculateColours();

			automationInstrumentClipView.renderMainPads(0xFFFFFFFF, &PadLEDs::imageStore[1],
			                                            &PadLEDs::occupancyMaskStore[1], false);
			instrumentClipView.renderSidebar(0xFFFFFFFF, &PadLEDs::imageStore[1], &PadLEDs::occupancyMaskStore[1]);

			// Important that this is done after currentSong->xScroll is changed, above
			instrumentClipView.fillOffScreenImageStores();

			PadLEDs::numAnimatedRows = kDisplayHeight + 2;
			for (int32_t y = 0; y < PadLEDs::numAnimatedRows; y++) {
				PadLEDs::animatedRowGoingTo[y] = clipPlaceOnScreen;
				PadLEDs::animatedRowGoingFrom[y] = y - 1;
			}
		}

		else {

			// Won't have happened automatically because we haven't begun the "session"
			instrumentClipView.recalculateColours();

			instrumentClipView.renderMainPads(0xFFFFFFFF, &PadLEDs::imageStore[1], &PadLEDs::occupancyMaskStore[1],
			                                  false);
			instrumentClipView.renderSidebar(0xFFFFFFFF, &PadLEDs::imageStore[1], &PadLEDs::occupancyMaskStore[1]);

			// Important that this is done after currentSong->xScroll is changed, above
			instrumentClipView.fillOffScreenImageStores();

			PadLEDs::numAnimatedRows = kDisplayHeight + 2;
			for (int32_t y = 0; y < PadLEDs::numAnimatedRows; y++) {
				PadLEDs::animatedRowGoingTo[y] = clipPlaceOnScreen;
				PadLEDs::animatedRowGoingFrom[y] = y - 1;
			}
		}

		PadLEDs::setupInstrumentClipCollapseAnimation(true);

		PadLEDs::renderClipExpandOrCollapse();
	}

	// AudioClips
	else {

		AudioClip* clip = (AudioClip*)currentSong->currentClip;

		Sample* sample = (Sample*)clip->sampleHolder.audioFile;

		if (sample) {

			currentUIMode = UI_MODE_AUDIO_CLIP_EXPANDING;

			waveformRenderer.collapseAnimationToWhichRow = clipPlaceOnScreen;

			PadLEDs::setupAudioClipCollapseOrExplodeAnimation(clip);

			PadLEDs::renderAudioClipExpandOrCollapse();

			PadLEDs::clearSideBar(); // Sends "now"
		}

		// If no sample, just skip directly there
		else {
			currentUIMode = UI_MODE_NONE;
			changeRootUI(&audioClipView);
		}
	}
}

void SessionView::transitionToSessionView() {
	if (currentSong->sessionLayout == SessionLayoutType::SessionLayoutTypeGrid) {
		gridTransitionToSessionView();
		return;
	}

	if (currentSong->currentClip->type == CLIP_TYPE_AUDIO) {
		AudioClip* clip = (AudioClip*)currentSong->currentClip;
		if (!clip || !clip->sampleHolder.audioFile) { // !clip probably couldn't happen, but just in case...
			memcpy(PadLEDs::imageStore, PadLEDs::image, sizeof(PadLEDs::image));
			finishedTransitioningHere();
		}
		else {
			currentUIMode = UI_MODE_AUDIO_CLIP_COLLAPSING;
			waveformRenderer.collapseAnimationToWhichRow = getClipPlaceOnScreen(currentSong->currentClip);

			PadLEDs::setupAudioClipCollapseOrExplodeAnimation(clip);

			PadLEDs::recordTransitionBegin(kClipCollapseSpeed);
			PadLEDs::renderAudioClipExpandOrCollapse();
		}
	}
	else {
		int32_t transitioningToRow = getClipPlaceOnScreen(currentSong->currentClip);
		InstrumentClip* instrumentClip = (InstrumentClip*)currentSong->currentClip;
		if (instrumentClip->onKeyboardScreen) {
			keyboardScreen.renderMainPads(0xFFFFFFFF, &PadLEDs::imageStore[1], &PadLEDs::occupancyMaskStore[1], false);
			keyboardScreen.renderSidebar(0xFFFFFFFF, &PadLEDs::imageStore[1], &PadLEDs::occupancyMaskStore[1]);

			PadLEDs::numAnimatedRows = kDisplayHeight;
			for (int32_t y = 0; y < kDisplayHeight; y++) {
				PadLEDs::animatedRowGoingTo[y] = transitioningToRow;
				PadLEDs::animatedRowGoingFrom[y] = y;
			}
		}
		else {
			instrumentClipView.renderMainPads(0xFFFFFFFF, &PadLEDs::imageStore[1], &PadLEDs::occupancyMaskStore[1],
			                                  false);
			instrumentClipView.renderSidebar(0xFFFFFFFF, &PadLEDs::imageStore[1], &PadLEDs::occupancyMaskStore[1]);

			PadLEDs::numAnimatedRows = kDisplayHeight + 2; // I didn't see a difference but the + 2 seems intentional
			for (int32_t y = 0; y < PadLEDs::numAnimatedRows; y++) {
				PadLEDs::animatedRowGoingTo[y] = transitioningToRow;
				PadLEDs::animatedRowGoingFrom[y] = y - 1;
			}
		}

		// Must set this after above render calls, or else they'll see it and not render
		currentUIMode = UI_MODE_INSTRUMENT_CLIP_COLLAPSING;

		// Set occupancy masks to full for the sidebar squares in the Store
		for (int32_t y = 0; y < kDisplayHeight; y++) {
			PadLEDs::occupancyMaskStore[y + 1][kDisplayWidth] = 64;
			PadLEDs::occupancyMaskStore[y + 1][kDisplayWidth + 1] = 64;
		}

		PadLEDs::setupInstrumentClipCollapseAnimation(true);

		if (!instrumentClip->onKeyboardScreen) {
			instrumentClipView.fillOffScreenImageStores();
		}
		PadLEDs::recordTransitionBegin(kClipCollapseSpeed);
		PadLEDs::renderClipExpandOrCollapse();
	}
}

// Might be called during card routine! So renders might fail. Not too likely
void SessionView::finishedTransitioningHere() {
	AudioEngine::routineWithClusterLoading(); // -----------------------------------
	currentUIMode = UI_MODE_ANIMATION_FADE;
	PadLEDs::recordTransitionBegin(kFadeSpeed);
	changeRootUI(this);
	renderMainPads(0xFFFFFFFF, &PadLEDs::imageStore[kDisplayHeight], &PadLEDs::occupancyMaskStore[kDisplayHeight],
	               true);
	renderSidebar(0xFFFFFFFF, &PadLEDs::imageStore[kDisplayHeight], &PadLEDs::occupancyMaskStore[kDisplayHeight]);
	PadLEDs::timerRoutine(); // What... why? This would normally get called from that...
}

void SessionView::playbackEnded() {
	if (currentSong->sessionLayout == SessionLayoutType::SessionLayoutTypeGrid) {
		requestRendering(this, 0xFFFFFFFF, 0xFFFFFFFF);
		return;
	}

	uint32_t whichRowsToReRender = 0;

	for (int32_t yDisplay = 0; yDisplay < kDisplayHeight; yDisplay++) {
		Clip* clip = getClipOnScreen(yDisplay);
		if (clip && clip->type == CLIP_TYPE_AUDIO) {
			AudioClip* audioClip = (AudioClip*)clip;

			if (!audioClip->sampleHolder.audioFile) {
				whichRowsToReRender |= (1 << yDisplay);
			}
		}
	}

	if (whichRowsToReRender) {
		requestRendering(this, whichRowsToReRender, 0);
	}
}

void SessionView::clipNeedsReRendering(Clip* clip) {
	if (currentSong->sessionLayout == SessionLayoutType::SessionLayoutTypeGrid) {
		requestRendering(this, 0xFFFFFFFF, 0xFFFFFFFF);
		return;
	}

	int32_t bottomIndex = currentSong->songViewYScroll;
	int32_t topIndex = bottomIndex + kDisplayHeight;

	bottomIndex = std::max(bottomIndex, 0_i32);
	topIndex = std::min(topIndex, currentSong->sessionClips.getNumElements());

	for (int32_t c = bottomIndex; c < topIndex; c++) {
		Clip* thisClip = currentSong->sessionClips.getClipAtIndex(c);
		if (thisClip == clip) {
			int32_t yDisplay = c - currentSong->songViewYScroll;
			requestRendering(this, (1 << yDisplay), 0);
			break;
		}
	}
}

void SessionView::sampleNeedsReRendering(Sample* sample) {
	if (currentSong->sessionLayout == SessionLayoutType::SessionLayoutTypeGrid) {
		requestRendering(this, 0xFFFFFFFF, 0xFFFFFFFF);
		return;
	}

	int32_t bottomIndex = currentSong->songViewYScroll;
	int32_t topIndex = bottomIndex + kDisplayHeight;

	bottomIndex = std::max(bottomIndex, 0_i32);
	topIndex = std::min(topIndex, currentSong->sessionClips.getNumElements());

	for (int32_t c = bottomIndex; c < topIndex; c++) {
		Clip* thisClip = currentSong->sessionClips.getClipAtIndex(c);
		if (thisClip->type == CLIP_TYPE_AUDIO && ((AudioClip*)thisClip)->sampleHolder.audioFile == sample) {
			int32_t yDisplay = c - currentSong->songViewYScroll;
			requestRendering(this, (1 << yDisplay), 0);
		}
	}
}

void SessionView::midiLearnFlash() {
	if (currentSong->sessionLayout == SessionLayoutType::SessionLayoutTypeGrid) {
		requestRendering(this, 0xFFFFFFFF, 0xFFFFFFFF);
		return;
	}

	uint32_t mainRowsToRender = 0;
	uint32_t sideRowsToRender = 0;

	for (int32_t yDisplay = 0; yDisplay < kDisplayHeight; yDisplay++) {
		Clip* clip = getClipOnScreen(yDisplay);
		if (clip) {

			if (clip->muteMIDICommand.containsSomething()
			    || (view.thingPressedForMidiLearn == MidiLearn::CLIP && &clip->muteMIDICommand == view.learnedThing)
			    || currentSong->sections[clip->section].launchMIDICommand.containsSomething()
			    || (view.thingPressedForMidiLearn == MidiLearn::SECTION
			        && view.learnedThing == &currentSong->sections[clip->section].launchMIDICommand)) {
				sideRowsToRender |= (1 << yDisplay);
			}

			if (clip->output->type == InstrumentType::SYNTH || clip->output->type == InstrumentType::MIDI_OUT
			    || clip->output->type == InstrumentType::CV) {

				if (((MelodicInstrument*)clip->output)->midiInput.containsSomething()
				    || (view.thingPressedForMidiLearn == MidiLearn::MELODIC_INSTRUMENT_INPUT
				        && view.learnedThing
				               == &((MelodicInstrument*)clip->output)
				                       ->midiInput)) { // Should be fine even if output isn't a MelodicInstrument

					mainRowsToRender |= (1 << yDisplay);
				}
			}
		}
	}

	requestRendering(this, mainRowsToRender, sideRowsToRender);
}

void SessionView::modEncoderAction(int32_t whichModEncoder, int32_t offset) {
	performActionOnPadRelease = false;

	if (runtimeFeatureSettings.get(RuntimeFeatureSettingType::MasterCompressorFx) == RuntimeFeatureStateToggle::On
	    && currentUIMode == UI_MODE_NONE) {
		int32_t modKnobMode = -1;
		if (view.activeModControllableModelStack.modControllable) {
			uint8_t* modKnobModePointer = view.activeModControllableModelStack.modControllable->getModKnobMode();
			if (modKnobModePointer)
				modKnobMode = *modKnobModePointer;
		}
		if (modKnobMode == 4 && whichModEncoder == 1) { //upper encoder

			if (masterCompEditMode == 0) { //Thresh DB
				double thresh = AudioEngine::mastercompressor.compressor.getThresh();
				thresh = thresh - (offset * .2);
				if (thresh >= 0)
					thresh = 0;
				if (thresh < -69)
					thresh = -69;
				AudioEngine::mastercompressor.compressor.setThresh(thresh);
				if (display->have7SEG()) {
					char buffer[6];
					strcpy(buffer, "");
					floatToString(thresh, buffer + strlen(buffer), 1, 1);
					if (abs(thresh) < 0.01)
						strcpy(buffer, "OFF");
					display->displayPopup(buffer);
				}
			}
			else if (masterCompEditMode == 1) { //Makeup DB
				double makeup = AudioEngine::mastercompressor.getMakeup();
				makeup = makeup + (offset * 0.1);
				if (makeup < 0)
					makeup = 0;
				if (makeup > 20)
					makeup = 20;
				AudioEngine::mastercompressor.setMakeup(makeup);
				if (display->have7SEG()) {
					char buffer[6];
					strcpy(buffer, "");
					floatToString(makeup, buffer + strlen(buffer), 1, 1);
					display->displayPopup(buffer);
				}
			}
			else if (masterCompEditMode == 2) { //Attack ms
				double atk = AudioEngine::mastercompressor.compressor.getAttack();
				atk = atk + offset * 0.1;
				if (atk <= 0.1)
					atk = 0.1;
				if (atk >= 30.0)
					atk = 30.0;
				AudioEngine::mastercompressor.compressor.setAttack(atk);
				if (display->have7SEG()) {
					char buffer[5];
					strcpy(buffer, "");
					floatToString(atk, buffer + strlen(buffer), 1, 1);
					display->displayPopup(buffer);
				}
			}
			else if (masterCompEditMode == 3) { //Release ms
				double rel = AudioEngine::mastercompressor.compressor.getRelease();
				rel = rel + offset * 100.0;
				if (rel <= 100)
					rel = 100.0;
				if (rel >= 1200.0)
					rel = 1200.0;
				AudioEngine::mastercompressor.compressor.setRelease(rel);
				if (display->have7SEG()) {
					char buffer[6];
					strcpy(buffer, "");
					intToString(int32_t(rel), buffer + strlen(buffer));
					display->displayPopup(buffer);
				}
			}
			else if (masterCompEditMode == 4) { //Ratio R:1
				double ratio = 1.0 / AudioEngine::mastercompressor.compressor.getRatio();
				ratio = ratio + offset * 0.1;
				if (ratio <= 2.0)
					ratio = 2.0;
				if (ratio >= 10.0)
					ratio = 10.0;
				AudioEngine::mastercompressor.compressor.setRatio(1.0 / ratio);
				if (display->have7SEG()) {
					char buffer[5];
					strcpy(buffer, "");
					floatToString(ratio, buffer + strlen(buffer), 1, 1);
					display->displayPopup(buffer);
				}
			}
			else if (masterCompEditMode == 5) { //Wet 0.0 - 1.0
				double wet = AudioEngine::mastercompressor.wet;
				wet += offset * 0.01;
				if (wet <= 0.0)
					wet = 0.0;
				if (wet >= 1.0)
					wet = 1.0;
				AudioEngine::mastercompressor.wet = wet;
				if (display->have7SEG()) {
					char buffer[6];
					strcpy(buffer, "");
					intToString(int32_t(wet * 100), buffer + strlen(buffer));
					display->displayPopup(buffer);
				}
			}

			if (display->haveOLED()) { //Master Compressor OLED UI
				double thresh = AudioEngine::mastercompressor.compressor.getThresh();
				double makeup = AudioEngine::mastercompressor.getMakeup();
				double atk = AudioEngine::mastercompressor.compressor.getAttack();
				double rel = AudioEngine::mastercompressor.compressor.getRelease();
				double ratio = 1.0 / AudioEngine::mastercompressor.compressor.getRatio();
				double wet = AudioEngine::mastercompressor.wet;
				int32_t paddingLeft = 4 + 3;
				int32_t paddingTop = OLED_MAIN_TOPMOST_PIXEL + 2;

				deluge::hid::display::OLED::setupPopup(OLED_MAIN_WIDTH_PIXELS - 2, OLED_MAIN_VISIBLE_HEIGHT - 2);
				char buffer[18];
				strcpy(buffer, "MASTER COMP");
				deluge::hid::display::OLED::drawStringCentred(
				    buffer, paddingTop + kTextSpacingY * 0 - 1, deluge::hid::display::OLED::oledMainPopupImage[0],
				    OLED_MAIN_WIDTH_PIXELS - 2, kTextSpacingX + 1, kTextSpacingY);
				deluge::hid::display::OLED::drawStringCentred(
				    buffer, paddingTop + kTextSpacingY * 0 - 1, deluge::hid::display::OLED::oledMainPopupImage[0],
				    OLED_MAIN_WIDTH_PIXELS - 2, kTextSpacingX + 1, kTextSpacingY, (OLED_MAIN_WIDTH_PIXELS >> 1) + 1);
				strcpy(buffer, "THR       GAI");
				deluge::hid::display::OLED::drawString(buffer, paddingLeft, paddingTop + kTextSpacingY * 1,
				                                       deluge::hid::display::OLED::oledMainPopupImage[0],
				                                       OLED_MAIN_WIDTH_PIXELS - 2, kTextSpacingX, kTextSpacingY);
				strcpy(buffer, "ATK       REL");
				deluge::hid::display::OLED::drawString(buffer, paddingLeft, paddingTop + kTextSpacingY * 2,
				                                       deluge::hid::display::OLED::oledMainPopupImage[0],
				                                       OLED_MAIN_WIDTH_PIXELS - 2, kTextSpacingX, kTextSpacingY);
				strcpy(buffer, "RAT       MIX");
				deluge::hid::display::OLED::drawString(buffer, paddingLeft, paddingTop + kTextSpacingY * 3,
				                                       deluge::hid::display::OLED::oledMainPopupImage[0],
				                                       OLED_MAIN_WIDTH_PIXELS - 2, kTextSpacingX, kTextSpacingY);

				floatToString(thresh, buffer, 1, 1);
				if (abs(thresh) < 0.01)
					strcpy(buffer, "OFF");
				deluge::hid::display::OLED::drawStringAlignRight(
				    buffer, paddingTop + kTextSpacingY * 1, deluge::hid::display::OLED::oledMainPopupImage[0],
				    OLED_MAIN_WIDTH_PIXELS - 2, kTextSpacingX, kTextSpacingY, paddingLeft + kTextSpacingX * 9);
				floatToString(makeup, buffer, 1, 1);
				deluge::hid::display::OLED::drawStringAlignRight(
				    buffer, paddingTop + kTextSpacingY * 1, deluge::hid::display::OLED::oledMainPopupImage[0],
				    OLED_MAIN_WIDTH_PIXELS - 2, kTextSpacingX, kTextSpacingY, paddingLeft + kTextSpacingX * 19);
				floatToString(atk, buffer, 1, 1);
				deluge::hid::display::OLED::drawStringAlignRight(
				    buffer, paddingTop + kTextSpacingY * 2, deluge::hid::display::OLED::oledMainPopupImage[0],
				    OLED_MAIN_WIDTH_PIXELS - 2, kTextSpacingX, kTextSpacingY, paddingLeft + kTextSpacingX * 9);
				intToString(int32_t(rel), buffer);
				deluge::hid::display::OLED::drawStringAlignRight(
				    buffer, paddingTop + kTextSpacingY * 2, deluge::hid::display::OLED::oledMainPopupImage[0],
				    OLED_MAIN_WIDTH_PIXELS - 2, kTextSpacingX, kTextSpacingY, paddingLeft + kTextSpacingX * 19);
				floatToString(ratio, buffer, 1, 1);
				deluge::hid::display::OLED::drawStringAlignRight(
				    buffer, paddingTop + kTextSpacingY * 3, deluge::hid::display::OLED::oledMainPopupImage[0],
				    OLED_MAIN_WIDTH_PIXELS - 2, kTextSpacingX, kTextSpacingY, paddingLeft + kTextSpacingX * 9);
				intToString(int32_t(wet * 100), buffer);
				strcpy(buffer + strlen(buffer), "%");
				deluge::hid::display::OLED::drawStringAlignRight(
				    buffer, paddingTop + kTextSpacingY * 3, deluge::hid::display::OLED::oledMainPopupImage[0],
				    OLED_MAIN_WIDTH_PIXELS - 2, kTextSpacingX, kTextSpacingY, paddingLeft + kTextSpacingX * 19);

				deluge::hid::display::OLED::invertArea(
				    (kTextSpacingX * 10) * (masterCompEditMode % 2) + paddingLeft, kTextSpacingX * 9,
				    kTextSpacingY * (int32_t)(masterCompEditMode / 2 + 1) + paddingTop,
				    kTextSpacingY * (int32_t)(masterCompEditMode / 2 + 2) + paddingTop,
				    deluge::hid::display::OLED::oledMainPopupImage);
				deluge::hid::display::OLED::sendMainImage();
				uiTimerManager.setTimer(TIMER_DISPLAY, 1500);
			}
		}
	}
	if (getCurrentUI() == this) { //This routine may also be called from the Arranger view
		ClipNavigationTimelineView::modEncoderAction(whichModEncoder, offset);
	}
}

Clip* SessionView::getClipForLayout() {
	switch (currentSong->sessionLayout) {
	case SessionLayoutType::SessionLayoutTypeGrid: {
		return gridClipFromCoords(gridFirstPressedX, gridFirstPressedY);
		break;
	}
	case SessionLayoutType::SessionLayoutTypeRows:
	default: {
		return getClipOnScreen(selectedClipYDisplay);
	}
	}
}

void SessionView::selectLayout(int8_t offset) {
	gridResetPresses();
	gridModeActive = gridModeSelected;

	// Layout change
	if (offset != 0) {
		switch (currentSong->sessionLayout) {
		case SessionLayoutType::SessionLayoutTypeRows: {
			currentSong->sessionLayout = SessionLayoutType::SessionLayoutTypeGrid;
			break;
		}
		case SessionLayoutType::SessionLayoutTypeGrid: {
			currentSong->sessionLayout = SessionLayoutType::SessionLayoutTypeRows;
			break;
		}
		}

		// After change
		if (currentSong->sessionLayout == SessionLayoutType::SessionLayoutTypeRows) {
			display->displayPopup("Rows");
			selectedClipYDisplay = 255;
			currentSong->songViewYScroll = (currentSong->sessionClips.getNumElements() - kDisplayHeight);
		}
		else if (currentSong->sessionLayout == SessionLayoutType::SessionLayoutTypeGrid) {
			display->displayPopup("Grid");
			currentSong->songGridScrollX = 0;
			currentSong->songGridScrollY = 0;
		}

		requestRendering(this, 0xFFFFFFFF, 0xFFFFFFFF);
		view.flashPlayEnable();
	}
}

bool SessionView::gridRenderSidebar(uint32_t whichRows, RGB image[][kDisplayWidth + kSideBarWidth],
                                    uint8_t occupancyMask[][kDisplayWidth + kSideBarWidth]) {

	// Section column
	uint32_t sectionColumnIndex = kDisplayWidth;
	for (int32_t y = (kGridHeight - 1); y >= 0; --y) {
		occupancyMask[y][sectionColumnIndex] = 64;

		auto section = gridSectionFromY(y);
		RGB& ptrSectionColour = image[y][sectionColumnIndex];

<<<<<<< HEAD
		ptrSectionColour = RGB::fromHue(defaultClipGroupColours[gridSectionFromY(y)]);
=======
		hueToRGB(defaultClipGroupColours[gridSectionFromY(y)], ptrSectionColour);
		colorCopy(ptrSectionColour, ptrSectionColour, 255, 2);
>>>>>>> 513905f0

		if (view.midiLearnFlashOn && gridModeActive == SessionGridModeLaunch) {
			// MIDI colour if necessary
			if (currentSong->sections[section].launchMIDICommand.containsSomething()) {
				ptrSectionColour = colours::midi_command;
			}

			else {
				// If user assigning MIDI controls and has this section selected, flash to half brightness
				if (currentSong && view.learnedThing == &currentSong->sections[section].launchMIDICommand) {
					ptrSectionColour = ptrSectionColour.dim();
				}
			}
		}

<<<<<<< HEAD
		// Empty unused column
		uint32_t unusedColumnIndex = kDisplayWidth + 1;
		occupancyMask[y][unusedColumnIndex] = 0;
		image[y][unusedColumnIndex] = colours::black;
=======
		// Action modes column
		uint32_t actionModeColumnIndex = kDisplayWidth + 1;
		bool modeExists = true;
		bool modeActive = false;
		uint8_t modeColour[3] = {0};
		switch (y) {
		case 7: {
			modeActive = (gridModeActive == SessionGridModeLaunch);
			modeColour[1] = 255; // Green
			break;
		}
		case 6: {
			modeActive = (gridModeActive == SessionGridModeEdit);
			modeColour[2] = 255; // Blue
			break;
		}

		default: {
			modeExists = false;
			break;
		}
		}
		occupancyMask[y][actionModeColumnIndex] = (modeExists ? 1 : 0);
		colorCopy(image[y][actionModeColumnIndex], &modeColour[0], 255, (modeActive ? 1 : 8));
>>>>>>> 513905f0
	}

	return true;
}

bool SessionView::gridRenderMainPads(uint32_t whichRows, RGB image[][kDisplayWidth + kSideBarWidth],
                                     uint8_t occupancyMask[][kDisplayWidth + kSideBarWidth], bool drawUndefinedArea) {

	// We currently assume sidebar is rendered after main pads
	memset(image, 0, sizeof(RGB) * kDisplayHeight * (kDisplayWidth + kSideBarWidth));

	// Iterate over all clips and render them where they are
	auto trackCount = gridTrackCount();

	PadLEDs::renderingLock = true;

	for (int32_t idxClip = 0; idxClip < currentSong->sessionClips.getNumElements(); ++idxClip) {
		Clip* clip = currentSong->sessionClips.getClipAtIndex(idxClip);
		auto trackIndex = gridTrackIndexFromTrack(clip->output, trackCount);
		if (trackIndex < 0) {
			uartPrintln("Global output list mismatch");
			continue; // Should never happen but theoretically global output list can diverge from clip pointers
		}

		auto x = gridXFromTrack(trackIndex);
		auto y = gridYFromSection(clip->section);

		// Render colour for every valid clip
		if (x >= 0 && y >= 0) {
			occupancyMask[y][x] = 64;
			RGB& ptrClipColour = image[y][x];

<<<<<<< HEAD
			ptrClipColour = view.getClipMuteSquareColour(clip, ptrClipColour, true, !shiftPressed);
=======
			view.getClipMuteSquareColour(clip, ptrClipColour, true, gridModeActive == SessionGridModeLaunch);
>>>>>>> 513905f0

			// If we should MIDI learn flash and shift is pressed (different learn layer)
			if (view.midiLearnFlashOn && gridModeActive == SessionGridModeEdit && clip->output != nullptr) {
				// If user assigning MIDI controls and this Clip has a command assigned, flash pink
				InstrumentType type = clip->output->type;
				bool canLearn =
				    (type == InstrumentType::SYNTH || type == InstrumentType::MIDI_OUT || type == InstrumentType::CV);
				if (canLearn && ((MelodicInstrument*)clip->output)->midiInput.containsSomething()) {
					// We halve the intensity of the brightness in this case, because a lot of pads will be lit,
					// it looks mental, and I think one user was having it cause his Deluge to freeze due to underpowering.
					ptrClipColour = colours::midi_command.dim();
				}

				// Should be fine even if output isn't a MelodicInstrument
				else if (view.thingPressedForMidiLearn == MidiLearn::MELODIC_INSTRUMENT_INPUT
				         && view.learnedThing == &((MelodicInstrument*)clip->output)->midiInput) {
					ptrClipColour = ptrClipColour.dim();
				}
			}
		}
	}

	PadLEDs::renderingLock = false;

	return true;
}

Clip* SessionView::gridCloneClip(Clip* sourceClip) {
	char modelStackMemory[MODEL_STACK_MAX_SIZE];
	ModelStackWithTimelineCounter* modelStack =
	    setupModelStackWithSong(modelStackMemory, currentSong)->addTimelineCounter(sourceClip);

	int32_t error = sourceClip->clone(modelStack, false);
	if (error) {
		display->displayError(ERROR_INSUFFICIENT_RAM);
		return nullptr;
	}

	return (Clip*)modelStack->getTimelineCounter();
}

Clip* SessionView::gridCreateClipInTrack(Output* targetOutput) {
	Clip* sourceClip = nullptr;
	for (int32_t idxClip = 0; idxClip < currentSong->sessionClips.getNumElements(); ++idxClip) {
		Clip* clip = currentSong->sessionClips.getClipAtIndex(idxClip);
		if (clip->output == targetOutput) {
			sourceClip = clip;
			break;
		}
	}

	if (sourceClip == nullptr && targetOutput->activeClip != nullptr) {
		sourceClip = targetOutput->activeClip;
	}

	if (sourceClip == nullptr) {
		return nullptr;
	}

	// New method is cloning full clip and emptying it
	Clip* newClip = gridCloneClip(sourceClip);

	char modelStackMemory[MODEL_STACK_MAX_SIZE];
	ModelStackWithTimelineCounter* modelStack =
	    setupModelStackWithTimelineCounter(modelStackMemory, currentSong, newClip);
	Action* action = actionLogger.getNewAction(ACTION_CLIP_CLEAR, false);
	newClip->clear(action, modelStack);
	actionLogger.deleteAllLogs();

	// For safety we set it up exactly as we want it
	newClip->colourOffset = random(72);
	newClip->loopLength = currentSong->getBarLength();
	newClip->activeIfNoSolo = false;
	newClip->soloingInSessionMode = false;
	newClip->wasActiveBefore = false;
	newClip->isPendingOverdub = false;
	newClip->isUnfinishedAutoOverdub = false;
	newClip->armState = ArmState::OFF;

	return newClip;
}

bool SessionView::gridCreateNewTrackForClip(InstrumentType type, InstrumentClip* clip, bool copyDrumsFromClip) {
	bool instrumentAlreadyInSong = false;
	if (type == InstrumentType::SYNTH || type == InstrumentType::KIT) {
		int32_t error = setPresetOrNextUnlaunchedOne(clip, type, &instrumentAlreadyInSong, copyDrumsFromClip);
		if (error || instrumentAlreadyInSong) {
			if (error) {
				display->displayError(error);
			}
			return false;
		}
	}
	else if (type == InstrumentType::MIDI_OUT || type == InstrumentType::CV) {
		clip->output = currentSong->getNonAudioInstrumentToSwitchTo(type, Availability::INSTRUMENT_UNUSED, 0, -1,
		                                                            &instrumentAlreadyInSong);
		if (clip->output == nullptr) {
			return false;
		}

		auto error = clip->setNonAudioInstrument((Instrument*)(clip->output), currentSong);
		if (error) {
			display->displayError(error);
			return false;
		}
	}
	else {
		return false;
	}

	if (!instrumentAlreadyInSong) {
		currentSong->addOutput(clip->output);
	}

	if (!clip->output->activeClip) {
		char modelStackMemory[MODEL_STACK_MAX_SIZE];
		ModelStack* modelStack = setupModelStackWithSong(modelStackMemory, currentSong);

		ModelStackWithTimelineCounter* modelStackWithTimelineCounter = modelStack->addTimelineCounter(clip);

		clip->output->setActiveClip(modelStackWithTimelineCounter);
	}

	return true;
}

InstrumentClip* SessionView::gridCreateClipWithNewTrack(InstrumentType type) {
	// Allocate new clip
	void* memory = GeneralMemoryAllocator::get().alloc(sizeof(InstrumentClip), NULL, false, true);
	if (!memory) {
		display->displayError(ERROR_INSUFFICIENT_RAM);
		return nullptr;
	}

	InstrumentClip* newClip = new (memory) InstrumentClip(currentSong);
	if (!gridCreateNewTrackForClip(type, newClip, true)) {
		newClip->~InstrumentClip();
		GeneralMemoryAllocator::get().dealloc(memory);
		return nullptr;
	}

	// For safety we set it up exactly as we want it
	newClip->colourOffset = random(72);
	newClip->loopLength = currentSong->getBarLength();
	newClip->activeIfNoSolo = false;
	newClip->soloingInSessionMode = false;
	newClip->wasActiveBefore = false;
	newClip->isPendingOverdub = false;
	newClip->isUnfinishedAutoOverdub = false;
	newClip->armState = ArmState::OFF;

	return newClip;
}

Clip* SessionView::gridCreateClip(uint32_t targetSection, Output* targetOutput, Clip* sourceClip) {
	actionLogger.deleteAllLogs();

	Clip* newClip = nullptr;

	// From source
	if (sourceClip != nullptr) {
		// Can't convert between audio and non audio tracks
		if (targetOutput) {
			bool sourceIsAudio = (sourceClip->output->type == InstrumentType::AUDIO);
			bool targetIsAudio = (targetOutput->type == InstrumentType::AUDIO);
			if (sourceIsAudio != targetIsAudio) {
				display->displayPopup(l10n::get(l10n::String::STRING_FOR_CANT_CONVERT_TYPE));
				return nullptr;
			}
		}

		// First we make an identical copy
		newClip = gridCloneClip(sourceClip);
		if (newClip == nullptr) {
			return nullptr;
		}
	}

	// Create new clip in existing track
	else if (targetOutput != nullptr) {
		newClip = gridCreateClipInTrack(targetOutput);
	}

	// Create new clip in new track
	else {
		// This is the right position to add immediate type creation
		newClip = gridCreateClipWithNewTrack(InstrumentType::SYNTH);
	}

	// Set new clip section and add it to the list
	if (newClip == nullptr) {
		return nullptr;
	}

	char modelStackMemory[MODEL_STACK_MAX_SIZE];
	ModelStackWithTimelineCounter* modelStack =
	    setupModelStackWithSong(modelStackMemory, currentSong)->addTimelineCounter(newClip);

	newClip->section = targetSection;
	if (newClip->type == CLIP_TYPE_INSTRUMENT) {
		((InstrumentClip*)newClip)->onKeyboardScreen = false;
	}

	if (currentSong->sessionClips.insertClipAtIndex(newClip, 0) != NO_ERROR) {
		newClip->~Clip();
		GeneralMemoryAllocator::get().dealloc(newClip);
		display->displayError(ERROR_INSUFFICIENT_RAM);
		return nullptr;
	}

	// If we copied from source and the clip should go in another track we need to move it after putting it in the session
	// Remember this assumes a non Audio clip
	if (sourceClip != nullptr) {
		if (sourceClip->type == CLIP_TYPE_INSTRUMENT) {
			InstrumentClip* newInstrumentClip = (InstrumentClip*)newClip;
			// Create a new track for the clip
			if (targetOutput == nullptr) {
				gridCreateNewTrackForClip(sourceClip->output->type, newInstrumentClip, false);
				targetOutput = newInstrumentClip->output;
			}

			// Different instrument, switch the cloned clip to it
			else if (targetOutput != sourceClip->output) {
				int32_t error = newInstrumentClip->changeInstrument(modelStack, (Instrument*)targetOutput, NULL,
				                                                    InstrumentRemoval::NONE);
				if (error != NO_ERROR) {
					display->displayPopup(l10n::get(l10n::String::STRING_FOR_SWITCHING_TO_TRACK_FAILED));
				}

				if (targetOutput->type == InstrumentType::KIT) {
					newInstrumentClip->yScroll = 0;
				}
			}
		}

		else if (sourceClip->type == CLIP_TYPE_AUDIO) {
			AudioClip* newAudioClip = (AudioClip*)newClip;

			if (targetOutput == nullptr) {
				AudioOutput* newOutput = currentSong->createNewAudioOutput();
				if (!newOutput) {
					display->displayPopup(l10n::get(l10n::String::STRING_FOR_SWITCHING_TO_TRACK_FAILED));
				}
				else {
					targetOutput = newOutput;
				}
			}

			if (targetOutput && targetOutput != sourceClip->output) {
				newAudioClip->setOutput(modelStack, targetOutput);
			}
		}
	}

	// Figure out the play pos for the new Clip if we're currently playing
	if (session.hasPlaybackActive() && playbackHandler.isEitherClockActive() && currentSong->isClipActive(newClip)) {
		session.reSyncClip(modelStack, true);
	}

	// Set to active for new tracks
	if (targetOutput == nullptr && !newClip->output->activeClip) {
		newClip->output->setActiveClip(modelStack);
	}

	return newClip;
}

void SessionView::gridClonePad(uint32_t sourceX, uint32_t sourceY, uint32_t targetX, uint32_t targetY) {
	Clip* sourceClip = gridClipFromCoords(sourceX, sourceY);
	if (sourceClip == nullptr) {
		return;
	}

	// Don't allow copying recording clips
	if (sourceClip->getCurrentlyRecordingLinearly()) {
		display->displayPopup(l10n::get(l10n::String::STRING_FOR_CANT_CLONE_AUDIO_IN_OTHER_TRACK));
		return;
	}

	Clip* targetClip = gridClipFromCoords(targetX, targetY);
	if (targetClip != nullptr) {
		display->displayPopup(l10n::get(l10n::String::STRING_FOR_TARGET_FULL));
		return;
	}

	gridCreateClip(gridSectionFromY(targetY), gridTrackFromX(targetX, gridTrackCount()), sourceClip);
}

void SessionView::gridStartSection(uint32_t section, bool instant) {
	if (instant) {
		currentSong->turnSoloingIntoJustPlaying(currentSong->sections[section].numRepetitions != -1);

		for (int32_t idxClip = 0; idxClip < currentSong->sessionClips.getNumElements(); ++idxClip) {
			Clip* clip = currentSong->sessionClips.getClipAtIndex(idxClip);

			if ((clip->section == section && !clip->activeIfNoSolo)
			    || (clip->section != section && clip->activeIfNoSolo)) {
				gridToggleClipPlay(clip, instant);
			}
			else {
				clip->armState = ArmState::OFF;
			}
		}

		session.launchSchedulingMightNeedCancelling();
	}
	else {
		session.armSection(section, kInternalButtonPressLatency);
	}
}

void SessionView::gridToggleClipPlay(Clip* clip, bool instant) {
	session.toggleClipStatus(clip, nullptr, instant, kInternalButtonPressLatency);
}

ActionResult SessionView::gridHandlePads(int32_t x, int32_t y, int32_t on) {
	// Except for the path to sectionPadAction in the original function all paths contained this check. Can probably be refactored
	if (sdRoutineLock) {
		return ActionResult::REMIND_ME_OUTSIDE_CARD_ROUTINE;
	}

	if (currentUIMode == UI_MODE_EXPLODE_ANIMATION) {
		return ActionResult::DEALT_WITH;
	}

	// Right sidebar column - action modes
	if (x > kDisplayWidth) {
		clipPressEnded();

		if (on) {
			gridActiveModeUsed = false;
			switch (y) {
			case 7: {
				gridModeActive = SessionGridModeLaunch;
				break;
			}
			case 6: {
				gridModeActive = SessionGridModeEdit;
				break;
			}
			}
		}
		else {
			if (!gridActiveModeUsed) {
				gridModeSelected = gridModeActive;
			}

			gridModeActive = gridModeSelected;
		}
	}
	else {
		gridActiveModeUsed = true;

		Clip* clip = gridClipFromCoords(x, y);
		ActionResult modeHandleResult = ActionResult::NOT_DEALT_WITH;
		switch (gridModeActive) {
		case SessionGridModeEdit: {
			modeHandleResult = gridHandlePadsEdit(x, y, on, clip);
			break;
		}
		case SessionGridModeLaunch: {
			modeHandleResult = gridHandlePadsLaunch(x, y, on, clip);
			break;
		}
		}

		if (modeHandleResult == ActionResult::DEALT_WITH) {
			return ActionResult::DEALT_WITH;
		}
	}

	if (currentUIMode != UI_MODE_EXPLODE_ANIMATION) {
		requestRendering(this, 0xFFFFFFFF, 0xFFFFFFFF);
		view.flashPlayEnable();
	}

	return ActionResult::DEALT_WITH;
}

ActionResult SessionView::gridHandlePadsEdit(int32_t x, int32_t y, int32_t on, Clip* clip) {
	// Left sidebar column (sections)
	if (x == kDisplayWidth) {
		// Get pressed section
		auto section = gridSectionFromY(y);
		if (section < 0) {
			return ActionResult::DEALT_WITH;
		}

		// Immediate release of the pad arms the section, holding allows changing repeats
		if (on) {
			enterUIMode(UI_MODE_HOLDING_SECTION_PAD);
			sectionPressed = section;
			beginEditingSectionRepeatsNum();
		}
		else {
			if (isUIModeActive(UI_MODE_HOLDING_SECTION_PAD)) {
				exitUIMode(UI_MODE_HOLDING_SECTION_PAD);
				if (display->haveOLED()) {
					deluge::hid::display::OLED::removePopup();
				}
				else {
					redrawNumericDisplay();
				}
			}
		}

		return ActionResult::ACTIONED_AND_CAUSED_CHANGE;
	}

	// Learn MIDI for tracks
	if (currentUIMode == UI_MODE_MIDI_LEARN) {
		if (clip != nullptr) {
			if (clip->type != CLIP_TYPE_AUDIO) {
				// Learn + Holding pad = Learn MIDI channel
				Output* output = gridTrackFromX(x, gridTrackCount());
				if (output
				    && (output->type == InstrumentType::SYNTH || output->type == InstrumentType::MIDI_OUT
				        || output->type == InstrumentType::CV)) {
					view.melodicInstrumentMidiLearnPadPressed(on, (MelodicInstrument*)output);
				}
			}
			else {
				view.endMIDILearn();
				gui::context_menu::audioInputSelector.audioOutput = (AudioOutput*)clip->output;
				gui::context_menu::audioInputSelector.setupAndCheckAvailability();
				openUI(&gui::context_menu::audioInputSelector);
				return ActionResult::ACTIONED_AND_CAUSED_CHANGE;
			}
		}

		return ActionResult::ACTIONED_AND_CAUSED_CHANGE;
	}

	if (on) {
		// Only do this if no pad is pressed yet
		if (gridFirstPressedX == -1 && gridFirstPressedY == -1) {
			gridFirstPressedX = x;
			gridFirstPressedY = y;

			// Create new track on empty slots
			if (clip == nullptr) {
				uint32_t trackCount = gridTrackCount();
				auto trackIndex = gridTrackIndexFromX(x, trackCount);

				// Create clip if it does not exist
				if ((x + currentSong->songGridScrollX) <= trackCount) {
					Output* track = gridTrackFromX(x, trackCount);
					clip = gridCreateClip(gridSectionFromY(y), track, nullptr);
					// Immediately start playing it for new tracks
					if (clip != nullptr && track == nullptr) {
						gridToggleClipPlay(clip, true);
					}
				}
			}

			if (clip == nullptr) {
				return ActionResult::ACTIONED_AND_CAUSED_CHANGE;
			}

			// Allow clip control (selection)
			currentUIMode = UI_MODE_CLIP_PRESSED_IN_SONG_VIEW;
			performActionOnPadRelease = true;
			selectedClipTimePressed = AudioEngine::audioSampleTimer;
			view.setActiveModControllableTimelineCounter(clip);
			view.displayOutputName(clip->output, true, clip);
			if (display->haveOLED()) {
				deluge::hid::display::OLED::sendMainImage();
			}
		}
		// Remember the second press down if empty
		else if (gridSecondPressedX == -1 || gridSecondPressedY == -1) {
			performActionOnPadRelease = false;
			gridSecondPressedX = x;
			gridSecondPressedY = y;
		}
	}
	// Release
	else {
		// First finger up
		if (gridFirstPressedX == x && gridFirstPressedY == y) {
			// Open clip if no other pad was previously pressed, timer has not run out and clip is pressed
			if (isUIModeActive(UI_MODE_CLIP_PRESSED_IN_SONG_VIEW) && performActionOnPadRelease
			    && AudioEngine::audioSampleTimer - selectedClipTimePressed < kShortPressTime) {

				// Not allowed if recording arrangement
				if (playbackHandler.recording == RECORDING_ARRANGEMENT) {
					display->displayPopup(deluge::l10n::get(deluge::l10n::String::STRING_FOR_RECORDING_TO_ARRANGEMENT));
				}
				else {
					if (clip != nullptr) {
						transitionToViewForClip(clip);
					}
					return ActionResult::ACTIONED_AND_CAUSED_CHANGE;
				}
			}

			clipPressEnded();
		}

		// Second finger up, clone clip
		else if (gridSecondPressedX == x && gridSecondPressedY == y) {
			gridClonePad(gridFirstPressedX, gridFirstPressedY, gridSecondPressedX, gridSecondPressedY);
			gridResetPresses(false, true);
		}
	}

	return ActionResult::ACTIONED_AND_CAUSED_CHANGE;
}

ActionResult SessionView::gridHandlePadsLaunch(int32_t x, int32_t y, int32_t on, Clip* clip) {
	if (on && playbackHandler.playbackState && currentPlaybackMode == &arrangement) {
		if (currentUIMode == UI_MODE_NONE) {
			playbackHandler.switchToSession();
		}

		return ActionResult::ACTIONED_AND_CAUSED_CHANGE;
	}

	// Left sidebar column (sections)
	if (x == kDisplayWidth) {
		// Get pressed section
		auto section = gridSectionFromY(y);
		if (section < 0) {
			return ActionResult::DEALT_WITH;
		}

		// MIDI learn section
		if (currentUIMode == UI_MODE_MIDI_LEARN) {
			view.sectionMidiLearnPadPressed(on, section);
			return ActionResult::DEALT_WITH;
		}

		if (on) {
			// Immediate launch if shift pressed
			gridStartSection(section, Buttons::isShiftButtonPressed());
		}

		return ActionResult::ACTIONED_AND_CAUSED_CHANGE;
	}

	if (clip == nullptr) {
		return ActionResult::DEALT_WITH;
	}

	// Learn MIDI ARM
	if (currentUIMode == UI_MODE_MIDI_LEARN) {
		view.clipStatusMidiLearnPadPressed(on, clip);
		return ActionResult::ACTIONED_AND_CAUSED_CHANGE;
	}

	// From here all actions only happen on press
	if (!on) {
		return ActionResult::DEALT_WITH;
	}

	// Normal arming, handle cases normally in View::clipStatusPadAction
	if (!Buttons::isButtonPressed(deluge::hid::button::SHIFT)) {
		if (currentUIMode == UI_MODE_VIEWING_RECORD_ARMING) {
			// Here I removed the overdubbing settings
			clip->armedForRecording = !clip->armedForRecording;
			PadLEDs::reassessGreyout(true);
		}
		else if (currentUIMode == UI_MODE_NONE && Buttons::isButtonPressed(deluge::hid::button::RECORD)) {
			clip->armedForRecording = !clip->armedForRecording;
			sessionView.timerCallback();
		}
		else if ((currentUIMode == UI_MODE_NONE || currentUIMode == UI_MODE_CLIP_PRESSED_IN_SONG_VIEW
		          || currentUIMode == UI_MODE_STUTTERING)) {
			gridToggleClipPlay(clip, false);
		}
		else if (currentUIMode == UI_MODE_HOLDING_HORIZONTAL_ENCODER_BUTTON) {
			session.soloClipAction(clip, kInternalButtonPressLatency);
			// Make sure we can mute additional pads after this and don't loose UI_MODE_HOLDING_HORIZONTAL_ENCODER_BUTTON
		}
	}
	// Immediate arming, immediate consumption
	else {
		if (currentUIMode == UI_MODE_HOLDING_HORIZONTAL_ENCODER_BUTTON) {
			session.soloClipAction(clip, kInternalButtonPressLatency);
		}
		else {
			gridToggleClipPlay(clip, true);
		}
	}

	return ActionResult::ACTIONED_AND_CAUSED_CHANGE;
}

ActionResult SessionView::gridHandleScroll(int32_t offsetX, int32_t offsetY) {
	if (isUIModeActive(UI_MODE_HOLDING_HORIZONTAL_ENCODER_BUTTON)) {
		display->cancelPopup();
	}

	gridResetPresses();
	clipPressEnded();

	// Fix the range
	currentSong->songGridScrollY =
	    std::clamp<int32_t>(currentSong->songGridScrollY - offsetY, 0, kMaxNumSections - kGridHeight);
	currentSong->songGridScrollX = std::clamp<int32_t>(currentSong->songGridScrollX + offsetX, 0,
	                                                   std::max<int32_t>(0, (gridTrackCount() - kDisplayWidth) + 1));

	// This is the right place to add new features like moving clips or tracks :)

	requestRendering(this, 0xFFFFFFFF, 0xFFFFFFFF);
	view.flashPlayEnable();
	return ActionResult::DEALT_WITH;
}

void SessionView::gridTransitionToSessionView() {
	Sample* sample;

	if (currentSong->currentClip->type == CLIP_TYPE_AUDIO) {
		// If no sample, just skip directly there
		if (!((AudioClip*)currentSong->currentClip)->sampleHolder.audioFile) {
			changeRootUI(&sessionView);
			memcpy(PadLEDs::imageStore, PadLEDs::image, sizeof(PadLEDs::image));
			finishedTransitioningHere();
			return;
		}
	}

	currentUIMode = UI_MODE_EXPLODE_ANIMATION;

	memcpy(PadLEDs::imageStore[1], PadLEDs::image, (kDisplayWidth + kSideBarWidth) * kDisplayHeight * sizeof(RGB));
	memcpy(PadLEDs::occupancyMaskStore[1], PadLEDs::occupancyMask, (kDisplayWidth + kSideBarWidth) * kDisplayHeight);
	if (getCurrentUI() == &instrumentClipView) {
		instrumentClipView.fillOffScreenImageStores();
	}

	auto clipX = std::clamp<int32_t>(
	    gridXFromTrack(gridTrackIndexFromTrack(currentSong->currentClip->output, gridTrackCount())), 0, kDisplayWidth);
	auto clipY = std::clamp<int32_t>(gridYFromSection(currentSong->currentClip->section), 0, kDisplayHeight);

	if (currentSong->currentClip->type == CLIP_TYPE_AUDIO) {
		waveformRenderer.collapseAnimationToWhichRow = clipY;

		PadLEDs::setupAudioClipCollapseOrExplodeAnimation((AudioClip*)currentSong->currentClip);
	}
	else {
		PadLEDs::explodeAnimationYOriginBig = clipY << 16;
	}

	PadLEDs::explodeAnimationXStartBig = clipX << 16;
	PadLEDs::explodeAnimationXWidthBig = (1 << 16);

	PadLEDs::recordTransitionBegin(kClipCollapseSpeed);
	PadLEDs::explodeAnimationDirection = -1;

	if (getCurrentUI() == &instrumentClipView) {
		PadLEDs::clearSideBar();
	}

	PadLEDs::explodeAnimationTargetUI = this;
	uiTimerManager.setTimer(TIMER_MATRIX_DRIVER, 35);
}

void SessionView::gridTransitionToViewForClip(Clip* clip) {
	if (clip->type == CLIP_TYPE_AUDIO) {
		// If no sample, just skip directly there
		if (!((AudioClip*)clip)->sampleHolder.audioFile) {
			currentUIMode = UI_MODE_NONE;
			changeRootUI(&audioClipView);
			return;
		}
	}

	currentUIMode = UI_MODE_EXPLODE_ANIMATION;

	auto clipX = std::clamp<int32_t>(
	    gridXFromTrack(gridTrackIndexFromTrack(currentSong->currentClip->output, gridTrackCount())), 0, kDisplayWidth);
	auto clipY = std::clamp<int32_t>(gridYFromSection(currentSong->currentClip->section), 0, kDisplayHeight);

	if (clip->type == CLIP_TYPE_AUDIO) {
		waveformRenderer.collapseAnimationToWhichRow = clipY;

		int64_t xScrollSamples;
		int64_t xZoomSamples;

		((AudioClip*)clip)
		    ->getScrollAndZoomInSamples(currentSong->xScroll[NAVIGATION_CLIP], currentSong->xZoom[NAVIGATION_CLIP],
		                                &xScrollSamples, &xZoomSamples);

		waveformRenderer.findPeaksPerCol((Sample*)((AudioClip*)clip)->sampleHolder.audioFile, xScrollSamples,
		                                 xZoomSamples, &((AudioClip*)clip)->renderData);

		PadLEDs::setupAudioClipCollapseOrExplodeAnimation((AudioClip*)clip);
	}

	else {
		PadLEDs::explodeAnimationYOriginBig = clipY << 16;

		// If going to KeyboardView...
		if (((InstrumentClip*)clip)->onKeyboardScreen) {
			keyboardScreen.renderMainPads(0xFFFFFFFF, &PadLEDs::imageStore[1], &PadLEDs::occupancyMaskStore[1]);
			memset(PadLEDs::occupancyMaskStore[0], 0, kDisplayWidth + kSideBarWidth);
			memset(PadLEDs::occupancyMaskStore[kDisplayHeight + 1], 0, kDisplayWidth + kSideBarWidth);
		}

		// Or if just regular old InstrumentClipView
		else {
			instrumentClipView.recalculateColours();
			instrumentClipView.renderMainPads(0xFFFFFFFF, &PadLEDs::imageStore[1], &PadLEDs::occupancyMaskStore[1],
			                                  false);
			instrumentClipView.renderSidebar(0xFFFFFFFF, &PadLEDs::imageStore[1], &PadLEDs::occupancyMaskStore[1]);

			instrumentClipView.fillOffScreenImageStores();
		}
	}

	int32_t start = instrumentClipView.getPosFromSquare(0);
	int32_t end = instrumentClipView.getPosFromSquare(kDisplayWidth);

	PadLEDs::explodeAnimationXStartBig = clipX << 16;
	PadLEDs::explodeAnimationXWidthBig = 1 << 16;

	PadLEDs::recordTransitionBegin(kClipCollapseSpeed);
	PadLEDs::explodeAnimationDirection = 1;

	if (clip->type == CLIP_TYPE_AUDIO) {
		PadLEDs::renderAudioClipExplodeAnimation(0);
	}
	else {
		PadLEDs::renderExplodeAnimation(0);
	}

	PadLEDs::sendOutSidebarColours(); // They'll have been cleared by the first explode render
}

const uint32_t SessionView::gridTrackCount() {
	uint32_t count = 0;
	Output* currentTrack = currentSong->firstOutput;
	while (currentTrack != nullptr) {
		if (currentTrack->activeClip != nullptr) {
			++count;
		}
		currentTrack = currentTrack->next;
	}

	return count;
}

uint32_t SessionView::gridClipCountForTrack(Output* track) {
	uint32_t count = 0;
	for (int32_t idxClip = 0; idxClip < currentSong->sessionClips.getNumElements(); ++idxClip) {
		Clip* clip = currentSong->sessionClips.getClipAtIndex(idxClip);
		if (clip->output == track) {
			++count;
		}
	}

	return count;
}

uint32_t SessionView::gridTrackIndexFromTrack(Output* track, uint32_t maxTrack) {
	if (maxTrack <= 0) {
		return -1;
	}

	uint32_t reverseOutputIndex = 0;
	for (Output* ptrOutput = currentSong->firstOutput; ptrOutput; ptrOutput = ptrOutput->next) {
		if (ptrOutput == track) {
			return ((maxTrack - 1) - reverseOutputIndex);
		}
		if (ptrOutput->activeClip != nullptr) {
			++reverseOutputIndex;
		}
	}
	return -1;
}

Output* SessionView::gridTrackFromIndex(uint32_t trackIndex, uint32_t maxTrack) {
	uint32_t count = 0;
	Output* currentTrack = currentSong->firstOutput;
	while (currentTrack != nullptr) {
		if (currentTrack->activeClip != nullptr) {
			if (((maxTrack - 1) - count) == trackIndex) {
				return currentTrack;
			}

			++count;
		}
		currentTrack = currentTrack->next;
	}

	return nullptr;
}

int32_t SessionView::gridYFromSection(uint32_t section) {
	int32_t result = (kGridHeight - 1) - section + currentSong->songGridScrollY;
	if (result >= kGridHeight) {
		return -1;
	}

	return result;
}

int32_t SessionView::gridSectionFromY(uint32_t y) {
	int32_t result = ((kGridHeight - 1) - y) + currentSong->songGridScrollY;
	if (result >= kMaxNumSections) {
		return -1;
	}

	return result;
}

int32_t SessionView::gridXFromTrack(uint32_t trackIndex) {
	int32_t result = trackIndex - currentSong->songGridScrollX;
	if (result >= kDisplayWidth) {
		return -1;
	}

	return result;
}

int32_t SessionView::gridTrackIndexFromX(uint32_t x, uint32_t maxTrack) {
	if (maxTrack <= 0) {
		return 0;
	}
	int32_t result = x + currentSong->songGridScrollX;
	if (result >= maxTrack) {
		return -1;
	}

	return result;
}

Output* SessionView::gridTrackFromX(uint32_t x, uint32_t maxTrack) {
	auto trackIndex = gridTrackIndexFromX(x, maxTrack);
	if (trackIndex < 0) {
		return nullptr;
	}

	return gridTrackFromIndex(trackIndex, maxTrack);
}

Clip* SessionView::gridClipFromCoords(uint32_t x, uint32_t y) {
	auto maxTrack = gridTrackCount();
	Output* track = gridTrackFromX(x, maxTrack);
	if (track == nullptr) {
		return nullptr;
	}

	auto section = gridSectionFromY(y);
	if (section == -1) {
		return nullptr;
	}

	for (int32_t idxClip = 0; idxClip < currentSong->sessionClips.getNumElements(); ++idxClip) {
		Clip* clip = currentSong->sessionClips.getClipAtIndex(idxClip);
		if (clip->output == track && clip->section == section) {
			return clip;
		}
	}

	return nullptr;
}<|MERGE_RESOLUTION|>--- conflicted
+++ resolved
@@ -2931,12 +2931,8 @@
 		auto section = gridSectionFromY(y);
 		RGB& ptrSectionColour = image[y][sectionColumnIndex];
 
-<<<<<<< HEAD
 		ptrSectionColour = RGB::fromHue(defaultClipGroupColours[gridSectionFromY(y)]);
-=======
-		hueToRGB(defaultClipGroupColours[gridSectionFromY(y)], ptrSectionColour);
-		colorCopy(ptrSectionColour, ptrSectionColour, 255, 2);
->>>>>>> 513905f0
+		ptrSectionColour = ptrSectionColour.adjust(255, 2);
 
 		if (view.midiLearnFlashOn && gridModeActive == SessionGridModeLaunch) {
 			// MIDI colour if necessary
@@ -2952,26 +2948,20 @@
 			}
 		}
 
-<<<<<<< HEAD
-		// Empty unused column
-		uint32_t unusedColumnIndex = kDisplayWidth + 1;
-		occupancyMask[y][unusedColumnIndex] = 0;
-		image[y][unusedColumnIndex] = colours::black;
-=======
 		// Action modes column
 		uint32_t actionModeColumnIndex = kDisplayWidth + 1;
 		bool modeExists = true;
 		bool modeActive = false;
-		uint8_t modeColour[3] = {0};
+		RGB modeColour = colours::black;
 		switch (y) {
 		case 7: {
 			modeActive = (gridModeActive == SessionGridModeLaunch);
-			modeColour[1] = 255; // Green
+			modeColour = colours::green; // Green
 			break;
 		}
 		case 6: {
 			modeActive = (gridModeActive == SessionGridModeEdit);
-			modeColour[2] = 255; // Blue
+			modeColour = colours::blue; // Blue
 			break;
 		}
 
@@ -2981,8 +2971,7 @@
 		}
 		}
 		occupancyMask[y][actionModeColumnIndex] = (modeExists ? 1 : 0);
-		colorCopy(image[y][actionModeColumnIndex], &modeColour[0], 255, (modeActive ? 1 : 8));
->>>>>>> 513905f0
+		image[y][actionModeColumnIndex] = modeColour.adjust(255, (modeActive ? 1 : 8));
 	}
 
 	return true;
@@ -3015,11 +3004,7 @@
 			occupancyMask[y][x] = 64;
 			RGB& ptrClipColour = image[y][x];
 
-<<<<<<< HEAD
-			ptrClipColour = view.getClipMuteSquareColour(clip, ptrClipColour, true, !shiftPressed);
-=======
-			view.getClipMuteSquareColour(clip, ptrClipColour, true, gridModeActive == SessionGridModeLaunch);
->>>>>>> 513905f0
+			ptrClipColour = view.getClipMuteSquareColour(clip, ptrClipColour, true, gridModeActive == SessionGridModeLaunch);
 
 			// If we should MIDI learn flash and shift is pressed (different learn layer)
 			if (view.midiLearnFlashOn && gridModeActive == SessionGridModeEdit && clip->output != nullptr) {
