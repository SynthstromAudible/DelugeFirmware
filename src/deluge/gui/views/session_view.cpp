--- conflicted
+++ resolved
@@ -3008,29 +3008,6 @@
 		// Render colour for every valid clip
 		if (x >= 0 && y >= 0) {
 			occupancyMask[y][x] = 64;
-<<<<<<< HEAD
-			RGB& ptrClipColour = image[y][x];
-
-			ptrClipColour =
-			    view.getClipMuteSquareColour(clip, ptrClipColour, true, gridModeActive == SessionGridModeLaunch);
-
-			// If we should MIDI learn flash and shift is pressed (different learn layer)
-			if (view.midiLearnFlashOn && gridModeActive == SessionGridModeEdit && clip->output != nullptr) {
-				// If user assigning MIDI controls and this Clip has a command assigned, flash pink
-				InstrumentType type = clip->output->type;
-				bool canLearn =
-				    (type == InstrumentType::SYNTH || type == InstrumentType::MIDI_OUT || type == InstrumentType::CV);
-				if (canLearn && ((MelodicInstrument*)clip->output)->midiInput.containsSomething()) {
-					// We halve the intensity of the brightness in this case, because a lot of pads will be lit,
-					// it looks mental, and I think one user was having it cause his Deluge to freeze due to underpowering.
-					ptrClipColour = colours::midi_command.dim();
-				}
-
-				// Should be fine even if output isn't a MelodicInstrument
-				else if (view.thingPressedForMidiLearn == MidiLearn::MELODIC_INSTRUMENT_INPUT
-				         && view.learnedThing == &((MelodicInstrument*)clip->output)->midiInput) {
-					ptrClipColour = ptrClipColour.dim();
-=======
 			gridRenderClipColor(clip, image[y][x]);
 		}
 	}
@@ -3073,7 +3050,6 @@
 					resultColour[0] = 60;
 					resultColour[1] = 15;
 					resultColour[2] = 15;
->>>>>>> 78888ef0
 				}
 			}
 		}
