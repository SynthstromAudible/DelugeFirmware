/*
 * Copyright © 2014-2023 Synthstrom Audible Limited
 *
 * This file is part of The Synthstrom Audible Deluge Firmware.
 *
 * The Synthstrom Audible Deluge Firmware is free software: you can redistribute it and/or modify it under the
 * terms of the GNU General Public License as published by the Free Software Foundation,
 * either version 3 of the License, or (at your option) any later version.
 *
 * This program is distributed in the hope that it will be useful, but WITHOUT ANY WARRANTY;
 * without even the implied warranty of MERCHANTABILITY or FITNESS FOR A PARTICULAR PURPOSE.
 * See the GNU General Public License for more details.
 *
 * You should have received a copy of the GNU General Public License along with this program.
 * If not, see <https://www.gnu.org/licenses/>.
 */

#include "gui/views/session_view.h"
#include "definitions_cxx.hpp"
#include "dsp/compressor/rms_feedback.h"
#include "extern.h"
#include "gui/colour/colour.h"
#include "gui/colour/palette.h"
#include "gui/context_menu/audio_input_selector.h"
#include "gui/context_menu/launch_style.h"
#include "gui/menu_item/colour.h"
#include "gui/ui/keyboard/keyboard_screen.h"
#include "gui/ui/load/load_instrument_preset_ui.h"
#include "gui/ui/load/load_song_ui.h"
#include "gui/ui/ui.h"
#include "gui/ui_timer_manager.h"
#include "gui/views/arranger_view.h"
#include "gui/views/audio_clip_view.h"
#include "gui/views/automation_instrument_clip_view.h"
#include "gui/views/instrument_clip_view.h"
#include "gui/views/performance_session_view.h"
#include "gui/views/view.h"
#include "gui/waveform/waveform_renderer.h"
#include "hid/button.h"
#include "hid/buttons.h"
#include "hid/display/display.h"
#include "hid/led/indicator_leds.h"
#include "hid/led/pad_leds.h"
#include "io/debug/print.h"
#include "io/midi/device_specific/specific_midi_device.h"
#include "memory/general_memory_allocator.h"
#include "model/action/action_logger.h"
#include "model/clip/audio_clip.h"
#include "model/clip/clip_instance.h"
#include "model/clip/instrument_clip.h"
#include "model/clip/instrument_clip_minder.h"
#include "model/instrument/instrument.h"
#include "model/instrument/melodic_instrument.h"
#include "model/note/note_row.h"
#include "model/sample/sample.h"
#include "model/sample/sample_recorder.h"
#include "model/settings/runtime_feature_settings.h"
#include "model/song/song.h"
#include "modulation/params/param_manager.h"
#include "playback/mode/arrangement.h"
#include "playback/mode/session.h"
#include "playback/playback_handler.h"
#include "processing/audio_output.h"
#include "processing/engines/audio_engine.h"
#include "storage/audio/audio_file_manager.h"
#include "storage/file_item.h"
#include "storage/storage_manager.h"
#include "util/d_string.h"
#include "util/functions.h"
#include <algorithm>
#include <cstdint>
#include <new>

extern "C" {
#include "RZA1/uart/sio_char.h"
#include "util/cfunctions.h"
}

using namespace deluge;
using namespace gui;

SessionView sessionView{};

SessionView::SessionView() {
	xScrollBeforeFollowingAutoExtendingLinearRecording = -1;
}

bool SessionView::getGreyoutRowsAndCols(uint32_t* cols, uint32_t* rows) {
	if (currentUIMode == UI_MODE_VIEWING_RECORD_ARMING) {
		switch (currentSong->sessionLayout) {
		case SessionLayoutType::SessionLayoutTypeRows: {
			*cols = 0xFFFFFFFD;
			*rows = 0;
			for (int32_t yDisplay = 0; yDisplay < kDisplayHeight; yDisplay++) {
				Clip* clip = getClipOnScreen(yDisplay);
				if (clip && !clip->armedForRecording) {
					*rows |= (1 << yDisplay);
				}
			}
			break;
		}
		case SessionLayoutType::SessionLayoutTypeGrid: {
			*cols = 0x03; // Only sidebar
			*rows = 0x0;
			break;
		}
		}

		return true;
	}
	else if (playbackHandler.playbackState && currentPlaybackMode == &arrangement) {
		*cols = 0b11;
		return true;
	}
	else {
		return false;
	}
}

bool SessionView::opened() {
	if (playbackHandler.playbackState && currentPlaybackMode == &arrangement) {
		PadLEDs::skipGreyoutFade();
	}

	indicator_leds::setLedState(IndicatorLED::CROSS_SCREEN_EDIT, false);
	indicator_leds::setLedState(IndicatorLED::SCALE_MODE, false);

	focusRegained();

	return true;
}

void SessionView::focusRegained() {
	viewingRecordArmingActive = false;
	horizontalEncoderPressed = false;
	selectLayout(0); // Make sure we get a valid layout from the loaded file

	bool doingRender = (currentUIMode != UI_MODE_ANIMATION_FADE);
	redrawClipsOnScreen(doingRender); // We want this here, not just in opened(), because after coming back from
	                                  // loadInstrumentPresetUI, need to at least redraw, and also really need to
	                                  // re-render stuff in case note-tails-being-allowed has changed

	//needs to be set before setActiveModControllableTimelineCounter so that midi follow mode can get
	//the right model stack with param (otherwise midi follow mode will think you're still in a clip)
	selectedClipYDisplay = 255;

	ClipNavigationTimelineView::focusRegained();
	view.focusRegained();
	view.setActiveModControllableTimelineCounter(currentSong);

	if (display->haveOLED()) {
		setCentralLEDStates();
	}
	else {
		redrawNumericDisplay();
	}

	indicator_leds::setLedState(IndicatorLED::BACK, false);

	setLedStates();

	currentSong->lastClipInstanceEnteredStartPos = -1;
}

ActionResult SessionView::buttonAction(deluge::hid::Button b, bool on, bool inCardRoutine) {
	using namespace deluge::hid::button;

	InstrumentType newInstrumentType;

	// Clip-view button
	if (b == CLIP_VIEW) {
		if (on && currentUIMode == UI_MODE_NONE && playbackHandler.recording != RECORDING_ARRANGEMENT) {
			if (inCardRoutine) {
				return ActionResult::REMIND_ME_OUTSIDE_CARD_ROUTINE;
			}
			transitionToViewForClip(); // May fail if no currentClip
		}
	}

	// Song-view button without shift

	// Arranger view button, or if there isn't one then song view button
#ifdef arrangerViewButtonX
	else if (b == arrangerView) {
#else
	else if (b == SESSION_VIEW && !Buttons::isShiftButtonPressed()) {
#endif
		if (inCardRoutine) {
			return ActionResult::REMIND_ME_OUTSIDE_CARD_ROUTINE;
		}
		bool lastSessionButtonActiveState = sessionButtonActive;
		sessionButtonActive = on;

		// Press with special modes
		if (on) {
			sessionButtonUsed = false;

			// If holding record button...
			if (Buttons::isButtonPressed(deluge::hid::button::RECORD)) {
				Buttons::recordButtonPressUsedUp = true;

				// Make sure we weren't already playing...
				if (!playbackHandler.playbackState) {

					Action* action = actionLogger.getNewAction(ACTION_ARRANGEMENT_RECORD, false);

					arrangerView.xScrollWhenPlaybackStarted = currentSong->xScroll[NAVIGATION_ARRANGEMENT];
					if (action) {
						action->posToClearArrangementFrom = arrangerView.xScrollWhenPlaybackStarted;
					}

					currentSong->clearArrangementBeyondPos(
					    arrangerView.xScrollWhenPlaybackStarted,
					    action); // Want to do this before setting up playback or place new instances
					int32_t error =
					    currentSong->placeFirstInstancesOfActiveClips(arrangerView.xScrollWhenPlaybackStarted);

					if (error) {
						display->displayError(error);
						return ActionResult::DEALT_WITH;
					}
					playbackHandler.recording = RECORDING_ARRANGEMENT;
					playbackHandler.setupPlaybackUsingInternalClock();

					arrangement.playbackStartedAtPos =
					    arrangerView.xScrollWhenPlaybackStarted; // Have to do this after setting up playback

					indicator_leds::blinkLed(IndicatorLED::RECORD, 255, 1);
					indicator_leds::blinkLed(IndicatorLED::SESSION_VIEW, 255, 1);
					sessionButtonUsed = true;
				}
			}

			else if (currentUIMode == UI_MODE_CLIP_PRESSED_IN_SONG_VIEW) {
				if (playbackHandler.recording == RECORDING_ARRANGEMENT) {
					display->displayPopup(deluge::l10n::get(deluge::l10n::String::STRING_FOR_RECORDING_TO_ARRANGEMENT));
					return ActionResult::DEALT_WITH;
				}

				// Rows are not aligned in grid so we disabled this function, the code below also would need to be aligned
				if (currentSong->sessionLayout == SessionLayoutType::SessionLayoutTypeGrid) {
					display->displayPopup(l10n::get(l10n::String::STRING_FOR_IMPOSSIBLE_FROM_GRID));
					return ActionResult::DEALT_WITH;
				}

				actionLogger.deleteAllLogs();

				Clip* clip = getClipOnScreen(selectedClipYDisplay);
				Output* output = clip->output;
				int32_t instrumentIndex = currentSong->getOutputIndex(output);
				currentSong->arrangementYScroll = instrumentIndex - selectedClipPressYDisplay;

				int32_t posPressed = arrangerView.getPosFromSquare(selectedClipPressXDisplay);
				int32_t proposedStartPos = posPressed;

				int32_t i = output->clipInstances.search(proposedStartPos, LESS);
				ClipInstance* otherInstance = output->clipInstances.getElement(i);
				if (otherInstance) {
					if (otherInstance->pos + otherInstance->length > proposedStartPos) {
moveAfterClipInstance:
						proposedStartPos = ((otherInstance->pos + otherInstance->length - 1)
						                        / currentSong->xZoom[NAVIGATION_ARRANGEMENT]
						                    + 1)
						                   * currentSong->xZoom[NAVIGATION_ARRANGEMENT];
					}
				}

				// Look at the next ClipInstance
				i++;
				otherInstance = output->clipInstances.getElement(i);
				if (otherInstance) {
					if (otherInstance->pos < proposedStartPos + clip->loopLength) {
						goto moveAfterClipInstance;
					}
				}

				// Make sure it won't be extending beyond numerical limit
				if (proposedStartPos > kMaxSequenceLength - clip->loopLength) {
					display->displayPopup(
					    deluge::l10n::get(deluge::l10n::String::STRING_FOR_CLIP_WOULD_BREACH_MAX_ARRANGEMENT_LENGTH));
					return ActionResult::DEALT_WITH;
				}

				// If we're here, we're ok!
				int32_t error = output->clipInstances.insertAtIndex(i);
				if (error) {
					display->displayError(error);
					return ActionResult::DEALT_WITH;
				}

				ClipInstance* newInstance = output->clipInstances.getElement(i);
				newInstance->pos = proposedStartPos;
				newInstance->clip = clip;
				newInstance->length = clip->loopLength;
				arrangement.rowEdited(output, proposedStartPos, proposedStartPos + clip->loopLength, NULL, newInstance);

				int32_t howMuchLater = proposedStartPos - posPressed;

				arrangerView.xPressed = selectedClipPressXDisplay;
				arrangerView.yPressedEffective = selectedClipPressYDisplay;
				arrangerView.yPressedActual = selectedClipPressYDisplay;
				arrangerView.actionOnDepress = false;
				arrangerView.desiredLength = clip->loopLength;
				arrangerView.originallyPressedClipActualLength = clip->loopLength;
				arrangerView.pressedClipInstanceIndex = i;
				arrangerView.pressedClipInstanceXScrollWhenLastInValidPosition =
				    currentSong->xScroll[NAVIGATION_ARRANGEMENT] + howMuchLater;
				arrangerView.pressedClipInstanceOutput = clip->output;
				arrangerView.pressedClipInstanceIsInValidPosition = true;

				currentUIMode = UI_MODE_HOLDING_ARRANGEMENT_ROW;

				arrangerView.repopulateOutputsOnScreen(false);
				arrangerView.putDraggedClipInstanceInNewPosition(output);
				sessionButtonActive = false;
				goToArrangementEditor();
			}
		}
		// Release without special mode
		else if (!on && currentUIMode == UI_MODE_NONE) {
			if (lastSessionButtonActiveState && !sessionButtonActive && !sessionButtonUsed && !gridFirstPadActive()) {
				if (playbackHandler.recording == RECORDING_ARRANGEMENT) {
					currentSong->endInstancesOfActiveClips(playbackHandler.getActualArrangementRecordPos());
					// Must call before calling getArrangementRecordPos(), cos that detaches the cloned Clip
					currentSong->resumeClipsClonedForArrangementRecording();
					playbackHandler.recording = RECORDING_OFF;
					view.setModLedStates();
					playbackHandler.setLedStates();
				}
				else {
					goToArrangementEditor();
				}

				sessionButtonUsed = false;
			}
		}
	}

	// Affect-entire button
	else if (b == AFFECT_ENTIRE) {
		if (on && currentUIMode == UI_MODE_NONE) {
			currentSong->affectEntire = !currentSong->affectEntire;
			view.setActiveModControllableTimelineCounter(currentSong);
		}
	}

	// Record button - adds to what MatrixDriver does with it
	else if (b == RECORD) {
		if (on) {
			if (isNoUIModeActive()) {
				uiTimerManager.setTimer(TIMER_UI_SPECIFIC, 500);
				view.blinkOn = true;
			}
			else {
				goto notDealtWith;
			}
		}
		else {
			viewingRecordArmingActive = false;
			if (isUIModeActive(UI_MODE_VIEWING_RECORD_ARMING)) {
				exitUIMode(UI_MODE_VIEWING_RECORD_ARMING);
				PadLEDs::reassessGreyout(false);
				requestRendering(this, 0, 0xFFFFFFFF);
			}
			else {
				goto notDealtWith;
			}
		}
		return ActionResult::NOT_DEALT_WITH; // Make the MatrixDriver do its normal thing with it too
	}

	// Overwrite to allow not showing zoom level in grid
	else if (b == X_ENC) {
		horizontalEncoderPressed = on;
		if (on) {
			// Show current zoom level
			if (isNoUIModeActive() && (currentSong->sessionLayout != SessionLayoutType::SessionLayoutTypeGrid)) {
				displayZoomLevel();
			}

			enterUIMode(UI_MODE_HOLDING_HORIZONTAL_ENCODER_BUTTON);
		}

		else {
			if (isUIModeActive(UI_MODE_HOLDING_HORIZONTAL_ENCODER_BUTTON)) {
				if (currentSong->sessionLayout != SessionLayoutType::SessionLayoutTypeGrid) {
					display->cancelPopup();
				}
				exitUIMode(UI_MODE_HOLDING_HORIZONTAL_ENCODER_BUTTON);
			}
		}
	}

	// If save / delete button pressed, delete the Clip!
	else if (b == SAVE && (currentUIMode == UI_MODE_CLIP_PRESSED_IN_SONG_VIEW || gridFirstPadActive())) {
		if (on) {

			if (playbackHandler.recording == RECORDING_ARRANGEMENT) {
				display->displayPopup(deluge::l10n::get(deluge::l10n::String::STRING_FOR_RECORDING_TO_ARRANGEMENT));
				performActionOnPadRelease = false;
				return ActionResult::DEALT_WITH;
			}

			if (inCardRoutine) {
				return ActionResult::REMIND_ME_OUTSIDE_CARD_ROUTINE;
			}

			Clip* clip = getClipForLayout();

			if (clip != nullptr) {
				actionLogger.deleteAllLogs();
				clipPressEnded();
				removeClip(clip);
			}
		}
	}

	// Select encoder button
	else if (b == SELECT_ENC && !Buttons::isShiftButtonPressed()) {
		if (on) {
			if (inCardRoutine) {
				return ActionResult::REMIND_ME_OUTSIDE_CARD_ROUTINE;
			}

			if (currentUIMode == UI_MODE_HOLDING_SECTION_PAD) {
				if (performActionOnSectionPadRelease) {
					beginEditingSectionRepeatsNum();
				}
				else {
					currentSong->sections[sectionPressed].numRepetitions = 0;
					drawSectionRepeatNumber();
				}
			}
			else if (currentUIMode == UI_MODE_HOLDING_STATUS_PAD) {
				//Clip* clip = getClipOnScreen(selectedClipYDisplay);
				//contextMenuLaunchStyle.clip = clip;
				context_menu::launchStyle.setupAndCheckAvailability();
				openUI(&context_menu::launchStyle);
			}
			else if (currentUIMode == UI_MODE_CLIP_PRESSED_IN_SONG_VIEW) {
				actionLogger.deleteAllLogs();
				performActionOnPadRelease = false;

				Clip* clip = getClipForLayout();
				if (currentSong->sessionLayout == SessionLayoutType::SessionLayoutTypeGrid) {
					requestRendering(this, 0xFFFFFFFF, 0xFFFFFFFF);
				}

				if (clip != nullptr) {
					replaceInstrumentClipWithAudioClip(clip);
				}
			}
			else if (currentUIMode == UI_MODE_NONE) {
				if (session.hasPlaybackActive()) {
					if (session.launchEventAtSwungTickCount) {
						session.cancelAllArming();
						session.cancelAllLaunchScheduling();
						session.lastSectionArmed = 255;
						if (display->haveOLED()) {
							renderUIsForOled();
						}
						else {
							redrawNumericDisplay();
						}
						requestRendering(this, 0, 0xFFFFFFFF);
					}
				}
				//open Song FX menu
				display->setNextTransitionDirection(1);
				soundEditor.setup();
				openUI(&soundEditor);
			}
		}
	}

	// Which-instrument-type buttons
	else if (b == SYNTH) {
		newInstrumentType = InstrumentType::SYNTH;

changeInstrumentType:
		if (on && currentUIMode == UI_MODE_CLIP_PRESSED_IN_SONG_VIEW && !Buttons::isShiftButtonPressed()) {

			performActionOnPadRelease = false;

			if (playbackHandler.recording == RECORDING_ARRANGEMENT) {
				display->displayPopup(deluge::l10n::get(deluge::l10n::String::STRING_FOR_RECORDING_TO_ARRANGEMENT));
				return ActionResult::DEALT_WITH;
			}

			if (inCardRoutine) {
				return ActionResult::REMIND_ME_OUTSIDE_CARD_ROUTINE;
			}

			Clip* clip = getClipForLayout();

			if (clip != nullptr) {
				// If AudioClip, we have to convert back to an InstrumentClip
				if (clip->type == CLIP_TYPE_AUDIO) {
					actionLogger.deleteAllLogs();
					replaceAudioClipWithInstrumentClip(clip, newInstrumentType);
				}

				// Or if already an InstrumentClip, changing Instrument type is easier
				else {

					InstrumentClip* instrumentClip = (InstrumentClip*)clip;
					Instrument* instrument = (Instrument*)instrumentClip->output;

					// If load button held, go into LoadInstrumentPresetUI
					if (Buttons::isButtonPressed(deluge::hid::button::LOAD)) {

						// Can't do that for MIDI or CV Clips though
						if (newInstrumentType == InstrumentType::MIDI_OUT || newInstrumentType == InstrumentType::CV) {
							goto doActualSimpleChange;
						}

						actionLogger.deleteAllLogs();

						currentUIMode = UI_MODE_NONE;
						selectedClipYDisplay = 255;

						Browser::instrumentTypeToLoad = newInstrumentType;
						loadInstrumentPresetUI.instrumentToReplace = instrument;
						switch (currentSong->sessionLayout) {
						case SessionLayoutType::SessionLayoutTypeRows: {
							loadInstrumentPresetUI.instrumentClipToLoadFor = instrumentClip;
							break;
						}
						case SessionLayoutType::SessionLayoutTypeGrid: {
							// Not supplying an instrument will make it replace the output for all clips
							loadInstrumentPresetUI.instrumentClipToLoadFor = NULL;
							break;
						}
						}
						loadInstrumentPresetUI.loadingSynthToKitRow = false;
						openUI(&loadInstrumentPresetUI);
					}

					// Otherwise, just change the instrument type
					else {
doActualSimpleChange:

						switch (currentSong->sessionLayout) {
						case SessionLayoutType::SessionLayoutTypeRows: {
							char modelStackMemory[MODEL_STACK_MAX_SIZE];
							ModelStackWithTimelineCounter* modelStack =
							    setupModelStackWithTimelineCounter(modelStackMemory, currentSong, instrumentClip);

							view.changeInstrumentType(newInstrumentType, modelStack, true);
							break;
						}
						case SessionLayoutType::SessionLayoutTypeGrid: {
							// Mostly taken from ArrangerView::changeInstrumentType
							if (instrument->type != newInstrumentType) {
								Instrument* newInstrument =
								    currentSong->changeInstrumentType(instrument, newInstrumentType);
								if (newInstrument) {
									view.displayOutputName(newInstrument);
									if (display->haveOLED()) {
										deluge::hid::display::OLED::sendMainImage();
									}
									view.setActiveModControllableTimelineCounter(newInstrument->activeClip);
								}
							}
							break;
						}
						}
					}
				}

				requestRendering(this, 1 << selectedClipYDisplay, 0);
			}
		}
	}
	else if (b == KIT) {
		newInstrumentType = InstrumentType::KIT;
		goto changeInstrumentType;
	}
	else if (b == MIDI) {
		newInstrumentType = InstrumentType::MIDI_OUT;
		goto changeInstrumentType;
	}
	else if (b == CV) {
		newInstrumentType = InstrumentType::CV;
		goto changeInstrumentType;
	}
	else if (b == KEYBOARD) {
		if (on && currentUIMode == UI_MODE_NONE) {
			changeRootUI(&performanceSessionView);
		}
	}
	else {
notDealtWith:
		return TimelineView::buttonAction(b, on, inCardRoutine);
	}

	return ActionResult::DEALT_WITH;
}

void SessionView::goToArrangementEditor() {
	currentSong->xZoomForReturnToSongView = currentSong->xZoom[NAVIGATION_CLIP];
	currentSong->xScrollForReturnToSongView = currentSong->xScroll[NAVIGATION_CLIP];
	changeRootUI(&arrangerView);
}

void SessionView::beginEditingSectionRepeatsNum() {
	performActionOnSectionPadRelease = false;
	drawSectionRepeatNumber();
	uiTimerManager.unsetTimer(TIMER_UI_SPECIFIC);
}

ActionResult SessionView::padAction(int32_t xDisplay, int32_t yDisplay, int32_t on) {
	if (currentSong->sessionLayout == SessionLayoutType::SessionLayoutTypeGrid) {
		return gridHandlePads(xDisplay, yDisplay, on);
	}

	Clip* clip = getClipOnScreen(yDisplay);
	int32_t clipIndex = yDisplay + currentSong->songViewYScroll;

	// If we tapped on a Clip's main pads...
	if (xDisplay < kDisplayWidth) {

		// Press down
		if (on) {

			Buttons::recordButtonPressUsedUp = true;

			if (currentUIMode == UI_MODE_VIEWING_RECORD_ARMING) {
				goto holdingRecord;
			}

			// If no Clip previously pressed...
			if (currentUIMode == UI_MODE_NONE) {

				// If they're holding down the record button...
				if (Buttons::isButtonPressed(deluge::hid::button::RECORD)) {

holdingRecord:
					// If doing recording stuff, create a "pending overdub".
					// We may or may not be doing a tempoless record and need to finish that up.
					if (playbackHandler.playbackState && currentPlaybackMode == &session) {

						Clip* sourceClip = getClipOnScreen(yDisplay + 1);

						if (!sourceClip) {
							return ActionResult::DEALT_WITH;
						}

						// If already has a pending overdub, get out
						if (currentSong->getPendingOverdubWithOutput(sourceClip->output)) {
							return ActionResult::DEALT_WITH;
						}

						if (playbackHandler.recording == RECORDING_ARRANGEMENT) {
							display->displayPopup(
							    deluge::l10n::get(deluge::l10n::String::STRING_FOR_RECORDING_TO_ARRANGEMENT));
							return ActionResult::DEALT_WITH;
						}

						if (sdRoutineLock) {
							return ActionResult::REMIND_ME_OUTSIDE_CARD_ROUTINE;
						}

						int32_t clipIndex = yDisplay + currentSong->songViewYScroll + 1;

						// If source clip currently recording, arm it to stop (but not if tempoless recording)
						if (playbackHandler.isEitherClockActive() && sourceClip->getCurrentlyRecordingLinearly()
						    && sourceClip->armState == ArmState::OFF) {
							session.toggleClipStatus(sourceClip, &clipIndex, false, kInternalButtonPressLatency);
						}

						OverDubType newOverdubNature =
						    (xDisplay < kDisplayWidth) ? OverDubType::Normal : OverDubType::ContinuousLayering;
						Clip* overdub =
						    currentSong->createPendingNextOverdubBelowClip(sourceClip, clipIndex, newOverdubNature);
						if (overdub) {

							session.scheduleOverdubToStartRecording(overdub, sourceClip);

							if (!playbackHandler.recording) {
								playbackHandler.recording = RECORDING_NORMAL;
								playbackHandler.setLedStates();
							}

							// Since that was all effective, let's exit out of UI_MODE_VIEWING_RECORD_ARMING too
							if (currentUIMode == UI_MODE_VIEWING_RECORD_ARMING) {
								uiTimerManager.unsetTimer(TIMER_UI_SPECIFIC);
								currentUIMode = UI_MODE_NONE;
								PadLEDs::reassessGreyout(false);
								requestRendering(this, 0, 0xFFFFFFFF);
							}

							// If we were doing a tempoless record, now's the time to stop that and restart playback
							if (!playbackHandler.isEitherClockActive()) {
								playbackHandler.finishTempolessRecording(true, kInternalButtonPressLatency, false);
							}
						}
						else if (currentSong->anyClipsSoloing) {
							display->displayPopup(deluge::l10n::get(
							    deluge::l10n::String::STRING_FOR_CANT_CREATE_OVERDUB_WHILE_CLIPS_SOLOING));
						}
					}
				}

				// If Clip present here...
				else if (clip) {

					// If holding down tempo knob...
					if (Buttons::isButtonPressed(deluge::hid::button::TEMPO_ENC)) {
						playbackHandler.grabTempoFromClip(clip);
					}

					// If it's a pending overdub, delete it
					else if (clip->isPendingOverdub) {
removePendingOverdub:
						if (sdRoutineLock) {
							return ActionResult::REMIND_ME_OUTSIDE_CARD_ROUTINE; // Possibly not quite necessary...
						}

						removeClip(getClipOnScreen(yDisplay));
						session.justAbortedSomeLinearRecording();
					}

					// Or, normal action - select the pressed Clip
					else {

						selectedClipYDisplay = yDisplay;
						// This is only interresting for changing colour
						clipWasSelectedWithShift = Buttons::isShiftButtonPressed();
startHoldingDown:
						selectedClipPressYDisplay = yDisplay;
						currentUIMode = UI_MODE_CLIP_PRESSED_IN_SONG_VIEW;
						selectedClipPressXDisplay = xDisplay;
						performActionOnPadRelease = true;
						selectedClipTimePressed = AudioEngine::audioSampleTimer;
						view.setActiveModControllableTimelineCounter(clip);
						view.displayOutputName(clip->output, true, clip);
						if (display->haveOLED()) {
							deluge::hid::display::OLED::sendMainImage();
						}
					}
				}

				// Otherwise, try and create one
				else {

					if (Buttons::isButtonPressed(deluge::hid::button::RECORD)) {
						return ActionResult::DEALT_WITH;
					}
					if (sdRoutineLock) {
						return ActionResult::REMIND_ME_OUTSIDE_CARD_ROUTINE;
					}

					//if (possiblyCreatePendingNextOverdub(clipIndex, OVERDUB_EXTENDING)) return ActionResult::DEALT_WITH;

					clip = createNewInstrumentClip(yDisplay);
					if (!clip) {
						return ActionResult::DEALT_WITH;
					}

					int32_t numClips = currentSong->sessionClips.getNumElements();
					if (clipIndex < 0) {
						clipIndex = 0;
					}
					else if (clipIndex >= numClips) {
						clipIndex = numClips - 1;
					}

					// This is only interresting for changing colour
					clipWasSelectedWithShift = Buttons::isShiftButtonPressed();
					selectedClipYDisplay = clipIndex - currentSong->songViewYScroll;
					requestRendering(this, 0, 1 << selectedClipYDisplay);
					goto startHoldingDown;
				}
			}

			// If Clip previously already pressed, clone it to newly-pressed row
			else if (currentUIMode == UI_MODE_CLIP_PRESSED_IN_SONG_VIEW) {
				if (selectedClipYDisplay != yDisplay && performActionOnPadRelease) {

					if (playbackHandler.recording == RECORDING_ARRANGEMENT) {
						display->displayPopup(
						    deluge::l10n::get(deluge::l10n::String::STRING_FOR_RECORDING_TO_ARRANGEMENT));
						return ActionResult::DEALT_WITH;
					}

					if (sdRoutineLock) {
						return ActionResult::REMIND_ME_OUTSIDE_CARD_ROUTINE;
					}

					actionLogger.deleteAllLogs();
					cloneClip(selectedClipYDisplay, yDisplay);
					goto justEndClipPress;
				}
			}

			else if (currentUIMode == UI_MODE_MIDI_LEARN) {
				if (clip) {

					// AudioClip
					if (clip->type == CLIP_TYPE_AUDIO) {
						if (sdRoutineLock) {
							return ActionResult::REMIND_ME_OUTSIDE_CARD_ROUTINE;
						}
						view.endMIDILearn();
						gui::context_menu::audioInputSelector.audioOutput = (AudioOutput*)clip->output;
						gui::context_menu::audioInputSelector.setupAndCheckAvailability();
						openUI(&gui::context_menu::audioInputSelector);
					}

					// InstrumentClip
					else {
midiLearnMelodicInstrumentAction:
						if (clip->output->type == InstrumentType::SYNTH
						    || clip->output->type == InstrumentType::MIDI_OUT
						    || clip->output->type == InstrumentType::CV) {

							if (sdRoutineLock) {
								return ActionResult::REMIND_ME_OUTSIDE_CARD_ROUTINE;
							}
							view.melodicInstrumentMidiLearnPadPressed(on, (MelodicInstrument*)clip->output);
						}
					}
				}
			}
		}

		// Release
		else {
			// If Clip was pressed before...
			if (isUIModeActive(UI_MODE_CLIP_PRESSED_IN_SONG_VIEW)) {

				// Stop stuttering if we are
				if (isUIModeActive(UI_MODE_STUTTERING)) {
					((ModControllableAudio*)view.activeModControllableModelStack.modControllable)
					    ->endStutter((ParamManagerForTimeline*)view.activeModControllableModelStack.paramManager);
				}

				if (performActionOnPadRelease && xDisplay == selectedClipPressXDisplay
				    && AudioEngine::audioSampleTimer - selectedClipTimePressed < kShortPressTime) {

					// Not allowed if recording arrangement
					if (playbackHandler.recording == RECORDING_ARRANGEMENT) {
						display->displayPopup(
						    deluge::l10n::get(deluge::l10n::String::STRING_FOR_RECORDING_TO_ARRANGEMENT));
						goto justEndClipPress;
					}

					if (sdRoutineLock) {
						return ActionResult::REMIND_ME_OUTSIDE_CARD_ROUTINE;
					}

					// Enter Clip
					Clip* clip = getClipOnScreen(selectedClipYDisplay);
					transitionToViewForClip(clip);
				}

				// If doing nothing, at least exit the submode - if this was that initial press
				else {
					if (yDisplay == selectedClipPressYDisplay && xDisplay == selectedClipPressXDisplay) {
justEndClipPress:
						if (sdRoutineLock) {
							return ActionResult::
							    REMIND_ME_OUTSIDE_CARD_ROUTINE; // If in card routine, might mean it's still loading an Instrument they selected,
						}
						// and we don't want the loading animation or anything to get stuck onscreen
						clipPressEnded();
					}
				}
			}

			else if (isUIModeActive(UI_MODE_MIDI_LEARN)) {
				if (clip && clip->type == CLIP_TYPE_INSTRUMENT) {
					requestRendering(this, 1 << yDisplay, 0);
					goto midiLearnMelodicInstrumentAction;
				}
			}

			// In all other cases, then if also inside card routine, do get it to remind us after. Especially important because it could be that
			// the user has actually pressed down on a pad, that's caused a new clip to be created and preset to load, which is still loading right now,
			// but the uiMode hasn't been set to "holding down" yet and control hasn't been released back to the user, and this is the user releasing their press,
			// so we definitely want to be reminded of this later after the above has happened.
			else {
				if (sdRoutineLock) {
					return ActionResult::REMIND_ME_OUTSIDE_CARD_ROUTINE;
				}
			}
		}
	}

	// Or, status or section (aka audition) pads
	else {

		if (playbackHandler.playbackState && currentPlaybackMode == &arrangement) {
			if (currentUIMode == UI_MODE_NONE) {
				if (sdRoutineLock) {
					return ActionResult::REMIND_ME_OUTSIDE_CARD_ROUTINE;
				}
				playbackHandler.switchToSession();
			}
		}

		else {

			if (clip && clip->isPendingOverdub) {
				if (on && !currentUIMode) {
					goto removePendingOverdub;
				}
			}

			// Status pad
			if (xDisplay == kDisplayWidth) {

				// If Clip is present here
				if (clip) {

					return view.clipStatusPadAction(clip, on, yDisplay);
				}
			}

			// Section pad
			else if (xDisplay == kDisplayWidth + 1) {

				if (on && Buttons::isButtonPressed(deluge::hid::button::RECORD)
				    && (!currentUIMode || currentUIMode == UI_MODE_VIEWING_RECORD_ARMING)) {
					Buttons::recordButtonPressUsedUp = true;
					goto holdingRecord;
				}

				// If Clip is present here
				if (clip) {

					switch (currentUIMode) {
					case UI_MODE_MIDI_LEARN:
						if (sdRoutineLock) {
							return ActionResult::REMIND_ME_OUTSIDE_CARD_ROUTINE;
						}
						view.sectionMidiLearnPadPressed(on, clip->section);
						break;

					case UI_MODE_NONE:
					case UI_MODE_CLIP_PRESSED_IN_SONG_VIEW:
					case UI_MODE_STUTTERING:
						performActionOnPadRelease = false;
						// No break
					case UI_MODE_HOLDING_SECTION_PAD:
						sectionPadAction(yDisplay, on);
						break;
					}
				}
			}
		}
	}

	return ActionResult::DEALT_WITH;
}

void SessionView::clipPressEnded() {
	// End stuttering since this can also end selection
	if (isUIModeActive(UI_MODE_CLIP_PRESSED_IN_SONG_VIEW) && isUIModeActive(UI_MODE_STUTTERING)) {
		((ModControllableAudio*)view.activeModControllableModelStack.modControllable)
		    ->endStutter((ParamManagerForTimeline*)view.activeModControllableModelStack.paramManager);
	}

	if (isUIModeActive(UI_MODE_HOLDING_SECTION_PAD)) {
		exitUIMode(UI_MODE_HOLDING_SECTION_PAD);
		if (display->haveOLED()) {
			deluge::hid::display::OLED::removePopup();
		}
		else {
			redrawNumericDisplay();
		}
	}

	if (currentUIMode == UI_MODE_EXPLODE_ANIMATION) {
		return;
	}
	//needs to be set before setActiveModControllableTimelineCounter so that midi follow mode can get
	//the right model stack with param (otherwise midi follow mode will think you're still in a clip)
	selectedClipYDisplay = 255;
	clipWasSelectedWithShift = false;
	gridResetPresses();

	currentUIMode = UI_MODE_NONE;
	view.setActiveModControllableTimelineCounter(currentSong);
	if (display->haveOLED()) {
		renderUIsForOled();
		setCentralLEDStates();
	}
	else {
		redrawNumericDisplay();
	}
}

void SessionView::sectionPadAction(uint8_t y, bool on) {

	Clip* clip = getClipOnScreen(y);

	if (!clip) {
		return;
	}

	if (on) {

		if (isNoUIModeActive()) {
			// If user wanting to change Clip's section
			if (Buttons::isShiftButtonPressed()) {

				// Not allowed if recording arrangement
				if (playbackHandler.recording == RECORDING_ARRANGEMENT) {
					display->displayPopup(deluge::l10n::get(deluge::l10n::String::STRING_FOR_RECORDING_TO_ARRANGEMENT));
					return;
				}

				actionLogger.deleteAllLogs();

				uint8_t oldSection = clip->section;

				clip->section = 255;

				bool sectionUsed[kMaxNumSections];
				memset(sectionUsed, 0, sizeof(sectionUsed));

				for (int32_t c = 0; c < currentSong->sessionClips.getNumElements(); c++) {
					Clip* thisClip = currentSong->sessionClips.getClipAtIndex(c);

					if (thisClip->section < kMaxNumSections) {
						sectionUsed[thisClip->section] = true;
					}
				}

				// Mark first unused section as available
				for (int32_t i = 0; i < kMaxNumSections; i++) {
					if (!sectionUsed[i]) {
						sectionUsed[i] = true;
						break;
					}
				}

				do {
					oldSection = (oldSection + 1) % kMaxNumSections;
				} while (!sectionUsed[oldSection]);

				clip->section = oldSection;

				requestRendering(this, 0, 1 << y);
			}

			else {
				enterUIMode(UI_MODE_HOLDING_SECTION_PAD);
				performActionOnSectionPadRelease = true;
				sectionPressed = clip->section;
				uiTimerManager.setTimer(TIMER_UI_SPECIFIC, 300);
			}
		}
	}

	// Or, triggering actual section play, with de-press
	else {

		if (isUIModeActive(UI_MODE_HOLDING_SECTION_PAD)) {
			if (!Buttons::isShiftButtonPressed() && performActionOnSectionPadRelease) {
				session.armSection(sectionPressed, kInternalButtonPressLatency);
			}
			exitUIMode(UI_MODE_HOLDING_SECTION_PAD);
			if (display->haveOLED()) {
				deluge::hid::display::OLED::removePopup();
			}
			else {
				redrawNumericDisplay();
			}
			uiTimerManager.unsetTimer(TIMER_UI_SPECIFIC);
		}

		else if (isUIModeActive(UI_MODE_CLIP_PRESSED_IN_SONG_VIEW)) {
			session.armSection(clip->section, kInternalButtonPressLatency);
		}
	}
}

ActionResult SessionView::timerCallback() {
	switch (currentUIMode) {

	case UI_MODE_HOLDING_SECTION_PAD:
		beginEditingSectionRepeatsNum();
		break;

	case UI_MODE_NONE:
		if (Buttons::isButtonPressed(deluge::hid::button::RECORD)) {
			if (currentSong->sessionLayout != SessionLayoutType::SessionLayoutTypeGrid
			    || (currentSong->sessionLayout == SessionLayoutType::SessionLayoutTypeGrid
			        && gridModeActive == SessionGridModeLaunch)) {
				enterUIMode(UI_MODE_VIEWING_RECORD_ARMING);
				viewingRecordArmingActive = true;
				PadLEDs::reassessGreyout(false);
			}
		}
		break;
	}

	if (currentUIMode == UI_MODE_VIEWING_RECORD_ARMING || viewingRecordArmingActive) {
		requestRendering(this, 0, 0xFFFFFFFF);
		view.blinkOn = !view.blinkOn;
		uiTimerManager.setTimer(TIMER_UI_SPECIFIC, kFastFlashTime);
	}

	return ActionResult::DEALT_WITH;
}

void SessionView::drawSectionRepeatNumber() {
	int32_t number = currentSong->sections[sectionPressed].numRepetitions;
	char const* outputText;
	if (display->haveOLED()) {
		char buffer[21];
		if (number == -1) {
			outputText = "Launch non-\nexclusively"; // Need line break cos line splitter doesn't deal with hyphens.
		}
		else {
			outputText = buffer;
			strcpy(buffer, "Repeats: ");
			if (number == 0) {
				strcpy(&buffer[9], "infinite");
			}
			else {
				intToString(number, &buffer[9]);
			}
		}

		if (currentSong->sessionLayout == SessionLayoutType::SessionLayoutTypeGrid) {
			display->popupText(outputText);
		}
		else {
			display->popupTextTemporary(outputText);
		}
	}
	else {
		char buffer[5];
		if (number == -1) {
			outputText = "SHAR";
		}
		else if (number == 0) {
			outputText = "INFI";
		}
		else {
			intToString(number, buffer);
			outputText = buffer;
		}
		display->setText(outputText, true, 255, true);
	}
}

void SessionView::selectEncoderAction(int8_t offset) {
	if (currentUIMode == UI_MODE_HOLDING_SECTION_PAD) {
		if (performActionOnSectionPadRelease) {
			beginEditingSectionRepeatsNum();
		}
		else {
			int16_t* numRepetitions = &currentSong->sections[sectionPressed].numRepetitions;
			*numRepetitions += offset;
			if (*numRepetitions > 9999) {
				*numRepetitions = 9999;
			}
			else if (*numRepetitions < -1) {
				*numRepetitions = -1;
			}
			drawSectionRepeatNumber();
		}
	}
	else if (currentUIMode == UI_MODE_CLIP_PRESSED_IN_SONG_VIEW) {
		performActionOnPadRelease = false;

		if (playbackHandler.recording == RECORDING_ARRANGEMENT) {
			display->displayPopup(deluge::l10n::get(deluge::l10n::String::STRING_FOR_RECORDING_TO_ARRANGEMENT));
			return;
		}

		Clip* clip = getClipForLayout();

		if (clip == nullptr) {
			return;
		}

		if (clip->type == CLIP_TYPE_INSTRUMENT) {
			char modelStackMemory[MODEL_STACK_MAX_SIZE];
			ModelStackWithTimelineCounter* modelStack =
			    setupModelStackWithTimelineCounter(modelStackMemory, currentSong, clip);

			switch (currentSong->sessionLayout) {
			case SessionLayoutType::SessionLayoutTypeRows: {
				view.navigateThroughPresetsForInstrumentClip(offset, modelStack, true);
				break;
			}
			case SessionLayoutType::SessionLayoutTypeGrid: {
				Output* oldOutput = clip->output;
				Output* newOutput = currentSong->navigateThroughPresetsForInstrument(oldOutput, offset);
				if (oldOutput != newOutput) {
					view.setActiveModControllableTimelineCounter(newOutput->activeClip);
					requestRendering(this, 0xFFFFFFFF, 0xFFFFFFFF);
				}
				break;
			}
			}
		}
		else {
			// This moves clips around uncomfortably and we have a track for every Audio anyway
			if (currentSong->sessionLayout != SessionLayoutType::SessionLayoutTypeGrid) {
				view.navigateThroughAudioOutputsForAudioClip(offset, (AudioClip*)clip, true);
			}
		}
	}
	else if (currentUIMode == UI_MODE_NONE && sessionButtonActive) {
		sessionButtonUsed = true;
		selectLayout(offset);
	}
	else if (currentUIMode == UI_MODE_NONE) {
		if (session.hasPlaybackActive()) {
			if (session.launchEventAtSwungTickCount) {
				editNumRepeatsTilLaunch(offset);
			}
			else if (offset == 1) {
				session.userWantsToArmNextSection(1);
			}
		}
	}
}

void SessionView::editNumRepeatsTilLaunch(int32_t offset) {
	session.numRepeatsTilLaunch += offset;
	if (session.numRepeatsTilLaunch < 1) {
		session.numRepeatsTilLaunch = 1;
	}
	else if (session.numRepeatsTilLaunch > 9999) {
		session.numRepeatsTilLaunch = 9999;
	}
	else {
		if (display->haveOLED()) {
			renderUIsForOled();
		}
		else {
			redrawNumericDisplay();
		}
	}
}

ActionResult SessionView::horizontalEncoderAction(int32_t offset) {
	if (currentSong->sessionLayout == SessionLayoutType::SessionLayoutTypeGrid) {
		return gridHandleScroll(offset, 0);
	}

	// So long as we're not in a submode...
	if (isNoUIModeActive()) {

		// Or, if the shift key is pressed
		if (Buttons::isShiftButtonPressed()) {
			// Tell the user why they can't resize
			indicator_leds::indicateAlertOnLed(IndicatorLED::CLIP_VIEW);
			return ActionResult::DEALT_WITH;
		}
	}

	return ClipNavigationTimelineView::horizontalEncoderAction(offset);
}

ActionResult SessionView::verticalEncoderAction(int32_t offset, bool inCardRoutine) {

	if (currentUIMode == UI_MODE_NONE || currentUIMode == UI_MODE_CLIP_PRESSED_IN_SONG_VIEW
	    || currentUIMode == UI_MODE_VIEWING_RECORD_ARMING) {

		if (inCardRoutine && !allowSomeUserActionsEvenWhenInCardRoutine) {
			return ActionResult::REMIND_ME_OUTSIDE_CARD_ROUTINE; // Allow sometimes.
		}

<<<<<<< HEAD
		// Change row colour by pressing row & shift - same shortcut as in clip view.
		if (currentUIMode == UI_MODE_CLIP_PRESSED_IN_SONG_VIEW && Buttons::isShiftButtonPressed()) {
=======
		// Change row color by pressing row & shift - same shortcut as in clip view.
		if (currentUIMode == UI_MODE_CLIP_PRESSED_IN_SONG_VIEW
		    && (Buttons::isShiftButtonPressed() || clipWasSelectedWithShift)) {

>>>>>>> 7d8fe2ee
			Clip* clip = getClipOnScreen(selectedClipYDisplay);
			if (!clip)
				return ActionResult::NOT_DEALT_WITH;

			clip->colourOffset += offset;
			requestRendering(this, 1 << selectedClipYDisplay, 0);

			return ActionResult::DEALT_WITH;
		}

		if (currentSong->sessionLayout == SessionLayoutType::SessionLayoutTypeGrid) {
			// For safety, is used in verticalScrollOneSquare on clip copy
			if (sdRoutineLock) {
				return ActionResult::REMIND_ME_OUTSIDE_CARD_ROUTINE;
			}

			return gridHandleScroll(0, offset);
		}

		return verticalScrollOneSquare(offset);
	}

	return ActionResult::DEALT_WITH;
}

ActionResult SessionView::verticalScrollOneSquare(int32_t direction) {

	if (direction == 1) {
		if (currentSong->songViewYScroll >= currentSong->sessionClips.getNumElements() - 1) {
			return ActionResult::DEALT_WITH;
		}
	}
	else {
		if (currentSong->songViewYScroll <= 1 - kDisplayHeight) {
			return ActionResult::DEALT_WITH;
		}
	}

	// Drag Clip along with scroll if one is selected
	if (isUIModeActive(UI_MODE_CLIP_PRESSED_IN_SONG_VIEW)) {

		performActionOnPadRelease = false;

		// Not allowed if recording arrangement
		if (playbackHandler.recording == RECORDING_ARRANGEMENT) {
			display->displayPopup(deluge::l10n::get(deluge::l10n::String::STRING_FOR_RECORDING_TO_ARRANGEMENT));
			return ActionResult::DEALT_WITH;
		}

		int32_t oldIndex = selectedClipYDisplay + currentSong->songViewYScroll;

		if (direction == 1) {
			if (oldIndex >= currentSong->sessionClips.getNumElements() - 1) {
				return ActionResult::DEALT_WITH;
			}
		}
		else {
			if (oldIndex <= 0) {
				return ActionResult::DEALT_WITH;
			}
		}

		if (sdRoutineLock) {
			return ActionResult::REMIND_ME_OUTSIDE_CARD_ROUTINE;
		}

		actionLogger.deleteAllLogs();

		int32_t newIndex = oldIndex + direction;
		currentSong->sessionClips.swapElements(newIndex, oldIndex);
	}

	currentSong->songViewYScroll += direction;
	redrawClipsOnScreen();

	if (isUIModeActive(UI_MODE_VIEWING_RECORD_ARMING)) {
		PadLEDs::reassessGreyout(true);
	}

	return ActionResult::DEALT_WITH;
}

bool SessionView::renderSidebar(uint32_t whichRows, RGB image[][kDisplayWidth + kSideBarWidth],
                                uint8_t occupancyMask[][kDisplayWidth + kSideBarWidth]) {
	if (!image) {
		return true;
	}

	if (currentSong->sessionLayout == SessionLayoutType::SessionLayoutTypeGrid) {
		return gridRenderSidebar(whichRows, image, occupancyMask);
	}

	for (int32_t i = 0; i < kDisplayHeight; i++) {
		if (whichRows & (1 << i)) {
			drawStatusSquare(i, image[i]);
			drawSectionSquare(i, image[i]);
		}
	}

	return true;
}

void SessionView::drawStatusSquare(uint8_t yDisplay, RGB thisImage[]) {
	RGB& thisColour = thisImage[kDisplayWidth];

	Clip* clip = getClipOnScreen(yDisplay);

	// If no Clip, black
	if (!clip) {
		thisColour = colours::black;
	}
	else {
		thisColour = view.getClipMuteSquareColour(clip, thisColour);
	}
}

void SessionView::drawSectionSquare(uint8_t yDisplay, RGB thisImage[]) {
	RGB& thisColour = thisImage[kDisplayWidth + 1];

	Clip* clip = getClipOnScreen(yDisplay);

	// If no Clip, black
	if (!clip) {
		thisColour = colours::black;
	}
	else {
		if (view.midiLearnFlashOn && currentSong->sections[clip->section].launchMIDICommand.containsSomething()) {
			thisColour = colours::midi_command;
		}

		else {
			thisColour = RGB::fromHue(defaultClipGroupColours[clip->section]);

			// If user assigning MIDI controls and has this section selected, flash to half brightness
			if (view.midiLearnFlashOn && currentSong
			    && view.learnedThing == &currentSong->sections[clip->section].launchMIDICommand) {
				thisColour = thisColour.dim();
			}
		}
	}
}

// Will now look in subfolders too if need be.
int32_t setPresetOrNextUnlaunchedOne(InstrumentClip* clip, InstrumentType instrumentType, bool* instrumentAlreadyInSong,
                                     bool copyDrumsFromClip = true) {
	ReturnOfConfirmPresetOrNextUnlaunchedOne result;
	result.error = Browser::currentDir.set(getInstrumentFolder(instrumentType));
	if (result.error) {
		return result.error;
	}

	result = loadInstrumentPresetUI.findAnUnlaunchedPresetIncludingWithinSubfolders(currentSong, instrumentType,
	                                                                                Availability::INSTRUMENT_UNUSED);
	if (result.error) {
		return result.error;
	}

	Instrument* newInstrument = result.fileItem->instrument;
	bool isHibernating = newInstrument && !result.fileItem->instrumentAlreadyInSong;
	*instrumentAlreadyInSong = newInstrument && result.fileItem->instrumentAlreadyInSong;

	if (!newInstrument) {
		String newPresetName;
		result.fileItem->getDisplayNameWithoutExtension(&newPresetName);
		result.error =
		    storageManager.loadInstrumentFromFile(currentSong, NULL, instrumentType, false, &newInstrument,
		                                          &result.fileItem->filePointer, &newPresetName, &Browser::currentDir);
	}

	Browser::emptyFileItems();

	if (result.error) {
		return result.error;
	}

	if (isHibernating) {
		currentSong->removeInstrumentFromHibernationList(newInstrument);
	}

	if (display->haveOLED()) {
		deluge::hid::display::OLED::displayWorkingAnimation("Loading");
	}
	else {
		display->displayLoadingAnimation();
	}

	newInstrument->loadAllAudioFiles(true);

	display->removeWorkingAnimation();

	if (copyDrumsFromClip) {
		result.error = clip->setAudioInstrument(newInstrument, currentSong, true, NULL); // Does a setupPatching()
		if (result.error) {
			// TODO: needs more thought - we'd want to deallocate the Instrument...
			return result.error;
		}

		if (instrumentType == InstrumentType::KIT) {

			char modelStackMemory[MODEL_STACK_MAX_SIZE];
			ModelStackWithTimelineCounter* modelStack =
			    setupModelStackWithSong(modelStackMemory, currentSong)->addTimelineCounter(clip);

			clip->assignDrumsToNoteRows(modelStack); // Does a setupPatching() for each Drum
			clip->yScroll = 0;
		}
	}
	else {
		char modelStackMemory[MODEL_STACK_MAX_SIZE];
		ModelStackWithTimelineCounter* modelStack =
		    setupModelStackWithSong(modelStackMemory, currentSong)->addTimelineCounter(clip);
		int32_t error = clip->changeInstrument(modelStack, newInstrument, NULL, InstrumentRemoval::NONE);
		if (error != NO_ERROR) {
			display->displayPopup(l10n::get(l10n::String::STRING_FOR_SWITCHING_TO_TRACK_FAILED));
		}

		if (newInstrument->type == InstrumentType::KIT) {
			clip->yScroll = 0;
		}
	}

	return NO_ERROR;
}

constexpr float colourStep = 22.5882352941;
static float lastColour = 192 - colourStep + 1;

Clip* SessionView::createNewInstrumentClip(int32_t yDisplay) {
	actionLogger.deleteAllLogs();

	void* memory = GeneralMemoryAllocator::get().allocMaxSpeed(sizeof(InstrumentClip));
	if (memory == nullptr) {
		display->displayError(ERROR_INSUFFICIENT_RAM);
		return nullptr;
	}

	InstrumentClip* newClip = new (memory) InstrumentClip(currentSong);

	uint32_t currentDisplayLength = currentSong->xZoom[NAVIGATION_CLIP] * kDisplayWidth;

	if (playbackHandler.playbackState
	    && (currentPlaybackMode == &arrangement || !playbackHandler.isEitherClockActive())) {
		newClip->activeIfNoSolo = false;
	}

	uint32_t oneBar = currentSong->getBarLength();

	// Default Clip length. Default to current zoom, minimum 1 bar
	int32_t newClipLength = std::max(currentDisplayLength, oneBar);

	newClip->colourOffset = random(72);
	newClip->loopLength = newClipLength;

	bool instrumentAlreadyInSong;

	InstrumentType instrumentType = InstrumentType::SYNTH;
doGetInstrument:
	int32_t error = setPresetOrNextUnlaunchedOne(newClip, instrumentType, &instrumentAlreadyInSong);
	if (error) {

		// If that was for a synth and there were none, try a kit
		if (error == ERROR_NO_FURTHER_PRESETS && instrumentType == InstrumentType::SYNTH) {
			instrumentType = InstrumentType::KIT;
			goto doGetInstrument;
		}
		newClip->~InstrumentClip();
		delugeDealloc(memory);
		display->displayError(error);
		return NULL;
	}

	int32_t index = yDisplay + currentSong->songViewYScroll;
	if (index <= 0) {
		index = 0;
		newClip->section = currentSong->sessionClips.getClipAtIndex(0)->section;
		currentSong->songViewYScroll++;
	}
	else if (index >= currentSong->sessionClips.getNumElements()) {
		index = currentSong->sessionClips.getNumElements();
		newClip->section =
		    currentSong->sessionClips.getClipAtIndex(currentSong->sessionClips.getNumElements() - 1)->section;
	}
	currentSong->sessionClips.insertClipAtIndex(newClip, index);

	char modelStackMemory[MODEL_STACK_MAX_SIZE];
	ModelStack* modelStack = setupModelStackWithSong(modelStackMemory, currentSong);
	ModelStackWithTimelineCounter* modelStackWithTimelineCounter = modelStack->addTimelineCounter(newClip);

	// Figure out the play pos for the new Clip if we're currently playing
	if (session.hasPlaybackActive() && playbackHandler.isEitherClockActive() && currentSong->isClipActive(newClip)) {
		session.reSyncClip(modelStackWithTimelineCounter, true);
	}

	if (!instrumentAlreadyInSong) {
		currentSong->addOutput(newClip->output);
	}

	// Possibly want to set this as the active Clip...
	if (!newClip->output->activeClip) {
		newClip->output->setActiveClip(modelStackWithTimelineCounter);
	}

	return newClip;
}

void SessionView::replaceAudioClipWithInstrumentClip(Clip* clip, InstrumentType instrumentType) {
	int32_t clipIndex = currentSong->sessionClips.getIndexForClip(clip);

	if (!clip || clip->type != CLIP_TYPE_AUDIO) {
		return;
	}

	if (currentSong->sessionLayout == SessionLayoutType::SessionLayoutTypeGrid
	    && currentSong->getClipWithOutput(clip->output, false, clip)) {
		display->displayPopup(deluge::l10n::get(
		    deluge::l10n::String::STRING_FOR_AUDIO_TRACKS_WITH_CLIPS_CANT_BE_TURNED_INTO_AN_INSTRUMENT));
		return;
	}

	AudioClip* audioClip = (AudioClip*)clip;
	if (audioClip->sampleHolder.audioFile || audioClip->getCurrentlyRecordingLinearly()) {
		display->displayPopup(deluge::l10n::get(deluge::l10n::String::STRING_FOR_CLIP_NOT_EMPTY));
		return;
	}

	// Allocate memory for InstrumentClip
	void* clipMemory = GeneralMemoryAllocator::get().allocMaxSpeed(sizeof(InstrumentClip));
	if (!clipMemory) {
ramError:
		display->displayError(ERROR_INSUFFICIENT_RAM);
		return;
	}

	// Create the audio clip and ParamManager
	InstrumentClip* newClip = new (clipMemory) InstrumentClip(currentSong);

	// Give the new clip its stuff
	newClip->cloneFrom(clip);
	newClip->colourOffset = random(72);

	bool instrumentAlreadyInSong;
	int32_t error;

	if (instrumentType == InstrumentType::SYNTH || instrumentType == InstrumentType::KIT) {

		error = setPresetOrNextUnlaunchedOne(newClip, instrumentType, &instrumentAlreadyInSong);
		if (error) {
gotError:
			display->displayError(error);
gotErrorDontDisplay:
			newClip->~InstrumentClip();
			delugeDealloc(clipMemory);
			return;
		}
	}

	else {
		Instrument* newInstrument = currentSong->getNonAudioInstrumentToSwitchTo(
		    instrumentType, Availability::INSTRUMENT_UNUSED, 0, -1, &instrumentAlreadyInSong);
		if (!newInstrument) {
			goto gotErrorDontDisplay;
		}

		error = newClip->setNonAudioInstrument(newInstrument, currentSong);
		if (error) {
			// TODO: we'd really want to deallocate the Instrument
			goto gotError;
		}
	}

	if (!instrumentAlreadyInSong) {
		currentSong->addOutput(newClip->output);
	}

	// Possibly want to set this as the active Clip...
	if (!newClip->output->activeClip) {

		char modelStackMemory[MODEL_STACK_MAX_SIZE];
		ModelStack* modelStack = setupModelStackWithSong(modelStackMemory, currentSong);

		ModelStackWithTimelineCounter* modelStackWithTimelineCounter = modelStack->addTimelineCounter(newClip);

		newClip->output->setActiveClip(modelStackWithTimelineCounter);
	}

	newClip->output->colour = clip->output->colour;

	currentSong->swapClips(newClip, clip, clipIndex);

	view.setActiveModControllableTimelineCounter(newClip);
	view.displayOutputName(newClip->output, true, newClip);

	if (display->haveOLED()) {
		deluge::hid::display::OLED::sendMainImage();
	}
}

void SessionView::replaceInstrumentClipWithAudioClip(Clip* clip) {
	int32_t clipIndex = currentSong->sessionClips.getIndexForClip(clip);

	if (!clip || clip->type != CLIP_TYPE_INSTRUMENT) {
		return;
	}

	if (currentSong->sessionLayout == SessionLayoutType::SessionLayoutTypeGrid
	    && currentSong->getClipWithOutput(clip->output, false, clip)) {
		display->displayPopup(deluge::l10n::get(
		    deluge::l10n::String::STRING_FOR_INSTRUMENTS_WITH_CLIPS_CANT_BE_TURNED_INTO_AUDIO_TRACKS));
		return;
	}

	InstrumentClip* instrumentClip = (InstrumentClip*)clip;
	if (instrumentClip->containsAnyNotes() || instrumentClip->output->clipHasInstance(clip)) {
		display->displayPopup(deluge::l10n::get(deluge::l10n::String::STRING_FOR_CLIP_NOT_EMPTY));
		return;
	}

	Clip* newClip = currentSong->replaceInstrumentClipWithAudioClip(clip, clipIndex);

	if (!newClip) {
		display->displayError(ERROR_INSUFFICIENT_RAM);
		return;
	}

	currentSong->arrangementYScroll--; // Is our best bet to avoid the scroll appearing to change visually

	view.setActiveModControllableTimelineCounter(newClip);
	view.displayOutputName(newClip->output, true, newClip);

	if (display->haveOLED()) {
		deluge::hid::display::OLED::sendMainImage();
	}
	// If Clip was in keyboard view, need to redraw that
	requestRendering(this, 1 << selectedClipYDisplay, 1 << selectedClipYDisplay);
}

void SessionView::removeClip(Clip* clip) {
	currentSong->ensureAllInstrumentsHaveAClipOrBackedUpParamManager(
	    "E373", "H373"); // Trying to narrow down H067 that Leo got, below.

	if (!clip) {
		return;
	}

	int32_t clipIndex = currentSong->sessionClips.getIndexForClip(clip);

	// If last session Clip left, just don't allow. Easiest
	if (currentSong->sessionClips.getNumElements() == 1) {
		display->displayPopup(deluge::l10n::get(deluge::l10n::String::STRING_FOR_CANT_REMOVE_FINAL_CLIP));
		return;
	}

	// If this Clip is the inputTickScaleClip
	if (clip == currentSong->getSyncScalingClip()) {
		// Don't let the user do it
		indicator_leds::indicateAlertOnLed(IndicatorLED::SYNC_SCALING);
		return;
	}

	clip->stopAllNotesPlaying(currentSong); // Stops any MIDI-controlled auditioning / stuck notes

	currentSong->removeSessionClip(clip, clipIndex);

	if (playbackHandler.isEitherClockActive() && currentPlaybackMode == &session) {
		session.launchSchedulingMightNeedCancelling();
	}

	redrawClipsOnScreen();

	currentSong->ensureAllInstrumentsHaveAClipOrBackedUpParamManager("E067", "H067"); // Leo got a H067!!!!
}

Clip* SessionView::getClipOnScreen(int32_t yDisplay) {
	if (currentSong->sessionLayout == SessionLayoutType::SessionLayoutTypeGrid) {
		if (gridFirstPadActive()) {
			return gridClipFromCoords(gridFirstPressedX, gridFirstPressedY);
		}

		return nullptr;
	}

	int32_t index = yDisplay + currentSong->songViewYScroll;

	if (index < 0 || index >= currentSong->sessionClips.getNumElements()) {
		return NULL;
	}

	return currentSong->sessionClips.getClipAtIndex(index);
}

void SessionView::redrawClipsOnScreen(bool doRender) {
	if (doRender) {
		requestRendering(this);
	}
	view.flashPlayEnable();
}

void SessionView::setLedStates() {

	indicator_leds::setLedState(IndicatorLED::KEYBOARD, false);

	view.setLedStates();

#ifdef currentClipStatusButtonX
	view.switchOffCurrentClipPad();
#endif
}

extern char loopsRemainingText[];

void SessionView::renderOLED(uint8_t image[][OLED_MAIN_WIDTH_PIXELS]) {
	renderViewDisplay(getCurrentUI() == &arrangerView ? l10n::get(l10n::String::STRING_FOR_ARRANGER_VIEW)
	                                                  : l10n::get(l10n::String::STRING_FOR_SONG_VIEW));

	if (playbackHandler.isEitherClockActive()) {
		// Session playback
		if (currentPlaybackMode == &session) {
			if (session.launchEventAtSwungTickCount) {
yesDoIt:
				intToString(session.numRepeatsTilLaunch, &loopsRemainingText[17]);
				deluge::hid::display::OLED::clearMainImage();
				deluge::hid::display::OLED::drawPermanentPopupLookingText(loopsRemainingText);
			}
		}

		else { // Arrangement playback
			if (playbackHandler.stopOutputRecordingAtLoopEnd) {
				deluge::hid::display::OLED::clearMainImage();
				deluge::hid::display::OLED::drawPermanentPopupLookingText("Resampling will end...");
			}
		}
	}
}

void SessionView::redrawNumericDisplay() {
	renderViewDisplay(getCurrentUI() == &arrangerView ? l10n::get(l10n::String::STRING_FOR_ARRANGER_VIEW)
	                                                  : l10n::get(l10n::String::STRING_FOR_SONG_VIEW));

	if (currentUIMode == UI_MODE_CLIP_PRESSED_IN_SONG_VIEW) {
		return;
	}

	// If playback on...
	if (playbackHandler.isEitherClockActive()) {

		// Session playback
		if (currentPlaybackMode == &session) {
			if (!session.launchEventAtSwungTickCount) {
				goto nothingToDisplay;
			}

			if (getCurrentUI() == &loadSongUI) {
				if (currentUIMode == UI_MODE_LOADING_SONG_UNESSENTIAL_SAMPLES_ARMED) {
yesDoIt:
					char buffer[5];
					intToString(session.numRepeatsTilLaunch, buffer);
					display->setText(buffer, true, 255, true, NULL, false, true);
				}
			}

			else if (getCurrentUI() == &arrangerView) {
				if (currentUIMode == UI_MODE_NONE || currentUIMode == UI_MODE_HOLDING_ARRANGEMENT_ROW
				    || currentUIMode == UI_MODE_HOLDING_HORIZONTAL_ENCODER_BUTTON) {
					if (session.switchToArrangementAtLaunchEvent) {
						goto yesDoIt;
					}
					else {
						goto setBlank;
					}
				}
			}

			else if (getCurrentUI() == this) {
				if (currentUIMode != UI_MODE_HOLDING_SECTION_PAD) {
					goto yesDoIt;
				}
			}
		}

		else { // Arrangement playback
			if (getCurrentUI() == &arrangerView) {

				if (currentUIMode != UI_MODE_HOLDING_SECTION_PAD && currentUIMode != UI_MODE_HOLDING_ARRANGEMENT_ROW) {
					if (playbackHandler.stopOutputRecordingAtLoopEnd) {
						display->setText("1", true, 255, true, NULL, false, true);
					}
					else {
						goto setBlank;
					}
				}
			}
			else if (getCurrentUI() == this) {
setBlank:
				display->setText("");
			}
		}
	}

	// Or if no playback active...
	else {
nothingToDisplay:
		if (getCurrentUI() == this || getCurrentUI() == &arrangerView) {
			if (currentUIMode != UI_MODE_HOLDING_SECTION_PAD) {
				display->setText("");
			}
		}
	}

	setCentralLEDStates();
}

//render session view display on opening
void SessionView::renderViewDisplay(char const* viewString) {
	if (display->haveOLED()) {
		deluge::hid::display::OLED::clearMainImage();

#if OLED_MAIN_HEIGHT_PIXELS == 64
		int32_t yPos = OLED_MAIN_TOPMOST_PIXEL + 12;
#else
		int32_t yPos = OLED_MAIN_TOPMOST_PIXEL + 3;
#endif

		yPos = yPos + 12;

		deluge::hid::display::OLED::drawStringCentred(viewString, yPos, deluge::hid::display::OLED::oledMainImage[0],
		                                              OLED_MAIN_WIDTH_PIXELS, kTextSpacingX, kTextSpacingY);

		deluge::hid::display::OLED::sendMainImage();
	}
	else {
		display->setScrollingText(viewString);
	}
}

// This gets called by redrawNumericDisplay() - or, if OLED, it gets called instead, because this still needs to happen.
void SessionView::setCentralLEDStates() {
	indicator_leds::setLedState(IndicatorLED::SYNTH, false);
	indicator_leds::setLedState(IndicatorLED::KIT, false);
	indicator_leds::setLedState(IndicatorLED::MIDI, false);
	indicator_leds::setLedState(IndicatorLED::CV, false);
	indicator_leds::setLedState(IndicatorLED::SCALE_MODE, false);
	indicator_leds::setLedState(IndicatorLED::KEYBOARD, false);

	if (getCurrentUI() == this) {
		indicator_leds::setLedState(IndicatorLED::CROSS_SCREEN_EDIT, false);
	}
}

uint32_t SessionView::getMaxZoom() {
	return currentSong->getLongestClip(true, false)->getMaxZoom();
}

void SessionView::cloneClip(uint8_t yDisplayFrom, uint8_t yDisplayTo) {
	Clip* clipToClone = getClipOnScreen(yDisplayFrom);
	if (!clipToClone) {
		return;
	}

	// Just don't allow cloning of Clips which are linearly recording
	if (clipToClone->getCurrentlyRecordingLinearly()) {
		display->displayPopup(deluge::l10n::get(deluge::l10n::String::STRING_FOR_RECORDING_IN_PROGRESS));
		return;
	}

	bool enoughSpace = currentSong->sessionClips.ensureEnoughSpaceAllocated(1);
	if (!enoughSpace) {
ramError:
		display->displayError(ERROR_INSUFFICIENT_RAM);
		return;
	}

	char modelStackMemory[MODEL_STACK_MAX_SIZE];
	ModelStackWithTimelineCounter* modelStack =
	    setupModelStackWithSong(modelStackMemory, currentSong)->addTimelineCounter(clipToClone);

	int32_t error = clipToClone->clone(modelStack);
	if (error) {
		goto ramError;
	}

	Clip* newClip = (Clip*)modelStack->getTimelineCounter();

	newClip->section = (uint8_t)(newClip->section + 1) % kMaxNumSections;

	int32_t newIndex = yDisplayTo + currentSong->songViewYScroll;

	if (yDisplayTo < yDisplayFrom) {
		currentSong->songViewYScroll++;
		newIndex++;
	}

	if (newIndex < 0) {
		newIndex = 0;
	}
	else if (newIndex > currentSong->sessionClips.getNumElements()) {
		newIndex = currentSong->sessionClips.getNumElements();
	}

	currentSong->sessionClips.insertClipAtIndex(newClip, newIndex); // Can't fail - we ensured enough space in advance

	redrawClipsOnScreen();
}

void SessionView::graphicsRoutine() {
	static int counter = 0;
	if (currentUIMode == UI_MODE_NONE) {
		int32_t modKnobMode = -1;
		bool editingComp = false;
		if (view.activeModControllableModelStack.modControllable) {
			uint8_t* modKnobModePointer = view.activeModControllableModelStack.modControllable->getModKnobMode();
			if (modKnobModePointer) {
				modKnobMode = *modKnobModePointer;
				editingComp = view.activeModControllableModelStack.modControllable->isEditingComp();
			}
		}
		if (modKnobMode == 4 && editingComp) { //upper
			counter = (counter + 1) % 5;
			if (counter == 0) {
				uint8_t gr = AudioEngine::mastercompressor.gainReduction;

				indicator_leds::setMeterLevel(1, gr); //Gain Reduction LED
			}
		}
	}

	uint8_t tickSquares[kDisplayHeight];
	uint8_t colours[kDisplayHeight];

	if (currentSong->sessionLayout == SessionLayoutType::SessionLayoutTypeGrid) {
		// Nothing to do here but clear since we don't render playhead
		memset(&tickSquares, 255, sizeof(tickSquares));
		memset(&colours, 255, sizeof(colours));
		PadLEDs::setTickSquares(tickSquares, colours);
		return;
	}

	bool anyLinearRecordingOnThisScreen = false;
	bool anyLinearRecordingOnNextScreen = false;

	for (int32_t yDisplay = 0; yDisplay < kDisplayHeight; yDisplay++) {
		int32_t newTickSquare;

		Clip* clip = getClipOnScreen(yDisplay);

		if (!playbackHandler.playbackState || !clip || !currentSong->isClipActive(clip)
		    || playbackHandler.ticksLeftInCountIn || currentUIMode == UI_MODE_HORIZONTAL_ZOOM
		    || (currentUIMode == UI_MODE_HORIZONTAL_SCROLL && PadLEDs::transitionTakingPlaceOnRow[yDisplay])) {
			newTickSquare = 255;
		}

		// Tempoless recording
		else if (!playbackHandler.isEitherClockActive()) {
			newTickSquare = kDisplayWidth - 1;

			if (clip->getCurrentlyRecordingLinearly()) { // This would have to be true if we got here, I think?
				if (clip->type == CLIP_TYPE_AUDIO) {
					((AudioClip*)clip)->renderData.xScroll = -1; // Make sure values are recalculated

					rowNeedsRenderingDependingOnSubMode(yDisplay);
				}
				colours[yDisplay] = 2;
			}
		}
		else {
			int32_t localScroll =
			    getClipLocalScroll(clip, currentSong->xScroll[NAVIGATION_CLIP], currentSong->xZoom[NAVIGATION_CLIP]);
			Clip* clipToRecordTo = clip->getClipToRecordTo();
			int32_t livePos = clipToRecordTo->getLivePos();

			// If we are recording to another Clip, we have to use its position.
			if (clipToRecordTo != clip) {
				int32_t whichRepeat = (uint32_t)livePos / (uint32_t)clip->loopLength;
				livePos -= whichRepeat * clip->loopLength;

				// But if it's currently reversing, we have to re-apply that here.
				if (clip->sequenceDirectionMode == SequenceDirection::REVERSE
				    || (clip->sequenceDirectionMode == SequenceDirection::PINGPONG && (whichRepeat & 1))) {
					livePos = -livePos;
					if (livePos < 0) {
						livePos += clip->loopLength;
					}
				}
			}

			newTickSquare = getSquareFromPos(livePos, NULL, localScroll);

			// Linearly recording
			if (clip->getCurrentlyRecordingLinearly()) {
				if (clip->type == CLIP_TYPE_AUDIO) {
					if (currentUIMode != UI_MODE_HORIZONTAL_SCROLL && currentUIMode != UI_MODE_HORIZONTAL_ZOOM) {
						rowNeedsRenderingDependingOnSubMode(yDisplay);
					}
				}

				if (newTickSquare >= 0
				    && (clip->armState == ArmState::OFF
				        || xScrollBeforeFollowingAutoExtendingLinearRecording
				               != -1)) { // Only if it's auto extending, or it was before
					if (newTickSquare < kDisplayWidth) {
						anyLinearRecordingOnThisScreen = true;
					}
					else if (newTickSquare == kDisplayWidth) {
						anyLinearRecordingOnNextScreen = true;
					}
				}

				colours[yDisplay] = 2;
			}

			// Not linearly recording
			else {
				colours[yDisplay] = 0;
			}

			if (newTickSquare < 0 || newTickSquare >= kDisplayWidth) {
				newTickSquare = 255;
			}
		}

		tickSquares[yDisplay] = newTickSquare;
	}

	// Auto scrolling for linear recording --------

	// If no linear recording onscreen now...
	if (!anyLinearRecordingOnThisScreen && currentUIMode != UI_MODE_HORIZONTAL_SCROLL) {

		// If there's some on the next screen to the right, go there
		if (anyLinearRecordingOnNextScreen) {

			if (!currentUIMode && getCurrentUI() == this) {

				if (xScrollBeforeFollowingAutoExtendingLinearRecording == -1) {
					xScrollBeforeFollowingAutoExtendingLinearRecording = currentSong->xScroll[NAVIGATION_CLIP];
				}

				int32_t newXScroll =
				    currentSong->xScroll[NAVIGATION_CLIP] + currentSong->xZoom[NAVIGATION_CLIP] * kDisplayWidth;
				horizontalScrollForLinearRecording(newXScroll);
			}
		}

		// Or if not, cancel following scrolling along, and go back to where we started
		else {
			if (xScrollBeforeFollowingAutoExtendingLinearRecording != -1) {
				int32_t newXScroll = xScrollBeforeFollowingAutoExtendingLinearRecording;
				xScrollBeforeFollowingAutoExtendingLinearRecording = -1;

				if (newXScroll != currentSong->xZoom[NAVIGATION_CLIP]) {
					horizontalScrollForLinearRecording(newXScroll);
				}
			}
		}
	}

	PadLEDs::setTickSquares(tickSquares, colours);
}

void SessionView::requestRendering(UI* ui, uint32_t whichMainRows, uint32_t whichSideRows) {
	if (currentSong->sessionLayout == SessionLayoutType::SessionLayoutTypeGrid) {
		// Just redrawing should be faster than evaluating every cell in every row
		uiNeedsRendering(ui, 0xFFFFFFFF, 0xFFFFFFFF);
	}

	uiNeedsRendering(ui, whichMainRows, whichSideRows);
}

void SessionView::rowNeedsRenderingDependingOnSubMode(int32_t yDisplay) {

	switch (currentUIMode) {
	case UI_MODE_HORIZONTAL_SCROLL:
	case UI_MODE_HORIZONTAL_ZOOM:
	case UI_MODE_AUDIO_CLIP_EXPANDING:
	case UI_MODE_AUDIO_CLIP_COLLAPSING:
	case UI_MODE_INSTRUMENT_CLIP_EXPANDING:
	case UI_MODE_INSTRUMENT_CLIP_COLLAPSING:
	case UI_MODE_ANIMATION_FADE:
	case UI_MODE_EXPLODE_ANIMATION:
		break;

	default:
		requestRendering(this, 1 << yDisplay, 0);
	}
}

bool SessionView::calculateZoomPinSquares(uint32_t oldScroll, uint32_t newScroll, uint32_t newZoom, uint32_t oldZoom) {

	bool anyToDo = false;

	for (int32_t yDisplay = 0; yDisplay < kDisplayHeight; yDisplay++) {

		Clip* clip = getClipOnScreen(yDisplay);

		if (clip && clip->currentlyScrollableAndZoomable()) {
			int32_t oldLocal = getClipLocalScroll(clip, oldScroll, oldZoom);
			int32_t newLocal = getClipLocalScroll(clip, newScroll, newZoom);

			PadLEDs::zoomPinSquare[yDisplay] =
			    ((int64_t)(int32_t)(oldLocal - newLocal) << 16) / (int32_t)(newZoom - oldZoom);
			PadLEDs::transitionTakingPlaceOnRow[yDisplay] = true;
			anyToDo = true;
		}
		else {
			PadLEDs::transitionTakingPlaceOnRow[yDisplay] = false;
		}
	}

	return anyToDo;
}

int32_t SessionView::getClipPlaceOnScreen(Clip* clip) {
	return currentSong->sessionClips.getIndexForClip(clip) - currentSong->songViewYScroll;
}

uint32_t SessionView::getMaxLength() {
	return currentSong->getLongestClip(true, false)->loopLength;
}

bool SessionView::setupScroll(uint32_t oldScroll) {
	if (currentSong->sessionLayout == SessionLayoutType::SessionLayoutTypeGrid) {
		return false;
	}
	// Ok I'm sorta pretending that this is definitely previously false, though only one caller of this function actually
	// checks for that. Should be ok-ish though...
	pendingUIRenderingLock = true;

	uint32_t xZoom = currentSong->xZoom[NAVIGATION_CLIP];

	bool anyMoved = false;

	char modelStackMemory[MODEL_STACK_MAX_SIZE];
	ModelStack* modelStack = setupModelStackWithSong(modelStackMemory, currentSong);

	for (int32_t yDisplay = 0; yDisplay < kDisplayHeight; yDisplay++) {

		Clip* clip = getClipOnScreen(yDisplay);

		if (clip && clip->currentlyScrollableAndZoomable()) {

			uint32_t newLocalPos = getClipLocalScroll(clip, currentSong->xScroll[NAVIGATION_CLIP], xZoom);
			uint32_t oldLocalPos = getClipLocalScroll(clip, oldScroll, xZoom);
			bool moved = (newLocalPos != oldLocalPos);
			if (moved) {
				ModelStackWithTimelineCounter* modelStackWithTimelineCounter = modelStack->addTimelineCounter(clip);

				clip->renderAsSingleRow(modelStackWithTimelineCounter, this, newLocalPos, xZoom,
				                        PadLEDs::imageStore[yDisplay], PadLEDs::occupancyMaskStore[yDisplay]);
				anyMoved = true;
			}
			PadLEDs::transitionTakingPlaceOnRow[yDisplay] = moved;
		}
		else {
noTransition:
			PadLEDs::transitionTakingPlaceOnRow[yDisplay] = false;
		}
	}

	pendingUIRenderingLock = false;

	return anyMoved;
}

uint32_t SessionView::getClipLocalScroll(Clip* clip, uint32_t overviewScroll, uint32_t xZoom) {
	return std::min((clip->loopLength - 1) / (xZoom * kDisplayWidth) * xZoom * kDisplayWidth, overviewScroll);
}

void SessionView::flashPlayRoutine() {
	view.clipArmFlashOn = !view.clipArmFlashOn;

	switch (currentSong->sessionLayout) {
	case SessionLayoutType::SessionLayoutTypeRows: {
		uint32_t whichRowsNeedReRendering = 0;
		bool any = false;
		for (int32_t yDisplay = 0; yDisplay < kDisplayHeight; yDisplay++) {
			Clip* clip = getClipOnScreen(yDisplay);
			if ((clip != nullptr) && clip->armState != ArmState::OFF) {
				whichRowsNeedReRendering |= (1 << yDisplay);
			}
		}

		if (whichRowsNeedReRendering) {
			view.flashPlayEnable();
			requestRendering(this, 0, whichRowsNeedReRendering);
		}
		break;
	}
	case SessionLayoutType::SessionLayoutTypeGrid: {
		bool renderFlashing = false;
		for (int32_t idxClip = 0; idxClip < currentSong->sessionClips.getNumElements(); ++idxClip) {
			Clip* clip = currentSong->sessionClips.getClipAtIndex(idxClip);
			if (clip->armState != ArmState::OFF) {
				renderFlashing = true;
				break;
			}
		}

		// view.clipArmFlashOn needs to be off so the pad is finally rendered after flashing
		if (renderFlashing || view.clipArmFlashOn) {
			if (currentUIMode != UI_MODE_EXPLODE_ANIMATION) {
				requestRendering(this, 0xFFFFFFFF, 0xFFFFFFFF);
				view.flashPlayEnable();
			}
		}
		break;
	}
	}
}

void SessionView::modEncoderButtonAction(uint8_t whichModEncoder, bool on) {
	UI::modEncoderButtonAction(whichModEncoder, on);
	performActionOnPadRelease = false;
}

void SessionView::modButtonAction(uint8_t whichButton, bool on) {
	UI::modButtonAction(whichButton, on);
	performActionOnPadRelease = false;
}

void SessionView::noteRowChanged(InstrumentClip* instrumentClip, NoteRow* noteRow) {

	if (currentUIMode == UI_MODE_HORIZONTAL_SCROLL) {
		return; // Is this 100% correct? What if that one Clip isn't visually scrolling?
	}

	for (int32_t yDisplay = 0; yDisplay < kDisplayHeight; yDisplay++) {
		Clip* clip = getClipOnScreen(yDisplay);
		if (clip == instrumentClip) {
			requestRendering(this, 1 << yDisplay, 0);
			return;
		}
	}
}

uint32_t SessionView::getGreyedOutRowsNotRepresentingOutput(Output* output) {
	uint32_t rows = 0xFFFFFFFF;
	for (int32_t yDisplay = 0; yDisplay < kDisplayHeight; yDisplay++) {
		Clip* clip = getClipOnScreen(yDisplay);
		if (clip && clip->output == output) {
			rows &= ~(1 << yDisplay);
		}
	}
	return rows;
}

bool SessionView::renderMainPads(uint32_t whichRows, RGB image[][kDisplayWidth + kSideBarWidth],
                                 uint8_t occupancyMask[][kDisplayWidth + kSideBarWidth], bool drawUndefinedArea) {
	if (!image) {
		return true;
	}

	if (currentSong->sessionLayout == SessionLayoutType::SessionLayoutTypeGrid) {
		return gridRenderMainPads(whichRows, image, occupancyMask, drawUndefinedArea);
	}

	uint32_t whichRowsCouldntBeRendered = 0;

	char modelStackMemory[MODEL_STACK_MAX_SIZE];
	ModelStack* modelStack = setupModelStackWithSong(modelStackMemory, currentSong);

	PadLEDs::renderingLock = true;

	for (int32_t yDisplay = 0; yDisplay < kDisplayHeight; yDisplay++) {
		if (whichRows & (1 << yDisplay)) {
			bool success = renderRow(modelStack, yDisplay, image[yDisplay], occupancyMask[yDisplay], drawUndefinedArea);
			if (!success) {
				whichRowsCouldntBeRendered |= (1 << yDisplay);
			}
		}
	}
	PadLEDs::renderingLock = false;

	if (whichRowsCouldntBeRendered && image == PadLEDs::image) {
		requestRendering(this, whichRowsCouldntBeRendered, 0);
	}

	return true;
}

// Returns false if can't because in card routine
bool SessionView::renderRow(ModelStack* modelStack, uint8_t yDisplay, RGB thisImage[kDisplayWidth + kSideBarWidth],
                            uint8_t thisOccupancyMask[kDisplayWidth + kSideBarWidth], bool drawUndefinedArea) {

	Clip* clip = getClipOnScreen(yDisplay);

	if (clip) {

		// If user assigning MIDI controls and this Clip has a command assigned, flash pink
		if (view.midiLearnFlashOn
		    && (clip->output->type == InstrumentType::SYNTH || clip->output->type == InstrumentType::MIDI_OUT
		        || clip->output->type == InstrumentType::CV)
		    && ((MelodicInstrument*)clip->output)->midiInput.containsSomething()) {

			for (int32_t xDisplay = 0; xDisplay < kDisplayWidth; xDisplay++) {
				// We halve the intensity of the brightness in this case, because a lot of pads will be lit, it looks mental, and I think one user was having it
				// cause his Deluge to freeze due to underpowering.
				thisImage[xDisplay] = colours::midi_command.dim();
			}
		}

		else {

			bool success = true;

			if (clip->isPendingOverdub) {
				for (int32_t xDisplay = 0; xDisplay < kDisplayWidth; xDisplay++) {
					thisImage[xDisplay][0] = 30;
					thisImage[xDisplay][1] = 0;
					thisImage[xDisplay][2] = 0;
				}
			}
			else {
				ModelStackWithTimelineCounter* modelStackWithTimelineCounter = modelStack->addTimelineCounter(clip);

				success = clip->renderAsSingleRow(modelStackWithTimelineCounter, this,
				                                  getClipLocalScroll(clip, currentSong->xScroll[NAVIGATION_CLIP],
				                                                     currentSong->xZoom[NAVIGATION_CLIP]),
				                                  currentSong->xZoom[NAVIGATION_CLIP], thisImage, thisOccupancyMask,
				                                  drawUndefinedArea);
			}

			if (view.thingPressedForMidiLearn == MidiLearn::MELODIC_INSTRUMENT_INPUT
			    && view.midiLearnFlashOn
			    // Should be fine even if output isn't a MelodicInstrument
			    && view.learnedThing == &((MelodicInstrument*)clip->output)->midiInput) {

				for (int32_t xDisplay = 0; xDisplay < kDisplayWidth; xDisplay++) {
					thisImage[xDisplay] = thisImage[xDisplay].dim();
				}
			}

			return success;
		}
	}
	else {
		memset(thisImage, 0, kDisplayWidth * sizeof(RGB));
		// Occupancy mask doesn't need to be cleared in this case
	}

	return true;
}

void SessionView::transitionToViewForClip(Clip* clip) {
	// If no Clip, just go back into the previous one we were in
	if (!clip) {
		clip = getCurrentClip();

		// If there was no previous one (e.g. because we just loaded the Song), do nothing.
		if (!clip || clip->section == 255) {
			return;
		}
	}

	currentSong->currentClip = clip;

	int32_t clipPlaceOnScreen = std::clamp(getClipPlaceOnScreen(clip), -1_i32, kDisplayHeight);

	currentSong->xScroll[NAVIGATION_CLIP] =
	    getClipLocalScroll(clip, currentSong->xScroll[NAVIGATION_CLIP], currentSong->xZoom[NAVIGATION_CLIP]);

	if (currentSong->sessionLayout == SessionLayoutType::SessionLayoutTypeGrid) {
		gridTransitionToViewForClip(clip);
		return;
	}

	PadLEDs::recordTransitionBegin(kClipCollapseSpeed);

	// InstrumentClips
	if (clip->type == CLIP_TYPE_INSTRUMENT) {

		currentUIMode = UI_MODE_INSTRUMENT_CLIP_EXPANDING;

		if (((InstrumentClip*)clip)->onKeyboardScreen) {

			keyboardScreen.renderMainPads(0xFFFFFFFF, PadLEDs::imageStore, PadLEDs::occupancyMaskStore);

			PadLEDs::numAnimatedRows = kDisplayHeight;
			for (int32_t y = 0; y < PadLEDs::numAnimatedRows; y++) {
				PadLEDs::animatedRowGoingTo[y] = clipPlaceOnScreen;
				PadLEDs::animatedRowGoingFrom[y] = y;
			}
		}

		else if (((InstrumentClip*)clip)->onAutomationInstrumentClipView) {

			// Won't have happened automatically because we haven't begun the "session"
			instrumentClipView.recalculateColours();

			automationInstrumentClipView.renderMainPads(0xFFFFFFFF, &PadLEDs::imageStore[1],
			                                            &PadLEDs::occupancyMaskStore[1], false);
			instrumentClipView.renderSidebar(0xFFFFFFFF, &PadLEDs::imageStore[1], &PadLEDs::occupancyMaskStore[1]);

			// Important that this is done after currentSong->xScroll is changed, above
			instrumentClipView.fillOffScreenImageStores();

			PadLEDs::numAnimatedRows = kDisplayHeight + 2;
			for (int32_t y = 0; y < PadLEDs::numAnimatedRows; y++) {
				PadLEDs::animatedRowGoingTo[y] = clipPlaceOnScreen;
				PadLEDs::animatedRowGoingFrom[y] = y - 1;
			}
		}

		else {

			// Won't have happened automatically because we haven't begun the "session"
			instrumentClipView.recalculateColours();

			instrumentClipView.renderMainPads(0xFFFFFFFF, &PadLEDs::imageStore[1], &PadLEDs::occupancyMaskStore[1],
			                                  false);
			instrumentClipView.renderSidebar(0xFFFFFFFF, &PadLEDs::imageStore[1], &PadLEDs::occupancyMaskStore[1]);

			// Important that this is done after currentSong->xScroll is changed, above
			instrumentClipView.fillOffScreenImageStores();

			PadLEDs::numAnimatedRows = kDisplayHeight + 2;
			for (int32_t y = 0; y < PadLEDs::numAnimatedRows; y++) {
				PadLEDs::animatedRowGoingTo[y] = clipPlaceOnScreen;
				PadLEDs::animatedRowGoingFrom[y] = y - 1;
			}
		}

		PadLEDs::setupInstrumentClipCollapseAnimation(true);

		PadLEDs::renderClipExpandOrCollapse();

		// Hook point for specificMidiDevice
		iterateAndCallSpecificDeviceHook(MIDIDeviceUSBHosted::Hook::HOOK_ON_TRANSITION_TO_SESSION_VIEW);
	}

	// AudioClips
	else {

		AudioClip* clip = getCurrentAudioClip();

		Sample* sample = (Sample*)clip->sampleHolder.audioFile;

		if (sample) {

			currentUIMode = UI_MODE_AUDIO_CLIP_EXPANDING;

			waveformRenderer.collapseAnimationToWhichRow = clipPlaceOnScreen;

			PadLEDs::setupAudioClipCollapseOrExplodeAnimation(clip);

			PadLEDs::renderAudioClipExpandOrCollapse();

			PadLEDs::clearSideBar(); // Sends "now"
		}

		// If no sample, just skip directly there
		else {
			currentUIMode = UI_MODE_NONE;
			changeRootUI(&audioClipView);
		}
	}
}

void SessionView::transitionToSessionView() {
	if (currentSong->sessionLayout == SessionLayoutType::SessionLayoutTypeGrid) {
		gridTransitionToSessionView();
		return;
	}

	if (getCurrentClip()->type == CLIP_TYPE_AUDIO) {
		AudioClip* clip = getCurrentAudioClip();
		if (!clip || !clip->sampleHolder.audioFile) { // !clip probably couldn't happen, but just in case...
			memcpy(PadLEDs::imageStore, PadLEDs::image, sizeof(PadLEDs::image));
			finishedTransitioningHere();
		}
		else {
			currentUIMode = UI_MODE_AUDIO_CLIP_COLLAPSING;
			waveformRenderer.collapseAnimationToWhichRow = getClipPlaceOnScreen(getCurrentClip());

			PadLEDs::setupAudioClipCollapseOrExplodeAnimation(clip);

			PadLEDs::recordTransitionBegin(kClipCollapseSpeed);
			PadLEDs::renderAudioClipExpandOrCollapse();
		}
	}
	else {
		int32_t transitioningToRow = getClipPlaceOnScreen(getCurrentClip());
		InstrumentClip* instrumentClip = getCurrentInstrumentClip();
		if (instrumentClip->onKeyboardScreen) {
			keyboardScreen.renderMainPads(0xFFFFFFFF, &PadLEDs::imageStore[1], &PadLEDs::occupancyMaskStore[1], false);
			keyboardScreen.renderSidebar(0xFFFFFFFF, &PadLEDs::imageStore[1], &PadLEDs::occupancyMaskStore[1]);

			PadLEDs::numAnimatedRows = kDisplayHeight;
			for (int32_t y = 0; y < kDisplayHeight; y++) {
				PadLEDs::animatedRowGoingTo[y] = transitioningToRow;
				PadLEDs::animatedRowGoingFrom[y] = y;
			}
		}
		else {
			instrumentClipView.renderMainPads(0xFFFFFFFF, &PadLEDs::imageStore[1], &PadLEDs::occupancyMaskStore[1],
			                                  false);
			instrumentClipView.renderSidebar(0xFFFFFFFF, &PadLEDs::imageStore[1], &PadLEDs::occupancyMaskStore[1]);

			PadLEDs::numAnimatedRows = kDisplayHeight + 2; // I didn't see a difference but the + 2 seems intentional
			for (int32_t y = 0; y < PadLEDs::numAnimatedRows; y++) {
				PadLEDs::animatedRowGoingTo[y] = transitioningToRow;
				PadLEDs::animatedRowGoingFrom[y] = y - 1;
			}
		}

		// Must set this after above render calls, or else they'll see it and not render
		currentUIMode = UI_MODE_INSTRUMENT_CLIP_COLLAPSING;

		// Set occupancy masks to full for the sidebar squares in the Store
		for (int32_t y = 0; y < kDisplayHeight; y++) {
			PadLEDs::occupancyMaskStore[y + 1][kDisplayWidth] = 64;
			PadLEDs::occupancyMaskStore[y + 1][kDisplayWidth + 1] = 64;
		}

		PadLEDs::setupInstrumentClipCollapseAnimation(true);

		if (!instrumentClip->onKeyboardScreen) {
			instrumentClipView.fillOffScreenImageStores();
		}
		PadLEDs::recordTransitionBegin(kClipCollapseSpeed);
		PadLEDs::renderClipExpandOrCollapse();
	}

	// Hook point for specificMidiDevice
	iterateAndCallSpecificDeviceHook(MIDIDeviceUSBHosted::Hook::HOOK_ON_TRANSITION_TO_SESSION_VIEW);
}

// Might be called during card routine! So renders might fail. Not too likely
void SessionView::finishedTransitioningHere() {
	AudioEngine::routineWithClusterLoading(); // -----------------------------------
	currentUIMode = UI_MODE_ANIMATION_FADE;
	PadLEDs::recordTransitionBegin(kFadeSpeed);
	changeRootUI(this);
	renderMainPads(0xFFFFFFFF, &PadLEDs::imageStore[kDisplayHeight], &PadLEDs::occupancyMaskStore[kDisplayHeight],
	               true);
	renderSidebar(0xFFFFFFFF, &PadLEDs::imageStore[kDisplayHeight], &PadLEDs::occupancyMaskStore[kDisplayHeight]);
	PadLEDs::timerRoutine(); // What... why? This would normally get called from that...
}

void SessionView::playbackEnded() {
	if (currentSong->sessionLayout == SessionLayoutType::SessionLayoutTypeGrid) {
		requestRendering(this, 0xFFFFFFFF, 0xFFFFFFFF);
		return;
	}

	uint32_t whichRowsToReRender = 0;

	for (int32_t yDisplay = 0; yDisplay < kDisplayHeight; yDisplay++) {
		Clip* clip = getClipOnScreen(yDisplay);
		if (clip && clip->type == CLIP_TYPE_AUDIO) {
			AudioClip* audioClip = (AudioClip*)clip;

			if (!audioClip->sampleHolder.audioFile) {
				whichRowsToReRender |= (1 << yDisplay);
			}
		}
	}

	if (whichRowsToReRender) {
		requestRendering(this, whichRowsToReRender, 0);
	}
}

void SessionView::clipNeedsReRendering(Clip* clip) {
	if (currentSong->sessionLayout == SessionLayoutType::SessionLayoutTypeGrid) {
		requestRendering(this, 0xFFFFFFFF, 0xFFFFFFFF);
		return;
	}

	int32_t bottomIndex = currentSong->songViewYScroll;
	int32_t topIndex = bottomIndex + kDisplayHeight;

	bottomIndex = std::max(bottomIndex, 0_i32);
	topIndex = std::min(topIndex, currentSong->sessionClips.getNumElements());

	for (int32_t c = bottomIndex; c < topIndex; c++) {
		Clip* thisClip = currentSong->sessionClips.getClipAtIndex(c);
		if (thisClip == clip) {
			int32_t yDisplay = c - currentSong->songViewYScroll;
			requestRendering(this, (1 << yDisplay), 0);
			break;
		}
	}
}

void SessionView::sampleNeedsReRendering(Sample* sample) {
	if (currentSong->sessionLayout == SessionLayoutType::SessionLayoutTypeGrid) {
		requestRendering(this, 0xFFFFFFFF, 0xFFFFFFFF);
		return;
	}

	int32_t bottomIndex = currentSong->songViewYScroll;
	int32_t topIndex = bottomIndex + kDisplayHeight;

	bottomIndex = std::max(bottomIndex, 0_i32);
	topIndex = std::min(topIndex, currentSong->sessionClips.getNumElements());

	for (int32_t c = bottomIndex; c < topIndex; c++) {
		Clip* thisClip = currentSong->sessionClips.getClipAtIndex(c);
		if (thisClip->type == CLIP_TYPE_AUDIO && ((AudioClip*)thisClip)->sampleHolder.audioFile == sample) {
			int32_t yDisplay = c - currentSong->songViewYScroll;
			requestRendering(this, (1 << yDisplay), 0);
		}
	}
}

void SessionView::midiLearnFlash() {
	if (currentSong->sessionLayout == SessionLayoutType::SessionLayoutTypeGrid) {
		requestRendering(this, 0xFFFFFFFF, 0xFFFFFFFF);
		return;
	}

	uint32_t mainRowsToRender = 0;
	uint32_t sideRowsToRender = 0;

	for (int32_t yDisplay = 0; yDisplay < kDisplayHeight; yDisplay++) {
		Clip* clip = getClipOnScreen(yDisplay);
		if (clip) {

			if (clip->muteMIDICommand.containsSomething()
			    || (view.thingPressedForMidiLearn == MidiLearn::CLIP && &clip->muteMIDICommand == view.learnedThing)
			    || currentSong->sections[clip->section].launchMIDICommand.containsSomething()
			    || (view.thingPressedForMidiLearn == MidiLearn::SECTION
			        && view.learnedThing == &currentSong->sections[clip->section].launchMIDICommand)) {
				sideRowsToRender |= (1 << yDisplay);
			}

			if (clip->output->type == InstrumentType::SYNTH || clip->output->type == InstrumentType::MIDI_OUT
			    || clip->output->type == InstrumentType::CV) {

				if (((MelodicInstrument*)clip->output)->midiInput.containsSomething()
				    || (view.thingPressedForMidiLearn == MidiLearn::MELODIC_INSTRUMENT_INPUT
				        && view.learnedThing
				               == &((MelodicInstrument*)clip->output)
				                       ->midiInput)) { // Should be fine even if output isn't a MelodicInstrument

					mainRowsToRender |= (1 << yDisplay);
				}
			}
		}
	}

	requestRendering(this, mainRowsToRender, sideRowsToRender);
}

void SessionView::modEncoderAction(int32_t whichModEncoder, int32_t offset) {
	performActionOnPadRelease = false;

	if (getCurrentUI() == this) { //This routine may also be called from the Arranger view
		ClipNavigationTimelineView::modEncoderAction(whichModEncoder, offset);
	}
}

Clip* SessionView::getClipForLayout() {
	switch (currentSong->sessionLayout) {
	case SessionLayoutType::SessionLayoutTypeGrid: {
		return gridClipFromCoords(gridFirstPressedX, gridFirstPressedY);
		break;
	}
	case SessionLayoutType::SessionLayoutTypeRows:
	default: {
		return getClipOnScreen(selectedClipYDisplay);
	}
	}
}

void SessionView::selectLayout(int8_t offset) {
	gridSetDefaultMode();
	gridResetPresses();
	gridModeActive = gridModeSelected;

	// Layout change
	if (offset != 0) {
		switch (currentSong->sessionLayout) {
		case SessionLayoutType::SessionLayoutTypeRows: {
			currentSong->sessionLayout = SessionLayoutType::SessionLayoutTypeGrid;
			break;
		}
		case SessionLayoutType::SessionLayoutTypeGrid: {
			currentSong->sessionLayout = SessionLayoutType::SessionLayoutTypeRows;
			break;
		}
		}

		// After change
		if (currentSong->sessionLayout == SessionLayoutType::SessionLayoutTypeRows) {
			display->displayPopup("Rows");
			selectedClipYDisplay = 255;
			currentSong->songViewYScroll = (currentSong->sessionClips.getNumElements() - kDisplayHeight);
		}
		else if (currentSong->sessionLayout == SessionLayoutType::SessionLayoutTypeGrid) {
			display->displayPopup("Grid");
			currentSong->songGridScrollX = 0;
			currentSong->songGridScrollY = 0;
		}

		requestRendering(this, 0xFFFFFFFF, 0xFFFFFFFF);
		view.flashPlayEnable();
	}
}

bool SessionView::gridRenderSidebar(uint32_t whichRows, RGB image[][kDisplayWidth + kSideBarWidth],
                                    uint8_t occupancyMask[][kDisplayWidth + kSideBarWidth]) {

	// Section column
	uint32_t sectionColumnIndex = kDisplayWidth;
	for (int32_t y = (kGridHeight - 1); y >= 0; --y) {
		occupancyMask[y][sectionColumnIndex] = 64;

		auto section = gridSectionFromY(y);
		RGB& ptrSectionColour = image[y][sectionColumnIndex];

		ptrSectionColour = RGB::fromHue(defaultClipGroupColours[gridSectionFromY(y)]);
		ptrSectionColour = ptrSectionColour.adjust(255, 2);

		if (view.midiLearnFlashOn && gridModeActive == SessionGridModeLaunch) {
			// MIDI colour if necessary
			if (currentSong->sections[section].launchMIDICommand.containsSomething()) {
				ptrSectionColour = colours::midi_command;
			}

			else {
				// If user assigning MIDI controls and has this section selected, flash to half brightness
				if (currentSong && view.learnedThing == &currentSong->sections[section].launchMIDICommand) {
					ptrSectionColour = ptrSectionColour.dim();
				}
			}
		}

		// Action modes column
		uint32_t actionModeColumnIndex = kDisplayWidth + 1;
		bool modeExists = true;
		bool modeActive = false;
		RGB modeColour = colours::black;
		switch (y) {
		case 7: {
			modeActive = (gridModeActive == SessionGridModeLaunch);
			modeColour = colours::green; // Green
			break;
		}
		case 6: {
			modeActive = (gridModeActive == SessionGridModeEdit);
			modeColour = colours::blue; // Blue
			break;
		}

		default: {
			modeExists = false;
			break;
		}
		}
		occupancyMask[y][actionModeColumnIndex] = (modeExists ? 1 : 0);
		image[y][actionModeColumnIndex] = modeColour.adjust(255, (modeActive ? 1 : 8));
	}

	return true;
}

bool SessionView::gridRenderMainPads(uint32_t whichRows, RGB image[][kDisplayWidth + kSideBarWidth],
                                     uint8_t occupancyMask[][kDisplayWidth + kSideBarWidth], bool drawUndefinedArea) {

	// We currently assume sidebar is rendered after main pads
	memset(image, 0, sizeof(RGB) * kDisplayHeight * (kDisplayWidth + kSideBarWidth));

	// Iterate over all clips and render them where they are
	auto trackCount = gridTrackCount();

	PadLEDs::renderingLock = true;

	for (int32_t idxClip = 0; idxClip < currentSong->sessionClips.getNumElements(); ++idxClip) {
		Clip* clip = currentSong->sessionClips.getClipAtIndex(idxClip);
		auto trackIndex = gridTrackIndexFromTrack(clip->output, trackCount);
		if (trackIndex < 0) {
			uartPrintln("Global output list mismatch");
			continue; // Should never happen but theoretically global output list can diverge from clip pointers
		}

		auto x = gridXFromTrack(trackIndex);
		auto y = gridYFromSection(clip->section);

		// Render colour for every valid clip
		if (x >= 0 && y >= 0) {
			occupancyMask[y][x] = 64;
			image[y][x] = gridRenderClipColor(clip);
		}
	}

	PadLEDs::renderingLock = false;

	return true;
}

RGB SessionView::gridRenderClipColor(Clip* clip) {
	// Greyout all clips during record button pressed or soloing, overwrite for clips that shouldn't be greyed out
	bool greyout = (viewingRecordArmingActive || currentSong->getAnyClipsSoloing());

	// Handle record button pressed
	if (viewingRecordArmingActive && clip->armedForRecording) {
		if (view.blinkOn) {
			bool shouldGoPurple = (clip->type == CLIP_TYPE_AUDIO && ((AudioClip*)clip)->overdubsShouldCloneOutput);

			// Bright colour
			if (clip->wantsToBeginLinearRecording(currentSong)) {
				if (shouldGoPurple) {
					return colours::magenta;
				}
				return colours::red;
			}

			// Dull colour, cos can't actually begin linear recording despite being armed
			if (shouldGoPurple) {
				return colours::magenta_dull;
			}
			return colours::red_dull;
		}
	}

	// MIDI Learning
	if (view.midiLearnFlashOn) {
		if (gridModeActive == SessionGridModeLaunch) {
			// Clip arm learned
			if (clip->muteMIDICommand.containsSomething()) {
				return colours::midi_command;
			}
			// Selected but unlearned
			if (view.learnedThing == &clip->muteMIDICommand) {
				return colours::black; // Flash black
			}
		}
		else if (gridModeActive == SessionGridModeEdit) {
			// Instrument learned
			InstrumentType type = clip->output->type;
			bool canLearn =
			    (type == InstrumentType::SYNTH || type == InstrumentType::MIDI_OUT || type == InstrumentType::CV);
			if (canLearn && ((MelodicInstrument*)clip->output)->midiInput.containsSomething()) {
				return colours::midi_command;
			}

			// Selected but unlearned
			if (view.thingPressedForMidiLearn == MidiLearn::MELODIC_INSTRUMENT_INPUT
			    && view.learnedThing == &((MelodicInstrument*)clip->output)->midiInput) {
				return colours::black; // Flash black
			}
		}
	}

	// Black phase of arm flashing
	if (view.clipArmFlashOn && clip->armState != ArmState::OFF) {
		return colours::black;
	}

	// Set a random color if unset and convert to result colour
	if (clip->output->colour == 0) {
		lastColour = std::fmod(lastColour + colourStep + 192, 192);
		clip->output->colour = lastColour;
	}

	RGB resultColour = RGB::fromHue(clip->output->colour);

	// If we are not in record arming mode make this clip full color for being soloed
	if ((clip->soloingInSessionMode || clip->armState == ArmState::ON_TO_SOLO) && !viewingRecordArmingActive) {
		greyout = false;
	}

	// If clip is not active or grayed out - dim it
	else if (!clip->activeIfNoSolo) {
		resultColour = resultColour.transform([](auto chan) { return ((float)chan / 255) * 10; });
	}

	if (greyout) {
		return resultColour.greyOut(6500000);
	}
}

Clip* SessionView::gridCloneClip(Clip* sourceClip) {
	char modelStackMemory[MODEL_STACK_MAX_SIZE];
	ModelStackWithTimelineCounter* modelStack =
	    setupModelStackWithSong(modelStackMemory, currentSong)->addTimelineCounter(sourceClip);

	int32_t error = sourceClip->clone(modelStack, false);
	if (error) {
		display->displayError(ERROR_INSUFFICIENT_RAM);
		return nullptr;
	}

	return (Clip*)modelStack->getTimelineCounter();
}

Clip* SessionView::gridCreateClipInTrack(Output* targetOutput) {
	Clip* sourceClip = nullptr;
	for (int32_t idxClip = 0; idxClip < currentSong->sessionClips.getNumElements(); ++idxClip) {
		Clip* clip = currentSong->sessionClips.getClipAtIndex(idxClip);
		if (clip->output == targetOutput) {
			sourceClip = clip;
			break;
		}
	}

	if (sourceClip == nullptr && targetOutput->activeClip != nullptr) {
		sourceClip = targetOutput->activeClip;
	}

	if (sourceClip == nullptr) {
		return nullptr;
	}

	// New method is cloning full clip and emptying it
	Clip* newClip = gridCloneClip(sourceClip);

	char modelStackMemory[MODEL_STACK_MAX_SIZE];
	ModelStackWithTimelineCounter* modelStack =
	    setupModelStackWithTimelineCounter(modelStackMemory, currentSong, newClip);
	Action* action = actionLogger.getNewAction(ACTION_CLIP_CLEAR, false);
	newClip->clear(action, modelStack);
	actionLogger.deleteAllLogs();

	// For safety we set it up exactly as we want it
	newClip->colourOffset = random(72);
	newClip->loopLength = currentSong->getBarLength();
	newClip->activeIfNoSolo = false;
	newClip->soloingInSessionMode = false;
	newClip->wasActiveBefore = false;
	newClip->isPendingOverdub = false;
	newClip->isUnfinishedAutoOverdub = false;
	newClip->armState = ArmState::OFF;

	return newClip;
}

bool SessionView::gridCreateNewTrackForClip(InstrumentType type, InstrumentClip* clip, bool copyDrumsFromClip) {
	bool instrumentAlreadyInSong = false;
	if (type == InstrumentType::SYNTH || type == InstrumentType::KIT) {
		int32_t error = setPresetOrNextUnlaunchedOne(clip, type, &instrumentAlreadyInSong, copyDrumsFromClip);
		if (error || instrumentAlreadyInSong) {
			if (error) {
				display->displayError(error);
			}
			return false;
		}
	}
	else if (type == InstrumentType::MIDI_OUT || type == InstrumentType::CV) {
		clip->output = currentSong->getNonAudioInstrumentToSwitchTo(type, Availability::INSTRUMENT_UNUSED, 0, -1,
		                                                            &instrumentAlreadyInSong);
		if (clip->output == nullptr) {
			return false;
		}

		auto error = clip->setNonAudioInstrument((Instrument*)(clip->output), currentSong);
		if (error) {
			display->displayError(error);
			return false;
		}
	}
	else {
		return false;
	}

	if (!instrumentAlreadyInSong) {
		currentSong->addOutput(clip->output);
	}

	if (!clip->output->activeClip) {
		char modelStackMemory[MODEL_STACK_MAX_SIZE];
		ModelStack* modelStack = setupModelStackWithSong(modelStackMemory, currentSong);

		ModelStackWithTimelineCounter* modelStackWithTimelineCounter = modelStack->addTimelineCounter(clip);

		clip->output->setActiveClip(modelStackWithTimelineCounter);
	}

	return true;
}

InstrumentClip* SessionView::gridCreateClipWithNewTrack(InstrumentType type) {
	// Allocate new clip
	void* memory = GeneralMemoryAllocator::get().allocMaxSpeed(sizeof(InstrumentClip));
	if (!memory) {
		display->displayError(ERROR_INSUFFICIENT_RAM);
		return nullptr;
	}

	InstrumentClip* newClip = new (memory) InstrumentClip(currentSong);
	if (!gridCreateNewTrackForClip(type, newClip, true)) {
		newClip->~InstrumentClip();
		delugeDealloc(memory);
		return nullptr;
	}

	// For safety we set it up exactly as we want it
	newClip->colourOffset = random(72);
	newClip->loopLength = currentSong->getBarLength();
	newClip->activeIfNoSolo = false;
	newClip->soloingInSessionMode = false;
	newClip->wasActiveBefore = false;
	newClip->isPendingOverdub = false;
	newClip->isUnfinishedAutoOverdub = false;
	newClip->armState = ArmState::OFF;

	return newClip;
}

Clip* SessionView::gridCreateClip(uint32_t targetSection, Output* targetOutput, Clip* sourceClip) {
	actionLogger.deleteAllLogs();

	Clip* newClip = nullptr;

	// From source
	if (sourceClip != nullptr) {
		// Can't convert between audio and non audio tracks
		if (targetOutput) {
			bool sourceIsAudio = (sourceClip->output->type == InstrumentType::AUDIO);
			bool targetIsAudio = (targetOutput->type == InstrumentType::AUDIO);
			if (sourceIsAudio != targetIsAudio) {
				display->displayPopup(l10n::get(l10n::String::STRING_FOR_CANT_CONVERT_TYPE));
				return nullptr;
			}
		}

		// First we make an identical copy
		newClip = gridCloneClip(sourceClip);
		if (newClip == nullptr) {
			return nullptr;
		}
	}

	// Create new clip in existing track
	else if (targetOutput != nullptr) {
		newClip = gridCreateClipInTrack(targetOutput);
	}

	// Create new clip in new track
	else {
		// This is the right position to add immediate type creation
		newClip = gridCreateClipWithNewTrack(InstrumentType::SYNTH);
	}

	// Set new clip section and add it to the list
	if (newClip == nullptr) {
		return nullptr;
	}

	char modelStackMemory[MODEL_STACK_MAX_SIZE];
	ModelStackWithTimelineCounter* modelStack =
	    setupModelStackWithSong(modelStackMemory, currentSong)->addTimelineCounter(newClip);

	newClip->section = targetSection;
	if (newClip->type == CLIP_TYPE_INSTRUMENT) {
		((InstrumentClip*)newClip)->onKeyboardScreen = false;
	}

	if (currentSong->sessionClips.insertClipAtIndex(newClip, 0) != NO_ERROR) {
		newClip->~Clip();
		delugeDealloc(newClip);
		display->displayError(ERROR_INSUFFICIENT_RAM);
		return nullptr;
	}

	// If we copied from source and the clip should go in another track we need to move it after putting it in the session
	// Remember this assumes a non Audio clip
	if (sourceClip != nullptr) {
		if (sourceClip->type == CLIP_TYPE_INSTRUMENT) {
			InstrumentClip* newInstrumentClip = (InstrumentClip*)newClip;
			// Create a new track for the clip
			if (targetOutput == nullptr) {
				if (!gridCreateNewTrackForClip(sourceClip->output->type, newInstrumentClip, false)) {
					currentSong->sessionClips.deleteAtIndex(0);
					newClip->~Clip();
					delugeDealloc(newClip);
					return nullptr;
				}

				targetOutput = newInstrumentClip->output;
			}

			// Different instrument, switch the cloned clip to it
			else if (targetOutput != sourceClip->output) {
				int32_t error = newInstrumentClip->changeInstrument(modelStack, (Instrument*)targetOutput, NULL,
				                                                    InstrumentRemoval::NONE);
				if (error != NO_ERROR) {
					display->displayPopup(l10n::get(l10n::String::STRING_FOR_SWITCHING_TO_TRACK_FAILED));
				}

				if (targetOutput->type == InstrumentType::KIT) {
					newInstrumentClip->yScroll = 0;
				}
			}
		}

		else if (sourceClip->type == CLIP_TYPE_AUDIO) {
			AudioClip* newAudioClip = (AudioClip*)newClip;

			if (targetOutput == nullptr) {
				AudioOutput* newOutput = currentSong->createNewAudioOutput();
				if (!newOutput) {
					display->displayPopup(l10n::get(l10n::String::STRING_FOR_SWITCHING_TO_TRACK_FAILED));
				}
				else {
					targetOutput = newOutput;
				}
			}

			if (targetOutput && targetOutput != sourceClip->output) {
				newAudioClip->setOutput(modelStack, targetOutput);
			}
		}
	}

	// Figure out the play pos for the new Clip if we're currently playing
	if (session.hasPlaybackActive() && playbackHandler.isEitherClockActive() && currentSong->isClipActive(newClip)) {
		session.reSyncClip(modelStack, true);
	}

	// Set to active for new tracks
	if (targetOutput == nullptr && !newClip->output->activeClip) {
		newClip->output->setActiveClip(modelStack);
	}

	return newClip;
}

void SessionView::gridClonePad(uint32_t sourceX, uint32_t sourceY, uint32_t targetX, uint32_t targetY) {
	Clip* sourceClip = gridClipFromCoords(sourceX, sourceY);
	if (sourceClip == nullptr) {
		return;
	}

	// Don't allow copying recording clips
	if (sourceClip->getCurrentlyRecordingLinearly()) {
		display->displayPopup(l10n::get(l10n::String::STRING_FOR_CANT_CLONE_AUDIO_IN_OTHER_TRACK));
		return;
	}

	Clip* targetClip = gridClipFromCoords(targetX, targetY);
	if (targetClip != nullptr) {
		display->displayPopup(l10n::get(l10n::String::STRING_FOR_TARGET_FULL));
		return;
	}

	gridCreateClip(gridSectionFromY(targetY), gridTrackFromX(targetX, gridTrackCount()), sourceClip);
}

void SessionView::gridStartSection(uint32_t section, bool instant) {
	if (instant) {
		currentSong->turnSoloingIntoJustPlaying(currentSong->sections[section].numRepetitions != -1);

		for (int32_t idxClip = 0; idxClip < currentSong->sessionClips.getNumElements(); ++idxClip) {
			Clip* clip = currentSong->sessionClips.getClipAtIndex(idxClip);

			if ((clip->section == section && !clip->activeIfNoSolo)
			    || (clip->section != section && clip->activeIfNoSolo)) {
				gridToggleClipPlay(clip, instant);
			}
			else {
				clip->armState = ArmState::OFF;
			}
		}

		session.launchSchedulingMightNeedCancelling();
	}
	else {
		session.armSection(section, kInternalButtonPressLatency);
	}
}

void SessionView::gridToggleClipPlay(Clip* clip, bool instant) {
	session.toggleClipStatus(clip, nullptr, instant, kInternalButtonPressLatency);
}

ActionResult SessionView::gridHandlePads(int32_t x, int32_t y, int32_t on) {
	// Except for the path to sectionPadAction in the original function all paths contained this check. Can probably be refactored
	if (sdRoutineLock) {
		return ActionResult::REMIND_ME_OUTSIDE_CARD_ROUTINE;
	}

	if (currentUIMode == UI_MODE_EXPLODE_ANIMATION) {
		return ActionResult::DEALT_WITH;
	}

	// Right sidebar column - action modes
	if (x > kDisplayWidth) {
		clipPressEnded();

		if (on) {
			gridActiveModeUsed = false;
			switch (y) {
			case 7: {
				gridModeActive = SessionGridModeLaunch;
				break;
			}
			case 6: {
				gridModeActive = SessionGridModeEdit;
				break;
			}
			}
		}
		else {
			if (FlashStorage::defaultGridActiveMode == GridDefaultActiveModeSelection) {
				if (!gridActiveModeUsed) {
					gridModeSelected = gridModeActive;
				}
			}
			else {
				gridSetDefaultMode();
			}

			gridModeActive = gridModeSelected;
		}
	}
	else {
		gridActiveModeUsed = true;

		Clip* clip = gridClipFromCoords(x, y);
		ActionResult modeHandleResult = ActionResult::NOT_DEALT_WITH;
		switch (gridModeActive) {
		case SessionGridModeEdit: {
			modeHandleResult = gridHandlePadsEdit(x, y, on, clip);
			break;
		}
		case SessionGridModeLaunch: {
			modeHandleResult = gridHandlePadsLaunch(x, y, on, clip);
			break;
		}
		}

		if (modeHandleResult == ActionResult::DEALT_WITH) {
			return ActionResult::DEALT_WITH;
		}
	}

	if (currentUIMode != UI_MODE_EXPLODE_ANIMATION) {
		requestRendering(this, 0xFFFFFFFF, 0xFFFFFFFF);
		view.flashPlayEnable();
	}

	return ActionResult::DEALT_WITH;
}

ActionResult SessionView::gridHandlePadsEdit(int32_t x, int32_t y, int32_t on, Clip* clip) {
	// Left sidebar column (sections)
	if (x == kDisplayWidth) {
		// Get pressed section
		auto section = gridSectionFromY(y);
		if (section < 0) {
			return ActionResult::DEALT_WITH;
		}

		// Immediate release of the pad arms the section, holding allows changing repeats
		if (on) {
			enterUIMode(UI_MODE_HOLDING_SECTION_PAD);
			sectionPressed = section;
			beginEditingSectionRepeatsNum();
		}
		else {
			if (isUIModeActive(UI_MODE_HOLDING_SECTION_PAD)) {
				exitUIMode(UI_MODE_HOLDING_SECTION_PAD);
				if (display->haveOLED()) {
					deluge::hid::display::OLED::removePopup();
				}
				else {
					redrawNumericDisplay();
				}
			}
		}

		return ActionResult::ACTIONED_AND_CAUSED_CHANGE;
	}

	// Learn MIDI for tracks
	if (currentUIMode == UI_MODE_MIDI_LEARN) {
		if (clip != nullptr) {
			if (clip->type != CLIP_TYPE_AUDIO) {
				// Learn + Holding pad = Learn MIDI channel
				Output* output = gridTrackFromX(x, gridTrackCount());
				if (output
				    && (output->type == InstrumentType::SYNTH || output->type == InstrumentType::MIDI_OUT
				        || output->type == InstrumentType::CV)) {
					view.melodicInstrumentMidiLearnPadPressed(on, (MelodicInstrument*)output);
				}
			}
			else {
				view.endMIDILearn();
				gui::context_menu::audioInputSelector.audioOutput = (AudioOutput*)clip->output;
				gui::context_menu::audioInputSelector.setupAndCheckAvailability();
				openUI(&gui::context_menu::audioInputSelector);
				return ActionResult::ACTIONED_AND_CAUSED_CHANGE;
			}
		}

		return ActionResult::ACTIONED_AND_CAUSED_CHANGE;
	}

	if (on) {
		// Only do this if no pad is pressed yet
		if (gridFirstPressedX == -1 && gridFirstPressedY == -1) {
			gridFirstPressedX = x;
			gridFirstPressedY = y;

			// Create new track on empty slots
			if (clip == nullptr) {
				uint32_t trackCount = gridTrackCount();
				auto trackIndex = gridTrackIndexFromX(x, trackCount);

				// Create clip if it does not exist
				if ((x + currentSong->songGridScrollX) <= trackCount) {
					Output* track = gridTrackFromX(x, trackCount);
					clip = gridCreateClip(gridSectionFromY(y), track, nullptr);
					// Immediately start playing it for new tracks
					if (clip != nullptr && track == nullptr) {
						gridToggleClipPlay(clip, true);
					}
				}
			}

			if (clip == nullptr) {
				return ActionResult::ACTIONED_AND_CAUSED_CHANGE;
			}

			// Allow clip control (selection)
			currentUIMode = UI_MODE_CLIP_PRESSED_IN_SONG_VIEW;
			performActionOnPadRelease = true;
			selectedClipTimePressed = AudioEngine::audioSampleTimer;
			view.setActiveModControllableTimelineCounter(clip);
			view.displayOutputName(clip->output, true, clip);
			if (display->haveOLED()) {
				deluge::hid::display::OLED::sendMainImage();
			}
		}
		// Remember the second press down if empty
		else if (gridSecondPressedX == -1 || gridSecondPressedY == -1) {
			performActionOnPadRelease = false;
			gridSecondPressedX = x;
			gridSecondPressedY = y;
		}
	}
	// Release
	else {
		// First finger up
		if (gridFirstPressedX == x && gridFirstPressedY == y) {
			// Open clip if no other pad was previously pressed, timer has not run out and clip is pressed
			if (isUIModeActive(UI_MODE_CLIP_PRESSED_IN_SONG_VIEW) && performActionOnPadRelease
			    && AudioEngine::audioSampleTimer - selectedClipTimePressed < kShortPressTime) {

				// Not allowed if recording arrangement
				if (playbackHandler.recording == RECORDING_ARRANGEMENT) {
					display->displayPopup(deluge::l10n::get(deluge::l10n::String::STRING_FOR_RECORDING_TO_ARRANGEMENT));
				}
				else {
					if (clip != nullptr) {
						transitionToViewForClip(clip);
					}
					return ActionResult::ACTIONED_AND_CAUSED_CHANGE;
				}
			}

			clipPressEnded();
		}

		// Second finger up, clone clip
		else if (gridSecondPressedX == x && gridSecondPressedY == y) {
			gridClonePad(gridFirstPressedX, gridFirstPressedY, gridSecondPressedX, gridSecondPressedY);
			gridResetPresses(false, true);
		}
	}

	return ActionResult::ACTIONED_AND_CAUSED_CHANGE;
}

ActionResult SessionView::gridHandlePadsLaunch(int32_t x, int32_t y, int32_t on, Clip* clip) {
	if (on && playbackHandler.playbackState && currentPlaybackMode == &arrangement) {
		if (currentUIMode == UI_MODE_NONE) {
			playbackHandler.switchToSession();
		}

		return ActionResult::ACTIONED_AND_CAUSED_CHANGE;
	}

	// Left sidebar column (sections)
	if (x == kDisplayWidth) {
		// Get pressed section
		auto section = gridSectionFromY(y);
		if (section < 0) {
			return ActionResult::DEALT_WITH;
		}

		// MIDI learn section
		if (currentUIMode == UI_MODE_MIDI_LEARN) {
			view.sectionMidiLearnPadPressed(on, section);
			return ActionResult::DEALT_WITH;
		}

		if (on) {
			// Immediate launch if shift pressed
			gridStartSection(section, Buttons::isShiftButtonPressed());
		}

		return ActionResult::ACTIONED_AND_CAUSED_CHANGE;
	}

	if (clip == nullptr) {
		if (on && currentUIMode == UI_MODE_NONE && FlashStorage::gridUnarmEmptyPads) {
			auto maxTrack = gridTrackCount();
			Output* track = gridTrackFromX(x, maxTrack);
			if (track != nullptr) {
				for (int32_t idxClip = 0; idxClip < currentSong->sessionClips.getNumElements(); ++idxClip) {
					Clip* sessionClip = currentSong->sessionClips.getClipAtIndex(idxClip);
					if (sessionClip->output == track) {
						if (sessionClip->activeIfNoSolo) {
							gridToggleClipPlay(sessionClip, Buttons::isShiftButtonPressed());
						}
						else {
							sessionClip->armState = ArmState::OFF;
						}
					}
				}

				return ActionResult::ACTIONED_AND_CAUSED_CHANGE;
			}
		}

		return ActionResult::DEALT_WITH;
	}

	// Learn MIDI ARM
	if (currentUIMode == UI_MODE_MIDI_LEARN) {
		view.clipStatusMidiLearnPadPressed(on, clip);
		return ActionResult::ACTIONED_AND_CAUSED_CHANGE;
	}

	if (FlashStorage::gridAllowGreenSelection) {
		return gridHandlePadsLaunchWithSelection(x, y, on, clip);
	}
	else {
		return gridHandlePadsLaunchImmediate(x, y, on, clip);
	}
}

ActionResult SessionView::gridHandlePadsLaunchImmediate(int32_t x, int32_t y, int32_t on, Clip* clip) {
	// From here all actions only happen on press
	if (!on) {
		return ActionResult::DEALT_WITH;
	}

	gridHandlePadsLaunchToggleArming(clip, Buttons::isShiftButtonPressed());

	return ActionResult::ACTIONED_AND_CAUSED_CHANGE;
}

ActionResult SessionView::gridHandlePadsLaunchWithSelection(int32_t x, int32_t y, int32_t on, Clip* clip) {
	if (on) {
		// Immediate arming, immediate consumption
		if (Buttons::isShiftButtonPressed()) {
			gridHandlePadsLaunchToggleArming(clip, true);
			return ActionResult::ACTIONED_AND_CAUSED_CHANGE;
		}

		if (gridFirstPressedX == -1 && gridFirstPressedY == -1) {
			gridFirstPressedX = x;
			gridFirstPressedY = y;

			// Allow clip control (selection)
			currentUIMode = UI_MODE_CLIP_PRESSED_IN_SONG_VIEW;
			performActionOnPadRelease = true;
			selectedClipTimePressed = AudioEngine::audioSampleTimer;
			view.setActiveModControllableTimelineCounter(clip);
			view.displayOutputName(clip->output, true, clip);
			if (display->haveOLED()) {
				deluge::hid::display::OLED::sendMainImage();
			}
		}
		// Special case, if there are already selected pads we allow immediate arming all others
		else {
			return gridHandlePadsLaunchImmediate(x, y, on, clip);
		}
	}
	else {
		if (gridFirstPressedX == x && gridFirstPressedY == y) {
			if (isUIModeActive(UI_MODE_CLIP_PRESSED_IN_SONG_VIEW) && performActionOnPadRelease
			    && AudioEngine::audioSampleTimer - selectedClipTimePressed < kShortPressTime) {

				gridHandlePadsLaunchToggleArming(clip, false);
			}

			clipPressEnded();
		}
	}

	return ActionResult::ACTIONED_AND_CAUSED_CHANGE;
}

void SessionView::gridHandlePadsLaunchToggleArming(Clip* clip, bool immediate) {
	if (immediate) {
		if (horizontalEncoderPressed) {
			session.soloClipAction(clip, kInternalButtonPressLatency);
		}
		else {
			gridToggleClipPlay(clip, true);
		}
	}
	else {
		if (horizontalEncoderPressed) {
			session.soloClipAction(clip, kInternalButtonPressLatency);
		}
		else if (viewingRecordArmingActive) {
			// Here I removed the overdubbing settings
			clip->armedForRecording = !clip->armedForRecording;
			PadLEDs::reassessGreyout(true);
		}
		else if (currentUIMode == UI_MODE_NONE && Buttons::isButtonPressed(deluge::hid::button::RECORD)) {
			clip->armedForRecording = !clip->armedForRecording;
			sessionView.timerCallback();
		}
		else if ((currentUIMode == UI_MODE_NONE || currentUIMode == UI_MODE_CLIP_PRESSED_IN_SONG_VIEW
		          || currentUIMode == UI_MODE_STUTTERING)) {
			gridToggleClipPlay(clip, false);
		}
	}
}

ActionResult SessionView::gridHandleScroll(int32_t offsetX, int32_t offsetY) {
	if (currentUIMode == UI_MODE_CLIP_PRESSED_IN_SONG_VIEW && offsetY != 0) {
		auto track = gridTrackFromX(gridFirstPressedX, gridTrackCount());
		if (track != nullptr) {
			if (Buttons::isButtonPressed(hid::button::Y_ENC)) {
				track->colour += offsetY;
				if (track->colour == 0) {
					track->colour += offsetY;
				}
			}
			else {
				track->colour = static_cast<int16_t>(track->colour + (colourStep * offsetY) + 192) % 192;
			}
			requestRendering(this, 0xFFFFFFFF, 0xFFFFFFFF);
		}

		return ActionResult::DEALT_WITH;
	}

	gridResetPresses();
	clipPressEnded();

	// Fix the range
	currentSong->songGridScrollY =
	    std::clamp<int32_t>(currentSong->songGridScrollY - offsetY, 0, kMaxNumSections - kGridHeight);
	currentSong->songGridScrollX = std::clamp<int32_t>(currentSong->songGridScrollX + offsetX, 0,
	                                                   std::max<int32_t>(0, (gridTrackCount() - kDisplayWidth) + 1));

	// This is the right place to add new features like moving clips or tracks :)

	requestRendering(this, 0xFFFFFFFF, 0xFFFFFFFF);
	view.flashPlayEnable();
	return ActionResult::DEALT_WITH;
}

void SessionView::gridTransitionToSessionView() {
	Sample* sample;

	if (getCurrentClip()->type == CLIP_TYPE_AUDIO) {
		// If no sample, just skip directly there
		if (!getCurrentAudioClip()->sampleHolder.audioFile) {
			changeRootUI(&sessionView);
			memcpy(PadLEDs::imageStore, PadLEDs::image, sizeof(PadLEDs::image));
			finishedTransitioningHere();
			return;
		}
	}

	currentUIMode = UI_MODE_EXPLODE_ANIMATION;

	memcpy(PadLEDs::imageStore[1], PadLEDs::image, (kDisplayWidth + kSideBarWidth) * kDisplayHeight * sizeof(RGB));
	memcpy(PadLEDs::occupancyMaskStore[1], PadLEDs::occupancyMask, (kDisplayWidth + kSideBarWidth) * kDisplayHeight);
	if (getCurrentUI() == &instrumentClipView) {
		instrumentClipView.fillOffScreenImageStores();
	}

	auto clipX = std::clamp<int32_t>(gridXFromTrack(gridTrackIndexFromTrack(getCurrentOutput(), gridTrackCount())), 0,
	                                 kDisplayWidth);
	auto clipY = std::clamp<int32_t>(gridYFromSection(getCurrentClip()->section), 0, kDisplayHeight);

	if (getCurrentClip()->type == CLIP_TYPE_AUDIO) {
		waveformRenderer.collapseAnimationToWhichRow = clipY;

		PadLEDs::setupAudioClipCollapseOrExplodeAnimation(getCurrentAudioClip());
	}
	else {
		PadLEDs::explodeAnimationYOriginBig = clipY << 16;
	}

	PadLEDs::explodeAnimationXStartBig = clipX << 16;
	PadLEDs::explodeAnimationXWidthBig = (1 << 16);

	PadLEDs::recordTransitionBegin(kClipCollapseSpeed);
	PadLEDs::explodeAnimationDirection = -1;

	if (getCurrentUI() == &instrumentClipView) {
		PadLEDs::clearSideBar();
	}

	PadLEDs::explodeAnimationTargetUI = this;
	uiTimerManager.setTimer(TIMER_MATRIX_DRIVER, 35);

	// Hook point for specificMidiDevice
	iterateAndCallSpecificDeviceHook(MIDIDeviceUSBHosted::Hook::HOOK_ON_TRANSITION_TO_SESSION_VIEW);
}

void SessionView::gridTransitionToViewForClip(Clip* clip) {
	if (clip->type == CLIP_TYPE_AUDIO) {
		// If no sample, just skip directly there
		if (!((AudioClip*)clip)->sampleHolder.audioFile) {
			currentUIMode = UI_MODE_NONE;
			changeRootUI(&audioClipView);
			return;
		}
	}

	currentUIMode = UI_MODE_EXPLODE_ANIMATION;

	auto clipX = std::clamp<int32_t>(gridXFromTrack(gridTrackIndexFromTrack(getCurrentOutput(), gridTrackCount())), 0,
	                                 kDisplayWidth);
	auto clipY = std::clamp<int32_t>(gridYFromSection(getCurrentClip()->section), 0, kDisplayHeight);

	if (clip->type == CLIP_TYPE_AUDIO) {
		waveformRenderer.collapseAnimationToWhichRow = clipY;

		int64_t xScrollSamples;
		int64_t xZoomSamples;

		((AudioClip*)clip)
		    ->getScrollAndZoomInSamples(currentSong->xScroll[NAVIGATION_CLIP], currentSong->xZoom[NAVIGATION_CLIP],
		                                &xScrollSamples, &xZoomSamples);

		waveformRenderer.findPeaksPerCol((Sample*)((AudioClip*)clip)->sampleHolder.audioFile, xScrollSamples,
		                                 xZoomSamples, &((AudioClip*)clip)->renderData);

		PadLEDs::setupAudioClipCollapseOrExplodeAnimation((AudioClip*)clip);
	}

	else {
		PadLEDs::explodeAnimationYOriginBig = clipY << 16;

		// If going to KeyboardView...
		if (((InstrumentClip*)clip)->onKeyboardScreen) {
			keyboardScreen.renderMainPads(0xFFFFFFFF, &PadLEDs::imageStore[1], &PadLEDs::occupancyMaskStore[1]);
			memset(PadLEDs::occupancyMaskStore[0], 0, kDisplayWidth + kSideBarWidth);
			memset(PadLEDs::occupancyMaskStore[kDisplayHeight + 1], 0, kDisplayWidth + kSideBarWidth);
		}

		// Or if just regular old InstrumentClipView
		else {
			instrumentClipView.recalculateColours();
			instrumentClipView.renderMainPads(0xFFFFFFFF, &PadLEDs::imageStore[1], &PadLEDs::occupancyMaskStore[1],
			                                  false);
			instrumentClipView.renderSidebar(0xFFFFFFFF, &PadLEDs::imageStore[1], &PadLEDs::occupancyMaskStore[1]);

			instrumentClipView.fillOffScreenImageStores();
		}
	}

	int32_t start = instrumentClipView.getPosFromSquare(0);
	int32_t end = instrumentClipView.getPosFromSquare(kDisplayWidth);

	PadLEDs::explodeAnimationXStartBig = clipX << 16;
	PadLEDs::explodeAnimationXWidthBig = 1 << 16;

	PadLEDs::recordTransitionBegin(kClipCollapseSpeed);
	PadLEDs::explodeAnimationDirection = 1;

	if (clip->type == CLIP_TYPE_AUDIO) {
		PadLEDs::renderAudioClipExplodeAnimation(0);
	}
	else {
		PadLEDs::renderExplodeAnimation(0);
	}

	PadLEDs::sendOutSidebarColours(); // They'll have been cleared by the first explode render

	// Hook point for specificMidiDevice
	iterateAndCallSpecificDeviceHook(MIDIDeviceUSBHosted::Hook::HOOK_ON_TRANSITION_TO_CLIP_VIEW);
}

const uint32_t SessionView::gridTrackCount() {
	uint32_t count = 0;
	Output* currentTrack = currentSong->firstOutput;
	while (currentTrack != nullptr) {
		if (currentTrack->activeClip != nullptr) {
			++count;
		}
		currentTrack = currentTrack->next;
	}

	return count;
}

uint32_t SessionView::gridClipCountForTrack(Output* track) {
	uint32_t count = 0;
	for (int32_t idxClip = 0; idxClip < currentSong->sessionClips.getNumElements(); ++idxClip) {
		Clip* clip = currentSong->sessionClips.getClipAtIndex(idxClip);
		if (clip->output == track) {
			++count;
		}
	}

	return count;
}

uint32_t SessionView::gridTrackIndexFromTrack(Output* track, uint32_t maxTrack) {
	if (maxTrack <= 0) {
		return -1;
	}

	uint32_t reverseOutputIndex = 0;
	for (Output* ptrOutput = currentSong->firstOutput; ptrOutput; ptrOutput = ptrOutput->next) {
		if (ptrOutput == track) {
			return ((maxTrack - 1) - reverseOutputIndex);
		}
		if (ptrOutput->activeClip != nullptr) {
			++reverseOutputIndex;
		}
	}
	return -1;
}

Output* SessionView::gridTrackFromIndex(uint32_t trackIndex, uint32_t maxTrack) {
	uint32_t count = 0;
	Output* currentTrack = currentSong->firstOutput;
	while (currentTrack != nullptr) {
		if (currentTrack->activeClip != nullptr) {
			if (((maxTrack - 1) - count) == trackIndex) {
				return currentTrack;
			}

			++count;
		}
		currentTrack = currentTrack->next;
	}

	return nullptr;
}

int32_t SessionView::gridYFromSection(uint32_t section) {
	int32_t result = (kGridHeight - 1) - section + currentSong->songGridScrollY;
	if (result >= kGridHeight) {
		return -1;
	}

	return result;
}

int32_t SessionView::gridSectionFromY(uint32_t y) {
	int32_t result = ((kGridHeight - 1) - y) + currentSong->songGridScrollY;
	if (result >= kMaxNumSections) {
		return -1;
	}

	return result;
}

int32_t SessionView::gridXFromTrack(uint32_t trackIndex) {
	int32_t result = trackIndex - currentSong->songGridScrollX;
	if (result >= kDisplayWidth) {
		return -1;
	}

	return result;
}

int32_t SessionView::gridTrackIndexFromX(uint32_t x, uint32_t maxTrack) {
	if (maxTrack <= 0) {
		return 0;
	}
	int32_t result = x + currentSong->songGridScrollX;
	if (result >= maxTrack) {
		return -1;
	}

	return result;
}

Output* SessionView::gridTrackFromX(uint32_t x, uint32_t maxTrack) {
	auto trackIndex = gridTrackIndexFromX(x, maxTrack);
	if (trackIndex < 0) {
		return nullptr;
	}

	return gridTrackFromIndex(trackIndex, maxTrack);
}

Clip* SessionView::gridClipFromCoords(uint32_t x, uint32_t y) {
	auto maxTrack = gridTrackCount();
	Output* track = gridTrackFromX(x, maxTrack);
	if (track == nullptr) {
		return nullptr;
	}

	auto section = gridSectionFromY(y);
	if (section == -1) {
		return nullptr;
	}

	for (int32_t idxClip = 0; idxClip < currentSong->sessionClips.getNumElements(); ++idxClip) {
		Clip* clip = currentSong->sessionClips.getClipAtIndex(idxClip);
		if (clip->output == track && clip->section == section) {
			return clip;
		}
	}

	return nullptr;
}<|MERGE_RESOLUTION|>--- conflicted
+++ resolved
@@ -1270,15 +1270,10 @@
 			return ActionResult::REMIND_ME_OUTSIDE_CARD_ROUTINE; // Allow sometimes.
 		}
 
-<<<<<<< HEAD
 		// Change row colour by pressing row & shift - same shortcut as in clip view.
-		if (currentUIMode == UI_MODE_CLIP_PRESSED_IN_SONG_VIEW && Buttons::isShiftButtonPressed()) {
-=======
-		// Change row color by pressing row & shift - same shortcut as in clip view.
 		if (currentUIMode == UI_MODE_CLIP_PRESSED_IN_SONG_VIEW
 		    && (Buttons::isShiftButtonPressed() || clipWasSelectedWithShift)) {
 
->>>>>>> 7d8fe2ee
 			Clip* clip = getClipOnScreen(selectedClipYDisplay);
 			if (!clip)
 				return ActionResult::NOT_DEALT_WITH;
