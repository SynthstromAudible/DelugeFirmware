--- conflicted
+++ resolved
@@ -1379,13 +1379,8 @@
 			goto doGetInstrument;
 		}
 		newClip->~InstrumentClip();
-<<<<<<< HEAD
-		generalMemoryAllocator.dealloc(memory);
+		GeneralMemoryAllocator::get().dealloc(memory);
 		display.displayError(error);
-=======
-		GeneralMemoryAllocator::get().dealloc(memory);
-		numericDriver.displayError(error);
->>>>>>> d1596e7f
 		return NULL;
 	}
 
@@ -2421,21 +2416,12 @@
 				if (rel >= 1200.0)
 					rel = 1200.0;
 				AudioEngine::mastercompressor.compressor.setRelease(rel);
-<<<<<<< HEAD
 				if (display.type != DisplayType::OLED) {
 					char buffer[6];
 					strcpy(buffer, "");
-					intToString(int(rel), buffer + strlen(buffer));
+					intToString(int32_t(rel), buffer + strlen(buffer));
 					display.displayPopup(buffer);
 				}
-=======
-#if !HAVE_OLED
-				char buffer[6];
-				strcpy(buffer, "");
-				intToString(int32_t(rel), buffer + strlen(buffer));
-				numericDriver.displayPopup(buffer);
-#endif
->>>>>>> d1596e7f
 			}
 			else if (masterCompEditMode == 4) { //Ratio R:1
 				double ratio = 1.0 / AudioEngine::mastercompressor.compressor.getRatio();
@@ -2460,21 +2446,12 @@
 				if (wet >= 1.0)
 					wet = 1.0;
 				AudioEngine::mastercompressor.wet = wet;
-<<<<<<< HEAD
 				if (display.type != DisplayType::OLED) {
 					char buffer[6];
 					strcpy(buffer, "");
-					intToString(int(wet * 100), buffer + strlen(buffer));
+					intToString(int32_t(wet * 100), buffer + strlen(buffer));
 					display.displayPopup(buffer);
 				}
-=======
-#if !HAVE_OLED
-				char buffer[6];
-				strcpy(buffer, "");
-				intToString(int32_t(wet * 100), buffer + strlen(buffer));
-				numericDriver.displayPopup(buffer);
-#endif
->>>>>>> d1596e7f
 			}
 
 			if (display.type == DisplayType::OLED) { //Master Compressor OLED UI
