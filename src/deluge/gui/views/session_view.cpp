/*
 * Copyright © 2014-2023 Synthstrom Audible Limited
 *
 * This file is part of The Synthstrom Audible Deluge Firmware.
 *
 * The Synthstrom Audible Deluge Firmware is free software: you can redistribute it and/or modify it under the
 * terms of the GNU General Public License as published by the Free Software Foundation,
 * either version 3 of the License, or (at your option) any later version.
 *
 * This program is distributed in the hope that it will be useful, but WITHOUT ANY WARRANTY;
 * without even the implied warranty of MERCHANTABILITY or FITNESS FOR A PARTICULAR PURPOSE.
 * See the GNU General Public License for more details.
 *
 * You should have received a copy of the GNU General Public License along with this program.
 * If not, see <https://www.gnu.org/licenses/>.
 */

#include "definitions_cxx.hpp"
#include "gui/views/arranger_view.h"
#include "processing/engines/audio_engine.h"
#include "storage/audio/audio_file_manager.h"
#include "model/clip/clip_instance.h"
#include "util/d_string.h"
#include "model/clip/instrument_clip.h"
#include "model/clip/instrument_clip_minder.h"
#include "gui/views/instrument_clip_view.h"
#include "modulation/params/param_manager.h"
#include "gui/views/session_view.h"
#include "util/functions.h"
#include "hid/display.h"
#include "io/debug/print.h"
#include "gui/views/view.h"
#include "model/note/note_row.h"
#include "gui/ui/ui.h"
#include "model/action/action_logger.h"
#include "memory/general_memory_allocator.h"
#include "playback/mode/session.h"
#include "model/instrument/instrument.h"
#include "playback/mode/arrangement.h"
#include <new>
#include "storage/storage_manager.h"
#include "gui/ui/load/load_instrument_preset_ui.h"
#include "model/clip/audio_clip.h"
#include "processing/audio_output.h"
#include "gui/context_menu/audio_input_selector.h"
#include "model/song/song.h"
#include "gui/ui/keyboard_screen.h"
#include "gui/views/audio_clip_view.h"
#include "gui/waveform/waveform_renderer.h"
#include "model/sample/sample_recorder.h"
#include "model/instrument/melodic_instrument.h"
#include "gui/menu_item/colour.h"
#include "hid/led/pad_leds.h"
#include "hid/led/indicator_leds.h"
#include "hid/buttons.h"
#include "extern.h"
#include "model/sample/sample.h"
#include "playback/playback_handler.h"
#include "gui/ui/load/load_song_ui.h"
#include "gui/ui_timer_manager.h"
#include "storage/file_item.h"
#include "dsp/master_compressor/master_compressor.h"
#include "model/settings/runtime_feature_settings.h"
#include "gui/colour.h"

extern "C" {
#include "util/cfunctions.h"
#include "RZA1/uart/sio_char.h"
}

using namespace deluge;

SessionView sessionView{};

extern int8_t defaultAudioClipOverdubOutputCloning;

SessionView::SessionView() {
	xScrollBeforeFollowingAutoExtendingLinearRecording = -1;
}

bool SessionView::getGreyoutRowsAndCols(uint32_t* cols, uint32_t* rows) {
	if (currentUIMode == UI_MODE_VIEWING_RECORD_ARMING) {
		*cols = 0xFFFFFFFD;
		*rows = 0;
		for (int yDisplay = 0; yDisplay < kDisplayHeight; yDisplay++) {
			Clip* clip = getClipOnScreen(yDisplay);
			if (clip && !clip->armedForRecording) {
				*rows |= (1 << yDisplay);
			}
		}
		return true;
	}
	else if (playbackHandler.playbackState && currentPlaybackMode == &arrangement) {
		*cols = 0b11;
		return true;
	}
	else {
		return false;
	}
}

bool SessionView::opened() {

	if (playbackHandler.playbackState && currentPlaybackMode == &arrangement) {
		PadLEDs::skipGreyoutFade();
	}

	indicator_leds::setLedState(IndicatorLED::CROSS_SCREEN_EDIT, false);
	indicator_leds::setLedState(IndicatorLED::SCALE_MODE, false);

	focusRegained();

	return true;
}

void SessionView::focusRegained() {

	bool doingRender = (currentUIMode != UI_MODE_ANIMATION_FADE);
	redrawClipsOnScreen(doingRender); // We want this here, not just in opened(), because after coming back from
	                                  // loadInstrumentPresetUI, need to at least redraw, and also really need to
	                                  // re-render stuff in case note-tails-being-allowed has changed

	ClipNavigationTimelineView::focusRegained();
	view.focusRegained();
	view.setActiveModControllableTimelineCounter(currentSong);

	selectedClipYDisplay = 255;
	if (display.type == DisplayType::OLED) {
		setCentralLEDStates();
	}
	else {
		redrawNumericDisplay();
	}

	indicator_leds::setLedState(IndicatorLED::BACK, false);

	setLedStates();

	currentSong->lastClipInstanceEnteredStartPos = -1;
}

ActionResult SessionView::buttonAction(hid::Button b, bool on, bool inCardRoutine) {
	using namespace hid::button;

	if (runtimeFeatureSettings.get(RuntimeFeatureSettingType::MasterCompressorFx)
	    == RuntimeFeatureStateToggle::On) { //master compressor
		int modKnobMode = -1;
		if (view.activeModControllableModelStack.modControllable) {
			uint8_t* modKnobModePointer = view.activeModControllableModelStack.modControllable->getModKnobMode();
			if (modKnobModePointer)
				modKnobMode = *modKnobModePointer;
		}
		const char* paramLabels[] = {"THRE", "MAKE", "ATTK", "REL", "RATI", "MIX"};

		if (modKnobMode == 4 && b == MOD_ENCODER_1 && on) {
			masterCompEditMode++;
			masterCompEditMode = masterCompEditMode % 6; //toggle master compressor setting

			if (display.type == DisplayType::OLED) {
				modEncoderAction(1, 0);
			}
			else {
				display.displayPopup(paramLabels[masterCompEditMode]);
			}
			return ActionResult::DEALT_WITH;
		}
	}

	InstrumentType newInstrumentType;

	// Clip-view button
	if (b == CLIP_VIEW) {
		if (on && currentUIMode == UI_MODE_NONE && playbackHandler.recording != RECORDING_ARRANGEMENT) {
			if (inCardRoutine) {
				return ActionResult::REMIND_ME_OUTSIDE_CARD_ROUTINE;
			}
			transitionToViewForClip(); // May fail if no currentClip
		}
	}

	// Song-view button without shift

	// Arranger view button, or if there isn't one then song view button
#ifdef arrangerViewButtonX
	else if (b == arrangerView) {
#else
	else if (b == SESSION_VIEW && !Buttons::isShiftButtonPressed()) {
#endif
		if (on) {
			if (inCardRoutine) {
				return ActionResult::REMIND_ME_OUTSIDE_CARD_ROUTINE;
			}

			// If holding record button...
			if (Buttons::isButtonPressed(hid::button::RECORD)) {
				Buttons::recordButtonPressUsedUp = true;

				// Make sure we weren't already playing...
				if (!playbackHandler.playbackState) {

					Action* action = actionLogger.getNewAction(ACTION_ARRANGEMENT_RECORD, false);

					arrangerView.xScrollWhenPlaybackStarted = currentSong->xScroll[NAVIGATION_ARRANGEMENT];
					if (action) {
						action->posToClearArrangementFrom = arrangerView.xScrollWhenPlaybackStarted;
					}

					currentSong->clearArrangementBeyondPos(
					    arrangerView.xScrollWhenPlaybackStarted,
					    action); // Want to do this before setting up playback or place new instances
					int error = currentSong->placeFirstInstancesOfActiveClips(arrangerView.xScrollWhenPlaybackStarted);

					if (error) {
<<<<<<< HEAD
						display.displayError(error);
						return ACTION_RESULT_DEALT_WITH;
=======
						numericDriver.displayError(error);
						return ActionResult::DEALT_WITH;
>>>>>>> c1145254
					}
					playbackHandler.recording = RECORDING_ARRANGEMENT;
					playbackHandler.setupPlaybackUsingInternalClock();

					arrangement.playbackStartedAtPos =
					    arrangerView.xScrollWhenPlaybackStarted; // Have to do this after setting up playback

					indicator_leds::blinkLed(IndicatorLED::RECORD, 255, 1);
					indicator_leds::blinkLed(IndicatorLED::SESSION_VIEW, 255, 1);
				}
			}
			else if (currentUIMode == UI_MODE_NONE) {
				if (playbackHandler.recording == RECORDING_ARRANGEMENT) {
					currentSong->endInstancesOfActiveClips(playbackHandler.getActualArrangementRecordPos());
					currentSong
					    ->resumeClipsClonedForArrangementRecording(); // Must call before calling getArrangementRecordPos(), cos that detaches the cloned Clip
					playbackHandler.recording = RECORDING_OFF;
					view.setModLedStates();
					playbackHandler.setLedStates();
				}
				else {
					goToArrangementEditor();
				}
			}

			else if (currentUIMode == UI_MODE_CLIP_PRESSED_IN_SONG_VIEW) {
				if (playbackHandler.recording == RECORDING_ARRANGEMENT) {
<<<<<<< HEAD
					display.displayPopup(HAVE_OLED ? "Recording to arrangement" : "CANT");
					return ACTION_RESULT_DEALT_WITH;
=======
					numericDriver.displayPopup(HAVE_OLED ? "Recording to arrangement" : "CANT");
					return ActionResult::DEALT_WITH;
>>>>>>> c1145254
				}

				actionLogger.deleteAllLogs();

				Clip* clip = getClipOnScreen(selectedClipYDisplay);
				Output* output = clip->output;
				int instrumentIndex = currentSong->getOutputIndex(output);
				currentSong->arrangementYScroll = instrumentIndex - selectedClipPressYDisplay;

				int32_t posPressed = arrangerView.getPosFromSquare(selectedClipPressXDisplay);
				int32_t proposedStartPos = posPressed;

				int i = output->clipInstances.search(proposedStartPos, LESS);
				ClipInstance* otherInstance = output->clipInstances.getElement(i);
				if (otherInstance) {
					if (otherInstance->pos + otherInstance->length > proposedStartPos) {
moveAfterClipInstance:
						proposedStartPos = ((otherInstance->pos + otherInstance->length - 1)
						                        / currentSong->xZoom[NAVIGATION_ARRANGEMENT]
						                    + 1)
						                   * currentSong->xZoom[NAVIGATION_ARRANGEMENT];
					}
				}

				// Look at the next ClipInstance
				i++;
				otherInstance = output->clipInstances.getElement(i);
				if (otherInstance) {
					if (otherInstance->pos < proposedStartPos + clip->loopLength) {
						goto moveAfterClipInstance;
					}
				}

				// Make sure it won't be extending beyond numerical limit
<<<<<<< HEAD
				if (proposedStartPos > MAX_SEQUENCE_LENGTH - clip->loopLength) {
					display.displayPopup(HAVE_OLED ? "Clip would breach max arrangement length" : "CANT");
					return ACTION_RESULT_DEALT_WITH;
=======
				if (proposedStartPos > kMaxSequenceLength - clip->loopLength) {
					numericDriver.displayPopup(HAVE_OLED ? "Clip would breach max arrangement length" : "CANT");
					return ActionResult::DEALT_WITH;
>>>>>>> c1145254
				}

				// If we're here, we're ok!
				int error = output->clipInstances.insertAtIndex(i);
				if (error) {
<<<<<<< HEAD
					display.displayError(error);
					return ACTION_RESULT_DEALT_WITH;
=======
					numericDriver.displayError(error);
					return ActionResult::DEALT_WITH;
>>>>>>> c1145254
				}

				ClipInstance* newInstance = output->clipInstances.getElement(i);
				newInstance->pos = proposedStartPos;
				newInstance->clip = clip;
				newInstance->length = clip->loopLength;
				arrangement.rowEdited(output, proposedStartPos, proposedStartPos + clip->loopLength, NULL, newInstance);

				int32_t howMuchLater = proposedStartPos - posPressed;

				arrangerView.xPressed = selectedClipPressXDisplay;
				arrangerView.yPressedEffective = selectedClipPressYDisplay;
				arrangerView.yPressedActual = selectedClipPressYDisplay;
				arrangerView.actionOnDepress = false;
				arrangerView.desiredLength = clip->loopLength;
				arrangerView.originallyPressedClipActualLength = clip->loopLength;
				arrangerView.pressedClipInstanceIndex = i;
				arrangerView.pressedClipInstanceXScrollWhenLastInValidPosition =
				    currentSong->xScroll[NAVIGATION_ARRANGEMENT] + howMuchLater;
				arrangerView.pressedClipInstanceOutput = clip->output;
				arrangerView.pressedClipInstanceIsInValidPosition = true;

				currentUIMode = UI_MODE_HOLDING_ARRANGEMENT_ROW;

				arrangerView.repopulateOutputsOnScreen(false);
				arrangerView.putDraggedClipInstanceInNewPosition(output);
				goToArrangementEditor();
			}
		}
	}

	// Affect-entire button
	else if (b == AFFECT_ENTIRE) {
		if (on && currentUIMode == UI_MODE_NONE) {
			currentSong->affectEntire = !currentSong->affectEntire;
			view.setActiveModControllableTimelineCounter(currentSong);
		}
	}

	// Record button - adds to what MatrixDriver does with it
	else if (b == RECORD) {
		if (on) {
			if (isNoUIModeActive()) {
				uiTimerManager.setTimer(TIMER_UI_SPECIFIC, 500);
				view.blinkOn = true;
			}
			else {
				goto notDealtWith;
			}
		}
		else {
			if (isUIModeActive(UI_MODE_VIEWING_RECORD_ARMING)) {
				exitUIMode(UI_MODE_VIEWING_RECORD_ARMING);
				PadLEDs::reassessGreyout(false);
				uiNeedsRendering(this, 0, 0xFFFFFFFF);
			}
			else {
				goto notDealtWith;
			}
		}
		return ActionResult::NOT_DEALT_WITH; // Make the MatrixDriver do its normal thing with it too
	}

	// If save / delete button pressed, delete the Clip!
	else if (b == SAVE && currentUIMode == UI_MODE_CLIP_PRESSED_IN_SONG_VIEW) {
		if (on) {

			if (playbackHandler.recording == RECORDING_ARRANGEMENT) {
				display.displayPopup(HAVE_OLED ? "Recording to arrangement" : "CANT");
				performActionOnPadRelease = false;
				return ActionResult::DEALT_WITH;
			}

			if (inCardRoutine) {
				return ActionResult::REMIND_ME_OUTSIDE_CARD_ROUTINE;
			}

			actionLogger.deleteAllLogs();
			int yDisplay = selectedClipYDisplay;
			clipPressEnded();
			removeClip(yDisplay);
		}
	}

	// Select encoder button
	else if (b == SELECT_ENC && !Buttons::isShiftButtonPressed()) {
		if (on) {
			if (inCardRoutine) {
				return ActionResult::REMIND_ME_OUTSIDE_CARD_ROUTINE;
			}

			if (currentUIMode == UI_MODE_HOLDING_SECTION_PAD) {
				if (performActionOnSectionPadRelease) {
					beginEditingSectionRepeatsNum();
				}
				else {
					currentSong->sections[sectionPressed].numRepetitions = 0;
					drawSectionRepeatNumber();
				}
			}
			else if (currentUIMode == UI_MODE_CLIP_PRESSED_IN_SONG_VIEW) {
				actionLogger.deleteAllLogs();
				performActionOnPadRelease = false;
				replaceInstrumentClipWithAudioClip();
			}
			else if (currentUIMode == UI_MODE_NONE) {
				if (session.hasPlaybackActive()) {
					if (session.launchEventAtSwungTickCount) {
						session.cancelAllArming();
						session.cancelAllLaunchScheduling();
						session.lastSectionArmed = 255;
						if (display.type == DisplayType::OLED) {
							renderUIsForOled();
						}
						else {
							redrawNumericDisplay();
						}
						uiNeedsRendering(this, 0, 0xFFFFFFFF);
					}
				}
			}
		}
	}

	// Which-instrument-type buttons
	else if (b == SYNTH) {
		newInstrumentType = InstrumentType::SYNTH;

changeInstrumentType:
		if (on && currentUIMode == UI_MODE_CLIP_PRESSED_IN_SONG_VIEW && !Buttons::isShiftButtonPressed()) {

			performActionOnPadRelease = false;

			if (playbackHandler.recording == RECORDING_ARRANGEMENT) {
<<<<<<< HEAD
				display.displayPopup(HAVE_OLED ? "Recording to arrangement" : "CANT");
				return ACTION_RESULT_DEALT_WITH;
=======
				numericDriver.displayPopup(HAVE_OLED ? "Recording to arrangement" : "CANT");
				return ActionResult::DEALT_WITH;
>>>>>>> c1145254
			}

			if (inCardRoutine) {
				return ActionResult::REMIND_ME_OUTSIDE_CARD_ROUTINE;
			}

			Clip* clip = getClipOnScreen(selectedClipYDisplay);

			// If AudioClip, we have to convert back to an InstrumentClip
			if (clip->type == CLIP_TYPE_AUDIO) {
				actionLogger.deleteAllLogs();
				replaceAudioClipWithInstrumentClip(newInstrumentType);
			}

			// Or if already an InstrumentClip, changing Instrument type is easier
			else {

				InstrumentClip* instrumentClip = (InstrumentClip*)clip;
				// If load button held, go into LoadInstrumentPresetUI
				if (Buttons::isButtonPressed(hid::button::LOAD)) {

					// Can't do that for MIDI or CV Clips though
					if (newInstrumentType == InstrumentType::MIDI_OUT || newInstrumentType == InstrumentType::CV) {
						goto doActualSimpleChange;
					}

					Instrument* instrument = (Instrument*)instrumentClip->output;

					actionLogger.deleteAllLogs();

					currentUIMode = UI_MODE_NONE;
					selectedClipYDisplay = 255;

					Browser::instrumentTypeToLoad = newInstrumentType;
					loadInstrumentPresetUI.instrumentToReplace = instrument;
					loadInstrumentPresetUI.instrumentClipToLoadFor = instrumentClip;
					openUI(&loadInstrumentPresetUI);
				}

				// Otherwise, just change the instrument type
				else {
doActualSimpleChange:
					char modelStackMemory[MODEL_STACK_MAX_SIZE];
					ModelStackWithTimelineCounter* modelStack =
					    setupModelStackWithTimelineCounter(modelStackMemory, currentSong, instrumentClip);

					view.changeInstrumentType(newInstrumentType, modelStack, true);
				}
			}

			uiNeedsRendering(this, 1 << selectedClipYDisplay, 0);
		}
	}
	else if (b == KIT) {
		newInstrumentType = InstrumentType::KIT;
		goto changeInstrumentType;
	}
	else if (b == MIDI) {
		newInstrumentType = InstrumentType::MIDI_OUT;
		goto changeInstrumentType;
	}
	else if (b == CV) {
		newInstrumentType = InstrumentType::CV;
		goto changeInstrumentType;
	}

	else {
notDealtWith:
		return TimelineView::buttonAction(b, on, inCardRoutine);
	}

	return ActionResult::DEALT_WITH;
}

void SessionView::goToArrangementEditor() {
	currentSong->xZoomForReturnToSongView = currentSong->xZoom[NAVIGATION_CLIP];
	currentSong->xScrollForReturnToSongView = currentSong->xScroll[NAVIGATION_CLIP];
	changeRootUI(&arrangerView);
}

void SessionView::beginEditingSectionRepeatsNum() {
	performActionOnSectionPadRelease = false;
	drawSectionRepeatNumber();
	uiTimerManager.unsetTimer(TIMER_UI_SPECIFIC);
}

ActionResult SessionView::padAction(int xDisplay, int yDisplay, int on) {

	if (runtimeFeatureSettings.get(RuntimeFeatureSettingType::MasterCompressorFx)
	    == RuntimeFeatureStateToggle::On) { //master compressor
		int modKnobMode = -1;
		if (view.activeModControllableModelStack.modControllable) {
			uint8_t* modKnobModePointer = view.activeModControllableModelStack.modControllable->getModKnobMode();
			if (modKnobModePointer)
				modKnobMode = *modKnobModePointer;
		}
		const char* paramLabels[] = {"THRE", "MAKE", "ATTK", "REL", "RATI", "MIX"};

		if (modKnobMode == 4 && Buttons::isShiftButtonPressed() && xDisplay == 10 && yDisplay < 6 && on) {
			if (yDisplay == 0) {        //[RELEASE]
				masterCompEditMode = 3; //REL
			}
			else if (yDisplay == 1) {   //[SYNC]
				masterCompEditMode = 1; //MAKE
			}
			else if (yDisplay == 2) {   //[VOL DUCK]
				masterCompEditMode = 0; //THRE
			}
			else if (yDisplay == 3) {   //[ATTAK]
				masterCompEditMode = 2; //ATTK
			}
			else if (yDisplay == 4) {   //[SHAPE]
				masterCompEditMode = 4; //RATI
			}
			else if (yDisplay == 5) {   //[SEND]
				masterCompEditMode = 5; //MIX
			}

			if (display.type == DisplayType::OLED) {
				modEncoderAction(1, 0);
			}
			else {
				display.displayPopup(paramLabels[masterCompEditMode]);
			}
			return ActionResult::DEALT_WITH;
		}
	}

	Clip* clip = getClipOnScreen(yDisplay);
	int clipIndex = yDisplay + currentSong->songViewYScroll;

	// If we tapped on a Clip's main pads...
	if (xDisplay < kDisplayWidth) {

		// Press down
		if (on) {

			Buttons::recordButtonPressUsedUp = true;

			if (!Buttons::isShiftButtonPressed()) {

				if (currentUIMode == UI_MODE_VIEWING_RECORD_ARMING) {
					goto holdingRecord;
				}

				// If no Clip previously pressed...
				if (currentUIMode == UI_MODE_NONE) {

					// If they're holding down the record button...
					if (Buttons::isButtonPressed(hid::button::RECORD)) {

holdingRecord:
						// If doing recording stuff, create a "pending overdub".
						// We may or may not be doing a tempoless record and need to finish that up.
						if (playbackHandler.playbackState && currentPlaybackMode == &session) {

							Clip* sourceClip = getClipOnScreen(yDisplay + 1);

							if (!sourceClip) {
								return ActionResult::DEALT_WITH;
							}

							// If already has a pending overdub, get out
							if (currentSong->getPendingOverdubWithOutput(sourceClip->output)) {
								return ActionResult::DEALT_WITH;
							}

							if (playbackHandler.recording == RECORDING_ARRANGEMENT) {
<<<<<<< HEAD
								display.displayPopup(HAVE_OLED ? "Recording to arrangement" : "CANT");
								return ACTION_RESULT_DEALT_WITH;
=======
								numericDriver.displayPopup(HAVE_OLED ? "Recording to arrangement" : "CANT");
								return ActionResult::DEALT_WITH;
>>>>>>> c1145254
							}

							if (sdRoutineLock) {
								return ActionResult::REMIND_ME_OUTSIDE_CARD_ROUTINE;
							}

							int clipIndex = yDisplay + currentSong->songViewYScroll + 1;

							// If source clip currently recording, arm it to stop (but not if tempoless recording)
							if (playbackHandler.isEitherClockActive() && sourceClip->getCurrentlyRecordingLinearly()
							    && sourceClip->armState == ArmState::OFF) {
								session.toggleClipStatus(sourceClip, &clipIndex, false, kInternalButtonPressLatency);
							}

							int newOverdubNature =
							    (xDisplay < kDisplayWidth) ? OVERDUB_NORMAL : OVERDUB_CONTINUOUS_LAYERING;
							Clip* overdub =
							    currentSong->createPendingNextOverdubBelowClip(sourceClip, clipIndex, newOverdubNature);
							if (overdub) {

								session.scheduleOverdubToStartRecording(overdub, sourceClip);

								if (!playbackHandler.recording) {
									playbackHandler.recording = RECORDING_NORMAL;
									playbackHandler.setLedStates();
								}

								// Since that was all effective, let's exit out of UI_MODE_VIEWING_RECORD_ARMING too
								if (currentUIMode == UI_MODE_VIEWING_RECORD_ARMING) {
									uiTimerManager.unsetTimer(TIMER_UI_SPECIFIC);
									currentUIMode = UI_MODE_NONE;
									PadLEDs::reassessGreyout(false);
									uiNeedsRendering(this, 0, 0xFFFFFFFF);
								}

								// If we were doing a tempoless record, now's the time to stop that and restart playback
								if (!playbackHandler.isEitherClockActive()) {
									playbackHandler.finishTempolessRecording(true, kInternalButtonPressLatency, false);
								}
							}
							else if (currentSong->anyClipsSoloing) {
								display.displayPopup(HAVE_OLED ? "Can't create overdub while clips soloing" : "SOLO");
							}
						}
					}

					// If Clip present here...
					else if (clip) {

						// If holding down tempo knob...
						if (Buttons::isButtonPressed(hid::button::TEMPO_ENC)) {
							playbackHandler.grabTempoFromClip(clip);
						}

						// If it's a pending overdub, delete it
						else if (clip->isPendingOverdub) {
removePendingOverdub:
							if (sdRoutineLock) {
								return ActionResult::REMIND_ME_OUTSIDE_CARD_ROUTINE; // Possibly not quite necessary...
							}
							removeClip(yDisplay);
							session.justAbortedSomeLinearRecording();
						}

						// Or, normal action - select the pressed Clip
						else {

							selectedClipYDisplay = yDisplay;
startHoldingDown:
							selectedClipPressYDisplay = yDisplay;
							currentUIMode = UI_MODE_CLIP_PRESSED_IN_SONG_VIEW;
							selectedClipPressXDisplay = xDisplay;
							performActionOnPadRelease = true;
							selectedClipTimePressed = AudioEngine::audioSampleTimer;
							view.setActiveModControllableTimelineCounter(clip);
							view.displayOutputName(clip->output, true, clip);
							if (display.type == DisplayType::OLED) {
								OLED::sendMainImage();
							}
						}
					}

					// Otherwise, try and create one
					else {

						if (Buttons::isButtonPressed(hid::button::RECORD)) {
							return ActionResult::DEALT_WITH;
						}
						if (sdRoutineLock) {
							return ActionResult::REMIND_ME_OUTSIDE_CARD_ROUTINE;
						}

						//if (possiblyCreatePendingNextOverdub(clipIndex, OVERDUB_EXTENDING)) return ActionResult::DEALT_WITH;

						clip = createNewInstrumentClip(yDisplay);
						if (!clip) {
							return ActionResult::DEALT_WITH;
						}

						int numClips = currentSong->sessionClips.getNumElements();
						if (clipIndex < 0) {
							clipIndex = 0;
						}
						else if (clipIndex >= numClips) {
							clipIndex = numClips - 1;
						}

						selectedClipYDisplay = clipIndex - currentSong->songViewYScroll;
						uiNeedsRendering(this, 0, 1 << selectedClipYDisplay);
						goto startHoldingDown;
					}
				}

				// If Clip previously already pressed, clone it to newly-pressed row
				else if (currentUIMode == UI_MODE_CLIP_PRESSED_IN_SONG_VIEW) {
					if (selectedClipYDisplay != yDisplay && performActionOnPadRelease) {

						if (playbackHandler.recording == RECORDING_ARRANGEMENT) {
<<<<<<< HEAD
							display.displayPopup(HAVE_OLED ? "Recording to arrangement" : "CANT");
							return ACTION_RESULT_DEALT_WITH;
=======
							numericDriver.displayPopup(HAVE_OLED ? "Recording to arrangement" : "CANT");
							return ActionResult::DEALT_WITH;
>>>>>>> c1145254
						}

						if (sdRoutineLock) {
							return ActionResult::REMIND_ME_OUTSIDE_CARD_ROUTINE;
						}

						actionLogger.deleteAllLogs();
						cloneClip(selectedClipYDisplay, yDisplay);
						goto justEndClipPress;
					}
				}

				else if (currentUIMode == UI_MODE_MIDI_LEARN) {
					if (clip) {

						// AudioClip
						if (clip->type == CLIP_TYPE_AUDIO) {
							if (sdRoutineLock) {
								return ActionResult::REMIND_ME_OUTSIDE_CARD_ROUTINE;
							}
							view.endMIDILearn();
							gui::context_menu::audioInputSelector.audioOutput = (AudioOutput*)clip->output;
							gui::context_menu::audioInputSelector.setupAndCheckAvailability();
							openUI(&gui::context_menu::audioInputSelector);
						}

						// InstrumentClip
						else {
midiLearnMelodicInstrumentAction:
							if (clip->output->type == InstrumentType::SYNTH
							    || clip->output->type == InstrumentType::MIDI_OUT
							    || clip->output->type == InstrumentType::CV) {

								if (sdRoutineLock) {
									return ActionResult::REMIND_ME_OUTSIDE_CARD_ROUTINE;
								}
								view.melodicInstrumentMidiLearnPadPressed(on, (MelodicInstrument*)clip->output);
							}
						}
					}
				}
			}
		}

		// Release
		else {

			// If Clip was pressed before...
			if (isUIModeActive(UI_MODE_CLIP_PRESSED_IN_SONG_VIEW)) {

				// Stop stuttering if we are
				if (isUIModeActive(UI_MODE_STUTTERING)) {
					((ModControllableAudio*)view.activeModControllableModelStack.modControllable)
					    ->endStutter((ParamManagerForTimeline*)view.activeModControllableModelStack.paramManager);
				}

				if (performActionOnPadRelease && xDisplay == selectedClipPressXDisplay
				    && AudioEngine::audioSampleTimer - selectedClipTimePressed < (44100 >> 1)) {

					// Not allowed if recording arrangement
					if (playbackHandler.recording == RECORDING_ARRANGEMENT) {
						display.displayPopup(HAVE_OLED ? "Recording to arrangement" : "CANT");
						goto justEndClipPress;
					}

					if (sdRoutineLock) {
						return ActionResult::REMIND_ME_OUTSIDE_CARD_ROUTINE;
					}

					// Enter Clip
					Clip* clip = getClipOnScreen(selectedClipYDisplay);
					transitionToViewForClip(clip);
				}

				// If doing nothing, at least exit the submode - if this was that initial press
				else {
					if (yDisplay == selectedClipPressYDisplay && xDisplay == selectedClipPressXDisplay) {
justEndClipPress:
						if (sdRoutineLock) {
							return ActionResult::
							    REMIND_ME_OUTSIDE_CARD_ROUTINE; // If in card routine, might mean it's still loading an Instrument they selected,
						}
						// and we don't want the loading animation or anything to get stuck onscreen
						clipPressEnded();
					}
				}
			}

			else if (isUIModeActive(UI_MODE_MIDI_LEARN)) {
				if (clip && clip->type == CLIP_TYPE_INSTRUMENT) {
					uiNeedsRendering(this, 1 << yDisplay, 0);
					goto midiLearnMelodicInstrumentAction;
				}
			}

			// In all other cases, then if also inside card routine, do get it to remind us after. Especially important because it could be that
			// the user has actually pressed down on a pad, that's caused a new clip to be created and preset to load, which is still loading right now,
			// but the uiMode hasn't been set to "holding down" yet and control hasn't been released back to the user, and this is the user releasing their press,
			// so we definitely want to be reminded of this later after the above has happened.
			else {
				if (sdRoutineLock) {
					return ActionResult::REMIND_ME_OUTSIDE_CARD_ROUTINE;
				}
			}
		}
	}

	// Or, status or section (aka audition) pads
	else {

		if (playbackHandler.playbackState && currentPlaybackMode == &arrangement) {
			if (currentUIMode == UI_MODE_NONE) {
				if (sdRoutineLock) {
					return ActionResult::REMIND_ME_OUTSIDE_CARD_ROUTINE;
				}
				playbackHandler.switchToSession();
			}
		}

		else {

			if (clip && clip->isPendingOverdub) {
				if (on && !currentUIMode) {
					goto removePendingOverdub;
				}
			}

			// Status pad
			if (xDisplay == kDisplayWidth) {

				// If Clip is present here
				if (clip) {

					return view.clipStatusPadAction(clip, on, yDisplay);
				}
			}

			// Section pad
			else if (xDisplay == kDisplayWidth + 1) {

				if (on && Buttons::isButtonPressed(hid::button::RECORD)
				    && (!currentUIMode || currentUIMode == UI_MODE_VIEWING_RECORD_ARMING)) {
					Buttons::recordButtonPressUsedUp = true;
					goto holdingRecord;
				}

				// If Clip is present here
				if (clip) {

					switch (currentUIMode) {
					case UI_MODE_MIDI_LEARN:
						if (sdRoutineLock) {
							return ActionResult::REMIND_ME_OUTSIDE_CARD_ROUTINE;
						}
						view.sectionMidiLearnPadPressed(on, clip->section);
						break;

					case UI_MODE_NONE:
					case UI_MODE_CLIP_PRESSED_IN_SONG_VIEW:
					case UI_MODE_STUTTERING:
						performActionOnPadRelease = false;
						// No break
					case UI_MODE_HOLDING_SECTION_PAD:
						sectionPadAction(yDisplay, on);
						break;
					}
				}
			}
		}
	}

	return ActionResult::DEALT_WITH;
}

void SessionView::clipPressEnded() {
	currentUIMode = UI_MODE_NONE;
	view.setActiveModControllableTimelineCounter(currentSong);
	if (display.type == DisplayType::OLED) {
		renderUIsForOled();
		setCentralLEDStates();
	}
	else {
		redrawNumericDisplay();
	}
	selectedClipYDisplay = 255;
}

void SessionView::sectionPadAction(uint8_t y, bool on) {

	Clip* clip = getClipOnScreen(y);

	if (!clip) {
		return;
	}

	if (on) {

		if (isNoUIModeActive()) {
			// If user wanting to change Clip's section
			if (Buttons::isShiftButtonPressed()) {

				// Not allowed if recording arrangement
				if (playbackHandler.recording == RECORDING_ARRANGEMENT) {
					display.displayPopup(HAVE_OLED ? "Recording to arrangement" : "CANT");
					return;
				}

				actionLogger.deleteAllLogs();

				uint8_t oldSection = clip->section;

				clip->section = 255;

				bool sectionUsed[kMaxNumSections];
				memset(sectionUsed, 0, sizeof(sectionUsed));

				for (int c = 0; c < currentSong->sessionClips.getNumElements(); c++) {
					Clip* thisClip = currentSong->sessionClips.getClipAtIndex(c);

					if (thisClip->section < kMaxNumSections) {
						sectionUsed[thisClip->section] = true;
					}
				}

				// Mark first unused section as available
				for (int i = 0; i < kMaxNumSections; i++) {
					if (!sectionUsed[i]) {
						sectionUsed[i] = true;
						break;
					}
				}

				do {
					oldSection = (oldSection + 1) % kMaxNumSections;
				} while (!sectionUsed[oldSection]);

				clip->section = oldSection;

				uiNeedsRendering(this, 0, 1 << y);
			}

			else {
				enterUIMode(UI_MODE_HOLDING_SECTION_PAD);
				performActionOnSectionPadRelease = true;
				sectionPressed = clip->section;
				uiTimerManager.setTimer(TIMER_UI_SPECIFIC, 300);
			}
		}
	}

	// Or, triggering actual section play, with de-press
	else {

		if (isUIModeActive(UI_MODE_HOLDING_SECTION_PAD)) {
			if (!Buttons::isShiftButtonPressed() && performActionOnSectionPadRelease) {
				session.armSection(sectionPressed, kInternalButtonPressLatency);
			}
			exitUIMode(UI_MODE_HOLDING_SECTION_PAD);
			if (display.type == DisplayType::OLED) {
				OLED::removePopup();
			}
			else {
				redrawNumericDisplay();
			}
			uiTimerManager.unsetTimer(TIMER_UI_SPECIFIC);
		}

		else if (isUIModeActive(UI_MODE_CLIP_PRESSED_IN_SONG_VIEW)) {
			session.armSection(clip->section, kInternalButtonPressLatency);
		}
	}
}

ActionResult SessionView::timerCallback() {
	switch (currentUIMode) {

	case UI_MODE_HOLDING_SECTION_PAD:
		beginEditingSectionRepeatsNum();
		break;

	case UI_MODE_NONE:
		if (Buttons::isButtonPressed(hid::button::RECORD)) {
			enterUIMode(UI_MODE_VIEWING_RECORD_ARMING);
			PadLEDs::reassessGreyout(false);
		case UI_MODE_VIEWING_RECORD_ARMING:
			uiNeedsRendering(this, 0, 0xFFFFFFFF);
			view.blinkOn = !view.blinkOn;
			uiTimerManager.setTimer(TIMER_UI_SPECIFIC, kFastFlashTime);
		}
		break;
	}

	return ActionResult::DEALT_WITH;
}

void SessionView::drawSectionRepeatNumber() {
	int number = currentSong->sections[sectionPressed].numRepetitions;
	char const* outputText;
	if (display.type == DisplayType::OLED) {
		char buffer[21];
		if (number == -1) {
			outputText = "Launch non-\nexclusively"; // Need line break cos line splitter doesn't deal with hyphens.
		}
		else {
			outputText = buffer;
			strcpy(buffer, "Repeats: ");
			if (number == 0) {
				strcpy(&buffer[9], "infinite");
			}
			else {
				intToString(number, &buffer[9]);
			}
		}
		display.popupTextTemporary(outputText);
	}
	else {
		char buffer[5];
		if (number == -1) {
			outputText = "SHAR";
		}
		else if (number == 0) {
			outputText = "INFI";
		}
		else {
			intToString(number, buffer);
			outputText = buffer;
		}
		display.setText(outputText, true, 255, true);
	}
}

void SessionView::selectEncoderAction(int8_t offset) {
	if (currentUIMode == UI_MODE_HOLDING_SECTION_PAD) {
		if (performActionOnSectionPadRelease) {
			beginEditingSectionRepeatsNum();
		}
		else {
			int16_t* numRepetitions = &currentSong->sections[sectionPressed].numRepetitions;
			*numRepetitions += offset;
			if (*numRepetitions > 9999) {
				*numRepetitions = 9999;
			}
			else if (*numRepetitions < -1) {
				*numRepetitions = -1;
			}
			drawSectionRepeatNumber();
		}
	}
	else if (currentUIMode == UI_MODE_CLIP_PRESSED_IN_SONG_VIEW) {
		performActionOnPadRelease = false;

		if (playbackHandler.recording == RECORDING_ARRANGEMENT) {
			display.displayPopup(HAVE_OLED ? "Recording to arrangement" : "CANT");
			return;
		}

		Clip* clip = getClipOnScreen(selectedClipYDisplay);

		if (clip->type == CLIP_TYPE_INSTRUMENT) {

			char modelStackMemory[MODEL_STACK_MAX_SIZE];
			ModelStackWithTimelineCounter* modelStack =
			    setupModelStackWithTimelineCounter(modelStackMemory, currentSong, clip);

			view.navigateThroughPresetsForInstrumentClip(offset, modelStack, true);
		}
		else {
			view.navigateThroughAudioOutputsForAudioClip(offset, (AudioClip*)clip, true);
		}
	}
	else if (currentUIMode == UI_MODE_NONE) {
		if (session.hasPlaybackActive()) {
			if (session.launchEventAtSwungTickCount) {
				editNumRepeatsTilLaunch(offset);
			}
			else if (offset == 1) {
				session.userWantsToArmNextSection(1);
			}
		}
	}
}

void SessionView::editNumRepeatsTilLaunch(int offset) {
	session.numRepeatsTilLaunch += offset;
	if (session.numRepeatsTilLaunch < 1) {
		session.numRepeatsTilLaunch = 1;
	}
	else if (session.numRepeatsTilLaunch > 9999) {
		session.numRepeatsTilLaunch = 9999;
	}
	else {
		if (display.type == DisplayType::OLED) {
			renderUIsForOled();
		}
		else {
			redrawNumericDisplay();
		}
	}
}

ActionResult SessionView::horizontalEncoderAction(int offset) {
	// So long as we're not in a submode...
	if (isNoUIModeActive()) {

		// Or, if the shift key is pressed
		if (Buttons::isShiftButtonPressed()) {
			// Tell the user why they can't resize
			indicator_leds::indicateAlertOnLed(IndicatorLED::CLIP_VIEW);
			return ActionResult::DEALT_WITH;
		}
	}

	return ClipNavigationTimelineView::horizontalEncoderAction(offset);
}

ActionResult SessionView::verticalEncoderAction(int offset, bool inCardRoutine) {

	if (currentUIMode == UI_MODE_NONE || currentUIMode == UI_MODE_CLIP_PRESSED_IN_SONG_VIEW
	    || currentUIMode == UI_MODE_VIEWING_RECORD_ARMING) {

		if (inCardRoutine && !allowSomeUserActionsEvenWhenInCardRoutine) {
			return ActionResult::REMIND_ME_OUTSIDE_CARD_ROUTINE; // Allow sometimes.
		}

		// Change row color by pressing row & shift - same shortcut as in clip view.
		if (currentUIMode == UI_MODE_CLIP_PRESSED_IN_SONG_VIEW && Buttons::isShiftButtonPressed()) {
			Clip* clip = getClipOnScreen(selectedClipYDisplay);
			if (!clip)
				return ActionResult::NOT_DEALT_WITH;

			clip->colourOffset += offset;
			uiNeedsRendering(this, 1 << selectedClipYDisplay, 0);

			return ActionResult::DEALT_WITH;
		}

		return verticalScrollOneSquare(offset);
	}

	return ActionResult::DEALT_WITH;
}

ActionResult SessionView::verticalScrollOneSquare(int direction) {

	if (direction == 1) {
		if (currentSong->songViewYScroll >= currentSong->sessionClips.getNumElements() - 1) {
			return ActionResult::DEALT_WITH;
		}
	}
	else {
		if (currentSong->songViewYScroll <= 1 - kDisplayHeight) {
			return ActionResult::DEALT_WITH;
		}
	}

	// Drag Clip along with scroll if one is selected
	if (isUIModeActive(UI_MODE_CLIP_PRESSED_IN_SONG_VIEW)) {

		performActionOnPadRelease = false;

		// Not allowed if recording arrangement
		if (playbackHandler.recording == RECORDING_ARRANGEMENT) {
<<<<<<< HEAD
			display.displayPopup(HAVE_OLED ? "Recording to arrangement" : "CANT");
			return ACTION_RESULT_DEALT_WITH;
=======
			numericDriver.displayPopup(HAVE_OLED ? "Recording to arrangement" : "CANT");
			return ActionResult::DEALT_WITH;
>>>>>>> c1145254
		}

		int oldIndex = selectedClipYDisplay + currentSong->songViewYScroll;

		if (direction == 1) {
			if (oldIndex >= currentSong->sessionClips.getNumElements() - 1) {
				return ActionResult::DEALT_WITH;
			}
		}
		else {
			if (oldIndex <= 0) {
				return ActionResult::DEALT_WITH;
			}
		}

		if (sdRoutineLock) {
			return ActionResult::REMIND_ME_OUTSIDE_CARD_ROUTINE;
		}

		actionLogger.deleteAllLogs();

		int newIndex = oldIndex + direction;
		currentSong->sessionClips.swapElements(newIndex, oldIndex);
	}

	currentSong->songViewYScroll += direction;
	redrawClipsOnScreen();

	if (isUIModeActive(UI_MODE_VIEWING_RECORD_ARMING)) {
		PadLEDs::reassessGreyout(true);
	}

	return ActionResult::DEALT_WITH;
}

bool SessionView::renderSidebar(uint32_t whichRows, uint8_t image[][kDisplayWidth + kSideBarWidth][3],
                                uint8_t occupancyMask[][kDisplayWidth + kSideBarWidth]) {
	if (!image) {
		return true;
	}

	for (int i = 0; i < kDisplayHeight; i++) {
		if (whichRows & (1 << i)) {
			drawStatusSquare(i, image[i]);
			drawSectionSquare(i, image[i]);
		}
	}

	return true;
}

void SessionView::drawStatusSquare(uint8_t yDisplay, uint8_t thisImage[][3]) {
	uint8_t* thisColour = thisImage[kDisplayWidth];

	Clip* clip = getClipOnScreen(yDisplay);

	// If no Clip, black
	if (!clip) {
		memset(thisColour, 0, 3);
	}
	else {
		view.getClipMuteSquareColour(clip, thisColour);
	}
}

void SessionView::drawSectionSquare(uint8_t yDisplay, uint8_t thisImage[][3]) {
	uint8_t* thisColour = thisImage[kDisplayWidth + 1];

	Clip* clip = getClipOnScreen(yDisplay);

	// If no Clip, black
	if (!clip) {
		memset(thisColour, 0, 3);
	}
	else {
		if (view.midiLearnFlashOn && currentSong->sections[clip->section].launchMIDICommand.containsSomething()) {
			thisColour[0] = midiCommandColour.r;
			thisColour[1] = midiCommandColour.g;
			thisColour[2] = midiCommandColour.b;
		}

		else {
			hueToRGB(defaultClipGroupColours[clip->section], thisColour);

			// If user assigning MIDI controls and has this section selected, flash to half brightness
			if (view.midiLearnFlashOn && currentSong
			    && view.learnedThing == &currentSong->sections[clip->section].launchMIDICommand) {
				thisColour[0] >>= 1;
				thisColour[1] >>= 1;
				thisColour[2] >>= 1;
			}
		}
	}
}

// Will now look in subfolders too if need be.
int setPresetOrNextUnlaunchedOne(InstrumentClip* clip, InstrumentType instrumentType, bool* instrumentAlreadyInSong) {
	ReturnOfConfirmPresetOrNextUnlaunchedOne result;
	result.error = Browser::currentDir.set(getInstrumentFolder(instrumentType));
	if (result.error) {
		return result.error;
	}

	result = loadInstrumentPresetUI.findAnUnlaunchedPresetIncludingWithinSubfolders(currentSong, instrumentType,
	                                                                                Availability::INSTRUMENT_UNUSED);
	if (result.error) {
		return result.error;
	}

	Instrument* newInstrument = result.fileItem->instrument;
	bool isHibernating = newInstrument && !result.fileItem->instrumentAlreadyInSong;
	*instrumentAlreadyInSong = newInstrument && result.fileItem->instrumentAlreadyInSong;

	if (!newInstrument) {
		String newPresetName;
		result.fileItem->getDisplayNameWithoutExtension(&newPresetName);
		result.error =
		    storageManager.loadInstrumentFromFile(currentSong, NULL, instrumentType, false, &newInstrument,
		                                          &result.fileItem->filePointer, &newPresetName, &Browser::currentDir);
	}

	Browser::emptyFileItems();

	if (result.error) {
		return result.error;
	}

	if (isHibernating) {
		currentSong->removeInstrumentFromHibernationList(newInstrument);
	}

	if (display.type == DisplayType::OLED) {
		OLED::displayWorkingAnimation("Loading");
	}
	else {
		display.displayLoadingAnimation();
	}

	newInstrument->loadAllAudioFiles(true);

	display.removeWorkingAnimation();

	result.error = clip->setAudioInstrument(newInstrument, currentSong, true, NULL); // Does a setupPatching()
	if (result.error) {
		// TODO: needs more thought - we'd want to deallocate the Instrument...
		return result.error;
	}

	if (instrumentType == InstrumentType::KIT) {

		char modelStackMemory[MODEL_STACK_MAX_SIZE];
		ModelStackWithTimelineCounter* modelStack =
		    setupModelStackWithSong(modelStackMemory, currentSong)->addTimelineCounter(clip);

		clip->assignDrumsToNoteRows(modelStack); // Does a setupPatching() for each Drum
		clip->yScroll = 0;
	}

	return NO_ERROR;
}

Clip* SessionView::createNewInstrumentClip(int yDisplay) {

	actionLogger.deleteAllLogs();

	void* memory = generalMemoryAllocator.alloc(sizeof(InstrumentClip), NULL, false, true);
	if (!memory) {
		display.displayError(ERROR_INSUFFICIENT_RAM);
		return NULL;
	}

	InstrumentClip* newClip = new (memory) InstrumentClip(currentSong);

	unsigned int currentDisplayLength = currentSong->xZoom[NAVIGATION_CLIP] * kDisplayWidth;

	if (playbackHandler.playbackState
	    && (currentPlaybackMode == &arrangement || !playbackHandler.isEitherClockActive())) {
		newClip->activeIfNoSolo = false;
	}

	uint32_t oneBar = currentSong->getBarLength();

	// Default Clip length. Default to current zoom, minimum 1 bar
	int32_t newClipLength = getMax(currentDisplayLength, oneBar);

	newClip->colourOffset = random(72);
	newClip->loopLength = newClipLength;

	bool instrumentAlreadyInSong;

	InstrumentType instrumentType = InstrumentType::SYNTH;
doGetInstrument:
	int error = setPresetOrNextUnlaunchedOne(newClip, instrumentType, &instrumentAlreadyInSong);
	if (error) {

		// If that was for a synth and there were none, try a kit
		if (error == ERROR_NO_FURTHER_PRESETS && instrumentType == InstrumentType::SYNTH) {
			instrumentType = InstrumentType::KIT;
			goto doGetInstrument;
		}
		newClip->~InstrumentClip();
		generalMemoryAllocator.dealloc(memory);
		display.displayError(error);
		return NULL;
	}

	int index = yDisplay + currentSong->songViewYScroll;
	if (index <= 0) {
		index = 0;
		newClip->section = currentSong->sessionClips.getClipAtIndex(0)->section;
		currentSong->songViewYScroll++;
	}
	else if (index >= currentSong->sessionClips.getNumElements()) {
		index = currentSong->sessionClips.getNumElements();
		newClip->section =
		    currentSong->sessionClips.getClipAtIndex(currentSong->sessionClips.getNumElements() - 1)->section;
	}
	currentSong->sessionClips.insertClipAtIndex(newClip, index);

	char modelStackMemory[MODEL_STACK_MAX_SIZE];
	ModelStack* modelStack = setupModelStackWithSong(modelStackMemory, currentSong);
	ModelStackWithTimelineCounter* modelStackWithTimelineCounter = modelStack->addTimelineCounter(newClip);

	// Figure out the play pos for the new Clip if we're currently playing
	if (session.hasPlaybackActive() && playbackHandler.isEitherClockActive() && currentSong->isClipActive(newClip)) {
		session.reSyncClip(modelStackWithTimelineCounter, true);
	}

	if (!instrumentAlreadyInSong) {
		currentSong->addOutput(newClip->output);
	}

	// Possibly want to set this as the active Clip...
	if (!newClip->output->activeClip) {
		newClip->output->setActiveClip(modelStackWithTimelineCounter);
	}

	return newClip;
}

void SessionView::replaceAudioClipWithInstrumentClip(InstrumentType instrumentType) {

	Clip* oldClip = getClipOnScreen(selectedClipYDisplay);

	if (!oldClip || oldClip->type != CLIP_TYPE_AUDIO) {
		return;
	}

	AudioClip* audioClip = (AudioClip*)oldClip;
	if (audioClip->sampleHolder.audioFile || audioClip->getCurrentlyRecordingLinearly()) {
		display.displayPopup(HAVE_OLED ? "Clip not empty" : "CANT");
		return;
	}

	// Allocate memory for InstrumentClip
	void* clipMemory = generalMemoryAllocator.alloc(sizeof(InstrumentClip), NULL, false, true);
	if (!clipMemory) {
ramError:
		display.displayError(ERROR_INSUFFICIENT_RAM);
		return;
	}

	// Create the audio clip and ParamManager
	InstrumentClip* newClip = new (clipMemory) InstrumentClip(currentSong);

	// Give the new clip its stuff
	newClip->cloneFrom(oldClip);
	newClip->colourOffset = random(72);

	bool instrumentAlreadyInSong;
	int error;

	if (instrumentType == InstrumentType::SYNTH || instrumentType == InstrumentType::KIT) {

		error = setPresetOrNextUnlaunchedOne(newClip, instrumentType, &instrumentAlreadyInSong);
		if (error) {
gotError:
			display.displayError(error);
gotErrorDontDisplay:
			newClip->~InstrumentClip();
			generalMemoryAllocator.dealloc(clipMemory);
			return;
		}
	}

	else {
		Instrument* newInstrument = currentSong->getNonAudioInstrumentToSwitchTo(
		    instrumentType, Availability::INSTRUMENT_UNUSED, 0, -1, &instrumentAlreadyInSong);
		if (!newInstrument) {
			goto gotErrorDontDisplay;
		}

		error = newClip->setNonAudioInstrument(newInstrument, currentSong);
		if (error) {
			// TODO: we'd really want to deallocate the Instrument
			goto gotError;
		}
	}

	if (!instrumentAlreadyInSong) {
		currentSong->addOutput(newClip->output);
	}

	// Possibly want to set this as the active Clip...
	if (!newClip->output->activeClip) {

		char modelStackMemory[MODEL_STACK_MAX_SIZE];
		ModelStack* modelStack = setupModelStackWithSong(modelStackMemory, currentSong);

		ModelStackWithTimelineCounter* modelStackWithTimelineCounter = modelStack->addTimelineCounter(newClip);

		newClip->output->setActiveClip(modelStackWithTimelineCounter);
	}

	currentSong->swapClips(newClip, oldClip, selectedClipYDisplay + currentSong->songViewYScroll);

	view.setActiveModControllableTimelineCounter(newClip);
	view.displayOutputName(newClip->output, true, newClip);

	if (display.type == DisplayType::OLED) {
		OLED::sendMainImage();
	}
}

void SessionView::replaceInstrumentClipWithAudioClip() {
	Clip* oldClip = getClipOnScreen(selectedClipYDisplay);

	if (!oldClip || oldClip->type != CLIP_TYPE_INSTRUMENT) {
		return;
	}

	InstrumentClip* instrumentClip = (InstrumentClip*)oldClip;
	if (instrumentClip->containsAnyNotes() || instrumentClip->output->clipHasInstance(oldClip)) {
		display.displayPopup(HAVE_OLED ? "Clip not empty" : "CANT");
		return;
	}

	Clip* newClip =
	    currentSong->replaceInstrumentClipWithAudioClip(oldClip, selectedClipYDisplay + currentSong->songViewYScroll);

	if (!newClip) {
		display.displayError(ERROR_INSUFFICIENT_RAM);
		return;
	}

	currentSong->arrangementYScroll--; // Is our best bet to avoid the scroll appearing to change visually

	view.setActiveModControllableTimelineCounter(newClip);
	view.displayOutputName(newClip->output, true, newClip);

	if (display.type == DisplayType::OLED) {
		OLED::sendMainImage();
	}
	uiNeedsRendering(this, 1 << selectedClipYDisplay,
	                 1 << selectedClipYDisplay); // If Clip was in keyboard view, need to redraw that
}

void SessionView::removeClip(uint8_t yDisplay) {
	currentSong->ensureAllInstrumentsHaveAClipOrBackedUpParamManager(
	    "E373", "H373"); // Trying to narrow down H067 that Leo got, below.

	int clipIndex = yDisplay + currentSong->songViewYScroll;

	Clip* clip = getClipOnScreen(yDisplay);

	if (!clip) {
		return;
	}

	// If last session Clip left, just don't allow. Easiest
	if (currentSong->sessionClips.getNumElements() == 1) {
		display.displayPopup(HAVE_OLED ? "Can't remove final clip" : "LAST");
		return;
	}

	// If this Clip is the inputTickScaleClip
	if (clip == currentSong->getSyncScalingClip()) {
		// Don't let the user do it
		indicator_leds::indicateAlertOnLed(IndicatorLED::SYNC_SCALING);
		return;
	}

	clip->stopAllNotesPlaying(currentSong); // Stops any MIDI-controlled auditioning / stuck notes

	currentSong->removeSessionClip(clip, clipIndex);

	if (playbackHandler.isEitherClockActive() && currentPlaybackMode == &session) {
		session.launchSchedulingMightNeedCancelling();
	}

	redrawClipsOnScreen();

	currentSong->ensureAllInstrumentsHaveAClipOrBackedUpParamManager("E067", "H067"); // Leo got a H067!!!!
}

Clip* SessionView::getClipOnScreen(int yDisplay) {
	int index = yDisplay + currentSong->songViewYScroll;

	if (index < 0 || index >= currentSong->sessionClips.getNumElements()) {
		return NULL;
	}

	return currentSong->sessionClips.getClipAtIndex(index);
}

void SessionView::redrawClipsOnScreen(bool doRender) {
	if (doRender) {
		uiNeedsRendering(this);
	}
	view.flashPlayEnable();
}

void SessionView::setLedStates() {

	indicator_leds::setLedState(IndicatorLED::KEYBOARD, false);

	view.setLedStates();

#ifdef currentClipStatusButtonX
	view.switchOffCurrentClipPad();
#endif
}

extern char loopsRemainingText[];

void SessionView::renderOLED(uint8_t image[][OLED_MAIN_WIDTH_PIXELS]) {

	if (playbackHandler.isEitherClockActive()) {
		// Session playback
		if (currentPlaybackMode == &session) {
			if (session.launchEventAtSwungTickCount) {
yesDoIt:
				intToString(session.numRepeatsTilLaunch, &loopsRemainingText[17]);
				OLED::drawPermanentPopupLookingText(loopsRemainingText);
			}
		}

		else { // Arrangement playback
			if (playbackHandler.stopOutputRecordingAtLoopEnd) {
				OLED::drawPermanentPopupLookingText("Resampling will end...");
			}
		}
	}
}

void SessionView::redrawNumericDisplay() {

	if (currentUIMode == UI_MODE_CLIP_PRESSED_IN_SONG_VIEW) {
		return;
	}

	// If playback on...
	if (playbackHandler.isEitherClockActive()) {

		// Session playback
		if (currentPlaybackMode == &session) {
			if (!session.launchEventAtSwungTickCount) {
				goto nothingToDisplay;
			}

			if (getCurrentUI() == &loadSongUI) {
				if (currentUIMode == UI_MODE_LOADING_SONG_UNESSENTIAL_SAMPLES_ARMED) {
yesDoIt:
					char buffer[5];
					intToString(session.numRepeatsTilLaunch, buffer);
					display.setText(buffer, true, 255, true, NULL, false, true);
				}
			}

			else if (getCurrentUI() == &arrangerView) {
				if (currentUIMode == UI_MODE_NONE || currentUIMode == UI_MODE_HOLDING_ARRANGEMENT_ROW
				    || currentUIMode == UI_MODE_HOLDING_HORIZONTAL_ENCODER_BUTTON) {
					if (session.switchToArrangementAtLaunchEvent) {
						goto yesDoIt;
					}
					else {
						goto setBlank;
					}
				}
			}

			else if (getCurrentUI() == this) {
				if (currentUIMode != UI_MODE_HOLDING_SECTION_PAD) {
					goto yesDoIt;
				}
			}
		}

		else { // Arrangement playback
			if (getCurrentUI() == &arrangerView) {

				if (currentUIMode != UI_MODE_HOLDING_SECTION_PAD && currentUIMode != UI_MODE_HOLDING_ARRANGEMENT_ROW) {
					if (playbackHandler.stopOutputRecordingAtLoopEnd) {
						display.setText("1", true, 255, true, NULL, false, true);
					}
					else {
						goto setBlank;
					}
				}
			}
			else if (getCurrentUI() == this) {
setBlank:
				display.setText("");
			}
		}
	}

	// Or if no playback active...
	else {
nothingToDisplay:
		if (getCurrentUI() == this || getCurrentUI() == &arrangerView) {
			if (currentUIMode != UI_MODE_HOLDING_SECTION_PAD) {
				display.setText("");
			}
		}
	}

	setCentralLEDStates();
}

// This gets called by redrawNumericDisplay() - or, if HAVE_OLED, it gets called instead, because this still needs to happen.
void SessionView::setCentralLEDStates() {
	indicator_leds::setLedState(IndicatorLED::SYNTH, false);
	indicator_leds::setLedState(IndicatorLED::KIT, false);
	indicator_leds::setLedState(IndicatorLED::MIDI, false);
	indicator_leds::setLedState(IndicatorLED::CV, false);
	indicator_leds::setLedState(IndicatorLED::SCALE_MODE, false);
	indicator_leds::setLedState(IndicatorLED::KEYBOARD, false);

	if (getCurrentUI() == this) {
		indicator_leds::setLedState(IndicatorLED::CROSS_SCREEN_EDIT, false);
	}
}

unsigned int SessionView::getMaxZoom() {
	return currentSong->getLongestClip(true, false)->getMaxZoom();
}

void SessionView::cloneClip(uint8_t yDisplayFrom, uint8_t yDisplayTo) {
	Clip* clipToClone = getClipOnScreen(yDisplayFrom);
	if (!clipToClone) {
		return;
	}

	// Just don't allow cloning of Clips which are linearly recording
	if (clipToClone->getCurrentlyRecordingLinearly()) {
		display.displayPopup(HAVE_OLED ? "Recording in progress" : "CANT");
		return;
	}

	bool enoughSpace = currentSong->sessionClips.ensureEnoughSpaceAllocated(1);
	if (!enoughSpace) {
ramError:
		display.displayError(ERROR_INSUFFICIENT_RAM);
		return;
	}

	char modelStackMemory[MODEL_STACK_MAX_SIZE];
	ModelStackWithTimelineCounter* modelStack =
	    setupModelStackWithSong(modelStackMemory, currentSong)->addTimelineCounter(clipToClone);

	int error = clipToClone->clone(modelStack);
	if (error) {
		goto ramError;
	}

	Clip* newClip = (Clip*)modelStack->getTimelineCounter();

	newClip->section = (uint8_t)(newClip->section + 1) % kMaxNumSections;

	int newIndex = yDisplayTo + currentSong->songViewYScroll;

	if (yDisplayTo < yDisplayFrom) {
		currentSong->songViewYScroll++;
		newIndex++;
	}

	if (newIndex < 0) {
		newIndex = 0;
	}
	else if (newIndex > currentSong->sessionClips.getNumElements()) {
		newIndex = currentSong->sessionClips.getNumElements();
	}

	currentSong->sessionClips.insertClipAtIndex(newClip, newIndex); // Can't fail - we ensured enough space in advance

	redrawClipsOnScreen();
}

void SessionView::graphicsRoutine() {

	uint8_t tickSquares[kDisplayHeight];
	uint8_t colours[kDisplayHeight];

	bool anyLinearRecordingOnThisScreen = false;
	bool anyLinearRecordingOnNextScreen = false;

	if (runtimeFeatureSettings.get(RuntimeFeatureSettingType::MasterCompressorFx) == RuntimeFeatureStateToggle::On) {
		int modKnobMode = -1;
		if (view.activeModControllableModelStack.modControllable) {
			uint8_t* modKnobModePointer = view.activeModControllableModelStack.modControllable->getModKnobMode();
			if (modKnobModePointer)
				modKnobMode = *modKnobModePointer;
		}
		if (modKnobMode == 4 && abs(AudioEngine::mastercompressor.compressor.getThresh()) > 0.001
		    && currentUIMode != UI_MODE_CLIP_PRESSED_IN_SONG_VIEW) { //upper
			double gr = AudioEngine::mastercompressor.gr;
			if (gr >= 0)
				gr = 0;
			if (gr <= -12)
				gr = -12.0;
			gr = abs(gr);
			indicator_leds::setKnobIndicatorLevel(1, int(gr / 12.0 * 128)); //Gain Reduction LED
		}
	}

	for (int yDisplay = 0; yDisplay < kDisplayHeight; yDisplay++) {
		int newTickSquare;

		Clip* clip = getClipOnScreen(yDisplay);

		if (!playbackHandler.playbackState || !clip || !currentSong->isClipActive(clip)
		    || playbackHandler.ticksLeftInCountIn || currentUIMode == UI_MODE_HORIZONTAL_ZOOM
		    || (currentUIMode == UI_MODE_HORIZONTAL_SCROLL && PadLEDs::transitionTakingPlaceOnRow[yDisplay])) {
			newTickSquare = 255;
		}

		// Tempoless recording
		else if (!playbackHandler.isEitherClockActive()) {
			newTickSquare = kDisplayWidth - 1;

			if (clip->getCurrentlyRecordingLinearly()) { // This would have to be true if we got here, I think?
				if (clip->type == CLIP_TYPE_AUDIO) {
					((AudioClip*)clip)->renderData.xScroll = -1; // Make sure values are recalculated

					rowNeedsRenderingDependingOnSubMode(yDisplay);
				}
				colours[yDisplay] = 2;
			}
		}
		else {
			int localScroll =
			    getClipLocalScroll(clip, currentSong->xScroll[NAVIGATION_CLIP], currentSong->xZoom[NAVIGATION_CLIP]);
			Clip* clipToRecordTo = clip->getClipToRecordTo();
			int32_t livePos = clipToRecordTo->getLivePos();

			// If we are recording to another Clip, we have to use its position.
			if (clipToRecordTo != clip) {
				int whichRepeat = (uint32_t)livePos / (uint32_t)clip->loopLength;
				livePos -= whichRepeat * clip->loopLength;

				// But if it's currently reversing, we have to re-apply that here.
				if (clip->sequenceDirectionMode == SequenceDirection::REVERSE
				    || (clip->sequenceDirectionMode == SequenceDirection::PINGPONG && (whichRepeat & 1))) {
					livePos = -livePos;
					if (livePos < 0) {
						livePos += clip->loopLength;
					}
				}
			}

			newTickSquare = getSquareFromPos(livePos, NULL, localScroll);

			// Linearly recording
			if (clip->getCurrentlyRecordingLinearly()) {
				if (clip->type == CLIP_TYPE_AUDIO) {
					if (currentUIMode != UI_MODE_HORIZONTAL_SCROLL && currentUIMode != UI_MODE_HORIZONTAL_ZOOM) {
						rowNeedsRenderingDependingOnSubMode(yDisplay);
					}
				}

				if (newTickSquare >= 0
				    && (clip->armState == ArmState::OFF
				        || xScrollBeforeFollowingAutoExtendingLinearRecording
				               != -1)) { // Only if it's auto extending, or it was before
					if (newTickSquare < kDisplayWidth) {
						anyLinearRecordingOnThisScreen = true;
					}
					else if (newTickSquare == kDisplayWidth) {
						anyLinearRecordingOnNextScreen = true;
					}
				}

				colours[yDisplay] = 2;
			}

			// Not linearly recording
			else {
				colours[yDisplay] = 0;
			}

			if (newTickSquare < 0 || newTickSquare >= kDisplayWidth) {
				newTickSquare = 255;
			}
		}

		tickSquares[yDisplay] = newTickSquare;
	}

	// Auto scrolling for linear recording --------

	// If no linear recording onscreen now...
	if (!anyLinearRecordingOnThisScreen && currentUIMode != UI_MODE_HORIZONTAL_SCROLL) {

		// If there's some on the next screen to the right, go there
		if (anyLinearRecordingOnNextScreen) {

			if (!currentUIMode && getCurrentUI() == this) {

				if (xScrollBeforeFollowingAutoExtendingLinearRecording == -1) {
					xScrollBeforeFollowingAutoExtendingLinearRecording = currentSong->xScroll[NAVIGATION_CLIP];
				}

				int32_t newXScroll =
				    currentSong->xScroll[NAVIGATION_CLIP] + currentSong->xZoom[NAVIGATION_CLIP] * kDisplayWidth;
				horizontalScrollForLinearRecording(newXScroll);
			}
		}

		// Or if not, cancel following scrolling along, and go back to where we started
		else {
			if (xScrollBeforeFollowingAutoExtendingLinearRecording != -1) {
				int32_t newXScroll = xScrollBeforeFollowingAutoExtendingLinearRecording;
				xScrollBeforeFollowingAutoExtendingLinearRecording = -1;

				if (newXScroll != currentSong->xZoom[NAVIGATION_CLIP]) {
					horizontalScrollForLinearRecording(newXScroll);
				}
			}
		}
	}

	PadLEDs::setTickSquares(tickSquares, colours);
}

void SessionView::rowNeedsRenderingDependingOnSubMode(int yDisplay) {

	switch (currentUIMode) {
	case UI_MODE_HORIZONTAL_SCROLL:
	case UI_MODE_HORIZONTAL_ZOOM:
	case UI_MODE_AUDIO_CLIP_EXPANDING:
	case UI_MODE_AUDIO_CLIP_COLLAPSING:
	case UI_MODE_INSTRUMENT_CLIP_EXPANDING:
	case UI_MODE_INSTRUMENT_CLIP_COLLAPSING:
	case UI_MODE_ANIMATION_FADE:
	case UI_MODE_EXPLODE_ANIMATION:
		break;

	default:
		uiNeedsRendering(this, 1 << yDisplay, 0);
	}
}

bool SessionView::calculateZoomPinSquares(uint32_t oldScroll, uint32_t newScroll, uint32_t newZoom, uint32_t oldZoom) {

	bool anyToDo = false;

	for (int yDisplay = 0; yDisplay < kDisplayHeight; yDisplay++) {

		Clip* clip = getClipOnScreen(yDisplay);

		if (clip && clip->currentlyScrollableAndZoomable()) {
			int32_t oldLocal = getClipLocalScroll(clip, oldScroll, oldZoom);
			int32_t newLocal = getClipLocalScroll(clip, newScroll, newZoom);

			PadLEDs::zoomPinSquare[yDisplay] =
			    ((int64_t)(int32_t)(oldLocal - newLocal) << 16) / (int32_t)(newZoom - oldZoom);
			PadLEDs::transitionTakingPlaceOnRow[yDisplay] = true;
			anyToDo = true;
		}
		else {
			PadLEDs::transitionTakingPlaceOnRow[yDisplay] = false;
		}
	}

	return anyToDo;
}

int SessionView::getClipPlaceOnScreen(Clip* clip) {
	return currentSong->sessionClips.getIndexForClip(clip) - currentSong->songViewYScroll;
}

uint32_t SessionView::getMaxLength() {
	return currentSong->getLongestClip(true, false)->loopLength;
}

extern bool pendingUIRenderingLock;

bool SessionView::setupScroll(uint32_t oldScroll) {

	// Ok I'm sorta pretending that this is definitely previously false, though only one caller of this function actually
	// checks for that. Should be ok-ish though...
	pendingUIRenderingLock = true;

	uint32_t xZoom = currentSong->xZoom[NAVIGATION_CLIP];

	bool anyMoved = false;

	char modelStackMemory[MODEL_STACK_MAX_SIZE];
	ModelStack* modelStack = setupModelStackWithSong(modelStackMemory, currentSong);

	for (int yDisplay = 0; yDisplay < kDisplayHeight; yDisplay++) {

		Clip* clip = getClipOnScreen(yDisplay);

		if (clip && clip->currentlyScrollableAndZoomable()) {

			uint32_t newLocalPos = getClipLocalScroll(clip, currentSong->xScroll[NAVIGATION_CLIP], xZoom);
			uint32_t oldLocalPos = getClipLocalScroll(clip, oldScroll, xZoom);
			bool moved = (newLocalPos != oldLocalPos);
			if (moved) {
				ModelStackWithTimelineCounter* modelStackWithTimelineCounter = modelStack->addTimelineCounter(clip);

				clip->renderAsSingleRow(modelStackWithTimelineCounter, this, newLocalPos, xZoom,
				                        PadLEDs::imageStore[yDisplay][0], PadLEDs::occupancyMaskStore[yDisplay]);
				anyMoved = true;
			}
			PadLEDs::transitionTakingPlaceOnRow[yDisplay] = moved;
		}
		else {
noTransition:
			PadLEDs::transitionTakingPlaceOnRow[yDisplay] = false;
		}
	}

	pendingUIRenderingLock = false;

	return anyMoved;
}

uint32_t SessionView::getClipLocalScroll(Clip* clip, uint32_t overviewScroll, uint32_t xZoom) {
	return getMin((clip->loopLength - 1) / (xZoom * kDisplayWidth) * xZoom * kDisplayWidth, overviewScroll);
}

void SessionView::flashPlayRoutine() {
	view.clipArmFlashOn = !view.clipArmFlashOn;
	uint32_t whichRowsNeedReRendering = 0;

	bool any = false;
	for (int yDisplay = 0; yDisplay < kDisplayHeight; yDisplay++) {
		Clip* clip = getClipOnScreen(yDisplay);
		if ((clip != nullptr) && clip->armState != ArmState::OFF) {
			whichRowsNeedReRendering |= (1 << yDisplay);
		}
	}
	if (whichRowsNeedReRendering) {
		view.flashPlayEnable();
		uiNeedsRendering(this, 0, whichRowsNeedReRendering);
	}
}

void SessionView::modEncoderButtonAction(uint8_t whichModEncoder, bool on) {
	UI::modEncoderButtonAction(whichModEncoder, on);
	performActionOnPadRelease = false;
}

void SessionView::modButtonAction(uint8_t whichButton, bool on) {
	UI::modButtonAction(whichButton, on);
	performActionOnPadRelease = false;
}

void SessionView::noteRowChanged(InstrumentClip* instrumentClip, NoteRow* noteRow) {

	if (currentUIMode == UI_MODE_HORIZONTAL_SCROLL) {
		return; // Is this 100% correct? What if that one Clip isn't visually scrolling?
	}

	for (int yDisplay = 0; yDisplay < kDisplayHeight; yDisplay++) {
		Clip* clip = getClipOnScreen(yDisplay);
		if (clip == instrumentClip) {
			uiNeedsRendering(this, 1 << yDisplay, 0);
			return;
		}
	}
}

uint32_t SessionView::getGreyedOutRowsNotRepresentingOutput(Output* output) {
	uint32_t rows = 0xFFFFFFFF;
	for (int yDisplay = 0; yDisplay < kDisplayHeight; yDisplay++) {
		Clip* clip = getClipOnScreen(yDisplay);
		if (clip && clip->output == output) {
			rows &= ~(1 << yDisplay);
		}
	}
	return rows;
}

bool SessionView::renderMainPads(uint32_t whichRows, uint8_t image[][kDisplayWidth + kSideBarWidth][3],
                                 uint8_t occupancyMask[][kDisplayWidth + kSideBarWidth], bool drawUndefinedArea) {
	if (!image) {
		return true;
	}

	uint32_t whichRowsCouldntBeRendered = 0;

	char modelStackMemory[MODEL_STACK_MAX_SIZE];
	ModelStack* modelStack = setupModelStackWithSong(modelStackMemory, currentSong);

	PadLEDs::renderingLock = true;

	for (int yDisplay = 0; yDisplay < kDisplayHeight; yDisplay++) {
		if (whichRows & (1 << yDisplay)) {
			bool success = renderRow(modelStack, yDisplay, image[yDisplay], occupancyMask[yDisplay], drawUndefinedArea);
			if (!success) {
				whichRowsCouldntBeRendered |= (1 << yDisplay);
			}
		}
	}
	PadLEDs::renderingLock = false;

	if (whichRowsCouldntBeRendered && image == PadLEDs::image) {
		uiNeedsRendering(this, whichRowsCouldntBeRendered, 0);
	}

	return true;
}

// Returns false if can't because in card routine
bool SessionView::renderRow(ModelStack* modelStack, uint8_t yDisplay,
                            uint8_t thisImage[kDisplayWidth + kSideBarWidth][3],
                            uint8_t thisOccupancyMask[kDisplayWidth + kSideBarWidth], bool drawUndefinedArea) {

	Clip* clip = getClipOnScreen(yDisplay);

	if (clip) {

		// If user assigning MIDI controls and this Clip has a command assigned, flash pink
		if (view.midiLearnFlashOn
		    && (clip->output->type == InstrumentType::SYNTH || clip->output->type == InstrumentType::MIDI_OUT
		        || clip->output->type == InstrumentType::CV)
		    && ((MelodicInstrument*)clip->output)->midiInput.containsSomething()) {

			for (int xDisplay = 0; xDisplay < kDisplayWidth; xDisplay++) {
				// We halve the intensity of the brightness in this case, because a lot of pads will be lit, it looks mental, and I think one user was having it
				// cause his Deluge to freeze due to underpowering.
				thisImage[xDisplay][0] = midiCommandColour.r >> 1;
				thisImage[xDisplay][1] = midiCommandColour.g >> 1;
				thisImage[xDisplay][2] = midiCommandColour.b >> 1;
			}
		}

		else {

			bool success = true;

			if (clip->isPendingOverdub) {
				for (int xDisplay = 0; xDisplay < kDisplayWidth; xDisplay++) {
					thisImage[xDisplay][0] = 30;
					thisImage[xDisplay][1] = 0;
					thisImage[xDisplay][2] = 0;
				}
			}
			else {
				ModelStackWithTimelineCounter* modelStackWithTimelineCounter = modelStack->addTimelineCounter(clip);

				success = clip->renderAsSingleRow(modelStackWithTimelineCounter, this,
				                                  getClipLocalScroll(clip, currentSong->xScroll[NAVIGATION_CLIP],
				                                                     currentSong->xZoom[NAVIGATION_CLIP]),
				                                  currentSong->xZoom[NAVIGATION_CLIP], thisImage[0], thisOccupancyMask,
				                                  drawUndefinedArea);
			}

			if (view.thingPressedForMidiLearn == MidiLearn::MELODIC_INSTRUMENT_INPUT && view.midiLearnFlashOn
			    && view.learnedThing
			           == &((MelodicInstrument*)clip->output)
			                   ->midiInput) { // Should be fine even if output isn't a MelodicInstrument

				for (int xDisplay = 0; xDisplay < kDisplayWidth; xDisplay++) {
					thisImage[xDisplay][0] >>= 1;
					thisImage[xDisplay][1] >>= 1;
					thisImage[xDisplay][2] >>= 1;
				}
			}

			return success;
		}
	}
	else {
		memset(thisImage, 0, kDisplayWidth * 3);
		// Occupancy mask doesn't need to be cleared in this case
	}

	return true;
}

void SessionView::transitionToViewForClip(Clip* clip) {

	// If no Clip, just go back into the previous one we were in
	if (!clip) {
		clip = currentSong->currentClip;

		// If there was no previous one (e.g. because we just loaded the Song), do nothing.
		if (!clip || clip->section == 255) {
			return;
		}
	}
	currentSong->currentClip = clip;
	int clipPlaceOnScreen = getMax((int16_t)-1, getMin((int16_t)kDisplayHeight, getClipPlaceOnScreen(clip)));

	currentSong->xScroll[NAVIGATION_CLIP] =
	    getClipLocalScroll(clip, currentSong->xScroll[NAVIGATION_CLIP], currentSong->xZoom[NAVIGATION_CLIP]);

	PadLEDs::recordTransitionBegin(kClipCollapseSpeed);

	// InstrumentClips
	if (clip->type == CLIP_TYPE_INSTRUMENT) {

		currentUIMode = UI_MODE_INSTRUMENT_CLIP_EXPANDING;

		if (((InstrumentClip*)clip)->onKeyboardScreen) {

			keyboardScreen.recalculateColours();
			keyboardScreen.renderMainPads(0xFFFFFFFF, PadLEDs::imageStore, PadLEDs::occupancyMaskStore);

			PadLEDs::numAnimatedRows = kDisplayHeight;
			for (int y = 0; y < PadLEDs::numAnimatedRows; y++) {
				PadLEDs::animatedRowGoingTo[y] = clipPlaceOnScreen;
				PadLEDs::animatedRowGoingFrom[y] = y;
			}
		}

		else {
			instrumentClipView
			    .recalculateColours(); // Won't have happened automatically because we haven't begun the "session"
			instrumentClipView.renderMainPads(0xFFFFFFFF, &PadLEDs::imageStore[1], &PadLEDs::occupancyMaskStore[1],
			                                  false);
			instrumentClipView.renderSidebar(0xFFFFFFFF, &PadLEDs::imageStore[1], &PadLEDs::occupancyMaskStore[1]);

			instrumentClipView
			    .fillOffScreenImageStores(); // Important that this is done after currentSong->xScroll is changed, above

			PadLEDs::numAnimatedRows = kDisplayHeight + 2;
			for (int y = 0; y < PadLEDs::numAnimatedRows; y++) {
				PadLEDs::animatedRowGoingTo[y] = clipPlaceOnScreen;
				PadLEDs::animatedRowGoingFrom[y] = y - 1;
			}
		}

		PadLEDs::setupInstrumentClipCollapseAnimation(true);

		PadLEDs::renderClipExpandOrCollapse();
	}

	// AudioClips
	else {

		AudioClip* clip = (AudioClip*)currentSong->currentClip;

		Sample* sample = (Sample*)clip->sampleHolder.audioFile;

		if (sample) {

			currentUIMode = UI_MODE_AUDIO_CLIP_EXPANDING;

			waveformRenderer.collapseAnimationToWhichRow = clipPlaceOnScreen;

			PadLEDs::setupAudioClipCollapseOrExplodeAnimation(clip);

			PadLEDs::renderAudioClipExpandOrCollapse();

			PadLEDs::clearSideBar(); // Sends "now"
		}

		// If no sample, just skip directly there
		else {
			currentUIMode = UI_MODE_NONE;
			changeRootUI(&audioClipView);
		}
	}
}

// Might be called during card routine! So renders might fail. Not too likely
void SessionView::finishedTransitioningHere() {
	AudioEngine::routineWithClusterLoading(); // -----------------------------------
	currentUIMode = UI_MODE_ANIMATION_FADE;
	PadLEDs::recordTransitionBegin(kFadeSpeed);
	changeRootUI(this);
	renderMainPads(0xFFFFFFFF, &PadLEDs::imageStore[kDisplayHeight], &PadLEDs::occupancyMaskStore[kDisplayHeight],
	               true);
	renderSidebar(0xFFFFFFFF, &PadLEDs::imageStore[kDisplayHeight], &PadLEDs::occupancyMaskStore[kDisplayHeight]);
	PadLEDs::timerRoutine(); // What... why? This would normally get called from that...
}

void SessionView::playbackEnded() {

	uint32_t whichRowsToReRender = 0;

	for (int yDisplay = 0; yDisplay < kDisplayHeight; yDisplay++) {
		Clip* clip = getClipOnScreen(yDisplay);
		if (clip && clip->type == CLIP_TYPE_AUDIO) {
			AudioClip* audioClip = (AudioClip*)clip;

			if (!audioClip->sampleHolder.audioFile) {
				whichRowsToReRender |= (1 << yDisplay);
			}
		}
	}

	if (whichRowsToReRender) {
		uiNeedsRendering(this, whichRowsToReRender, 0);
	}
}

void SessionView::clipNeedsReRendering(Clip* clip) {
	int bottomIndex = currentSong->songViewYScroll;
	int topIndex = bottomIndex + kDisplayHeight;

	bottomIndex = getMax(bottomIndex, 0);
	topIndex = getMin(topIndex, currentSong->sessionClips.getNumElements());

	for (int c = bottomIndex; c < topIndex; c++) {
		Clip* thisClip = currentSong->sessionClips.getClipAtIndex(c);
		if (thisClip == clip) {
			int yDisplay = c - currentSong->songViewYScroll;
			uiNeedsRendering(this, (1 << yDisplay), 0);
			break;
		}
	}
}

void SessionView::sampleNeedsReRendering(Sample* sample) {
	int bottomIndex = currentSong->songViewYScroll;
	int topIndex = bottomIndex + kDisplayHeight;

	bottomIndex = getMax(bottomIndex, 0);
	topIndex = getMin(topIndex, currentSong->sessionClips.getNumElements());

	for (int c = bottomIndex; c < topIndex; c++) {
		Clip* thisClip = currentSong->sessionClips.getClipAtIndex(c);
		if (thisClip->type == CLIP_TYPE_AUDIO && ((AudioClip*)thisClip)->sampleHolder.audioFile == sample) {
			int yDisplay = c - currentSong->songViewYScroll;
			uiNeedsRendering(this, (1 << yDisplay), 0);
		}
	}
}

void SessionView::midiLearnFlash() {

	uint32_t mainRowsToRender = 0;
	uint32_t sideRowsToRender = 0;

	for (int yDisplay = 0; yDisplay < kDisplayHeight; yDisplay++) {
		Clip* clip = getClipOnScreen(yDisplay);
		if (clip) {

			if (clip->muteMIDICommand.containsSomething()
			    || (view.thingPressedForMidiLearn == MidiLearn::CLIP && &clip->muteMIDICommand == view.learnedThing)
			    || currentSong->sections[clip->section].launchMIDICommand.containsSomething()
			    || (view.thingPressedForMidiLearn == MidiLearn::SECTION
			        && view.learnedThing == &currentSong->sections[clip->section].launchMIDICommand)) {
				sideRowsToRender |= (1 << yDisplay);
			}

			if (clip->output->type == InstrumentType::SYNTH || clip->output->type == InstrumentType::MIDI_OUT
			    || clip->output->type == InstrumentType::CV) {

				if (((MelodicInstrument*)clip->output)->midiInput.containsSomething()
				    || (view.thingPressedForMidiLearn == MidiLearn::MELODIC_INSTRUMENT_INPUT
				        && view.learnedThing
				               == &((MelodicInstrument*)clip->output)
				                       ->midiInput)) { // Should be fine even if output isn't a MelodicInstrument

					mainRowsToRender |= (1 << yDisplay);
				}
			}
		}
	}

	uiNeedsRendering(this, mainRowsToRender, sideRowsToRender);
}

void SessionView::modEncoderAction(int whichModEncoder, int offset) {
	performActionOnPadRelease = false;

	if (runtimeFeatureSettings.get(RuntimeFeatureSettingType::MasterCompressorFx) == RuntimeFeatureStateToggle::On
	    && currentUIMode != UI_MODE_CLIP_PRESSED_IN_SONG_VIEW) {
		int modKnobMode = -1;
		if (view.activeModControllableModelStack.modControllable) {
			uint8_t* modKnobModePointer = view.activeModControllableModelStack.modControllable->getModKnobMode();
			if (modKnobModePointer)
				modKnobMode = *modKnobModePointer;
		}
		if (modKnobMode == 4 && whichModEncoder == 1) { //upper encoder

			if (masterCompEditMode == 0) { //Thresh DB
				double thresh = AudioEngine::mastercompressor.compressor.getThresh();
				thresh = thresh - (offset * .2);
				if (thresh >= 0)
					thresh = 0;
				if (thresh < -69)
					thresh = -69;
				AudioEngine::mastercompressor.compressor.setThresh(thresh);
				if (display.type != DisplayType::OLED) {
					char buffer[6];
					strcpy(buffer, "");
					floatToString(thresh, buffer + strlen(buffer), 1, 1);
					if (abs(thresh) < 0.01)
						strcpy(buffer, "OFF");
					display.displayPopup(buffer);
				}
			}
			else if (masterCompEditMode == 1) { //Makeup DB
				double makeup = AudioEngine::mastercompressor.getMakeup();
				makeup = makeup + (offset * 0.1);
				if (makeup < 0)
					makeup = 0;
				if (makeup > 20)
					makeup = 20;
				AudioEngine::mastercompressor.setMakeup(makeup);
				if (display.type != DisplayType::OLED) {
					char buffer[6];
					strcpy(buffer, "");
					floatToString(makeup, buffer + strlen(buffer), 1, 1);
					display.displayPopup(buffer);
				}
			}
			else if (masterCompEditMode == 2) { //Attack ms
				double atk = AudioEngine::mastercompressor.compressor.getAttack();
				atk = atk + offset * 0.1;
				if (atk <= 0.1)
					atk = 0.1;
				if (atk >= 30.0)
					atk = 30.0;
				AudioEngine::mastercompressor.compressor.setAttack(atk);
				if (display.type != DisplayType::OLED) {
					char buffer[5];
					strcpy(buffer, "");
					floatToString(atk, buffer + strlen(buffer), 1, 1);
					display.displayPopup(buffer);
				}
			}
			else if (masterCompEditMode == 3) { //Release ms
				double rel = AudioEngine::mastercompressor.compressor.getRelease();
				rel = rel + offset * 100.0;
				if (rel <= 100)
					rel = 100.0;
				if (rel >= 1200.0)
					rel = 1200.0;
				AudioEngine::mastercompressor.compressor.setRelease(rel);
				if (display.type != DisplayType::OLED) {
					char buffer[6];
					strcpy(buffer, "");
					intToString(int(rel), buffer + strlen(buffer));
					display.displayPopup(buffer);
				}
			}
			else if (masterCompEditMode == 4) { //Ratio R:1
				double ratio = 1.0 / AudioEngine::mastercompressor.compressor.getRatio();
				ratio = ratio + offset * 0.1;
				if (ratio <= 2.0)
					ratio = 2.0;
				if (ratio >= 10.0)
					ratio = 10.0;
				AudioEngine::mastercompressor.compressor.setRatio(1.0 / ratio);
				if (display.type != DisplayType::OLED) {
					char buffer[5];
					strcpy(buffer, "");
					floatToString(ratio, buffer + strlen(buffer), 1, 1);
					display.displayPopup(buffer);
				}
			}
			else if (masterCompEditMode == 5) { //Wet 0.0 - 1.0
				double wet = AudioEngine::mastercompressor.wet;
				wet += offset * 0.01;
				if (wet <= 0.0)
					wet = 0.0;
				if (wet >= 1.0)
					wet = 1.0;
				AudioEngine::mastercompressor.wet = wet;
				if (display.type != DisplayType::OLED) {
					char buffer[6];
					strcpy(buffer, "");
					intToString(int(wet * 100), buffer + strlen(buffer));
					display.displayPopup(buffer);
				}
			}

			if (display.type == DisplayType::OLED) { //Master Compressor OLED UI
				double thresh = AudioEngine::mastercompressor.compressor.getThresh();
				double makeup = AudioEngine::mastercompressor.getMakeup();
				double atk = AudioEngine::mastercompressor.compressor.getAttack();
				double rel = AudioEngine::mastercompressor.compressor.getRelease();
				double ratio = 1.0 / AudioEngine::mastercompressor.compressor.getRatio();
				double wet = AudioEngine::mastercompressor.wet;
				int paddingLeft = 4 + 3;
				int paddingTop = OLED_MAIN_TOPMOST_PIXEL + 2;

				OLED::setupPopup(OLED_MAIN_WIDTH_PIXELS - 2, OLED_MAIN_VISIBLE_HEIGHT - 2);
				char buffer[18];
				strcpy(buffer, "MASTER COMP");
				OLED::drawStringCentred(buffer, paddingTop + kTextSpacingY * 0 - 1, OLED::oledMainPopupImage[0],
				                        OLED_MAIN_WIDTH_PIXELS - 2, kTextSpacingX + 1, kTextSpacingY);
				OLED::drawStringCentred(buffer, paddingTop + kTextSpacingY * 0 - 1, OLED::oledMainPopupImage[0],
				                        OLED_MAIN_WIDTH_PIXELS - 2, kTextSpacingX + 1, kTextSpacingY,
				                        (OLED_MAIN_WIDTH_PIXELS >> 1) + 1);
				strcpy(buffer, "THR       GAI");
				OLED::drawString(buffer, paddingLeft, paddingTop + kTextSpacingY * 1, OLED::oledMainPopupImage[0],
				                 OLED_MAIN_WIDTH_PIXELS - 2, kTextSpacingX, kTextSpacingY);
				strcpy(buffer, "ATK       REL");
				OLED::drawString(buffer, paddingLeft, paddingTop + kTextSpacingY * 2, OLED::oledMainPopupImage[0],
				                 OLED_MAIN_WIDTH_PIXELS - 2, kTextSpacingX, kTextSpacingY);
				strcpy(buffer, "RAT       MIX");
				OLED::drawString(buffer, paddingLeft, paddingTop + kTextSpacingY * 3, OLED::oledMainPopupImage[0],
				                 OLED_MAIN_WIDTH_PIXELS - 2, kTextSpacingX, kTextSpacingY);

				floatToString(thresh, buffer, 1, 1);
				if (abs(thresh) < 0.01)
					strcpy(buffer, "OFF");
				OLED::drawStringAlignRight(buffer, paddingTop + kTextSpacingY * 1, OLED::oledMainPopupImage[0],
				                           OLED_MAIN_WIDTH_PIXELS - 2, kTextSpacingX, kTextSpacingY,
				                           paddingLeft + kTextSpacingX * 9);
				floatToString(makeup, buffer, 1, 1);
				OLED::drawStringAlignRight(buffer, paddingTop + kTextSpacingY * 1, OLED::oledMainPopupImage[0],
				                           OLED_MAIN_WIDTH_PIXELS - 2, kTextSpacingX, kTextSpacingY,
				                           paddingLeft + kTextSpacingX * 19);
				floatToString(atk, buffer, 1, 1);
				OLED::drawStringAlignRight(buffer, paddingTop + kTextSpacingY * 2, OLED::oledMainPopupImage[0],
				                           OLED_MAIN_WIDTH_PIXELS - 2, kTextSpacingX, kTextSpacingY,
				                           paddingLeft + kTextSpacingX * 9);
				intToString(int(rel), buffer);
				OLED::drawStringAlignRight(buffer, paddingTop + kTextSpacingY * 2, OLED::oledMainPopupImage[0],
				                           OLED_MAIN_WIDTH_PIXELS - 2, kTextSpacingX, kTextSpacingY,
				                           paddingLeft + kTextSpacingX * 19);
				floatToString(ratio, buffer, 1, 1);
				OLED::drawStringAlignRight(buffer, paddingTop + kTextSpacingY * 3, OLED::oledMainPopupImage[0],
				                           OLED_MAIN_WIDTH_PIXELS - 2, kTextSpacingX, kTextSpacingY,
				                           paddingLeft + kTextSpacingX * 9);
				intToString(int(wet * 100), buffer);
				strcpy(buffer + strlen(buffer), "%");
				OLED::drawStringAlignRight(buffer, paddingTop + kTextSpacingY * 3, OLED::oledMainPopupImage[0],
				                           OLED_MAIN_WIDTH_PIXELS - 2, kTextSpacingX, kTextSpacingY,
				                           paddingLeft + kTextSpacingX * 19);

				OLED::invertArea((kTextSpacingX * 10) * (masterCompEditMode % 2) + paddingLeft, kTextSpacingX * 9,
				                 kTextSpacingY * (int)(masterCompEditMode / 2 + 1) + paddingTop,
				                 kTextSpacingY * (int)(masterCompEditMode / 2 + 2) + paddingTop,
				                 OLED::oledMainPopupImage);
				OLED::sendMainImage();
				uiTimerManager.setTimer(TIMER_DISPLAY, 1500);
			}
		}
	}

	ClipNavigationTimelineView::modEncoderAction(whichModEncoder, offset);
}<|MERGE_RESOLUTION|>--- conflicted
+++ resolved
@@ -211,13 +211,8 @@
 					int error = currentSong->placeFirstInstancesOfActiveClips(arrangerView.xScrollWhenPlaybackStarted);
 
 					if (error) {
-<<<<<<< HEAD
 						display.displayError(error);
-						return ACTION_RESULT_DEALT_WITH;
-=======
-						numericDriver.displayError(error);
 						return ActionResult::DEALT_WITH;
->>>>>>> c1145254
 					}
 					playbackHandler.recording = RECORDING_ARRANGEMENT;
 					playbackHandler.setupPlaybackUsingInternalClock();
@@ -245,13 +240,8 @@
 
 			else if (currentUIMode == UI_MODE_CLIP_PRESSED_IN_SONG_VIEW) {
 				if (playbackHandler.recording == RECORDING_ARRANGEMENT) {
-<<<<<<< HEAD
 					display.displayPopup(HAVE_OLED ? "Recording to arrangement" : "CANT");
-					return ACTION_RESULT_DEALT_WITH;
-=======
-					numericDriver.displayPopup(HAVE_OLED ? "Recording to arrangement" : "CANT");
 					return ActionResult::DEALT_WITH;
->>>>>>> c1145254
 				}
 
 				actionLogger.deleteAllLogs();
@@ -286,27 +276,16 @@
 				}
 
 				// Make sure it won't be extending beyond numerical limit
-<<<<<<< HEAD
-				if (proposedStartPos > MAX_SEQUENCE_LENGTH - clip->loopLength) {
+				if (proposedStartPos > kMaxSequenceLength - clip->loopLength) {
 					display.displayPopup(HAVE_OLED ? "Clip would breach max arrangement length" : "CANT");
-					return ACTION_RESULT_DEALT_WITH;
-=======
-				if (proposedStartPos > kMaxSequenceLength - clip->loopLength) {
-					numericDriver.displayPopup(HAVE_OLED ? "Clip would breach max arrangement length" : "CANT");
 					return ActionResult::DEALT_WITH;
->>>>>>> c1145254
 				}
 
 				// If we're here, we're ok!
 				int error = output->clipInstances.insertAtIndex(i);
 				if (error) {
-<<<<<<< HEAD
 					display.displayError(error);
-					return ACTION_RESULT_DEALT_WITH;
-=======
-					numericDriver.displayError(error);
 					return ActionResult::DEALT_WITH;
->>>>>>> c1145254
 				}
 
 				ClipInstance* newInstance = output->clipInstances.getElement(i);
@@ -441,13 +420,8 @@
 			performActionOnPadRelease = false;
 
 			if (playbackHandler.recording == RECORDING_ARRANGEMENT) {
-<<<<<<< HEAD
 				display.displayPopup(HAVE_OLED ? "Recording to arrangement" : "CANT");
-				return ACTION_RESULT_DEALT_WITH;
-=======
-				numericDriver.displayPopup(HAVE_OLED ? "Recording to arrangement" : "CANT");
 				return ActionResult::DEALT_WITH;
->>>>>>> c1145254
 			}
 
 			if (inCardRoutine) {
@@ -616,13 +590,8 @@
 							}
 
 							if (playbackHandler.recording == RECORDING_ARRANGEMENT) {
-<<<<<<< HEAD
 								display.displayPopup(HAVE_OLED ? "Recording to arrangement" : "CANT");
-								return ACTION_RESULT_DEALT_WITH;
-=======
-								numericDriver.displayPopup(HAVE_OLED ? "Recording to arrangement" : "CANT");
 								return ActionResult::DEALT_WITH;
->>>>>>> c1145254
 							}
 
 							if (sdRoutineLock) {
@@ -741,13 +710,8 @@
 					if (selectedClipYDisplay != yDisplay && performActionOnPadRelease) {
 
 						if (playbackHandler.recording == RECORDING_ARRANGEMENT) {
-<<<<<<< HEAD
 							display.displayPopup(HAVE_OLED ? "Recording to arrangement" : "CANT");
-							return ACTION_RESULT_DEALT_WITH;
-=======
-							numericDriver.displayPopup(HAVE_OLED ? "Recording to arrangement" : "CANT");
 							return ActionResult::DEALT_WITH;
->>>>>>> c1145254
 						}
 
 						if (sdRoutineLock) {
@@ -1210,13 +1174,8 @@
 
 		// Not allowed if recording arrangement
 		if (playbackHandler.recording == RECORDING_ARRANGEMENT) {
-<<<<<<< HEAD
 			display.displayPopup(HAVE_OLED ? "Recording to arrangement" : "CANT");
-			return ACTION_RESULT_DEALT_WITH;
-=======
-			numericDriver.displayPopup(HAVE_OLED ? "Recording to arrangement" : "CANT");
 			return ActionResult::DEALT_WITH;
->>>>>>> c1145254
 		}
 
 		int oldIndex = selectedClipYDisplay + currentSong->songViewYScroll;
