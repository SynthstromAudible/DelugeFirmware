--- conflicted
+++ resolved
@@ -116,100 +116,6 @@
 
 const uint32_t verticalScrollUIModes[] = {UI_MODE_NOTES_PRESSED, UI_MODE_AUDITIONING, UI_MODE_RECORD_COUNT_IN, 0};
 
-<<<<<<< HEAD
-// synth and kit rows FX - sorted in the order that Parameters are scrolled through on the display
-const std::array<std::pair<params::Kind, ParamType>, kNumNonGlobalParamsForAutomation> nonGlobalParamsForAutomation{{
-    {params::Kind::PATCHED, params::GLOBAL_VOLUME_POST_FX}, // Master Volume, Pitch, Pan
-    {params::Kind::PATCHED, params::LOCAL_PITCH_ADJUST},
-    {params::Kind::PATCHED, params::LOCAL_PAN},
-    {params::Kind::PATCHED, params::LOCAL_LPF_FREQ}, // LPF Cutoff, Resonance, Morph
-    {params::Kind::PATCHED, params::LOCAL_LPF_RESONANCE},
-    {params::Kind::PATCHED, params::LOCAL_LPF_MORPH},
-    {params::Kind::PATCHED, params::LOCAL_HPF_FREQ}, // HPF Cutoff, Resonance, Morph
-    {params::Kind::PATCHED, params::LOCAL_HPF_RESONANCE},
-    {params::Kind::PATCHED, params::LOCAL_HPF_MORPH},
-    {params::Kind::UNPATCHED_SOUND, params::UNPATCHED_BASS}, // Bass, Bass Freq
-    {params::Kind::UNPATCHED_SOUND, params::UNPATCHED_BASS_FREQ},
-    {params::Kind::UNPATCHED_SOUND, params::UNPATCHED_TREBLE}, // Treble, Treble Freq
-    {params::Kind::UNPATCHED_SOUND, params::UNPATCHED_TREBLE_FREQ},
-    {params::Kind::PATCHED, params::GLOBAL_REVERB_AMOUNT}, // Reverb Amount
-    {params::Kind::PATCHED, params::GLOBAL_DELAY_RATE},    // Delay Rate, Amount
-    {params::Kind::PATCHED, params::GLOBAL_DELAY_FEEDBACK},
-    {params::Kind::PATCHED, params::GLOBAL_VOLUME_POST_REVERB_SEND}, // Sidechain Send, Shape
-    {params::Kind::UNPATCHED_SOUND, params::UNPATCHED_SIDECHAIN_SHAPE},
-    {params::Kind::UNPATCHED_SOUND, params::UNPATCHED_SAMPLE_RATE_REDUCTION}, // Decimation, Bitcrush, Wavefolder
-    {params::Kind::UNPATCHED_SOUND, params::UNPATCHED_BITCRUSHING},
-    {params::Kind::PATCHED, params::LOCAL_FOLD},
-    {params::Kind::PATCHED,
-     params::LOCAL_OSC_A_VOLUME}, // OSC 1 Volume, Pitch, Pulse Width, Carrier Feedback, Wave Index
-    {params::Kind::PATCHED, params::LOCAL_OSC_A_PITCH_ADJUST},
-    {params::Kind::PATCHED, params::LOCAL_OSC_A_PHASE_WIDTH},
-    {params::Kind::PATCHED, params::LOCAL_CARRIER_0_FEEDBACK},
-    {params::Kind::PATCHED,
-     params::LOCAL_OSC_A_WAVE_INDEX}, // OSC 2 Volume, Pitch, Pulse Width, Carrier Feedback, Wave Index
-    {params::Kind::PATCHED, params::LOCAL_OSC_B_VOLUME},
-    {params::Kind::PATCHED, params::LOCAL_OSC_B_PITCH_ADJUST},
-    {params::Kind::PATCHED, params::LOCAL_OSC_B_PHASE_WIDTH},
-    {params::Kind::PATCHED, params::LOCAL_CARRIER_1_FEEDBACK},
-    {params::Kind::PATCHED, params::LOCAL_OSC_B_WAVE_INDEX},
-    {params::Kind::PATCHED, params::LOCAL_MODULATOR_0_VOLUME}, // FM Mod 1 Volume, Pitch, Feedback
-    {params::Kind::PATCHED, params::LOCAL_MODULATOR_0_PITCH_ADJUST},
-    {params::Kind::PATCHED, params::LOCAL_MODULATOR_0_FEEDBACK},
-    {params::Kind::PATCHED, params::LOCAL_MODULATOR_1_VOLUME}, // FM Mod 2 Volume, Pitch, Feedback
-    {params::Kind::PATCHED, params::LOCAL_MODULATOR_1_PITCH_ADJUST},
-    {params::Kind::PATCHED, params::LOCAL_MODULATOR_1_FEEDBACK},
-    {params::Kind::PATCHED, params::LOCAL_ENV_0_ATTACK}, // Env 1 ADSR
-    {params::Kind::PATCHED, params::LOCAL_ENV_0_DECAY},
-    {params::Kind::PATCHED, params::LOCAL_ENV_0_SUSTAIN},
-    {params::Kind::PATCHED, params::LOCAL_ENV_0_RELEASE},
-    {params::Kind::PATCHED, params::LOCAL_ENV_1_ATTACK}, // Env 2 ADSR
-    {params::Kind::PATCHED, params::LOCAL_ENV_1_DECAY},
-    {params::Kind::PATCHED, params::LOCAL_ENV_1_SUSTAIN},
-    {params::Kind::PATCHED, params::LOCAL_ENV_1_RELEASE},
-    {params::Kind::PATCHED, params::GLOBAL_LFO_FREQ},                 // LFO 1 Freq
-    {params::Kind::PATCHED, params::LOCAL_LFO_LOCAL_FREQ},            // LFO 2 Freq
-    {params::Kind::UNPATCHED_SOUND, params::UNPATCHED_MOD_FX_OFFSET}, // Mod FX Offset, Feedback, Depth, Rate
-    {params::Kind::UNPATCHED_SOUND, params::UNPATCHED_MOD_FX_FEEDBACK},
-    {params::Kind::PATCHED, params::GLOBAL_MOD_FX_DEPTH},
-    {params::Kind::PATCHED, params::GLOBAL_MOD_FX_RATE},
-    {params::Kind::PATCHED, params::GLOBAL_ARP_RATE}, // Arp Rate, Gate, Chance
-    {params::Kind::UNPATCHED_SOUND, params::UNPATCHED_ARP_GATE},
-    {params::Kind::UNPATCHED_SOUND, params::UNPATCHED_ARP_RATCHET_PROBABILITY},
-    {params::Kind::PATCHED, params::LOCAL_NOISE_VOLUME},             // Noise
-    {params::Kind::UNPATCHED_SOUND, params::UNPATCHED_PORTAMENTO},   // Portamento
-    {params::Kind::UNPATCHED_SOUND, params::UNPATCHED_STUTTER_RATE}, // Stutter Rate
-}};
-
-// global FX - sorted in the order that Parameters are scrolled through on the display
-// used with kit affect entire, audio clips, and arranger
-const std::array<std::pair<params::Kind, ParamType>, kNumGlobalParamsForAutomation> globalParamsForAutomation{{
-    {params::Kind::UNPATCHED_GLOBAL, params::UNPATCHED_VOLUME}, // Master Volume, Pitch, Pan
-    {params::Kind::UNPATCHED_GLOBAL, params::UNPATCHED_PITCH_ADJUST},
-    {params::Kind::UNPATCHED_GLOBAL, params::UNPATCHED_PAN},
-    {params::Kind::UNPATCHED_GLOBAL, params::UNPATCHED_LPF_FREQ}, // LPF Cutoff, Resonance
-    {params::Kind::UNPATCHED_GLOBAL, params::UNPATCHED_LPF_RES},
-    {params::Kind::UNPATCHED_GLOBAL, params::UNPATCHED_HPF_FREQ}, // HPF Cutoff, Resonance
-    {params::Kind::UNPATCHED_GLOBAL, params::UNPATCHED_HPF_RES},
-    {params::Kind::UNPATCHED_GLOBAL, params::UNPATCHED_BASS}, // Bass, Bass Freq
-    {params::Kind::UNPATCHED_GLOBAL, params::UNPATCHED_BASS_FREQ},
-    {params::Kind::UNPATCHED_GLOBAL, params::UNPATCHED_TREBLE}, // Treble, Treble Freq
-    {params::Kind::UNPATCHED_GLOBAL, params::UNPATCHED_TREBLE_FREQ},
-    {params::Kind::UNPATCHED_GLOBAL, params::UNPATCHED_REVERB_SEND_AMOUNT}, // Reverb Amount
-    {params::Kind::UNPATCHED_GLOBAL, params::UNPATCHED_DELAY_RATE},         // Delay Rate, Amount
-    {params::Kind::UNPATCHED_GLOBAL, params::UNPATCHED_DELAY_AMOUNT},
-    {params::Kind::UNPATCHED_GLOBAL, params::UNPATCHED_SIDECHAIN_VOLUME}, // Sidechain Send, Shape
-    {params::Kind::UNPATCHED_GLOBAL, params::UNPATCHED_SIDECHAIN_SHAPE},
-    {params::Kind::UNPATCHED_GLOBAL, params::UNPATCHED_SAMPLE_RATE_REDUCTION}, // Decimation, Bitcrush
-    {params::Kind::UNPATCHED_GLOBAL, params::UNPATCHED_BITCRUSHING},
-    {params::Kind::UNPATCHED_GLOBAL, params::UNPATCHED_MOD_FX_OFFSET}, // Mod FX Offset, Feedback, Depth, Rate
-    {params::Kind::UNPATCHED_GLOBAL, params::UNPATCHED_MOD_FX_FEEDBACK},
-    {params::Kind::UNPATCHED_GLOBAL, params::UNPATCHED_MOD_FX_DEPTH},
-    {params::Kind::UNPATCHED_GLOBAL, params::UNPATCHED_MOD_FX_RATE},
-    {params::Kind::UNPATCHED_GLOBAL, params::UNPATCHED_STUTTER_RATE}, // Stutter Rate
-}};
-
-=======
->>>>>>> d259263d
 // let's render some love <3
 
 const uint32_t love[kDisplayWidth][kDisplayHeight] = {
