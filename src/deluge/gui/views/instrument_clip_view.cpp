/*
 * Copyright © 2014-2023 Synthstrom Audible Limited
 *
 * This file is part of The Synthstrom Audible Deluge Firmware.
 *
 * The Synthstrom Audible Deluge Firmware is free software: you can redistribute it and/or modify it under the
 * terms of the GNU General Public License as published by the Free Software Foundation,
 * either version 3 of the License, or (at your option) any later version.
 *
 * This program is distributed in the hope that it will be useful, but WITHOUT ANY WARRANTY;
 * without even the implied warranty of MERCHANTABILITY or FITNESS FOR A PARTICULAR PURPOSE.
 * See the GNU General Public License for more details.
 *
 * You should have received a copy of the GNU General Public License along with this program.
 * If not, see <https://www.gnu.org/licenses/>.
*/

#include "gui/views/instrument_clip_view.h"
#include "definitions_cxx.hpp"
#include "extern.h"
#include "gui/colour.h"
#include "gui/menu_item/colour.h"
#include "gui/menu_item/file_selector.h"
#include "gui/menu_item/multi_range.h"
#include "gui/ui/audio_recorder.h"
#include "gui/ui/browser/sample_browser.h"
#include "gui/ui/keyboard/keyboard_screen.h"
#include "gui/ui/load/load_instrument_preset_ui.h"
#include "gui/ui/rename/rename_drum_ui.h"
#include "gui/ui/sample_marker_editor.h"
#include "gui/ui/sound_editor.h"
#include "gui/ui_timer_manager.h"
#include "gui/views/arranger_view.h"
#include "gui/views/session_view.h"
#include "gui/views/timeline_view.h"
#include "gui/views/view.h"
#include "hid/buttons.h"
#include "hid/display/numeric_driver.h"
#include "hid/encoders.h"
#include "hid/led/indicator_leds.h"
#include "hid/led/pad_leds.h"
#include "io/debug/print.h"
#include "io/midi/midi_engine.h"
#include "memory/general_memory_allocator.h"
#include "model/action/action.h"
#include "model/action/action_logger.h"
#include "model/clip/clip.h"
#include "model/clip/instrument_clip.h"
#include "model/consequence/consequence_instrument_clip_multiply.h"
#include "model/consequence/consequence_note_array_change.h"
#include "model/consequence/consequence_note_row_horizontal_shift.h"
#include "model/consequence/consequence_note_row_length.h"
#include "model/consequence/consequence_note_row_mute.h"
#include "model/drum/drum.h"
#include "model/drum/kit.h"
#include "model/drum/midi_drum.h"
#include "model/instrument/melodic_instrument.h"
#include "model/model_stack.h"
#include "model/note/copied_note_row.h"
#include "model/note/note.h"
#include "model/note/note_row.h"
#include "model/settings/runtime_feature_settings.h"
#include "model/song/song.h"
#include "modulation/automation/auto_param.h"
#include "modulation/params/param_manager.h"
#include "modulation/params/param_node.h"
#include "modulation/params/param_set.h"
#include "modulation/patch/patch_cable_set.h"
#include "playback/mode/playback_mode.h"
#include "playback/playback_handler.h"
#include "processing/engines/audio_engine.h"
#include "processing/engines/cv_engine.h"
#include "processing/sound/sound_drum.h"
#include "processing/sound/sound_instrument.h"
#include "storage/audio/audio_file_holder.h"
#include "storage/audio/audio_file_manager.h"
#include "storage/multi_range/multi_range.h"
#include "storage/storage_manager.h"
#include "util/functions.h"
#include <new>
#include <string.h>

#if HAVE_OLED
#include "hid/display/oled.h"
#endif

extern "C" {
#include "RZA1/uart/sio_char.h"
#include "util/cfunctions.h"
}

using namespace deluge::gui;

InstrumentClipView instrumentClipView{};

InstrumentClipView::InstrumentClipView() {

	numEditPadPresses = 0;

	for (int32_t i = 0; i < kEditPadPressBufferSize; i++) {
		editPadPresses[i].isActive = false;
	}

	for (int32_t yDisplay = 0; yDisplay < kDisplayHeight; yDisplay++) {
		numEditPadPressesPerNoteRowOnScreen[yDisplay] = 0;
		lastAuditionedVelocityOnScreen[yDisplay] = 255;
		auditionPadIsPressed[yDisplay] = 0;
	}

	auditioningSilently = false;
	timeLastEditPadPress = 0;
	//newDrumOptionSelected = false;
	firstCopiedNoteRow = NULL;
}

inline InstrumentClip* getCurrentClip() {
	return (InstrumentClip*)currentSong->currentClip;
}

bool InstrumentClipView::opened() {

	openedInBackground();

	InstrumentClipMinder::opened();

	focusRegained();

	return true;
}

// Initializes some stuff to begin a new editing session
void InstrumentClipView::focusRegained() {
	ClipView::focusRegained();

	auditioningSilently = false; // Necessary?

	InstrumentClipMinder::focusRegained();

	setLedStates();
}

void InstrumentClipView::openedInBackground() {
	bool renderingToStore = (currentUIMode == UI_MODE_ANIMATION_FADE);

	recalculateColours();

	AudioEngine::routineWithClusterLoading(); // -----------------------------------
	AudioEngine::logAction("InstrumentClipView::beginSession 2");

	if (renderingToStore) {
		renderMainPads(0xFFFFFFFF, &PadLEDs::imageStore[kDisplayHeight], &PadLEDs::occupancyMaskStore[kDisplayHeight],
		               true);
		renderSidebar(0xFFFFFFFF, &PadLEDs::imageStore[kDisplayHeight], &PadLEDs::occupancyMaskStore[kDisplayHeight]);
	}
	else {
		uiNeedsRendering(this);
	}
	getCurrentClip()->onKeyboardScreen = false;
}

void InstrumentClipView::setLedStates() {
	indicator_leds::setLedState(IndicatorLED::KEYBOARD, false);
	InstrumentClipMinder::setLedStates();
}

ActionResult InstrumentClipView::buttonAction(hid::Button b, bool on, bool inCardRoutine) {
	using namespace hid::button;

	// Scale mode button
	if (b == SCALE_MODE) {
		if (inCardRoutine) {
			return ActionResult::REMIND_ME_OUTSIDE_CARD_ROUTINE;
		}

		// Kits can't do scales!
		if (currentSong->currentClip->output->type == InstrumentType::KIT) {
			if (on) {
				indicator_leds::indicateAlertOnLed(IndicatorLED::KIT);
			}
			return ActionResult::DEALT_WITH;
		}

		actionLogger.deleteAllLogs(); // Can't undo past this!

		if (on) {

			if (currentUIMode == UI_MODE_NONE || currentUIMode == UI_MODE_SCALE_MODE_BUTTON_PRESSED) {

				// If user holding shift and we're already in scale mode, cycle through available scales
				if (Buttons::isShiftButtonPressed() && getCurrentClip()->inScaleMode) {
					cycleThroughScales();
					recalculateColours();
					uiNeedsRendering(this);
				}

				// Or, no shift button - normal behaviour
				else {
					currentUIMode = UI_MODE_SCALE_MODE_BUTTON_PRESSED;
					exitScaleModeOnButtonRelease = true;
					if (!getCurrentClip()->inScaleMode) {
						calculateDefaultRootNote(); // Calculate it now so we can show the user even before they've released the button
						flashDefaultRootNoteOn = false;
						flashDefaultRootNote();
					}
				}
			}

			// If user is auditioning just one NoteRow, we can go directly into Scale Mode and set that root note
			else if (oneNoteAuditioning() && !getCurrentClip()->inScaleMode) {
				cancelAllAuditioning();
				enterScaleMode(lastAuditionedYDisplay);
			}
		}
		else {
			if (currentUIMode == UI_MODE_SCALE_MODE_BUTTON_PRESSED) {
				currentUIMode = UI_MODE_NONE;
				if (getCurrentClip()->inScaleMode) {
					if (exitScaleModeOnButtonRelease) {
						exitScaleMode();
					}
				}
				else {
					enterScaleMode();
				}
			}
		}
	}

	// Song view button
	else if (b == SESSION_VIEW) {
		if (on && currentUIMode == UI_MODE_NONE) {
			if (inCardRoutine) {
				return ActionResult::REMIND_ME_OUTSIDE_CARD_ROUTINE;
			}

			if (currentSong->lastClipInstanceEnteredStartPos != -1
			    || currentSong->currentClip->isArrangementOnlyClip()) {
				bool success = arrangerView.transitionToArrangementEditor();
				if (!success) {
					goto doOther;
				}
			}
			else {
doOther:
				transitionToSessionView();
			}
		}
	}

	// Keyboard button
	else if (b == KEYBOARD) {
		if (on && currentUIMode == UI_MODE_NONE) {
			if (inCardRoutine) {
				return ActionResult::REMIND_ME_OUTSIDE_CARD_ROUTINE;
			}

			changeRootUI(&keyboardScreen);
		}
	}

	// Wrap edit button
	else if (b == CROSS_SCREEN_EDIT) {
		if (on) {
			if (currentUIMode == UI_MODE_NONE) {
				if (inCardRoutine) {
					return ActionResult::REMIND_ME_OUTSIDE_CARD_ROUTINE;
				}

				if (getCurrentClip()->wrapEditing) {
					getCurrentClip()->wrapEditing = false;
				}
				else {
					getCurrentClip()->wrapEditLevel = currentSong->xZoom[NAVIGATION_CLIP] * kDisplayWidth;
					// Ensure that there are actually multiple screens to edit across
					if (getCurrentClip()->wrapEditLevel < currentSong->currentClip->loopLength) {
						getCurrentClip()->wrapEditing = true;
					}
				}

				setLedStates();
			}
		}
	}

	// Record button if holding audition pad
	else if (b == RECORD && (currentUIMode == UI_MODE_ADDING_DRUM_NOTEROW || currentUIMode == UI_MODE_AUDITIONING)) {
		if (on && currentSong->currentClip->output->type == InstrumentType::KIT
		    && audioRecorder.recordingSource == AudioInputChannel::NONE
		    && (!playbackHandler.isEitherClockActive() || !playbackHandler.ticksLeftInCountIn)) {

			if (inCardRoutine) {
				return ActionResult::REMIND_ME_OUTSIDE_CARD_ROUTINE;
			}

			char modelStackMemory[MODEL_STACK_MAX_SIZE];
			ModelStackWithTimelineCounter* modelStack = currentSong->setupModelStackWithCurrentClip(modelStackMemory);

			if (currentUIMode == UI_MODE_ADDING_DRUM_NOTEROW) {

				currentUIMode = UI_MODE_NONE;

				// Make a new NoteRow
				int32_t noteRowIndex;
				NoteRow* newNoteRow = createNewNoteRowForKit(modelStack, yDisplayOfNewNoteRow, &noteRowIndex);
				if (newNoteRow) {
					uiNeedsRendering(this, 0, 1 << yDisplayOfNewNoteRow);

					int32_t noteRowId = getCurrentClip()->getNoteRowId(newNoteRow, noteRowIndex);
					ModelStackWithNoteRow* modelStackWithNoteRow = modelStack->addNoteRow(noteRowId, newNoteRow);

					enterDrumCreator(modelStackWithNoteRow, true);
				}
			}

			else if (currentUIMode == UI_MODE_AUDITIONING) {
				cutAuditionedNotesToOne();

				ModelStackWithNoteRow* modelStackWithNoteRow =
				    getCurrentClip()->getNoteRowOnScreen(lastAuditionedYDisplay, modelStack);

				NoteRow* noteRow = modelStackWithNoteRow->getNoteRow();
				if (noteRow->drum) {
					noteRow->drum->drumWontBeRenderedForAWhile();
				}
				cancelAllAuditioning();

				enterDrumCreator(modelStackWithNoteRow, true);
			}
		}
	}

	// Back button if adding Drum
	else if (b == BACK && currentUIMode == UI_MODE_ADDING_DRUM_NOTEROW) {
		if (on) {
			if (inCardRoutine) {
				return ActionResult::REMIND_ME_OUTSIDE_CARD_ROUTINE;
			}

			currentUIMode = UI_MODE_NONE;
#if !HAVE_OLED
			InstrumentClipMinder::redrawNumericDisplay();
#endif
			uiNeedsRendering(this, 0, 1 << yDisplayOfNewNoteRow);
		}
	}

	// Load / Kit button if creating new NoteRow for Drum
	else if (currentUIMode == UI_MODE_ADDING_DRUM_NOTEROW && ((b == LOAD) || (b == KIT))) {
		if (on) {
			if (inCardRoutine) {
				return ActionResult::REMIND_ME_OUTSIDE_CARD_ROUTINE;
			}

			currentUIMode = UI_MODE_NONE;

			char modelStackMemory[MODEL_STACK_MAX_SIZE];
			ModelStackWithTimelineCounter* modelStack = currentSong->setupModelStackWithCurrentClip(modelStackMemory);

			// Make a new NoteRow
			int32_t noteRowIndex;
			NoteRow* newNoteRow = createNewNoteRowForKit(modelStack, yDisplayOfNewNoteRow, &noteRowIndex);
			if (!newNoteRow) {
				numericDriver.displayError(ERROR_INSUFFICIENT_RAM);
				return ActionResult::DEALT_WITH;
			}

			ModelStackWithNoteRow* modelStackWithNoteRow = modelStack->addNoteRow(noteRowIndex, newNoteRow);

			enterDrumCreator(modelStackWithNoteRow, false);

			uiNeedsRendering(this, 0, 1 << yDisplayOfNewNoteRow);
		}
	}

	// Load / kit button if auditioning
	else if (currentUIMode == UI_MODE_AUDITIONING && ((b == LOAD) || (b == KIT))
	         && (!playbackHandler.isEitherClockActive() || !playbackHandler.ticksLeftInCountIn)) {

		if (on) {
			if (inCardRoutine) {
				return ActionResult::REMIND_ME_OUTSIDE_CARD_ROUTINE;
			}

			// Auditioning drum
			if (currentSong->currentClip->output->type == InstrumentType::KIT) {
				cutAuditionedNotesToOne();
				int32_t noteRowIndex;
				NoteRow* noteRow =
				    getCurrentClip()->getNoteRowOnScreen(lastAuditionedYDisplay, currentSong, &noteRowIndex);
				cancelAllAuditioning();
				if (noteRow->drum) {
					noteRow->drum->drumWontBeRenderedForAWhile();
				}

				char modelStackMemory[MODEL_STACK_MAX_SIZE];
				ModelStackWithNoteRow* modelStack =
				    currentSong->setupModelStackWithCurrentClip(modelStackMemory)->addNoteRow(noteRowIndex, noteRow);

				enterDrumCreator(modelStack, false);
			}

			// Auditioning synth
			if (currentSong->currentClip->output->type == InstrumentType::SYNTH) {
				cancelAllAuditioning();

				bool success = soundEditor.setup(getCurrentClip(), &menu_item::fileSelectorMenu,
				                                 0); // Can't fail because we just set the selected Drum
				if (success) {
					openUI(&soundEditor);
				}
			}
		}
	}

	// Kit button. Unlike the other instrument-type buttons, whose code is in InstrumentClipMinder, this one is only allowed in the InstrumentClipView
	else if (b == KIT && currentUIMode == UI_MODE_NONE) {
		if (on) {
			if (inCardRoutine) {
				return ActionResult::REMIND_ME_OUTSIDE_CARD_ROUTINE;
			}

			if (Buttons::isNewOrShiftButtonPressed()) {
				createNewInstrument(InstrumentType::KIT);
			}
			else {
				changeInstrumentType(InstrumentType::KIT);
			}
		}
	}

	else if (b == SYNTH && currentUIMode != UI_MODE_HOLDING_SAVE_BUTTON
	         && currentUIMode != UI_MODE_HOLDING_LOAD_BUTTON) {
		if (on) {
			if (inCardRoutine) {
				return ActionResult::REMIND_ME_OUTSIDE_CARD_ROUTINE;
			}

			if (currentUIMode == UI_MODE_NONE) {
				if (Buttons::isNewOrShiftButtonPressed()) {
					createNewInstrument(InstrumentType::SYNTH);
				}
				else {
					changeInstrumentType(InstrumentType::SYNTH);
				}
			}
			else if (currentUIMode == UI_MODE_ADDING_DRUM_NOTEROW || currentUIMode == UI_MODE_AUDITIONING) {
				createDrumForAuditionedNoteRow(DrumType::SOUND);
			}
		}
	}

	else if (b == MIDI) {
		if (on) {
			if (inCardRoutine) {
				return ActionResult::REMIND_ME_OUTSIDE_CARD_ROUTINE;
			}

			if (currentUIMode == UI_MODE_NONE) {
				changeInstrumentType(InstrumentType::MIDI_OUT);
			}
			else if (currentUIMode == UI_MODE_ADDING_DRUM_NOTEROW || currentUIMode == UI_MODE_AUDITIONING) {
				createDrumForAuditionedNoteRow(DrumType::MIDI);
			}
		}
	}

	else if (b == CV) {
		if (on) {
			if (inCardRoutine) {
				return ActionResult::REMIND_ME_OUTSIDE_CARD_ROUTINE;
			}

			if (currentUIMode == UI_MODE_NONE) {
				changeInstrumentType(InstrumentType::CV);
			}
			else if (currentUIMode == UI_MODE_ADDING_DRUM_NOTEROW || currentUIMode == UI_MODE_AUDITIONING) {
				createDrumForAuditionedNoteRow(DrumType::GATE);
			}
		}
	}

	// Save / delete button if NoteRow held down
	else if (b == SAVE && currentUIMode == UI_MODE_NOTES_PRESSED) {
		InstrumentClip* clip = getCurrentClip();

		if (on && numEditPadPresses == 1 && currentSong->currentClip->output->type == InstrumentType::KIT
		    && clip->getNumNoteRows() >= 2) {

			if (inCardRoutine) {
				return ActionResult::REMIND_ME_OUTSIDE_CARD_ROUTINE;
			}

			int32_t i;
			for (i = 0; i < kEditPadPressBufferSize; i++) {
				if (editPadPresses[i].isActive) {

					int32_t yDisplay = editPadPresses[i].yDisplay;

					endEditPadPress(i);
					checkIfAllEditPadPressesEnded(false);
					reassessAuditionStatus(yDisplay);

					int32_t noteRowIndex = yDisplay + clip->yScroll;

					if (ALPHA_OR_BETA_VERSION
					    && (noteRowIndex < 0 || noteRowIndex >= clip->noteRows.getNumElements())) {
						numericDriver.freezeWithError("E323");
					}

					if (clip->isActiveOnOutput()) {
						NoteRow* noteRow = clip->noteRows.getElement(noteRowIndex);
						if (noteRow->drum) {
							noteRow->drum->drumWontBeRenderedForAWhile();
						}
					}

					char modelStackMemory[MODEL_STACK_MAX_SIZE];
					ModelStackWithTimelineCounter* modelStack =
					    currentSong->setupModelStackWithCurrentClip(modelStackMemory);
					clip->deleteNoteRow(modelStack, noteRowIndex);

					// Note: I should fix this - if deleting a NoteRow of a MIDI drum that we're auditioning via MIDI, this will leave a stuck note...

					// If NoteRow was bottom half of screen...
					if (yDisplay < (kDisplayHeight >> 1)) {
						if (!noteRowIndex || clip->noteRows.getNumElements() >= (kDisplayHeight >> 1)) {
							clip->yScroll--;
						}
					}

					// Or top half of screen...
					else {
						if (!noteRowIndex && clip->noteRows.getNumElements() < (kDisplayHeight >> 1)) {
							clip->yScroll--;
						}
					}

					actionLogger.deleteAllLogs(); // Can't undo past this

					setSelectedDrum(NULL, true);

					recalculateColours();
					uiNeedsRendering(this);

					// Can't remember why repopulateNoteRowsOnScreen() doesn't do the sidebar automatically?

					currentUIMode = UI_MODE_NONE;

					AudioEngine::mustUpdateReverbParamsBeforeNextRender = true;

					break;
				}
			}
		}
	}

	// Kit + Shift + Save/Delete: shorcut that will delete all Kit rows that does not contain notes
	// (instead of pressing Note + Delete to do it one by one)
	else if (b == SAVE && currentUIMode != UI_MODE_NOTES_PRESSED && Buttons::isShiftButtonPressed()
	         && Buttons::isButtonPressed(KIT) && currentSong->currentClip->output->type == InstrumentType::KIT
	         && (runtimeFeatureSettings.get(RuntimeFeatureSettingType::DeleteUnusedKitRows)
	             == RuntimeFeatureStateToggle::On)) {
		if (inCardRoutine) {
			return ActionResult::REMIND_ME_OUTSIDE_CARD_ROUTINE;
		}

		if (on) {
			InstrumentClip* clip = getCurrentClip();

			if (!clip->containsAnyNotes()) {
				numericDriver.displayPopup(HAVE_OLED ? "At least one row needs to have notes" : "CANT");
			}
			else {
				char modelStackMemory[MODEL_STACK_MAX_SIZE];
				ModelStackWithTimelineCounter* modelStack =
				    currentSong->setupModelStackWithCurrentClip(modelStackMemory);

				int32_t i;
				for (i = clip->noteRows.getNumElements() - 1; i >= 0; i--) {
					NoteRow* noteRow = clip->noteRows.getElement(i);
					if (noteRow->hasNoNotes() && clip->noteRows.getNumElements() > 1) {
						// If the row has not notes and is not the last one
						clip->deleteNoteRow(modelStack, i);
					}
				}

				clip->yScroll = 0; // Reset scroll position

				actionLogger.deleteAllLogs(); // Can't undo past this

				setSelectedDrum(NULL, true);

				recalculateColours();
				uiNeedsRendering(this);

				// Show popup to make it clear what just happened
				numericDriver.displayPopup(HAVE_OLED ? "Deleted unused rows" : "DELETED");
			}
		}
	}

	// Horizontal encoder button if learn button pressed. Make sure you let the "off" action slide past to the Editor
	else if (b == X_ENC && on && Buttons::isButtonPressed(hid::button::LEARN)) {
		if (inCardRoutine) {
			return ActionResult::REMIND_ME_OUTSIDE_CARD_ROUTINE;
		}

		if (Buttons::isShiftButtonPressed()) {
			pasteNotes();
		}
		else {
			copyNotes();
		}
	}

	else if (b == TEMPO_ENC && isUIModeActiveExclusively(UI_MODE_NOTES_PRESSED)
	         && runtimeFeatureSettings.get(RuntimeFeatureSettingType::Quantize) == RuntimeFeatureStateToggle::On) {
		//prevent Tempo pop-up , when note is pressed
	}
	// Horizontal encoder button
	else if (b == X_ENC) {

		// If user wants to "multiple" Clip contents
		if (on && Buttons::isShiftButtonPressed() && !isUIModeActiveExclusively(UI_MODE_NOTES_PRESSED)) {
			if (isNoUIModeActive()) {
				if (inCardRoutine) {
					return ActionResult::REMIND_ME_OUTSIDE_CARD_ROUTINE;
				}

				// Zoom to max if we weren't already there...
				if (!zoomToMax()) {
					// Or if we didn't need to do that, double Clip length
					doubleClipLengthAction();
				}
				else {
					displayZoomLevel();
				}
			}
			enterUIMode(
			    UI_MODE_HOLDING_HORIZONTAL_ENCODER_BUTTON); // Whether or not we did the "multiply" action above, we need to be in this UI mode, e.g. for rotating individual NoteRow
		}

		// Otherwise...
		else {
			if (isUIModeActiveExclusively(UI_MODE_NOTES_PRESSED)) {
				if (on) {
					nudgeNotes(0);
				}
				else {
doCancelPopup:
					numericDriver.cancelPopup();
				}
			}
			else if (isUIModeActive(UI_MODE_AUDITIONING)) {
				if (!on) {
					timeHorizontalKnobLastReleased = AudioEngine::audioSampleTimer;
					goto doCancelPopup;
				}
			}
			goto passToOthers; // For exiting the UI mode, I think
		}
	}

	// Vertical encoder button
	else if (b == Y_ENC) {

		// If holding notes down...
		if (isUIModeActiveExclusively(UI_MODE_NOTES_PRESSED)) {
			if (on) {
				editNoteRepeat(0); // Just pop up number - don't do anything
				goto passToOthers; // Wait, why?
			}
			else {
				goto doCancelPopup;
			}
		}

		// Or if auditioning...
		if (isUIModeActiveExclusively(UI_MODE_AUDITIONING)) {
			if (on) {

				// If in a Kit and multiple Drums auditioned, re-order them
				if (currentSong->currentClip->output->type == InstrumentType::KIT) {
					for (int32_t yDisplay = 0; yDisplay < kDisplayHeight; yDisplay++) {
						if (yDisplay != lastAuditionedYDisplay && auditionPadIsPressed[yDisplay]) {
							if (inCardRoutine) {
								return ActionResult::REMIND_ME_OUTSIDE_CARD_ROUTINE;
							}

							actionLogger.deleteAllLogs();
							cancelAllAuditioning();
							InstrumentClip* clip = getCurrentClip();
							clip->noteRows.repositionElement(yDisplay + clip->yScroll,
							                                 lastAuditionedYDisplay + clip->yScroll);
							recalculateColours();
							uiNeedsRendering(this);
							goto passToOthers;
						}
					}
				}

				char modelStackMemory[MODEL_STACK_MAX_SIZE];
				ModelStackWithTimelineCounter* modelStack =
				    currentSong->setupModelStackWithCurrentClip(modelStackMemory);
				ModelStackWithNoteRow* modelStackWithNoteRow =
				    ((InstrumentClip*)modelStack->getTimelineCounter())
				        ->getNoteRowOnScreen(lastAuditionedYDisplay, modelStack);

				editNumEuclideanEvents(modelStackWithNoteRow, 0,
				                       lastAuditionedYDisplay); // Just pop up number - don't do anything
				goto passToOthers;                              // Wait, why?
			}
			else {
				goto doCancelPopup;
			}
		}
	}

	else {
passToOthers:
		ActionResult result = InstrumentClipMinder::buttonAction(b, on, inCardRoutine);
		if (result != ActionResult::NOT_DEALT_WITH) {
			return result;
		}

		return ClipView::buttonAction(b, on, inCardRoutine);
	}

	return ActionResult::DEALT_WITH;
}

void InstrumentClipView::createDrumForAuditionedNoteRow(DrumType drumType) {
	if (currentSong->currentClip->output->type != InstrumentType::KIT) {
		return;
	}

	if (playbackHandler.isEitherClockActive() && playbackHandler.ticksLeftInCountIn) {
		return;
	}

	int32_t error;
	NoteRow* noteRow;
	int32_t noteRowIndex;

	char modelStackMemory[MODEL_STACK_MAX_SIZE];
	ModelStackWithTimelineCounter* modelStack = currentSong->setupModelStackWithCurrentClip(modelStackMemory);

	actionLogger.deleteAllLogs();

	if (currentUIMode == UI_MODE_ADDING_DRUM_NOTEROW) {
		currentUIMode = UI_MODE_AUDITIONING;

		// Make a new NoteRow
		noteRow = createNewNoteRowForKit(modelStack, yDisplayOfNewNoteRow, &noteRowIndex);
		if (!noteRow) {
ramError:
			error = ERROR_INSUFFICIENT_RAM;
someError:
			numericDriver.displayError(ERROR_INSUFFICIENT_RAM);
			return;
		}

		uiNeedsRendering(this, 0, 1 << yDisplayOfNewNoteRow);

		lastAuditionedYDisplay = yDisplayOfNewNoteRow;
	}

	else {
		cutAuditionedNotesToOne();
		noteRow = getCurrentClip()->getNoteRowOnScreen(lastAuditionedYDisplay, currentSong, &noteRowIndex);
		if (noteRow->drum) {
			if (drumType != DrumType::SOUND && noteRow->drum->type == drumType) {
				return; // If it's already that kind of Drum, well, no need to do it again
			}
			noteRow->drum->drumWontBeRenderedForAWhile();
		}

		auditionPadIsPressed[lastAuditionedYDisplay] = false;
		reassessAuditionStatus(lastAuditionedYDisplay);
	}

	Drum* newDrum = storageManager.createNewDrum(drumType);
	if (!newDrum) {
		goto ramError;
	}

	Kit* kit = (Kit*)currentSong->currentClip->output;

	ParamManager paramManager;

	if (drumType == DrumType::SOUND) {

		String newName;
		int32_t error = newName.set("U");
		if (error) {
discardDrum:
			void* toDealloc = dynamic_cast<void*>(newDrum);
			newDrum->~Drum();
			GeneralMemoryAllocator::get().dealloc(toDealloc);
			goto someError;
		}

		error = kit->makeDrumNameUnique(&newName, 1);
		if (error) {
			goto discardDrum;
		}

		((SoundDrum*)newDrum)->name.set(&newName);

		error = paramManager.setupWithPatching();
		if (error) {
			goto discardDrum;
		}

		Sound::initParams(&paramManager);
		((SoundDrum*)newDrum)->setupAsBlankSynth(&paramManager);

		((SoundDrum*)newDrum)->modKnobs[6][0].paramDescriptor.setToHaveParamOnly(Param::Local::PITCH_ADJUST);
	}

	kit->addDrum(newDrum);

	ModelStackWithNoteRow* modelStackWithNoteRow = modelStack->addNoteRow(noteRowIndex, noteRow);

	noteRow->setDrum(newDrum, kit, modelStackWithNoteRow, NULL, &paramManager);

	kit->beenEdited();

	drawDrumName(newDrum);

	auditionPadIsPressed[lastAuditionedYDisplay] = true;
	reassessAuditionStatus(lastAuditionedYDisplay);
	setSelectedDrum(newDrum, true);
	// uiNeedsRendering(this, 0, 1 << lastAuditionedNoteOnScreen);
}

void InstrumentClipView::modEncoderButtonAction(uint8_t whichModEncoder, bool on) {

	// If they want to copy or paste automation...
	if (Buttons::isButtonPressed(hid::button::LEARN)) {
		if (on && currentSong->currentClip->output->type != InstrumentType::CV) {
			if (Buttons::isShiftButtonPressed()) {
				pasteAutomation(whichModEncoder);
			}
			else {
				copyAutomation(whichModEncoder);
			}
		}
	}
	else {
		view.modEncoderButtonAction(whichModEncoder, on);
	}
}

void InstrumentClipView::copyAutomation(int32_t whichModEncoder) {
	if (copiedParamAutomation.nodes) {
		GeneralMemoryAllocator::get().dealloc(copiedParamAutomation.nodes);
		copiedParamAutomation.nodes = NULL;
		copiedParamAutomation.numNodes = 0;
	}

	int32_t startPos = getPosFromSquare(0);
	int32_t endPos = getPosFromSquare(kDisplayWidth);
	if (startPos == endPos) {
		return;
	}

	if (!view.activeModControllableModelStack.modControllable) {
		return;
	}

	ModelStackWithAutoParam* modelStack = view.activeModControllableModelStack.modControllable->getParamFromModEncoder(
	    whichModEncoder, &view.activeModControllableModelStack, false);
	if (modelStack && modelStack->autoParam) {

		bool isPatchCable =
		    (modelStack->paramCollection
		     == modelStack->paramManager
		            ->getPatchCableSetAllowJibberish()); // Ok this is cursed, but will work fine so long as
		                                                 // the possibly invalid memory here doesn't accidentally
		                                                 // equal modelStack->paramCollection.
		modelStack->autoParam->copy(startPos, endPos, &copiedParamAutomation, isPatchCable, modelStack);

		if (copiedParamAutomation.nodes) {
			numericDriver.displayPopup(HAVE_OLED ? "Automation copied" : "COPY");
			return;
		}
	}

	numericDriver.displayPopup(HAVE_OLED ? "No automation to copy" : "NONE");
}

void InstrumentClipView::copyNotes() {

	// Clear out previously copied stuff
	deleteCopiedNoteRows();

	int32_t startPos = getPosFromSquare(0);
	int32_t endPos = getPosFromSquare(kDisplayWidth);

	copiedScreenWidth = endPos - startPos;
	if (copiedScreenWidth == 0) {
		return;
	}

	copiedScaleType = getCurrentClip()->getScaleType();
	copiedYNoteOfBottomRow =
	    getCurrentClip()->getYNoteFromYDisplay(0, currentSong); //currentSong->currentClip->yScroll;

	CopiedNoteRow** prevPointer = &firstCopiedNoteRow;

	for (int32_t i = 0; i < getCurrentClip()->noteRows.getNumElements(); i++) {
		NoteRow* thisNoteRow = getCurrentClip()->noteRows.getElement(i);

		// If this NoteRow has any notes...
		if (!thisNoteRow->hasNoNotes()) {

			// And if any of them are in the right zone...
			int32_t startI = thisNoteRow->notes.search(startPos, GREATER_OR_EQUAL);
			int32_t endI = thisNoteRow->notes.search(endPos, GREATER_OR_EQUAL);

			int32_t numNotes = endI - startI;

			if (numNotes > 0) {

				void* copiedNoteRowMemory = GeneralMemoryAllocator::get().alloc(sizeof(CopiedNoteRow), NULL, true);
				if (!copiedNoteRowMemory) {
ramError:
					deleteCopiedNoteRows();
					numericDriver.displayError(ERROR_INSUFFICIENT_RAM);
					return;
				}

				// Make the new CopiedNoteRow object
				CopiedNoteRow* newCopiedNoteRow = new (copiedNoteRowMemory) CopiedNoteRow();

				// Put that on the list
				*prevPointer = newCopiedNoteRow;
				prevPointer = &newCopiedNoteRow->next;

				// Allocate some memory for the notes
				newCopiedNoteRow->notes =
				    (Note*)GeneralMemoryAllocator::get().alloc(sizeof(Note) * numNotes, NULL, true);

				if (!newCopiedNoteRow->notes) {
					goto ramError;
				}

				// Fill in some details for the row
				newCopiedNoteRow->numNotes = numNotes;
				newCopiedNoteRow->yNote = thisNoteRow->y;
				if (currentSong->currentClip->output->type == InstrumentType::KIT) { // yDisplay for Kits
					newCopiedNoteRow->yDisplay = i - getCurrentClip()->yScroll;
				}
				else { // Or for non-Kits
					int32_t yVisual = currentSong->getYVisualFromYNote(thisNoteRow->y, getCurrentClip()->inScaleMode);
					newCopiedNoteRow->yDisplay = yVisual - getCurrentClip()->yScroll;
				}

				// Fill in all the Notes' details
				for (int32_t n = 0; n < numNotes; n++) {
					Note* noteToCopy = thisNoteRow->notes.getElement(n + startI);
					Note* newNote = &newCopiedNoteRow->notes[n];
					newNote->pos = noteToCopy->pos - startPos;
					newNote->length = std::min(
					    noteToCopy->length,
					    endPos
					        - noteToCopy
					              ->pos); // Ensure we don't copy the portion of the tail that extends beyond the screen
					newNote->velocity = noteToCopy->velocity;
					newNote->probability = noteToCopy->probability;
					newNote->lift = noteToCopy->lift;
				}
			}
		}
	}

	numericDriver.displayPopup(HAVE_OLED ? "Notes copied" : "COPY");
}

void InstrumentClipView::deleteCopiedNoteRows() {
	while (firstCopiedNoteRow) {
		CopiedNoteRow* toDelete = firstCopiedNoteRow;
		firstCopiedNoteRow = firstCopiedNoteRow->next;
		toDelete->~CopiedNoteRow();
		GeneralMemoryAllocator::get().dealloc(toDelete);
	}
}

void InstrumentClipView::pasteAutomation(int32_t whichModEncoder) {
	if (!copiedParamAutomation.nodes) {
		numericDriver.displayPopup(HAVE_OLED ? "No automation to paste" : "NONE");
		return;
	}

	int32_t startPos = getPosFromSquare(0);
	int32_t endPos = getPosFromSquare(kDisplayWidth);

	int32_t pastedAutomationWidth = endPos - startPos;
	if (pastedAutomationWidth == 0) {
		return;
	}

	float scaleFactor = (float)pastedAutomationWidth / copiedParamAutomation.width;

	if (!view.activeModControllableModelStack.modControllable) {
		return;
	}

	ModelStackWithAutoParam* modelStackWithAutoParam =
	    view.activeModControllableModelStack.modControllable->getParamFromModEncoder(
	        whichModEncoder, &view.activeModControllableModelStack, true);
	if (!modelStackWithAutoParam || !modelStackWithAutoParam->autoParam) {
		numericDriver.displayPopup(HAVE_OLED ? "Can't paste automation" : "CANT");
		return;
	}

	Action* action = actionLogger.getNewAction(ACTION_AUTOMATION_PASTE, false);

	if (action) {
		action->recordParamChangeIfNotAlreadySnapshotted(modelStackWithAutoParam, false);
	}

	bool isPatchCable = (modelStackWithAutoParam->paramCollection
	                     == modelStackWithAutoParam->paramManager->getPatchCableSetAllowJibberish());
	// Ok this is cursed, but will work fine so long as
	// the possibly invalid memory here doesn't accidentally
	// equal modelStack->paramCollection.

	modelStackWithAutoParam->autoParam->paste(startPos, endPos, scaleFactor, modelStackWithAutoParam,
	                                          &copiedParamAutomation, isPatchCable);

	numericDriver.displayPopup(HAVE_OLED ? "Automation pasted" : "PASTE");
	if (playbackHandler.isEitherClockActive()) {
		currentPlaybackMode->reversionDone(); // Re-gets automation and stuff
	}
}

void InstrumentClipView::pasteNotes() {

	if (!firstCopiedNoteRow) {
		return;
	}

	if (false) {
ramError:
		numericDriver.displayError(ERROR_INSUFFICIENT_RAM);
		return;
	}

	int32_t startPos = getPosFromSquare(0);
	int32_t endPos = getPosFromSquare(kDisplayWidth);

	int32_t pastedScreenWidth = endPos - startPos;
	if (pastedScreenWidth == 0) {
		return;
	}

	ScaleType pastedScaleType = getCurrentClip()->getScaleType();

	float scaleFactor = (float)pastedScreenWidth / (uint32_t)copiedScreenWidth;

	Action* action = actionLogger.getNewAction(ACTION_NOTES_PASTE, false);

	char modelStackMemory[MODEL_STACK_MAX_SIZE];
	ModelStackWithTimelineCounter* modelStack = currentSong->setupModelStackWithCurrentClip(modelStackMemory);

	getCurrentClip()->clearArea(modelStack, startPos, endPos, action);

	// Kit
	if (currentSong->currentClip->output->type == InstrumentType::KIT) {

		for (CopiedNoteRow* thisCopiedNoteRow = firstCopiedNoteRow; thisCopiedNoteRow;
		     thisCopiedNoteRow = thisCopiedNoteRow->next) {
			int32_t noteRowId = thisCopiedNoteRow->yDisplay + getCurrentClip()->yScroll;

			if (noteRowId < 0) {
				continue;
			}
			if (noteRowId >= getCurrentClip()->noteRows.getNumElements()) {
				break;
			}

			NoteRow* thisNoteRow = getCurrentClip()->noteRows.getElement(noteRowId);

			ModelStackWithNoteRow* modelStackWithNoteRow = modelStack->addNoteRow(noteRowId, thisNoteRow);

			bool success = thisNoteRow->paste(modelStackWithNoteRow, thisCopiedNoteRow, scaleFactor, endPos, action);
			if (!success) {
				goto ramError;
			}
		}
	}

	// Non-kit
	else {

		// If neither the source nor the destination was a kit Clip, and one had a scale and the other didn't, we want to preserve some scale information which we otherwise wouldn't
		bool shouldPreserveScale = (copiedScaleType != ScaleType::KIT && copiedScaleType != pastedScaleType);

		for (CopiedNoteRow* thisCopiedNoteRow = firstCopiedNoteRow; thisCopiedNoteRow;
		     thisCopiedNoteRow = thisCopiedNoteRow->next) {
			int32_t yNote;

			if (shouldPreserveScale) {
				yNote = getCurrentClip()->getYNoteFromYDisplay(0, currentSong) + thisCopiedNoteRow->yNote
				        - copiedYNoteOfBottomRow;
			}
			else {
				yNote = getCurrentClip()->getYNoteFromYDisplay(thisCopiedNoteRow->yDisplay, currentSong);
			}

			ModelStackWithNoteRow* modelStackWithNoteRow =
			    getCurrentClip()->getOrCreateNoteRowForYNote(yNote, modelStack, action, NULL);
			NoteRow* thisNoteRow = modelStackWithNoteRow->getNoteRowAllowNull();
			if (!thisNoteRow) {
				goto ramError;
			}

			bool success = thisNoteRow->paste(modelStackWithNoteRow, thisCopiedNoteRow, scaleFactor, endPos, action);
			if (!success) {
				goto ramError;
			}
		}
	}

getOut:
	recalculateColours();
	uiNeedsRendering(this);
	numericDriver.displayPopup(HAVE_OLED ? "Notes pasted" : "PASTE");
}

void InstrumentClipView::doubleClipLengthAction() {

	// If too big...
	if (currentSong->currentClip->loopLength > (kMaxSequenceLength >> 1)) {
		numericDriver.displayPopup(HAVE_OLED ? "Maximum length reached" : "CANT");
		return;
	}

	Action* action = actionLogger.getNewAction(ACTION_CLIP_MULTIPLY, false);

	// Add the ConsequenceClipMultiply to the Action. This must happen before calling doubleClipLength(), which may add note changes and deletions,
	// because when redoing, those have to happen after (and they'll have no effect at all, but who cares)
	if (action) {
		void* consMemory = GeneralMemoryAllocator::get().alloc(sizeof(ConsequenceInstrumentClipMultiply));

		if (consMemory) {
			ConsequenceInstrumentClipMultiply* newConsequence = new (consMemory) ConsequenceInstrumentClipMultiply();
			action->addConsequence(newConsequence);
		}
	}

	// Double the length, and duplicate the Clip content too
	currentSong->doubleClipLength(getCurrentClip(), action);

	zoomToMax(false);

	if (action) {
		action->xZoomClip[AFTER] = currentSong->xZoom[NAVIGATION_CLIP];
		action->xScrollClip[AFTER] = currentSong->xScroll[NAVIGATION_CLIP];
	}

	displayZoomLevel();

#if HAVE_OLED
	OLED::consoleText("Clip multiplied");
#endif
}

void InstrumentClipView::createNewInstrument(InstrumentType newInstrumentType) {

	InstrumentClipMinder::createNewInstrument(newInstrumentType);

	recalculateColours();
	uiNeedsRendering(this);

	if (newInstrumentType == InstrumentType::KIT) {
		char modelStackMemory[MODEL_STACK_MAX_SIZE];
		ModelStackWithTimelineCounter* modelStack = currentSong->setupModelStackWithCurrentClip(modelStackMemory);

		NoteRow* noteRow = getCurrentClip()->noteRows.getElement(0);

		ModelStackWithNoteRow* modelStackWithNoteRow = modelStack->addNoteRow(0, noteRow);

		enterDrumCreator(modelStackWithNoteRow);
	}
}

void InstrumentClipView::changeInstrumentType(InstrumentType newInstrumentType) {

	if (currentSong->currentClip->output->type == newInstrumentType) {
		return;
	}

	InstrumentClipMinder::changeInstrumentType(newInstrumentType);

	recalculateColours();
	uiNeedsRendering(this);
}

void InstrumentClipView::selectEncoderAction(int8_t offset) {

	// User may be trying to edit noteCode...
	if (currentUIMode == UI_MODE_AUDITIONING) {
		if (Buttons::isButtonPressed(hid::button::SELECT_ENC)) {

			if (playbackHandler.isEitherClockActive() && playbackHandler.ticksLeftInCountIn) {
				return;
			}

			cutAuditionedNotesToOne();
			offsetNoteCodeAction(offset);
		}
	}

	// Or set / create a new Drum
	else if (currentUIMode == UI_MODE_ADDING_DRUM_NOTEROW) {
		if (Buttons::isButtonPressed(hid::button::SELECT_ENC)) {
			drumForNewNoteRow = flipThroughAvailableDrums(offset, drumForNewNoteRow, true);
			//setSelectedDrum(drumForNewNoteRow); // Can't - it doesn't have a NoteRow, and so we don't really know where its ParamManager is!
			drawDrumName(drumForNewNoteRow);
		}
	}

	// Or, if user holding a note(s) down, we'll adjust proability instead
	else if (currentUIMode == UI_MODE_NOTES_PRESSED) {
		adjustProbability(offset);
	}

	// Or, normal option - trying to change Instrument presets
	else {
		InstrumentClipMinder::selectEncoderAction(offset);
	}
}

const uint32_t editPadActionUIModes[] = {UI_MODE_NOTES_PRESSED, UI_MODE_HOLDING_HORIZONTAL_ENCODER_BUTTON, 0};

const uint32_t mutePadActionUIModes[] = {UI_MODE_AUDITIONING, UI_MODE_STUTTERING, 0};

const uint32_t auditionPadActionUIModes[] = {UI_MODE_AUDITIONING,
                                             UI_MODE_ADDING_DRUM_NOTEROW,
                                             UI_MODE_HORIZONTAL_SCROLL,
                                             UI_MODE_RECORD_COUNT_IN,
                                             UI_MODE_HOLDING_HORIZONTAL_ENCODER_BUTTON,
                                             0};

ActionResult InstrumentClipView::padAction(int32_t x, int32_t y, int32_t velocity) {

	if (x == 15 && y == 2 && velocity > 0
	    && runtimeFeatureSettings.get(RuntimeFeatureSettingType::DrumRandomizer) == RuntimeFeatureStateToggle::On) {
		int32_t numRandomized = 0;
		for (int32_t i = 0; i < 8; i++) {
			if (getCurrentUI() == this && this->auditionPadIsPressed[i]) {
				if (currentSong->currentClip->output->type != InstrumentType::KIT) {
					continue;
				}
				AudioEngine::stopAnyPreviewing();
				Drum* drum = getCurrentClip()->getNoteRowOnScreen(i, currentSong)->drum;
				if (drum->type != DrumType::SOUND) {
					continue;
				}
				SoundDrum* soundDrum = (SoundDrum*)drum;
				MultiRange* r = soundDrum->sources[0].getRange(0);
				AudioFileHolder* afh = r->getAudioFileHolder();

				static int32_t MaxFiles = 25;
				String fnArray[MaxFiles];
				char const* currentPathChars = afh->filePath.get();
				char const* slashAddress = strrchr(currentPathChars, '/');
				if (slashAddress) {
					int32_t slashPos = (uint32_t)slashAddress - (uint32_t)currentPathChars;
					String dir;
					dir.set(&afh->filePath);
					dir.shorten(slashPos);
					FRESULT result = f_opendir(&staticDIR, dir.get());
					FilePointer thisFilePointer;
					int32_t numSamples = 0;

					if (result != FR_OK) {
						numericDriver.displayError(ERROR_SD_CARD);
						return ActionResult::DEALT_WITH;
					}
					while (true) {
						result = f_readdir_get_filepointer(&staticDIR, &staticFNO,
						                                   &thisFilePointer); /* Read a directory item */
						if (result != FR_OK || staticFNO.fname[0] == 0) {
							break; // Break on error or end of dir
						}
						if (staticFNO.fname[0] == '.' || staticFNO.fattrib & AM_DIR
						    || !isAudioFilename(staticFNO.fname)) {
							continue; // Ignore dot entry
						}
						audioFileManager.loadAnyEnqueuedClusters();
						fnArray[numSamples].set(staticFNO.fname);
						numSamples++;
						if (numSamples >= MaxFiles) {
							break;
						}
					}

					if (numSamples >= 2) {
						soundDrum->unassignAllVoices();
						afh->setAudioFile(NULL);
						String filePath; //add slash
						filePath.set(&dir);
						int32_t dirWithSlashLength = filePath.getLength();
						if (dirWithSlashLength) {
							filePath.concatenateAtPos("/", dirWithSlashLength);
							dirWithSlashLength++;
						}
						char const* fn = fnArray[random(numSamples - 1)].get();
						filePath.concatenateAtPos(fn, dirWithSlashLength);
						AudioEngine::stopAnyPreviewing();
						afh->filePath.set(&filePath);
						afh->loadFile(false, true, true, 1, 0, false);
						soundDrum->name.set(fn);
						numRandomized++;
						((Instrument*)currentSong->currentClip->output)->beenEdited();
					}
				}
			}
		}
		if (numRandomized > 0) {
			numericDriver.displayPopup(HAVE_OLED ? "Randomized" : "RND");
			return ActionResult::DEALT_WITH;
		}
	}

	// Edit pad action...
	if (x < kDisplayWidth) {
		if (sdRoutineLock) {
			return ActionResult::REMIND_ME_OUTSIDE_CARD_ROUTINE;
		}

		// Perhaps the user wants to enter the SoundEditor via a shortcut. They can do this by holding an audition pad too - but this gets deactivated
		// if they've done any "euclidean" or per-NoteRow editing already by holding down that audition pad, because if they've done that, they're probably
		// not intending to deliberately go into the SoundEditor, but might be trying to edit notes. Which they currently can't do...
		if (velocity && (!isUIModeActive(UI_MODE_AUDITIONING) || !editedAnyPerNoteRowStuffSinceAuditioningBegan)) {

			ActionResult soundEditorResult = soundEditor.potentialShortcutPadAction(x, y, velocity);

			if (soundEditorResult == ActionResult::NOT_DEALT_WITH) {
				goto doRegularEditPadActionProbably;
			}
			else {
				return soundEditorResult;
			}
		}

		// Regular edit-pad action
		else {
doRegularEditPadActionProbably:
			if (isUIModeWithinRange(editPadActionUIModes)) {
				editPadAction(velocity, y, x, currentSong->xZoom[NAVIGATION_CLIP]);
			}
		}
	}

	// If mute pad action
	else if (x == kDisplayWidth) {
		if (currentUIMode == UI_MODE_MIDI_LEARN) {
			if (sdRoutineLock) {
				return ActionResult::REMIND_ME_OUTSIDE_CARD_ROUTINE;
			}

			if (currentSong->currentClip->output->type != InstrumentType::KIT) {
				return ActionResult::DEALT_WITH;
			}
			NoteRow* noteRow = getCurrentClip()->getNoteRowOnScreen(y, currentSong);
			if (!noteRow || !noteRow->drum) {
				return ActionResult::DEALT_WITH;
			}
			view.noteRowMuteMidiLearnPadPressed(velocity, noteRow);
		}
		else if (currentSong->currentClip->output->type == InstrumentType::KIT && lastAuditionedYDisplay == y
		         && isUIModeActive(UI_MODE_AUDITIONING) && getNumNoteRowsAuditioning() == 1) {
			if (velocity) {
				if (isUIModeActiveExclusively(UI_MODE_AUDITIONING)) {
					enterUIMode(UI_MODE_DRAGGING_KIT_NOTEROW);
				}
				else {
					goto maybeRegularMutePress;
				}
			}
			else {
				if (isUIModeActive(UI_MODE_DRAGGING_KIT_NOTEROW)) {
					exitUIMode(UI_MODE_DRAGGING_KIT_NOTEROW);
				}
				else {
					goto maybeRegularMutePress;
				}
			}
		}
		else {
maybeRegularMutePress:
			if (isUIModeWithinRange(mutePadActionUIModes) && velocity) {
				mutePadPress(y);
			}
		}
	}

	// Audition pad action
	else {
possiblyAuditionPad:
		if (x == kDisplayWidth + 1) {

			// "Learning" to this audition pad:
			if (isUIModeActiveExclusively(UI_MODE_MIDI_LEARN)) {
				if (getCurrentUI() == this) {
					if (sdRoutineLock) {
						return ActionResult::REMIND_ME_OUTSIDE_CARD_ROUTINE;
					}

					if (currentSong->currentClip->output->type == InstrumentType::KIT) {
						NoteRow* thisNoteRow = getCurrentClip()->getNoteRowOnScreen(y, currentSong);
						if (!thisNoteRow || !thisNoteRow->drum) {
							return ActionResult::DEALT_WITH;
						}
						view.drumMidiLearnPadPressed(velocity, thisNoteRow->drum,
						                             (Kit*)currentSong->currentClip->output);
					}
					else {
						view.melodicInstrumentMidiLearnPadPressed(velocity,
						                                          (MelodicInstrument*)currentSong->currentClip->output);
					}
				}
			}

			// Changing the scale:
			else if (isUIModeActiveExclusively(UI_MODE_SCALE_MODE_BUTTON_PRESSED)) {
				if (sdRoutineLock) {
					return ActionResult::REMIND_ME_OUTSIDE_CARD_ROUTINE;
				}

				if (velocity
				    && currentSong->currentClip->output->type
				           != InstrumentType::
				               KIT) { // We probably couldn't have got this far if it was a Kit, but let's just check
					if (getCurrentClip()->inScaleMode) {
						currentUIMode = UI_MODE_NONE; // So that the upcoming render of the sidebar comes out correctly
						changeRootNote(y);
						exitScaleModeOnButtonRelease = false;
					}
					else {
						enterScaleMode(y);
					}
				}
			}

			// Actual basic audition pad press:
			else if (!velocity || isUIModeWithinRange(auditionPadActionUIModes)) {
				exitUIMode(UI_MODE_DRAGGING_KIT_NOTEROW);
				if (sdRoutineLock && !allowSomeUserActionsEvenWhenInCardRoutine) {
					return ActionResult::REMIND_ME_OUTSIDE_CARD_ROUTINE; // Allowable sometimes if in card routine.
				}
				auditionPadAction(velocity, y, Buttons::isShiftButtonPressed());
			}
		}
	}

	return ActionResult::DEALT_WITH;
}

uint8_t InstrumentClipView::getEditPadPressXDisplayOnScreen(uint8_t yDisplay) {
	for (int32_t i = 0; i < kEditPadPressBufferSize; i++) {
		if (editPadPresses[i].isActive && editPadPresses[i].yDisplay == yDisplay) {
			return editPadPresses[i].xDisplay;
		}
	}

	return 0; // Presumably impossible case
}

void InstrumentClipView::editPadAction(bool state, uint8_t yDisplay, uint8_t xDisplay, uint32_t xZoom) {

	uint32_t squareStart = getPosFromSquare(xDisplay);

	InstrumentClip* clip = getCurrentClip();
	Instrument* instrument = (Instrument*)clip->output;

	char modelStackMemory[MODEL_STACK_MAX_SIZE];
	ModelStackWithTimelineCounter* modelStack = currentSong->setupModelStackWithCurrentClip(modelStackMemory);

	// If button down
	if (state) {

		// Don't allow further new presses if already done nudging
		if (numEditPadPresses && doneAnyNudgingSinceFirstEditPadPress) {
			return;
		}

		if (!isSquareDefined(xDisplay)) {
			return;
		}

		// Get existing NoteRow if there was one
		ModelStackWithNoteRow* modelStackWithNoteRow = clip->getNoteRowOnScreen(yDisplay, modelStack);

		// If no NoteRow yet...
		if (!modelStackWithNoteRow->getNoteRowAllowNull()) {

			// Just check we're not beyond Clip length
			if (squareStart >= clip->loopLength) {
				return;
			}

			// And create the new NoteRow
			modelStackWithNoteRow = createNoteRowForYDisplay(modelStack, yDisplay);
			if (!modelStackWithNoteRow->getNoteRowAllowNull()) {
				if (instrument->type == InstrumentType::KIT) {
					setSelectedDrum(NULL);
				}
				return;
			}

			// If that just created a new NoteRow for a Kit, then we can't undo any further back than this
			if (instrument->type == InstrumentType::KIT) {
				actionLogger.deleteAllLogs();
			}
		}

		int32_t effectiveLength = modelStackWithNoteRow->getLoopLength();

		// Now that we've definitely got a NoteRow, check against NoteRow "effective" length here (though it'll very possibly be the same as the Clip length we may have tested against above).
		if (squareStart >= effectiveLength) {
			return;
		}

		uint32_t squareWidth = getSquareWidth(xDisplay, effectiveLength);

		NoteRow* noteRow = modelStackWithNoteRow->getNoteRow();

		ParamManagerForTimeline* paramManager = NULL;
		if (instrument->type == InstrumentType::SYNTH) {
			paramManager = &clip->paramManager;
		}
		else if (instrument->type == InstrumentType::KIT) {
			paramManager = &noteRow->paramManager;
		}

		// If this is a note-length-edit press...
		if (numEditPadPressesPerNoteRowOnScreen[yDisplay] == 1
		    && (int32_t)(timeLastEditPadPress + 80 * 44 - AudioEngine::audioSampleTimer) < 0
		    && clip->allowNoteTails(modelStackWithNoteRow) && getEditPadPressXDisplayOnScreen(yDisplay) < xDisplay) {

			// Find that original press
			int32_t i;
			for (i = 0; i < kEditPadPressBufferSize; i++) {
				if (editPadPresses[i].isActive && editPadPresses[i].yDisplay == yDisplay) {
					break;
				}
			}

			// If we found it...
			if (i < kEditPadPressBufferSize) {

				int32_t oldLength;
				int32_t noteStartPos;

				// If multiple notes, pick the last one
				if (editPadPresses[i].isBlurredSquare) {
					int32_t noteI = noteRow->notes.search(squareStart + squareWidth, LESS);
					Note* note = noteRow->notes.getElement(noteI);
					if (note) {
						oldLength = note->getLength();
						noteStartPos = note->pos;
					}
				}

				else {
					oldLength = editPadPresses[i].intendedLength;
					noteStartPos = editPadPresses[i].intendedPos;
				}

				// First, figure out the lengh to take the note up to the start of the pressed square. Put it in newLength
				int32_t newLength = squareStart - noteStartPos;
				if (newLength < 0) {
					newLength += effectiveLength; // Wrapped note
				}

				// If current square wasn't occupied at all to begin with, fill it up
				if (oldLength <= newLength) {
					newLength += squareWidth;
				}

				if (newLength == 0) {
					newLength = squareWidth; // Protection - otherwise we could end up with a 0-length note!
				}

				Action* action = actionLogger.getNewAction(ACTION_NOTE_EDIT, true);

				int32_t areaStart, areaWidth;
				bool actuallyExtendNoteAtStartOfArea = (newLength > oldLength);

				if (actuallyExtendNoteAtStartOfArea) { // Increasing length

					// Make sure it doesn't eat into the next note
					int32_t maxLength = noteRow->getDistanceToNextNote(noteStartPos, modelStackWithNoteRow);
					newLength = std::min<int32_t>(newLength, maxLength);

					areaStart = noteStartPos;
					areaWidth = newLength;
				}

				else { // Decreasing length
					areaStart = noteStartPos + newLength;
					areaWidth = oldLength - newLength;
				}

				noteRow->clearArea(areaStart, areaWidth, modelStackWithNoteRow, action, clip->getWrapEditLevel(),
				                   actuallyExtendNoteAtStartOfArea);

				if (!editPadPresses[i].isBlurredSquare) {
					editPadPresses[i].intendedLength = newLength;
				}
				editPadPresses[i].deleteOnDepress = false;
				uiNeedsRendering(this, 1 << yDisplay, 0);

				if (instrument->type == InstrumentType::KIT) {
					setSelectedDrum(noteRow->drum);
				}
			}
		}

		// Or, if this is a regular create-or-select press...
		else {

			timeLastEditPadPress = AudioEngine::audioSampleTimer;
			// Find an empty space in the press buffer, if there is one
			int32_t i;
			for (i = 0; i < kEditPadPressBufferSize; i++) {
				if (!editPadPresses[i].isActive) {
					break;
				}
			}
			if (i < kEditPadPressBufferSize) {

				ParamManagerForTimeline* paramManagerDummy;
				Sound* sound = getSoundForNoteRow(noteRow, &paramManagerDummy);

				uint32_t whichRowsToReRender = (1 << yDisplay);

				Action* action = actionLogger.getNewAction(ACTION_NOTE_EDIT, true);

				uint32_t desiredNoteLength = squareWidth;
				if (sound) {

					int32_t yNote;

					if (instrument->type == InstrumentType::KIT) {
						yNote = 60;
					}
					else {
						yNote = getCurrentClip()->getYNoteFromYDisplay(yDisplay, currentSong);
					}

					// If a time-synced sample...
					uint32_t sampleLength = sound->hasAnyTimeStretchSyncing(paramManager, true, yNote);
					if (sampleLength) {
						uint32_t sampleLengthInTicks =
						    ((uint64_t)sampleLength << 32) / currentSong->timePerTimerTickBig;

						// Previously I was having it always jump to a "square" number, but as James Meharry pointed out, what if the Clip is deliberately a
						// non-square length?
						desiredNoteLength = effectiveLength;
						while (!(desiredNoteLength & 1)) {
							desiredNoteLength >>= 1;
						}

						while (desiredNoteLength * 1.41 < sampleLengthInTicks) {
							desiredNoteLength <<= 1;
						}

						// If desired note length too long and no existing notes, extend the Clip (or if the NoteRow has independent length, do that instead).
						if (noteRow->hasNoNotes() && !clip->wrapEditing && desiredNoteLength > effectiveLength) {
							squareStart = 0;
							if (noteRow->loopLengthIfIndependent) {
								noteRow->loopLengthIfIndependent = desiredNoteLength;
							}
							else {
								currentSong->setClipLength(clip, desiredNoteLength, action);

								// Clip length changing may visually change other rows too, so must re-render them all
								whichRowsToReRender = 0xFFFFFFFF;
							}
						}
					}

					// Or if general cut-mode samples - but only for kit Clips, not synth
					else if (instrument->type == InstrumentType::KIT) {
						bool anyLooping;
						sampleLength = sound->hasCutOrLoopModeSamples(paramManager, yNote, &anyLooping);
						if (sampleLength) {

							// If sample loops, we want to cut out before we get to the loop-point
							if (anyLooping) {
								desiredNoteLength = ((uint64_t)sampleLength << 32) / currentSong->timePerTimerTickBig;
							}

							// Or if sample doesn't loop, we want to extend just past the end point
							else {
								desiredNoteLength =
								    (int32_t)((sampleLength - 2) / currentSong->getTimePerTimerTickFloat()) + 1;
							}
						}
					}

					desiredNoteLength = std::max(desiredNoteLength, squareWidth);
				}

				uint32_t maxNoteLengthHere = clip->getWrapEditLevel();
				desiredNoteLength = std::min(desiredNoteLength, maxNoteLengthHere);

				Note* firstNote;
				Note* lastNote;
				uint8_t squareType =
				    noteRow->getSquareType(squareStart, squareWidth, &firstNote, &lastNote, modelStackWithNoteRow,
				                           clip->allowNoteTails(modelStackWithNoteRow), desiredNoteLength, action,
				                           playbackHandler.isEitherClockActive() && currentSong->isClipActive(clip),
				                           isUIModeActive(UI_MODE_HOLDING_HORIZONTAL_ENCODER_BUTTON));

				// If error (no ram left), get out
				if (!squareType) {
					numericDriver.displayError(ERROR_INSUFFICIENT_RAM);
					return;
				}

				// Otherwise, we've selected a note
				else {

					shouldIgnoreVerticalScrollKnobActionIfNotAlsoPressedForThisNotePress = false;

					// If this is the first press, record the time
					if (numEditPadPresses == 0) {
						timeFirstEditPadPress = AudioEngine::audioSampleTimer;
						doneAnyNudgingSinceFirstEditPadPress = false;
						offsettingNudgeNumberDisplay = false;
						shouldIgnoreHorizontalScrollKnobActionIfNotAlsoPressedForThisNotePress = false;
					}

					if (squareType == SQUARE_BLURRED) {
						editPadPresses[i].intendedPos = squareStart;
						editPadPresses[i].intendedLength = squareWidth;
						editPadPresses[i].deleteOnDepress = true;
					}
					else {
						editPadPresses[i].intendedPos = lastNote->pos;
						editPadPresses[i].intendedLength = lastNote->getLength();
						editPadPresses[i].deleteOnDepress =
						    (squareType == SQUARE_NOTE_HEAD || squareType == SQUARE_NOTE_TAIL_UNMODIFIED);
					}

					editPadPresses[i].isBlurredSquare = (squareType == SQUARE_BLURRED);
					editPadPresses[i].intendedVelocity = firstNote->getVelocity();
					editPadPresses[i].intendedProbability = firstNote->getProbability();
					editPadPresses[i].isActive = true;
					editPadPresses[i].yDisplay = yDisplay;
					editPadPresses[i].xDisplay = xDisplay;
					editPadPresses[i].deleteOnScroll = true;
					editPadPresses[i].mpeCachedYet = false;
					for (int32_t m = 0; m < kNumExpressionDimensions; m++) {
						editPadPresses[i].stolenMPE[m].num = 0;
					}
					numEditPadPresses++;
					numEditPadPressesPerNoteRowOnScreen[yDisplay]++;
					enterUIMode(UI_MODE_NOTES_PRESSED);

					// If new note...
					if (squareType == SQUARE_NEW_NOTE) {

						// If we're cross-screen-editing, create other corresponding notes too
						if (clip->wrapEditing) {
							int32_t error = noteRow->addCorrespondingNotes(
							    squareStart, desiredNoteLength, editPadPresses[i].intendedVelocity,
							    modelStackWithNoteRow, clip->allowNoteTails(modelStackWithNoteRow), action);

							if (error) {
								numericDriver.displayError(ERROR_INSUFFICIENT_RAM);
							}
						}
					}

					// Edit mod knob values for this Note's region
					int32_t distanceToNextNote = clip->getDistanceToNextNote(lastNote, modelStackWithNoteRow);

					if (instrument->type == InstrumentType::KIT) {
						setSelectedDrum(noteRow->drum);
					}

					// Can only set the mod region after setting the selected drum! Otherwise the params' currentValues don't end up right
					view.setModRegion(
					    firstNote->pos,
					    std::max((uint32_t)distanceToNextNote + lastNote->pos - firstNote->pos, squareWidth),
					    modelStackWithNoteRow->noteRowId);

					// Now that we're holding a note down, get set up for if the user wants to edit its MPE values.
					for (int32_t t = 0; t < MPE_RECORD_LENGTH_FOR_NOTE_EDITING; t++) {
						mpeValuesAtHighestPressure[t][0] = 0;
						mpeValuesAtHighestPressure[t][1] = 0;
						mpeValuesAtHighestPressure[t][2] = -1; // -1 means not valid yet
					}
					mpeMostRecentPressure = 0;
					mpeRecordLastUpdateTime = AudioEngine::audioSampleTimer;

					reassessAuditionStatus(yDisplay);
				}

				// Might need to re-render row, if it was changed
				if (squareType == SQUARE_NEW_NOTE || squareType == SQUARE_NOTE_TAIL_MODIFIED) {
					uiNeedsRendering(this, whichRowsToReRender, 0);
				}
			}
		}
	}

	// Or if pad press ended...
	else {

		// Find the corresponding press, if there is one
		int32_t i;
		for (i = 0; i < kEditPadPressBufferSize; i++) {
			if (editPadPresses[i].isActive && editPadPresses[i].yDisplay == yDisplay
			    && editPadPresses[i].xDisplay == xDisplay) {
				break;
			}
		}

		// If we found it...
		if (i < kEditPadPressBufferSize) {

			numericDriver.cancelPopup(); // Crude way of getting rid of the probability-editing permanent popup

			uint8_t velocity = editPadPresses[i].intendedVelocity;

			// Must mark it as inactive first, otherwise, the note-deletion code may do so and then we'd do it again here
			endEditPadPress(i);

			// If we're meant to be deleting it on depress...
			if (editPadPresses[i].deleteOnDepress
			    && AudioEngine::audioSampleTimer - timeLastEditPadPress < kShortPressTime) {

				ModelStackWithNoteRow* modelStackWithNoteRow =
				    getCurrentClip()->getNoteRowOnScreen(yDisplay, modelStack);

				Action* action = actionLogger.getNewAction(ACTION_NOTE_EDIT, true);

				NoteRow* noteRow = modelStackWithNoteRow->getNoteRow();

				int32_t wrapEditLevel = clip->getWrapEditLevel();

				noteRow->clearArea(squareStart, getSquareWidth(xDisplay, modelStackWithNoteRow->getLoopLength()),
				                   modelStackWithNoteRow, action, wrapEditLevel);

				noteRow->clearMPEUpUntilNextNote(modelStackWithNoteRow, squareStart, wrapEditLevel, true);

				uiNeedsRendering(this, 1 << yDisplay, 0);
			}

			// Or if not deleting...
			else {
				instrument->defaultVelocity = velocity;
			}

			// Close last note nudge action, if there was one - so each such action is for one consistent set of notes
			actionLogger.closeAction(ACTION_NOTE_NUDGE);

			// If *all* presses are now ended
			checkIfAllEditPadPressesEnded();

			reassessAuditionStatus(yDisplay);
		}
	}
}

Sound* InstrumentClipView::getSoundForNoteRow(NoteRow* noteRow, ParamManagerForTimeline** getParamManager) {
	if (currentSong->currentClip->output->type == InstrumentType::SYNTH) {
		*getParamManager = &currentSong->currentClip->paramManager;
		return (SoundInstrument*)currentSong->currentClip->output;
	}
	else if (currentSong->currentClip->output->type == InstrumentType::KIT && noteRow && noteRow->drum
	         && noteRow->drum->type == DrumType::SOUND) {
		if (!noteRow) {
			return NULL;
		}
		*getParamManager = &noteRow->paramManager;
		return (SoundDrum*)noteRow->drum;
	}
	else {
		*getParamManager = NULL;
		return NULL;
	}
}

void InstrumentClipView::endEditPadPress(uint8_t i) {
	editPadPresses[i].isActive = false;
	numEditPadPresses--;
	numEditPadPressesPerNoteRowOnScreen[editPadPresses[i].yDisplay]--;

	for (int32_t m = 0; m < kNumExpressionDimensions; m++) {
		if (editPadPresses[i].stolenMPE[m].num) {
			GeneralMemoryAllocator::get().dealloc(editPadPresses[i].stolenMPE[m].nodes);
		}
	}
}

void InstrumentClipView::checkIfAllEditPadPressesEnded(bool mayRenderSidebar) {
	if (numEditPadPresses == 0) {
		view.setModRegion();
		exitUIMode(UI_MODE_NOTES_PRESSED);
		actionLogger.closeAction(ACTION_NOTE_EDIT);
		quantizeAmount = 0;
	}
}

void InstrumentClipView::adjustVelocity(int32_t velocityChange) {

	int32_t velocityValue = 0;

	Action* action;
	if (HAVE_OLED || numericDriver.popupActive) {
		action = actionLogger.getNewAction(ACTION_NOTE_EDIT, true);
		if (!action) {
			return; // Necessary why?
		}
	}

	char modelStackMemory[MODEL_STACK_MAX_SIZE];
	ModelStackWithTimelineCounter* modelStack = currentSong->setupModelStackWithCurrentClip(modelStackMemory);

	for (int32_t i = 0; i < kEditPadPressBufferSize; i++) {
		if (editPadPresses[i].isActive) {
			editPadPresses[i].deleteOnDepress = false;

			int32_t noteRowIndex;
			NoteRow* noteRow =
			    getCurrentClip()->getNoteRowOnScreen(editPadPresses[i].yDisplay, currentSong, &noteRowIndex);
			int32_t noteRowId = getCurrentClip()->getNoteRowId(noteRow, noteRowIndex);

			ModelStackWithNoteRow* modelStackWithNoteRow = modelStack->addNoteRow(noteRowId, noteRow);

			// Multiple notes in square
			if (editPadPresses[i].isBlurredSquare) {

				uint32_t velocitySumThisSquare = 0;
				uint32_t numNotesThisSquare = 0;

				int32_t noteI = noteRow->notes.search(editPadPresses[i].intendedPos, GREATER_OR_EQUAL);
				Note* note = noteRow->notes.getElement(noteI);
				while (note && note->pos - editPadPresses[i].intendedPos < editPadPresses[i].intendedLength) {

#if HAVE_OLED
					if (OLED::isPopupPresent()) {
#else
					if (numericDriver.popupActive) {
#endif
						noteRow->changeNotesAcrossAllScreens(note->pos, modelStackWithNoteRow, action,
						                                     CORRESPONDING_NOTES_ADJUST_VELOCITY, velocityChange);
					}

					if (velocityValue == 0) {
						velocityValue = note->getVelocity();
					}
					else {
						if (velocityValue != note->getVelocity()) {
							velocityValue = 255; // Means "multiple"
						}
					}
					numNotesThisSquare++;
					velocitySumThisSquare += note->getVelocity();

					noteI++;
					note = noteRow->notes.getElement(noteI);
				}

				editPadPresses[i].intendedVelocity =
				    velocitySumThisSquare
				    / numNotesThisSquare; // Get the average. Ideally we'd have done this when first selecting the note too, but I didn't
			}

			// Only one note in square
			else {
#if HAVE_OLED
				if (OLED::isPopupPresent()) {
#else
				if (numericDriver.popupActive) {
#endif
					editPadPresses[i].intendedVelocity =
					    std::clamp<int32_t>((int32_t)editPadPresses[i].intendedVelocity + velocityChange, 1, 127);
					noteRow->changeNotesAcrossAllScreens(editPadPresses[i].intendedPos, modelStackWithNoteRow, action,
					                                     CORRESPONDING_NOTES_ADJUST_VELOCITY, velocityChange);
				}

				if (velocityValue == 0) {
					velocityValue = editPadPresses[i].intendedVelocity;
				}
				else {
					if (velocityValue != editPadPresses[i].intendedVelocity) {
						velocityValue = 255; // Means "multiple"
					}
				}
			}
		}
	}

	if (velocityValue) {
		char buffer[22];
		char const* displayString;
		if (velocityValue == 255) {
			if (velocityChange >= 0) {
				displayString = HAVE_OLED ? "Velocity increased" : "MORE";
			}
			else {
				displayString = HAVE_OLED ? "Velocity decreased" : "LESS";
			}

			// Don't bother trying to think of some smart way to update lastVelocityInteractedWith. It'll get updated when user releases last press.
		}
		else {
#if HAVE_OLED
			strcpy(buffer, "Velocity: ");
			intToString(velocityValue, buffer + strlen(buffer));
#else
			intToString(velocityValue, buffer);
#endif
			displayString = buffer;
			((Instrument*)currentSong->currentClip->output)->defaultVelocity = velocityValue;
		}
#if HAVE_OLED
		OLED::popupText(displayString);
#else
		numericDriver.displayPopup(displayString, 0, true);
#endif
	}

	reassessAllAuditionStatus();
}

void InstrumentClipView::adjustProbability(int32_t offset) {

	int32_t probabilityValue = -1;

	bool prevBase = false;

	char modelStackMemory[MODEL_STACK_MAX_SIZE];
	ModelStackWithTimelineCounter* modelStack = currentSong->setupModelStackWithCurrentClip(modelStackMemory);

	// If just one press...
	if (numEditPadPresses == 1) {
		// Find it
		for (int32_t i = 0; i < kEditPadPressBufferSize; i++) {
			if (editPadPresses[i].isActive) {
				editPadPresses[i].deleteOnDepress = false;

				if (editPadPresses[i].isBlurredSquare) {
					goto multiplePresses;
				}

				int32_t probability = editPadPresses[i].intendedProbability;

				probabilityValue = probability & 127;
				prevBase = (probability & 128);

				// If editing, continue edit
#if HAVE_OLED
				if (OLED::isPopupPresent()) {
#else
				if (numericDriver.popupActive) {
#endif
					Action* action = actionLogger.getNewAction(ACTION_NOTE_EDIT, true);
					if (!action) {
						return;
					}

					// Incrementing
					if (offset == 1) {
						if (probabilityValue < kNumProbabilityValues + kNumIterationValues) {
							if (prevBase) {
								probabilityValue++;
								prevBase = false;
							}
							else {
								// See if there's a prev-base
								if (probabilityValue < kNumProbabilityValues
								    && getCurrentClip()->doesProbabilityExist(
								        editPadPresses[i].intendedPos, probabilityValue,
								        kNumProbabilityValues - probabilityValue)) {
									prevBase = true;
								}
								else {
									probabilityValue++;
								}
							}
						}
					}

					// Decrementing
					else {
						// Allow going down to probability 0 for FILL notes
						if (probabilityValue > 0 || prevBase) {
							if (prevBase) {
								prevBase = false;
							}
							else {
								probabilityValue--;
								prevBase = (probabilityValue < kNumProbabilityValues
								            && getCurrentClip()->doesProbabilityExist(
								                editPadPresses[i].intendedPos, probabilityValue,
								                kNumProbabilityValues - probabilityValue));
							}
						}
					}

					editPadPresses[i].intendedProbability = probabilityValue;
					if (prevBase) {
						editPadPresses[i].intendedProbability |= 128;
					}

					int32_t noteRowIndex;
					NoteRow* noteRow =
					    getCurrentClip()->getNoteRowOnScreen(editPadPresses[i].yDisplay, currentSong, &noteRowIndex);
					int32_t noteRowId = getCurrentClip()->getNoteRowId(noteRow, noteRowIndex);
					ModelStackWithNoteRow* modelStackWithNoteRow = modelStack->addNoteRow(noteRowId, noteRow);

					noteRow->changeNotesAcrossAllScreens(editPadPresses[i].intendedPos, modelStackWithNoteRow, action,
					                                     CORRESPONDING_NOTES_SET_PROBABILITY,
					                                     editPadPresses[i].intendedProbability);
				}
				break;
			}
		}
	}

	// Or if multiple presses...
	else {
multiplePresses:

		int32_t leftMostPos = 2147483647;
		int32_t leftMostIndex;
		// Find the leftmost one. There may be more than one...
		for (int32_t i = 0; i < kEditPadPressBufferSize; i++) {
			if (editPadPresses[i].isActive) {
				editPadPresses[i].deleteOnDepress = false;

				// "blurred square" with multiple notes
				if (editPadPresses[i].isBlurredSquare) {
					NoteRow* noteRow = getCurrentClip()->getNoteRowOnScreen(editPadPresses[i].yDisplay, currentSong);
					int32_t noteI = noteRow->notes.search(editPadPresses[i].intendedPos, GREATER_OR_EQUAL);
					Note* note = noteRow->notes.getElement(noteI);
					if (note) {
						editPadPresses[i].intendedProbability =
						    note->probability; // This might not have been grabbed properly initially
						if (note->pos < leftMostPos) {
							leftMostPos = note->pos;
							leftMostIndex = i;
						}
					}
				}

				// Or, just 1 note in square
				else {

					if (editPadPresses[i].intendedPos < leftMostPos) {
						leftMostPos = editPadPresses[i].intendedPos;
						leftMostIndex = i;
					}
				}
			}
		}

		// Decide the probability, based on the existing probability of the leftmost note
		probabilityValue = editPadPresses[leftMostIndex].intendedProbability & 127;
		probabilityValue += offset;
<<<<<<< HEAD
		probabilityValue = getMax(1, probabilityValue);
		probabilityValue = getMin(kNumProbabilityValues + kNumIterationValues, probabilityValue);
=======
		probabilityValue = std::clamp<int32_t>(probabilityValue, 1, kNumProbabilityValues + 35);
>>>>>>> f91cab6e

		Action* action = actionLogger.getNewAction(ACTION_NOTE_EDIT, true);
		if (!action) {
			return;
		}

		// Set the probability of the other presses, and update all probabilities with the actual notes
		for (int32_t i = 0; i < kEditPadPressBufferSize; i++) {
			if (editPadPresses[i].isActive) {

				// Update probability
				editPadPresses[i].intendedProbability = probabilityValue;

				int32_t noteRowIndex;
				NoteRow* noteRow =
				    getCurrentClip()->getNoteRowOnScreen(editPadPresses[i].yDisplay, currentSong, &noteRowIndex);
				int32_t noteRowId = getCurrentClip()->getNoteRowId(noteRow, noteRowIndex);

				ModelStackWithNoteRow* modelStackWithNoteRow = modelStack->addNoteRow(noteRowId, noteRow);

				// "blurred square" with multiple notes
				if (editPadPresses[i].isBlurredSquare) {

					int32_t noteI = noteRow->notes.search(editPadPresses[i].intendedPos, GREATER_OR_EQUAL);
					Note* note = noteRow->notes.getElement(noteI);
					while (note && note->pos - editPadPresses[i].intendedPos < editPadPresses[i].intendedLength) {

						// And if not one of the leftmost notes, make it a prev-base one - if we're doing actual percentage probabilities
						if (probabilityValue < kNumProbabilityValues && note->pos != leftMostPos) {
							editPadPresses[i].intendedProbability |= 128; // This isn't perfect...
						}
						noteRow->changeNotesAcrossAllScreens(note->pos, modelStackWithNoteRow, action,
						                                     CORRESPONDING_NOTES_SET_PROBABILITY,
						                                     editPadPresses[i].intendedProbability);

						noteI++;
						note = noteRow->notes.getElement(noteI);
					}
				}
				// Or, just 1 note in square
				else {
					// And if not one of the leftmost notes, make it a prev-base one - if we're doing actual percentage probabilities
					if (probabilityValue < kNumProbabilityValues && editPadPresses[i].intendedPos != leftMostPos) {
						editPadPresses[i].intendedProbability |= 128;
					}
					noteRow->changeNotesAcrossAllScreens(editPadPresses[i].intendedPos, modelStackWithNoteRow, action,
					                                     CORRESPONDING_NOTES_SET_PROBABILITY,
					                                     editPadPresses[i].intendedProbability);
				}
			}
		}
	}

	if (probabilityValue != -1) {
#if HAVE_OLED
		char buffer[29];
#else
		char buffer[5];
#endif
		char* displayString;

		// FILL mode
		if (probabilityValue == kFillProbabilityValue) {
			strcpy(buffer, "FILL");
			displayString = buffer;
		}

		// Probability dependence
		else if (probabilityValue <= kNumProbabilityValues) {
#if HAVE_OLED
			strcpy(buffer, "Probability: ");
			intToString(probabilityValue * 5, buffer + strlen(buffer));
			strcat(buffer, "%");
			if (prevBase) {
				strcat(buffer, " latching");
			}
#else
			intToString(probabilityValue * 5, buffer);
#endif
			displayString = buffer;
		}

		// Iteration dependence
		else {

			int32_t divisor, iterationWithinDivisor;
			dissectIterationDependence(probabilityValue, &divisor, &iterationWithinDivisor);

			int32_t charPos = 0;

#if HAVE_OLED
			strcpy(buffer, "Iteration dependence: ");
			charPos = strlen(buffer);
#endif

			buffer[charPos++] = '1' + iterationWithinDivisor;
#if HAVE_OLED
			buffer[charPos++] = ' ';
#endif
			buffer[charPos++] = 'o';
			buffer[charPos++] = 'f';
#if HAVE_OLED
			buffer[charPos++] = ' ';
#endif
			buffer[charPos++] = '0' + divisor;
			buffer[charPos++] = 0;
		}

#if HAVE_OLED
		OLED::popupText(displayString);
#else
		numericDriver.displayPopup(displayString, 0, true, prevBase ? 3 : 255);
#endif
	}
}

void InstrumentClipView::mutePadPress(uint8_t yDisplay) {

	char modelStackMemory[MODEL_STACK_MAX_SIZE];
	ModelStackWithTimelineCounter* modelStack = currentSong->setupModelStackWithCurrentClip(modelStackMemory);

	InstrumentClip* clip = (InstrumentClip*)modelStack->getTimelineCounter();

	// We do not want to change the selected Drum if stutter is happening, because the user needs to keep controlling, and eventually stop stuttering on, their current selected Drum
	bool wasStuttering = isUIModeActive(UI_MODE_STUTTERING);

	// Try getting existing NoteRow.
	ModelStackWithNoteRow* modelStackWithNoteRow = clip->getNoteRowOnScreen(yDisplay, modelStack);

	// If no existing NoteRow...
	if (!modelStackWithNoteRow->getNoteRowAllowNull()) {

		// For Kits, get out.
		if (clip->output->type == InstrumentType::KIT) {
fail:
			if (!wasStuttering) {
				setSelectedDrum(NULL);
			}
			return;
		}

		// Create new NoteRow.
		modelStackWithNoteRow = createNoteRowForYDisplay(modelStack, yDisplay);
		if (!modelStackWithNoteRow->getNoteRowAllowNull()) {
			return;
		}
	}

	NoteRow* noteRow = modelStackWithNoteRow->getNoteRow();

	clip->toggleNoteRowMute(modelStackWithNoteRow);

	if (!wasStuttering && clip->output->type == InstrumentType::KIT) {
		setSelectedDrum(noteRow->drum);
	}

	uiNeedsRendering(this, 0, 1 << yDisplay);
}

NoteRow* InstrumentClipView::createNewNoteRowForKit(ModelStackWithTimelineCounter* modelStack, int32_t yDisplay,
                                                    int32_t* getIndex) {
	InstrumentClip* clip = (InstrumentClip*)modelStack->getTimelineCounter();

	NoteRow* newNoteRow = clip->createNewNoteRowForKit(modelStack, (yDisplay < -clip->yScroll), getIndex);
	if (!newNoteRow) {
		return NULL; // If memory full
	}

	recalculateColour(yDisplay);

	return newNoteRow;
}

ModelStackWithNoteRow* InstrumentClipView::getOrCreateNoteRowForYDisplay(ModelStackWithTimelineCounter* modelStack,
                                                                         int32_t yDisplay) {

	InstrumentClip* clip = (InstrumentClip*)modelStack->getTimelineCounter();

	ModelStackWithNoteRow* modelStackWithNoteRow = clip->getNoteRowOnScreen(yDisplay, modelStack);

	if (!modelStackWithNoteRow->getNoteRowAllowNull()) {
		modelStackWithNoteRow = createNoteRowForYDisplay(modelStack, yDisplay);
	}

	return modelStackWithNoteRow;
}

ModelStackWithNoteRow* InstrumentClipView::createNoteRowForYDisplay(ModelStackWithTimelineCounter* modelStack,
                                                                    int32_t yDisplay) {

	InstrumentClip* clip = (InstrumentClip*)modelStack->getTimelineCounter();

	NoteRow* noteRow = NULL;
	int32_t noteRowId;

	// If *not* a kit
	if (clip->output->type != InstrumentType::KIT) {

		noteRow = clip->createNewNoteRowForYVisual(getYVisualFromYDisplay(yDisplay), modelStack->song);

		if (!noteRow) { // If memory full
doDisplayError:
			numericDriver.displayError(ERROR_INSUFFICIENT_RAM);
		}
		else {
			noteRowId = noteRow->y;
		}
	}

	// Or, if a kit
	else {
		// If it's more than one row below, we can't do it
		if (yDisplay < -1 - clip->yScroll) {
			goto getOut;
		}

		// If it's more than one row above, we can't do it
		if (yDisplay > clip->getNumNoteRows() - clip->yScroll) {
			goto getOut;
		}

		noteRow = createNewNoteRowForKit(modelStack, yDisplay, &noteRowId);

		if (!noteRow) {
			goto doDisplayError;
		}

		else {
			uiNeedsRendering(this, 0, 1 << yDisplay);
		}
	}

getOut:
	return modelStack->addNoteRow(noteRowId, noteRow);
}

void InstrumentClipView::recalculateColours() {
	for (int32_t yDisplay = 0; yDisplay < kDisplayHeight; yDisplay++) {
		recalculateColour(yDisplay);
	}
}

void InstrumentClipView::recalculateColour(uint8_t yDisplay) {
	int32_t colourOffset = 0;
	NoteRow* noteRow = getCurrentClip()->getNoteRowOnScreen(yDisplay, currentSong);
	if (noteRow) {
		colourOffset = noteRow->getColourOffset(getCurrentClip());
	}
	getCurrentClip()->getMainColourFromY(getCurrentClip()->getYNoteFromYDisplay(yDisplay, currentSong), colourOffset,
	                                     rowColour[yDisplay]);
	getTailColour(rowTailColour[yDisplay], rowColour[yDisplay]);
	getBlurColour(rowBlurColour[yDisplay], rowColour[yDisplay]);
}

ActionResult InstrumentClipView::scrollVertical(int32_t scrollAmount, bool inCardRoutine, bool draggingNoteRow) {
	int32_t noteRowToShiftI;
	int32_t noteRowToSwapWithI;

	bool isKit = currentSong->currentClip->output->type == InstrumentType::KIT;

	// If a Kit...
	if (isKit) {
		// Limit scrolling
		if (scrollAmount >= 0) {
			if ((int16_t)(getCurrentClip()->yScroll + scrollAmount)
			    > (int16_t)(getCurrentClip()->getNumNoteRows() - 1)) {
				return ActionResult::DEALT_WITH;
			}
		}
		else {
			if (getCurrentClip()->yScroll + scrollAmount < 1 - kDisplayHeight) {
				return ActionResult::DEALT_WITH;
			}
		}

		// Limit how far we can shift a NoteRow
		if (draggingNoteRow) {
			noteRowToShiftI = lastAuditionedYDisplay + getCurrentClip()->yScroll;
			if (noteRowToShiftI < 0 || noteRowToShiftI >= getCurrentClip()->noteRows.getNumElements()) {
				return ActionResult::DEALT_WITH;
			}

			if (scrollAmount >= 0) {
				if (noteRowToShiftI >= getCurrentClip()->noteRows.getNumElements() - 1) {
					return ActionResult::DEALT_WITH;
				}
				noteRowToSwapWithI = noteRowToShiftI + 1;
			}
			else {
				if (noteRowToShiftI == 0) {
					return ActionResult::DEALT_WITH;
				}
				noteRowToSwapWithI = noteRowToShiftI - 1;
			}
		}
	}

	// Or if not a Kit...
	else {
		int32_t newYNote;
		if (scrollAmount > 0) {
			newYNote = getCurrentClip()->getYNoteFromYDisplay(kDisplayHeight - 1 + scrollAmount, currentSong);
		}
		else {
			newYNote = getCurrentClip()->getYNoteFromYDisplay(scrollAmount, currentSong);
		}

		if (!getCurrentClip()->isScrollWithinRange(scrollAmount, newYNote)) {
			return ActionResult::DEALT_WITH;
		}
	}

	if (inCardRoutine && (numEditPadPresses || draggingNoteRow)) {
		return ActionResult::REMIND_ME_OUTSIDE_CARD_ROUTINE;
	}

	bool currentClipIsActive = currentSong->isClipActive(currentSong->currentClip);

	char modelStackMemory[MODEL_STACK_MAX_SIZE];
	ModelStackWithTimelineCounter* modelStack = currentSong->setupModelStackWithCurrentClip(modelStackMemory);

	// Switch off any auditioned notes. But leave on the one whose NoteRow we're moving, if we are
	for (int32_t yDisplay = 0; yDisplay < kDisplayHeight; yDisplay++) {
		if (lastAuditionedVelocityOnScreen[yDisplay] != 255
		    && (!draggingNoteRow || lastAuditionedYDisplay != yDisplay)) {
			sendAuditionNote(false, yDisplay, 127, 0);

			ModelStackWithNoteRow* modelStackWithNoteRow = getCurrentClip()->getNoteRowOnScreen(yDisplay, modelStack);
			NoteRow* noteRow = modelStackWithNoteRow->getNoteRowAllowNull();

			if (noteRow) {
				// If recording, record a note-off for this NoteRow, if one exists
				if (playbackHandler.shouldRecordNotesNow() && currentClipIsActive) {
					getCurrentClip()->recordNoteOff(modelStackWithNoteRow);
				}
			}
		}
	}

	// If any presses happening, grab those Notes...
	if (numEditPadPresses) {

		Action* action = actionLogger.getNewAction(ACTION_NOTE_EDIT, true);

		for (int32_t i = 0; i < kEditPadPressBufferSize; i++) {
			if (editPadPresses[i].isActive) {
				if (editPadPresses[i].isBlurredSquare) {
					endEditPadPress(i); // We can't deal with multiple notes per square
					checkIfAllEditPadPressesEnded(false);
					reassessAuditionStatus(editPadPresses[i].yDisplay);
				}
				else {
					if (editPadPresses[i].deleteOnScroll) {
						int32_t pos = editPadPresses[i].intendedPos;
						ModelStackWithNoteRow* modelStackWithNoteRow =
						    getCurrentClip()->getNoteRowOnScreen(editPadPresses[i].yDisplay, modelStack);
						NoteRow* thisNoteRow = modelStackWithNoteRow->getNoteRow();
						thisNoteRow->deleteNoteByPos(modelStackWithNoteRow, pos, action);

						ParamCollectionSummary* mpeParamsSummary =
						    thisNoteRow->paramManager.getExpressionParamSetSummary();
						ExpressionParamSet* mpeParams = (ExpressionParamSet*)mpeParamsSummary->paramCollection;
						if (mpeParams) {
							int32_t distanceToNextNote = thisNoteRow->getDistanceToNextNote(pos, modelStackWithNoteRow);
							int32_t loopLength = modelStackWithNoteRow->getLoopLength();
							ModelStackWithParamCollection* modelStackWithParamCollection =
							    modelStackWithNoteRow->addOtherTwoThingsAutomaticallyGivenNoteRow()->addParamCollection(
							        mpeParams, mpeParamsSummary);

							for (int32_t m = 0; m < kNumExpressionDimensions; m++) {
								StolenParamNodes* stolenNodeRecord = NULL;
								if (!editPadPresses[i].mpeCachedYet) {
									stolenNodeRecord = &editPadPresses[i].stolenMPE[m];
								}
								AutoParam* param = &mpeParams->params[m];
								ModelStackWithAutoParam* modelStackWithAutoParam =
								    modelStackWithParamCollection->addAutoParam(m, param);

								param->stealNodes(modelStackWithAutoParam, pos, distanceToNextNote, loopLength, action,
								                  stolenNodeRecord);
							}
						}

						editPadPresses[i].mpeCachedYet = true;
					}
				}
			}
		}
	}

	// Shift the selected NoteRow, if that's what we're doing. We know we're in Kit mode then
	if (draggingNoteRow) {

		actionLogger.deleteAllLogs(); // Can't undo past this!

		getCurrentClip()->noteRows.getElement(noteRowToShiftI)->y =
		    -32768; // Need to remember not to try and use the yNote value of this NoteRow if we switch back out of Kit mode
		getCurrentClip()->noteRows.swapElements(noteRowToShiftI, noteRowToSwapWithI);
	}

	// Do actual scroll
	getCurrentClip()->yScroll += scrollAmount;

	recalculateColours(); // Don't render - we'll do that after we've dealt with presses (potentially creating Notes)

	// Switch on any auditioned notes - remembering that the one we're shifting (if we are) was left on before
	bool drawnNoteCodeYet = false;
	bool forceStoppedAnyAuditioning = false;
	bool changedActiveModControllable = false;
	for (int32_t yDisplay = 0; yDisplay < kDisplayHeight; yDisplay++) {
		if (lastAuditionedVelocityOnScreen[yDisplay] != 255) {
			// If shifting a NoteRow..
			if (draggingNoteRow && lastAuditionedYDisplay == yDisplay) {}

			// Otherwise, switch its audition back on
			else {
				// Check NoteRow exists, incase we've got a Kit
				ModelStackWithNoteRow* modelStackWithNoteRow =
				    getCurrentClip()->getNoteRowOnScreen(yDisplay, modelStack);

				if (!isKit || modelStackWithNoteRow->getNoteRowAllowNull()) {

					if (modelStackWithNoteRow->getNoteRowAllowNull()
					    && modelStackWithNoteRow->getNoteRow()->soundingStatus == STATUS_SEQUENCED_NOTE) {}
					else {

						// Record note-on if we're recording
						if (playbackHandler.shouldRecordNotesNow() && currentClipIsActive) {

							// If no NoteRow existed before, try creating one
							if (!modelStackWithNoteRow->getNoteRowAllowNull()) {
								modelStackWithNoteRow = createNoteRowForYDisplay(modelStack, yDisplay);
							}

							if (modelStackWithNoteRow->getNoteRowAllowNull()) {
								getCurrentClip()->recordNoteOn(
								    modelStackWithNoteRow,
								    ((Instrument*)currentSong->currentClip->output)->defaultVelocity);
							}
						}

						sendAuditionNote(
						    true, yDisplay, lastAuditionedVelocityOnScreen[yDisplay],
						    0); // Should this technically grab the note-length of the note if there is one?
					}
				}
				else {
					auditionPadIsPressed[yDisplay] = false;
					lastAuditionedVelocityOnScreen[yDisplay] = 255;
					forceStoppedAnyAuditioning = true;
				}
			}
			if (!draggingNoteRow && !drawnNoteCodeYet
			    && auditionPadIsPressed
			        [yDisplay]) { // If we're shiftingNoteRow, no need to re-draw the noteCode, because it'll be the same
				drawNoteCode(yDisplay);
				if (isKit) {
					Drum* newSelectedDrum = NULL;
					NoteRow* noteRow = getCurrentClip()->getNoteRowOnScreen(yDisplay, currentSong);
					if (noteRow) {
						newSelectedDrum = noteRow->drum;
					}
					setSelectedDrum(newSelectedDrum, true);
					changedActiveModControllable = !getAffectEntire();
				}

				if (currentSong->currentClip->output->type == InstrumentType::SYNTH) {
					if (getCurrentUI() == &soundEditor
					    && soundEditor.getCurrentMenuItem() == &menu_item::multiRangeMenu) {
						menu_item::multiRangeMenu.noteOnToChangeRange(
						    getCurrentClip()->getYNoteFromYDisplay(yDisplay, currentSong)
						    + ((SoundInstrument*)currentSong->currentClip->output)->transpose);
					}
				}

				drawnNoteCodeYet = true;
			}
		}
	}
	if (forceStoppedAnyAuditioning) {
		someAuditioningHasEnded(true);
	}

	// If presses happening, place the Notes on the newly-aligned NoteRows
	if (numEditPadPresses > 0) {

		Action* action = actionLogger.getNewAction(ACTION_NOTE_EDIT, true);
		//if (!action) return; // Couldn't happen?

		action->updateYScrollClipViewAfter(getCurrentClip());

		for (int32_t i = 0; i < kEditPadPressBufferSize; i++) {
			if (editPadPresses[i].isActive) {

				// Try getting existing NoteRow. If none...
				ModelStackWithNoteRow* modelStackWithNoteRow =
				    getCurrentClip()->getNoteRowOnScreen(editPadPresses[i].yDisplay, modelStack);
				if (!modelStackWithNoteRow->getNoteRowAllowNull()) {

					if (isKit) {
						goto cancelPress;
					}

					// Try creating NoteRow
					modelStackWithNoteRow = createNoteRowForYDisplay(modelStack, editPadPresses[i].yDisplay);

					if (!modelStackWithNoteRow->getNoteRowAllowNull()) {
						numericDriver.displayError(ERROR_INSUFFICIENT_RAM);
cancelPress:
						endEditPadPress(i);
						continue;
					}
				}

				NoteRow* noteRow = modelStackWithNoteRow->getNoteRow();

				int32_t pos = editPadPresses[i].intendedPos;

				bool success =
				    noteRow->attemptNoteAdd(pos, editPadPresses[i].intendedLength, editPadPresses[i].intendedVelocity,
				                            editPadPresses[i].intendedProbability, modelStackWithNoteRow, action);

				editPadPresses[i].deleteOnDepress = false;
				editPadPresses[i].deleteOnScroll = success;

				if (success) {
					if (editPadPresses[i].mpeCachedYet) {
						int32_t anyActualNodes = 0;
						for (int32_t m = 0; m < kNumExpressionDimensions; m++) {
							anyActualNodes += editPadPresses[i].stolenMPE[m].num;
						}

						if (anyActualNodes) {
							noteRow->paramManager.ensureExpressionParamSetExists(
							    isKit); // If this fails, we'll detect that below.
						}

						ParamCollectionSummary* mpeParamsSummary = noteRow->paramManager.getExpressionParamSetSummary();
						ExpressionParamSet* mpeParams = (ExpressionParamSet*)mpeParamsSummary->paramCollection;

						if (mpeParams) {
							ModelStackWithParamCollection* modelStackWithParamCollection =
							    modelStackWithNoteRow->addOtherTwoThingsAutomaticallyGivenNoteRow()->addParamCollection(
							        mpeParams, mpeParamsSummary);

							int32_t distanceToNextNote = noteRow->getDistanceToNextNote(pos, modelStackWithNoteRow);
							int32_t loopLength = modelStackWithNoteRow->getLoopLength();

							for (int32_t m = 0; m < kNumExpressionDimensions; m++) {
								AutoParam* param = &mpeParams->params[m];
								ModelStackWithAutoParam* modelStackWithAutoParam =
								    modelStackWithParamCollection->addAutoParam(m, param);

								param->insertStolenNodes(modelStackWithAutoParam, pos, distanceToNextNote, loopLength,
								                         action, &editPadPresses[i].stolenMPE[m]);
							}
						}
					}
				}
			}
		}
		checkIfAllEditPadPressesEnded(false); // Don't allow to redraw sidebar - it's going to be redrawn below anyway
	}

	uiNeedsRendering(this); // Might be in waveform view
	return ActionResult::DEALT_WITH;
}

void InstrumentClipView::reassessAllAuditionStatus() {
	for (int32_t yDisplay = 0; yDisplay < kDisplayHeight; yDisplay++) {
		reassessAuditionStatus(yDisplay);
	}
}

void InstrumentClipView::reassessAuditionStatus(uint8_t yDisplay) {
	uint32_t sampleSyncLength;
	uint8_t newVelocity = getVelocityForAudition(yDisplay, &sampleSyncLength);
	// If some change in the NoteRow's audition status (it's come on or off or had its velocity changed)...
	if (newVelocity != lastAuditionedVelocityOnScreen[yDisplay]) {

		// Switch note off if it was on
		if (lastAuditionedVelocityOnScreen[yDisplay] != 255) {
			sendAuditionNote(false, yDisplay, 127, 0);
		}

		// Switch note on if we want it on (it may have a different velocity now)
		if (newVelocity != 255) {
			sendAuditionNote(true, yDisplay, newVelocity, sampleSyncLength);
		}

		lastAuditionedVelocityOnScreen[yDisplay] = newVelocity;
	}
}

// This may send it on a different Clip, if a different one is the activeClip
void InstrumentClipView::sendAuditionNote(bool on, uint8_t yDisplay, uint8_t velocity, uint32_t sampleSyncLength) {
	Instrument* instrument = (Instrument*)currentSong->currentClip->output;

	char modelStackMemory[MODEL_STACK_MAX_SIZE];
	ModelStack* modelStack = setupModelStackWithSong(modelStackMemory, currentSong);

	if (instrument->type == InstrumentType::KIT) {
		ModelStackWithTimelineCounter* modelStackWithTimelineCounter = modelStack->addTimelineCounter(getCurrentClip());
		ModelStackWithNoteRow* modelStackWithNoteRow =
		    getCurrentClip()->getNoteRowOnScreen(yDisplay, modelStackWithTimelineCounter); // On *current* clip!

		NoteRow* noteRowOnCurrentClip = modelStackWithNoteRow->getNoteRowAllowNull();

		// There may be no NoteRow at all if a different Clip than the one we're viewing is the activeClip, and it can't be changed
		if (noteRowOnCurrentClip) {

			Drum* drum = noteRowOnCurrentClip->drum;

			if (drum) {

				if (currentSong->currentClip != instrument->activeClip) {
					modelStackWithTimelineCounter->setTimelineCounter(instrument->activeClip);
					modelStackWithNoteRow =
					    ((InstrumentClip*)instrument->activeClip)
					        ->getNoteRowForDrum(modelStackWithTimelineCounter, drum); // On *active* clip!
					if (!modelStackWithNoteRow->getNoteRowAllowNull()) {
						return;
					}
				}

				if (on) {
					if (drum->type == DrumType::SOUND
					    && !modelStackWithNoteRow->getNoteRow()->paramManager.containsAnyMainParamCollections()) {
						numericDriver.freezeWithError("E325"); // Trying to catch an E313 that Vinz got
					}
					((Kit*)instrument)->beginAuditioningforDrum(modelStackWithNoteRow, drum, velocity, zeroMPEValues);
				}
				else {
					((Kit*)instrument)->endAuditioningForDrum(modelStackWithNoteRow, drum);
				}
			}
		}
	}
	else {
		int32_t yNote = getCurrentClip()->getYNoteFromYDisplay(yDisplay, currentSong);

		if (on) {
			((MelodicInstrument*)instrument)
			    ->beginAuditioningForNote(modelStack, yNote, velocity, zeroMPEValues, MIDI_CHANNEL_NONE,
			                              sampleSyncLength);
		}
		else {
			((MelodicInstrument*)instrument)->endAuditioningForNote(modelStack, yNote);
		}
	}
}

uint8_t InstrumentClipView::getVelocityForAudition(uint8_t yDisplay, uint32_t* sampleSyncLength) {
	int32_t numInstances = 0;
	uint32_t sum = 0;
	*sampleSyncLength = 0;
	if (auditionPadIsPressed[yDisplay] && !auditioningSilently) {
		sum += ((Instrument*)currentSong->currentClip->output)->defaultVelocity;
		numInstances++;
	}
	if (!playbackHandler.playbackState && numEditPadPressesPerNoteRowOnScreen[yDisplay] > 0) {

		char modelStackMemory[MODEL_STACK_MAX_SIZE];
		ModelStack* modelStack = setupModelStackWithSong(modelStackMemory, currentSong);

		if (makeCurrentClipActiveOnInstrumentIfPossible(modelStack)) { // Should always be true, cos playback is stopped

			for (int32_t i = 0; i < kEditPadPressBufferSize; i++) {
				if (editPadPresses[i].isActive && editPadPresses[i].yDisplay == yDisplay) {
					sum += editPadPresses[i].intendedVelocity;
					numInstances++;
					*sampleSyncLength = editPadPresses[i].intendedLength;
				}
			}
		}
	}

	if (numInstances == 0) {
		return 255;
	}
	return sum / numInstances;
}

uint8_t InstrumentClipView::getNumNoteRowsAuditioning() {
	uint8_t num = 0;
	for (int32_t i = 0; i < kDisplayHeight; i++) {
		if (auditionPadIsPressed[i]) {
			num++;
		}
	}
	return num;
}

uint8_t InstrumentClipView::oneNoteAuditioning() {
	return (currentUIMode == UI_MODE_AUDITIONING && getNumNoteRowsAuditioning() == 1);
}

void InstrumentClipView::offsetNoteCodeAction(int32_t newOffset) {

	actionLogger.deleteAllLogs(); // Can't undo past this!

	uint8_t yVisualWithinOctave;

	// If in scale mode, need to check whether we're allowed to change scale..
	if (getCurrentClip()->isScaleModeClip()) {
		newOffset = std::clamp<int32_t>(newOffset, -1, 1);
		yVisualWithinOctave = getYVisualWithinOctaveFromYDisplay(lastAuditionedYDisplay);

		// If not allowed to move, blink the scale mode button to remind the user that that's why
		if (!currentSong->mayMoveModeNote(yVisualWithinOctave, newOffset)) {
			indicator_leds::indicateAlertOnLed(IndicatorLED::SCALE_MODE);
			int32_t noteCode = getCurrentClip()->getYNoteFromYDisplay(lastAuditionedYDisplay, currentSong);
			drawActualNoteCode(noteCode); // Draw it again so that blinking stops temporarily
			return;
		}
	}

	char modelStackMemory[MODEL_STACK_MAX_SIZE];
	ModelStackWithTimelineCounter* modelStack = currentSong->setupModelStackWithCurrentClip(modelStackMemory);

	ModelStackWithNoteRow* modelStackWithNoteRow = getOrCreateNoteRowForYDisplay(modelStack, lastAuditionedYDisplay);

	NoteRow* noteRow = modelStackWithNoteRow->getNoteRowAllowNull();

	// If we're in Kit mode, the NoteRow will exist, or else we wouldn't be auditioning it. But if in other mode, we need to do this
	if (!noteRow) {
		return; // Get out if NoteRow doesn't exist and can't be created
	}

	// Stop current note-sound from the NoteRow in question
	if (playbackHandler.isEitherClockActive()) {
		noteRow->stopCurrentlyPlayingNote(modelStackWithNoteRow);
	}

	// Stop the auditioning
	auditionPadIsPressed[lastAuditionedYDisplay] = false;
	reassessAuditionStatus(lastAuditionedYDisplay);

	if (currentSong->currentClip->output->type != InstrumentType::KIT) {
		// If in scale mode, edit the scale
		if (getCurrentClip()->inScaleMode) {
			currentSong->changeMusicalMode(yVisualWithinOctave, newOffset);
			// If we're shifting the root note, compensate scrolling
			if (yVisualWithinOctave == 0) {
				getCurrentClip()->yScroll += newOffset;
			}
			recalculateColour(lastAuditionedYDisplay); // Colour will have changed slightly

doRenderRow:
			uiNeedsRendering(this, 1 << lastAuditionedYDisplay, 0);
		}

		// Otherwise, can't do anything - give error
		else {
			indicator_leds::indicateAlertOnLed(IndicatorLED::SCALE_MODE);
		}
	}

	// Switch Drums, if we're in Kit mode
	else {
		Drum* oldDrum = noteRow->drum;
		Drum* newDrum = flipThroughAvailableDrums(newOffset, oldDrum);

		if (oldDrum) {
			oldDrum->drumWontBeRenderedForAWhile();
		}

		noteRow->setDrum(newDrum, (Kit*)currentSong->currentClip->output, modelStackWithNoteRow);
		AudioEngine::mustUpdateReverbParamsBeforeNextRender = true;
		setSelectedDrum(newDrum, true);
		goto doRenderRow;
	}

	// Restart the auditioning
	auditionPadIsPressed[lastAuditionedYDisplay] = true;
	reassessAuditionStatus(lastAuditionedYDisplay);

	// Redraw the NoteCode
	drawNoteCode(lastAuditionedYDisplay);

	uiNeedsRendering(this, 0, 1 << lastAuditionedYDisplay);
}

Drum* InstrumentClipView::flipThroughAvailableDrums(int32_t newOffset, Drum* drum, bool mayBeNone) {

	Drum* startedAtDrum = drum;
	Drum* newDrum = startedAtDrum;

	if (newOffset >= 0) {
		while (true) {
			newDrum = getNextDrum(newDrum, mayBeNone);
			// Keep going until we get back to where we started, or we're on "none" or "new", or we find an unused Drum.
			if (newDrum == startedAtDrum || newDrum == NULL || newDrum == (Drum*)0xFFFFFFFF
			    || !getCurrentClip()->getNoteRowForDrum(newDrum)) {
				break;
			}
		}
	}
	else {
		Drum* lookAheadDrum = startedAtDrum;

		while (true) {
			lookAheadDrum = getNextDrum(lookAheadDrum, mayBeNone);
			// Keep going until we get back to where we started
			if (lookAheadDrum == startedAtDrum) {
				break;
			}

			if (lookAheadDrum == NULL || lookAheadDrum == (Drum*)0xFFFFFFFF
			    || !getCurrentClip()->getNoteRowForDrum(lookAheadDrum)) {
				newDrum = lookAheadDrum;
			}
		}
	}
	return newDrum;
}

Drum* InstrumentClipView::getNextDrum(Drum* oldDrum, bool mayBeNone) {
	if (oldDrum == NULL) {
		Drum* newDrum = ((Kit*)currentSong->currentClip->output)->firstDrum;
		/*
    	if (newDrum == NULL) {
    		newDrum = (Drum*)0xFFFFFFFF;
    	}
    	*/
		return newDrum;
	}
	//if (oldDrum == (Drum*)0xFFFFFFFF) return NULL;

	Drum* nextDrum = ((SoundDrum*)oldDrum)->next;
	//if (!nextDrum) nextDrum = (Drum*)0xFFFFFFFF;
	return nextDrum;
}

int32_t InstrumentClipView::getYVisualFromYDisplay(int32_t yDisplay) {
	return yDisplay + getCurrentClip()->yScroll;
}

int32_t InstrumentClipView::getYVisualWithinOctaveFromYDisplay(int32_t yDisplay) {
	int32_t yVisual = getYVisualFromYDisplay(yDisplay);
	int32_t yVisualRelativeToRoot = yVisual - currentSong->rootNote;
	int32_t yVisualWithinOctave = yVisualRelativeToRoot % currentSong->numModeNotes;
	if (yVisualWithinOctave < 0) {
		yVisualWithinOctave += currentSong->numModeNotes;
	}
	return yVisualWithinOctave;
}

// Beware - supplying shouldRedrawStuff as false will cause the activeModControllable to *not* update! Probably never should do this anymore...
void InstrumentClipView::setSelectedDrum(Drum* drum, bool shouldRedrawStuff) {

	if (getCurrentUI() != &soundEditor && getCurrentUI() != &sampleBrowser && getCurrentUI() != &sampleMarkerEditor
	    && getCurrentUI() != &renameDrumUI) {

		((Kit*)currentSong->currentClip->output)->selectedDrum = drum;

		if (shouldRedrawStuff) {
			view.setActiveModControllableTimelineCounter(
			    currentSong->currentClip); // Do a redraw. Obviously the Clip is the same
		}
	}

	if (shouldRedrawStuff) {
		renderingNeededRegardlessOfUI(0, 0xFFFFFFFF);
	}
}

void InstrumentClipView::auditionPadAction(int32_t velocity, int32_t yDisplay, bool shiftButtonDown) {

	char modelStackMemory[MODEL_STACK_MAX_SIZE];
	ModelStack* modelStack = setupModelStackWithSong(modelStackMemory, currentSong);

	bool clipIsActiveOnInstrument = makeCurrentClipActiveOnInstrumentIfPossible(modelStack);

	Instrument* instrument = (Instrument*)currentSong->currentClip->output;

	bool isKit = (instrument->type == InstrumentType::KIT);

	ModelStackWithTimelineCounter* modelStackWithTimelineCounter =
	    modelStack->addTimelineCounter(currentSong->currentClip);
	ModelStackWithNoteRow* modelStackWithNoteRowOnCurrentClip =
	    getCurrentClip()->getNoteRowOnScreen(yDisplay, modelStackWithTimelineCounter);

	Drum* drum = NULL;

	// If Kit...
	if (isKit) {

		if (modelStackWithNoteRowOnCurrentClip->getNoteRowAllowNull()) {
			drum = modelStackWithNoteRowOnCurrentClip->getNoteRow()->drum;
		}

		// If NoteRow doesn't exist here, we'll see about creating one
		else {

			// But not if we're actually not on this screen
			if (getCurrentUI() != this) {
				return;
			}

			// Press-down
			if (velocity) {

				setSelectedDrum(NULL);

				if (currentUIMode == UI_MODE_NONE) {
					currentUIMode = UI_MODE_ADDING_DRUM_NOTEROW;
					fileBrowserShouldNotPreview = shiftButtonDown;

					drumForNewNoteRow = NULL; //(Drum*)0xFFFFFFFF;
					//newDrumOptionSelected = true;
					drawDrumName(drumForNewNoteRow);

					// Remember what NoteRow was pressed - and limit to being no further than 1 above or 1 below the existing NoteRows
					yDisplayOfNewNoteRow = yDisplay;
					yDisplayOfNewNoteRow =
					    std::max((int32_t)yDisplayOfNewNoteRow, (int32_t)-1 - getCurrentClip()->yScroll);
					int32_t maximum = getCurrentClip()->getNumNoteRows() - getCurrentClip()->yScroll;
					yDisplayOfNewNoteRow = std::min((int32_t)yDisplayOfNewNoteRow, maximum);

					goto justReRender;
				}
			}

			// Press-up
			else {
				if (currentUIMode == UI_MODE_ADDING_DRUM_NOTEROW) {
					currentUIMode = UI_MODE_NONE;

					// If the user didn't select "none"...
					if (drumForNewNoteRow) {

						// Make a new NoteRow
						int32_t noteRowIndex;
						NoteRow* newNoteRow =
						    createNewNoteRowForKit(modelStackWithTimelineCounter, yDisplayOfNewNoteRow, &noteRowIndex);
						if (newNoteRow) {
							uiNeedsRendering(this, 0, 1 << yDisplayOfNewNoteRow);

							ModelStackWithNoteRow* modelStackWithNoteRow =
							    modelStackWithTimelineCounter->addNoteRow(noteRowIndex, newNoteRow);
							newNoteRow->setDrum(drumForNewNoteRow, (Kit*)instrument, modelStackWithNoteRow);
							AudioEngine::mustUpdateReverbParamsBeforeNextRender = true;
						}
					}
#if HAVE_OLED
					OLED::removePopup();
#else
					redrawNumericDisplay();
#endif
justReRender:
					uiNeedsRendering(this, 0, 1 << yDisplayOfNewNoteRow);
				}
			}

			goto getOut;
		}
	}

	// Or if synth
	else if (instrument->type == InstrumentType::SYNTH) {
		if (velocity) {
			if (getCurrentUI() == &soundEditor && soundEditor.getCurrentMenuItem() == &menu_item::multiRangeMenu) {
				menu_item::multiRangeMenu.noteOnToChangeRange(
				    getCurrentClip()->getYNoteFromYDisplay(yDisplay, currentSong)
				    + ((SoundInstrument*)instrument)->transpose);
			}
		}
	}

	// Recording - only allowed if currentClip is activeClip
	if (clipIsActiveOnInstrument && playbackHandler.shouldRecordNotesNow()
	    && currentSong->isClipActive(currentSong->currentClip)) {

		// Note-on
		if (velocity) {

			// If count-in is on, we only got here if it's very nearly finished, so pre-empt that note.
			// This is basic. For MIDI input, we do this in a couple more cases - see noteMessageReceived()
			// in MelodicInstrument and Kit
			if (isUIModeActive(UI_MODE_RECORD_COUNT_IN)) {
				if (isKit) {
					if (drum) {
						drum->recordNoteOnEarly((velocity == USE_DEFAULT_VELOCITY) ? instrument->defaultVelocity
						                                                           : velocity,
						                        getCurrentClip()->allowNoteTails(modelStackWithNoteRowOnCurrentClip));
					}
				}
				else {
					int32_t yNote = getCurrentClip()->getYNoteFromYDisplay(yDisplay, currentSong);
					((MelodicInstrument*)instrument)
					    ->earlyNotes.insertElementIfNonePresent(
					        yNote, instrument->defaultVelocity,
					        getCurrentClip()->allowNoteTails(
					            modelStackWithNoteRowOnCurrentClip)); // NoteRow is allowed to be NULL in this case.
				}
			}

			else {

				// May need to create NoteRow if there wasn't one previously
				if (!modelStackWithNoteRowOnCurrentClip->getNoteRowAllowNull()) {

					modelStackWithNoteRowOnCurrentClip =
					    createNoteRowForYDisplay(modelStackWithTimelineCounter, yDisplay);
				}

				if (modelStackWithNoteRowOnCurrentClip->getNoteRowAllowNull()) {
					getCurrentClip()->recordNoteOn(modelStackWithNoteRowOnCurrentClip,
					                               (velocity == USE_DEFAULT_VELOCITY) ? instrument->defaultVelocity
					                                                                  : velocity);
					goto maybeRenderRow;
				}
			}
		}

		// Note-off
		else {

			if (modelStackWithNoteRowOnCurrentClip->getNoteRowAllowNull()) {
				getCurrentClip()->recordNoteOff(modelStackWithNoteRowOnCurrentClip);
maybeRenderRow:
				if (!(currentUIMode & UI_MODE_HORIZONTAL_SCROLL)) { // What about zoom too?
					uiNeedsRendering(this, 1 << yDisplay, 0);
				}
			}
		}
	}

	{
		NoteRow* noteRowOnActiveClip;

		if (clipIsActiveOnInstrument) {
			noteRowOnActiveClip = modelStackWithNoteRowOnCurrentClip->getNoteRowAllowNull();
		}

		else {
			// Kit
			if (instrument->type == InstrumentType::KIT) {
				noteRowOnActiveClip = ((InstrumentClip*)instrument->activeClip)->getNoteRowForDrum(drum);
			}

			// Non-kit
			else {
				int32_t yNote = getCurrentClip()->getYNoteFromYDisplay(yDisplay, currentSong);
				noteRowOnActiveClip = ((InstrumentClip*)instrument->activeClip)->getNoteRowForYNote(yNote);
			}
		}

		// If note on...
		if (velocity) {
			int32_t velocityToSound = velocity;
			if (velocityToSound == USE_DEFAULT_VELOCITY) {
				velocityToSound = ((Instrument*)currentSong->currentClip->output)->defaultVelocity;
			}

			auditionPadIsPressed[yDisplay] =
			    velocityToSound; // Yup, need to do this even if we're going to do a "silent" audition, so pad lights up etc.

			if (noteRowOnActiveClip) {
				// Ensure our auditioning doesn't override a note playing in the sequence
				if (playbackHandler.isEitherClockActive()
				    && noteRowOnActiveClip->soundingStatus == STATUS_SEQUENCED_NOTE) {
					goto doSilentAudition;
				}
			}

			// If won't be actually sounding Instrument...
			if (shiftButtonDown || Buttons::isButtonPressed(hid::button::Y_ENC)) {

				fileBrowserShouldNotPreview = true;
doSilentAudition:
				auditioningSilently = true;
				reassessAllAuditionStatus();
			}
			else {
				if (!auditioningSilently) {

					fileBrowserShouldNotPreview = false;

					sendAuditionNote(true, yDisplay, velocityToSound, 0);

					{ lastAuditionedVelocityOnScreen[yDisplay] = velocityToSound; }
				}
			}

			// If wasn't already auditioning...
			if (!isUIModeActive(UI_MODE_AUDITIONING)) {
				shouldIgnoreVerticalScrollKnobActionIfNotAlsoPressedForThisNotePress = false;
				shouldIgnoreHorizontalScrollKnobActionIfNotAlsoPressedForThisNotePress = false;
				editedAnyPerNoteRowStuffSinceAuditioningBegan = false;
				enterUIMode(UI_MODE_AUDITIONING);
			}

			drawNoteCode(yDisplay);
			lastAuditionedYDisplay = yDisplay;

			// Begin resampling / output-recording
			if (Buttons::isButtonPressed(hid::button::RECORD)
			    && audioRecorder.recordingSource == AudioInputChannel::NONE) {
				audioRecorder.beginOutputRecording();
				Buttons::recordButtonPressUsedUp = true;
			}

			if (isKit) {
				setSelectedDrum(drum);
				goto getOut; // No need to redraw any squares, because setSelectedDrum() has done it
			}
		}

		// Or if auditioning this NoteRow just finished...
		else {
			if (auditionPadIsPressed[yDisplay]) {
				auditionPadIsPressed[yDisplay] = 0;
				lastAuditionedVelocityOnScreen[yDisplay] = 255;

				// Stop the note sounding - but only if a sequenced note isn't in fact being played here.
				if (!noteRowOnActiveClip || noteRowOnActiveClip->soundingStatus == STATUS_OFF) {
					sendAuditionNote(false, yDisplay, 64, 0);
				}
			}
			numericDriver.cancelPopup();   // In case euclidean stuff was being edited etc
			someAuditioningHasEnded(true); //lastAuditionedYDisplay == yDisplay);
			actionLogger.closeAction(ACTION_EUCLIDEAN_NUM_EVENTS_EDIT);
			actionLogger.closeAction(ACTION_NOTEROW_ROTATE);
		}

		renderingNeededRegardlessOfUI(0, 1 << yDisplay);
	}

getOut:

	// This has to happen after setSelectedDrum is called, cos that resets LEDs
	if (!clipIsActiveOnInstrument && velocity) {
		indicator_leds::indicateAlertOnLed(IndicatorLED::SESSION_VIEW);
	}
}

void InstrumentClipView::cancelAllAuditioning() {
	if (isUIModeActive(UI_MODE_AUDITIONING)) {
		memset(auditionPadIsPressed, 0, sizeof(auditionPadIsPressed));
		reassessAllAuditionStatus();
		exitUIMode(UI_MODE_AUDITIONING);
		uiNeedsRendering(this, 0, 0xFFFFFFFF);
	}
}

void InstrumentClipView::enterDrumCreator(ModelStackWithNoteRow* modelStack, bool doRecording) {

	Debug::println("enterDrumCreator");

	char const* prefix;
	String soundName;

	if (doRecording) {
		prefix = "TEM"; // Means "temp". Actual "REC" name is set in audioRecorder
	}
	else {
		prefix = "U";
	}

	soundName.set(prefix);

	Kit* kit = (Kit*)modelStack->song->currentClip->output;

	int32_t error = kit->makeDrumNameUnique(&soundName, 1);
	if (error) {
doDisplayError:
		numericDriver.displayError(error);
		return;
	}

	void* memory = GeneralMemoryAllocator::get().alloc(sizeof(SoundDrum), NULL, false, true);
	if (!memory) {
		error = ERROR_INSUFFICIENT_RAM;
		goto doDisplayError;
	}

	ParamManagerForTimeline paramManager;
	error = paramManager.setupWithPatching();
	if (error) {
		GeneralMemoryAllocator::get().dealloc(memory);
		goto doDisplayError;
	}

	Sound::initParams(&paramManager);
	SoundDrum* newDrum = new (memory) SoundDrum();
	newDrum->setupAsSample(&paramManager);

	modelStack->song->backUpParamManager(newDrum, modelStack->song->currentClip, &paramManager, true);

	newDrum->name.set(&soundName);
	newDrum->nameIsDiscardable = true;

	kit->addDrum(newDrum);
	modelStack->getNoteRow()->setDrum(newDrum, kit,
	                                  modelStack); // Sets noteRow->paramManager to newDrum->backedUpParamManager

	kit->beenEdited();

	setSelectedDrum(newDrum); // Does this really need to render?

	bool success = soundEditor.setup(getCurrentClip(), &menu_item::fileSelectorMenu,
	                                 0); // Can't fail because we just set the selected Drum
	// TODO: what if fail because no RAM

	if (doRecording) {
		success = openUI(&audioRecorder);
		if (success) {
			audioRecorder.process();
		}
	}
	else {
		success = openUI(&sampleBrowser);
		if (success) {
			PadLEDs::
			    skipGreyoutFade(); // Greyout can't be done at same time as horizontal scroll, which is now happening probably.
			PadLEDs::sendOutSidebarColoursSoon();
		}
	}

	if (!success) {
		openUI(&soundEditor);
	}
}

void InstrumentClipView::deleteDrum(SoundDrum* drum) {

	Kit* kit = (Kit*)currentSong->currentClip->output;

	kit->removeDrum(drum);

	// Find Drum's NoteRow
	int32_t noteRowIndex;
	NoteRow* noteRow = getCurrentClip()->getNoteRowForDrum(drum, &noteRowIndex);
	if (noteRow) {

		char modelStackMemory[MODEL_STACK_MAX_SIZE];
		ModelStackWithTimelineCounter* modelStack = currentSong->setupModelStackWithCurrentClip(modelStackMemory);

		ModelStackWithNoteRow* modelStackWithNoteRow = modelStack->addNoteRow(noteRowIndex, noteRow);

		// Give NoteRow another unassigned Drum, or no Drum if there are none
		noteRow->setDrum(kit->getFirstUnassignedDrum(getCurrentClip()), kit, modelStackWithNoteRow);

		if (!noteRow->drum) {
			// If NoteRow has no Notes, just delete it - if it's not the last one
			if (noteRow->hasNoNotes() && getCurrentClip()->getNumNoteRows() > 1) {
				if (noteRowIndex == 0) {
					getCurrentClip()->yScroll--;
				}

				getCurrentClip()->deleteNoteRow(modelStack, noteRowIndex);
			}
		}
	}

	// Delete the Drum we came here to delete
	currentSong->deleteBackedUpParamManagersForModControllable(drum);
	void* toDealloc = dynamic_cast<void*>(drum);
	drum->~SoundDrum();
	GeneralMemoryAllocator::get().dealloc(toDealloc);

	AudioEngine::mustUpdateReverbParamsBeforeNextRender = true;

	// We should repopulateNoteRowsOnscreen() and everything, but this will only be called just before the UI sessions starts again anyway
}

void InstrumentClipView::someAuditioningHasEnded(bool recalculateLastAuditionedNoteOnScreen) {
	// Try to find another auditioned NoteRow so we can show its name etc
	int32_t i;
	for (i = 0; i < kDisplayHeight; i++) {
		if (auditionPadIsPressed[i]) {
			// Show this note's noteCode, if the noteCode we were showing before is the note we just stopped auditioning
			if (recalculateLastAuditionedNoteOnScreen) {
				drawNoteCode(i);
				lastAuditionedYDisplay = i;
			}
			break;
		}
	}

	// Or, if all auditioning now finished...
	if (i == kDisplayHeight) {
		exitUIMode(UI_MODE_AUDITIONING);
		auditioningSilently = false;

#if HAVE_OLED
		OLED::removePopup();
#else
		redrawNumericDisplay();
#endif
	}
}

void InstrumentClipView::drawNoteCode(uint8_t yDisplay) {
	// Might not want to actually do this...
	if (!getCurrentUI()->toClipMinder()) {
		return;
	}

	if (currentSong->currentClip->output->type != InstrumentType::KIT) {
		drawActualNoteCode(getCurrentClip()->getYNoteFromYDisplay(yDisplay, currentSong));
	}
	else {
		drawDrumName(getCurrentClip()->getNoteRowOnScreen(yDisplay, currentSong)->drum);
	}
}

void InstrumentClipView::drawDrumName(Drum* drum, bool justPopUp) {

	char const* newText;

#if HAVE_OLED
	char buffer[30];

	if (!drum) {
		newText = "No sound";
	}
	else if (drum->type == DrumType::SOUND) {
		newText = ((SoundDrum*)drum)->name.get();
	}
	else {
		newText = buffer;

		if (drum->type == DrumType::GATE) {

			strcpy(buffer, "Gate channel ");
			intToString(((GateDrum*)drum)->channel + 1, &buffer[13]);
			indicator_leds::blinkLed(IndicatorLED::CV, 1, 1);
		}
		else { // MIDI
			strcpy(buffer, "MIDI channel ");
			intToString(((MIDIDrum*)drum)->channel + 1, &buffer[13]);
			strcat(buffer, ", note ");
			char* pos = strchr(buffer, 0);
			intToString(((MIDIDrum*)drum)->note, pos);

			indicator_leds::blinkLed(IndicatorLED::MIDI, 1, 1);
		}
	}

	OLED::popupText(newText, true);
#else

	char buffer[7];

	if (!drum) {
		newText = "NONE";

basicDisplay:
		if (justPopUp && currentUIMode != UI_MODE_AUDITIONING) {
			numericDriver.displayPopup(newText);
		}
		else {
			numericDriver.setText(newText, false, 255, true);
		}
	}
	else {
		if (drum->type != DrumType::SOUND) {
			drum->getName(buffer);
			newText = buffer;

			if (drum->type == DrumType::MIDI) {
				indicator_leds::blinkLed(IndicatorLED::MIDI, 1, 1);
			}
			else if (drum->type == DrumType::GATE) {
				indicator_leds::blinkLed(IndicatorLED::CV, 1, 1);
			}

			goto basicDisplay;
		}

		// If we're here, it's a SoundDrum
		SoundDrum* soundDrum = (SoundDrum*)drum;

		newText = soundDrum->name.get();
		bool andAHalf;

		if (numericDriver.getEncodedPosFromLeft(99999, newText, &andAHalf) <= kNumericDisplayLength) {
			goto basicDisplay;
		}
		numericDriver.setScrollingText(newText, 0, kInitialFlashTime + kFlashTime);
	}
#endif
}

int32_t InstrumentClipView::setupForEnteringScaleMode(int32_t newRootNote, int32_t yDisplay) {
	// Having got to this function, we have recently calculated the default root note

	uiTimerManager.unsetTimer(TIMER_DEFAULT_ROOT_NOTE);
	int32_t scrollAdjust = 0;
	uint8_t pinAnimationToYDisplay;
	uint8_t pinAnimationToYNote;

	// If user manually selected what root note they want, then we've got it easy!
	if (newRootNote != 2147483647) {
		pinAnimationToYDisplay = yDisplay;
		pinAnimationToYNote = getCurrentClip()->getYNoteFromYDisplay(
		    yDisplay, currentSong); // This is needed in case we're coming from Keyboard Screen
	}

	// Otherwise, go with the previously calculated default root note
	else {
		newRootNote = defaultRootNote;

		// If there's a root-note (or its octave) currently onscreen, pin animation to that
		for (int32_t i = 0; i < kDisplayHeight; i++) {
			int32_t thisNote = getCurrentClip()->getYNoteFromYDisplay(i, currentSong);
			// If it's the root note...
			if ((int32_t)std::abs(newRootNote - thisNote) % 12 == 0) {
				pinAnimationToYDisplay = i;
				pinAnimationToYNote = thisNote;
				goto doneLookingForRootNoteOnScreen;
			}
		}

		// Or if there wasn't an instance of the root note onscreen..
		pinAnimationToYDisplay = 2;
		pinAnimationToYNote = getCurrentClip()->getYNoteFromYDisplay(pinAnimationToYDisplay, currentSong);
	}

doneLookingForRootNoteOnScreen:

	// Need to figure out the scale first...
	getCurrentClip()->inScaleMode = true;
	currentSong->setRootNote(newRootNote, getCurrentClip()); // Computation to find out what notes in scale

	int32_t yVisual = getCurrentClip()->getYVisualFromYNote(pinAnimationToYNote, currentSong);

	int32_t newScroll = yVisual - pinAnimationToYDisplay;

	getCurrentClip()->deleteOldDrumNames();

	return newScroll;
}

void InstrumentClipView::enterScaleMode(uint8_t yDisplay) {

	char modelStackMemory[MODEL_STACK_MAX_SIZE];
	ModelStackWithTimelineCounter* modelStack = currentSong->setupModelStackWithCurrentClip(modelStackMemory);
	InstrumentClip* clip = (InstrumentClip*)modelStack->getTimelineCounter();

	int32_t newRootNote;
	if (yDisplay == 255) {
		newRootNote = 2147483647;
	}
	else {
		newRootNote = clip->getYNoteFromYDisplay(yDisplay, currentSong);
	}

	int32_t newScroll = setupForEnteringScaleMode(newRootNote, yDisplay);

	// See which NoteRows need to animate
	PadLEDs::numAnimatedRows = 0;
	for (int32_t i = 0; i < clip->noteRows.getNumElements(); i++) {
		NoteRow* thisNoteRow = clip->noteRows.getElement(i);
		int32_t yVisualTo = clip->getYVisualFromYNote(thisNoteRow->y, currentSong);
		int32_t yDisplayTo = yVisualTo - newScroll;
		int32_t yDisplayFrom = thisNoteRow->y - clip->yScroll;

		// If this NoteRow is going to end up on-screen or come from on-screen...
		if ((yDisplayTo >= 0 && yDisplayTo < kDisplayHeight) || (yDisplayFrom >= 0 && yDisplayFrom < kDisplayHeight)) {

			ModelStackWithNoteRow* modelStackWithNoteRow = modelStack->addNoteRow(thisNoteRow->y, thisNoteRow);

			PadLEDs::animatedRowGoingTo[PadLEDs::numAnimatedRows] = yDisplayTo;
			PadLEDs::animatedRowGoingFrom[PadLEDs::numAnimatedRows] = yDisplayFrom;
			uint8_t mainColour[3];
			uint8_t tailColour[3];
			uint8_t blurColour[3];
			clip->getMainColourFromY(thisNoteRow->y, thisNoteRow->getColourOffset(clip), mainColour);
			getTailColour(tailColour, mainColour);
			getBlurColour(blurColour, mainColour);

			thisNoteRow->renderRow(
			    this, mainColour, tailColour, blurColour, &PadLEDs::imageStore[PadLEDs::numAnimatedRows][0][0],
			    PadLEDs::occupancyMaskStore[PadLEDs::numAnimatedRows], true, modelStackWithNoteRow->getLoopLength(),
			    clip->allowNoteTails(modelStackWithNoteRow), kDisplayWidth, currentSong->xScroll[NAVIGATION_CLIP],
			    currentSong->xZoom[NAVIGATION_CLIP]);
			drawMuteSquare(thisNoteRow, PadLEDs::imageStore[PadLEDs::numAnimatedRows],
			               PadLEDs::occupancyMaskStore[PadLEDs::numAnimatedRows]);
			PadLEDs::numAnimatedRows++;
			if (PadLEDs::numAnimatedRows >= kMaxNumAnimatedRows) {
				break;
			}
		}
	}

	PadLEDs::setupInstrumentClipCollapseAnimation(false);

	clip->yScroll = newScroll;

	displayCurrentScaleName();

	// And tidy up
	recalculateColours();
	currentUIMode = UI_MODE_NOTEROWS_EXPANDING_OR_COLLAPSING;
	PadLEDs::recordTransitionBegin(kNoteRowCollapseSpeed);
	setLedStates();

	//drawAllAuditionSquares(false);

	PadLEDs::renderNoteRowExpandOrCollapse();
}

int32_t InstrumentClipView::setupForExitingScaleMode() {

	int32_t scrollAdjust;
	// See if there's a root note onscreen
	bool foundRootNoteOnScreen = false;
	for (int32_t i = 0; i < kDisplayHeight; i++) {
		int32_t yNote = getCurrentClip()->getYNoteFromYDisplay(i, currentSong);
		// If it's the root note...
		if ((int32_t)std::abs(currentSong->rootNote - yNote) % 12 == 0) {
			scrollAdjust = yNote - i - getCurrentClip()->yScroll;
			foundRootNoteOnScreen = true;
			break;
		}
	}

	// Or if there wasn't an instance of the root note onscreen..
	if (!foundRootNoteOnScreen) {
		scrollAdjust = getCurrentClip()->getYNoteFromYVisual(getCurrentClip()->yScroll + 1, currentSong) - 1
		               - getCurrentClip()->yScroll;
	}

	getCurrentClip()->inScaleMode = false;

	getCurrentClip()->deleteOldDrumNames();

	return scrollAdjust;
}

void InstrumentClipView::exitScaleMode() {

	int32_t scrollAdjust = setupForExitingScaleMode();

	char modelStackMemory[MODEL_STACK_MAX_SIZE];
	ModelStackWithTimelineCounter* modelStack = currentSong->setupModelStackWithCurrentClip(modelStackMemory);
	InstrumentClip* clip = (InstrumentClip*)modelStack->getTimelineCounter();

	// See which NoteRows need to animate
	PadLEDs::numAnimatedRows = 0;
	for (int32_t i = 0; i < clip->noteRows.getNumElements(); i++) {
		NoteRow* thisNoteRow = clip->noteRows.getElement(i);
		int32_t yDisplayTo = thisNoteRow->y - (clip->yScroll + scrollAdjust);
		clip->inScaleMode = true;
		int32_t yDisplayFrom = clip->getYVisualFromYNote(thisNoteRow->y, currentSong) - clip->yScroll;
		clip->inScaleMode = false;

		// If this NoteRow is going to end up on-screen or come from on-screen...
		if ((yDisplayTo >= 0 && yDisplayTo < kDisplayHeight) || (yDisplayFrom >= 0 && yDisplayFrom < kDisplayHeight)) {
			PadLEDs::animatedRowGoingTo[PadLEDs::numAnimatedRows] = yDisplayTo;
			PadLEDs::animatedRowGoingFrom[PadLEDs::numAnimatedRows] = yDisplayFrom;
			uint8_t mainColour[3];
			uint8_t tailColour[3];
			uint8_t blurColour[3];
			clip->getMainColourFromY(thisNoteRow->y, thisNoteRow->getColourOffset(clip), mainColour);
			getTailColour(tailColour, mainColour);
			getBlurColour(blurColour, mainColour);

			ModelStackWithNoteRow* modelStackWithNoteRow = modelStack->addNoteRow(thisNoteRow->y, thisNoteRow);

			thisNoteRow->renderRow(
			    this, mainColour, tailColour, blurColour, &PadLEDs::imageStore[PadLEDs::numAnimatedRows][0][0],
			    PadLEDs::occupancyMaskStore[PadLEDs::numAnimatedRows], true, modelStackWithNoteRow->getLoopLength(),
			    clip->allowNoteTails(modelStackWithNoteRow), kDisplayWidth, currentSong->xScroll[NAVIGATION_CLIP],
			    currentSong->xZoom[NAVIGATION_CLIP]);
			drawMuteSquare(thisNoteRow, PadLEDs::imageStore[PadLEDs::numAnimatedRows],
			               PadLEDs::occupancyMaskStore[PadLEDs::numAnimatedRows]);
			PadLEDs::numAnimatedRows++;
			if (PadLEDs::numAnimatedRows >= kMaxNumAnimatedRows) {
				break;
			}
		}
	}

	clip->yScroll += scrollAdjust;

	PadLEDs::setupInstrumentClipCollapseAnimation(false);

	recalculateColours();
	currentUIMode = UI_MODE_NOTEROWS_EXPANDING_OR_COLLAPSING;
	PadLEDs::recordTransitionBegin(kNoteRowCollapseSpeed);
	setLedStates();
	PadLEDs::renderNoteRowExpandOrCollapse();
}

// If called from KeyboardScreen, the newRootNote won't correspond to the yDisplay, and that's ok
void InstrumentClipView::setupChangingOfRootNote(int32_t newRootNote, int32_t yDisplay) {
	int32_t oldYVisual = getYVisualFromYDisplay(yDisplay);
	int32_t yNote = getCurrentClip()->getYNoteFromYVisual(oldYVisual, currentSong);
	currentSong->setRootNote(newRootNote, getCurrentClip()); // Computation to find out what scale etc

	int32_t newYVisual = getCurrentClip()->getYVisualFromYNote(yNote, currentSong);
	int32_t scrollChange = newYVisual - oldYVisual;
	getCurrentClip()->yScroll += scrollChange;
}

void InstrumentClipView::changeRootNote(uint8_t yDisplay) {

	int32_t oldYVisual = getYVisualFromYDisplay(yDisplay);
	int32_t newRootNote = getCurrentClip()->getYNoteFromYVisual(oldYVisual, currentSong);

	setupChangingOfRootNote(newRootNote, yDisplay);
	displayCurrentScaleName();

	recalculateColours();
	uiNeedsRendering(this);
}

bool InstrumentClipView::renderSidebar(uint32_t whichRows, uint8_t image[][kDisplayWidth + kSideBarWidth][3],
                                       uint8_t occupancyMask[][kDisplayWidth + kSideBarWidth]) {
	if (!image) {
		return true;
	}

	if (isUIModeActive(UI_MODE_INSTRUMENT_CLIP_COLLAPSING)) {
		return true;
	}

	for (int32_t i = 0; i < kDisplayHeight; i++) {
		if (whichRows & (1 << i)) {
			drawMuteSquare(getCurrentClip()->getNoteRowOnScreen(i, currentSong), image[i], occupancyMask[i]);
			drawAuditionSquare(i, image[i]);
		}
	}

	return true;
}

void InstrumentClipView::drawMuteSquare(NoteRow* thisNoteRow, uint8_t thisImage[][3], uint8_t thisOccupancyMask[]) {
	uint8_t* thisColour = thisImage[kDisplayWidth];
	uint8_t* thisOccupancy = &(thisOccupancyMask[kDisplayWidth]);

	// If user assigning MIDI controls and this NoteRow has a command assigned, flash pink
	if (view.midiLearnFlashOn && thisNoteRow && thisNoteRow->drum
	    && thisNoteRow->drum->muteMIDICommand.containsSomething()) {
		thisColour[0] = midiCommandColour.r;
		thisColour[1] = midiCommandColour.g;
		thisColour[2] = midiCommandColour.b;
		*thisOccupancy = 64;
	}

	else if (thisNoteRow == NULL || !thisNoteRow->muted) {
		if (thisNoteRow == NULL && currentSong->currentClip->output->type == InstrumentType::KIT) {
			memset(thisColour, 0, 3);
		}
		else {
			menu_item::activeColourMenu.getRGB(thisColour);
		}
	}
	else {
		menu_item::mutedColourMenu.getRGB(thisColour);
		*thisOccupancy = 64;
	}

	// If user assigning MIDI controls and has this Clip selected, flash to half brightness
	if (view.midiLearnFlashOn && thisNoteRow != NULL && view.thingPressedForMidiLearn == MidiLearn::NOTEROW_MUTE
	    && thisNoteRow->drum && &thisNoteRow->drum->muteMIDICommand == view.learnedThing) {
		thisColour[0] >>= 1;
		thisColour[1] >>= 1;
		thisColour[2] >>= 1;
		*thisOccupancy = 64;
	}
}

bool InstrumentClipView::isRowAuditionedByInstrument(int32_t yDisplay) {
	if (currentSong->currentClip->output->type == InstrumentType::KIT) {
		NoteRow* noteRow = getCurrentClip()->getNoteRowOnScreen(yDisplay, currentSong);
		if (!noteRow || !noteRow->drum) {
			return false;
		}
		return noteRow->drum->auditioned;
	}
	else {
		int32_t note = getCurrentClip()->getYNoteFromYDisplay(yDisplay, currentSong);
		return (((MelodicInstrument*)currentSong->currentClip->output)->isNoteAuditioning(note));
	}
}

void InstrumentClipView::drawAuditionSquare(uint8_t yDisplay, uint8_t thisImage[][3]) {
	uint8_t* thisColour = thisImage[kDisplayWidth + 1];

	if (view.midiLearnFlashOn) {
		NoteRow* noteRow = getCurrentClip()->getNoteRowOnScreen(yDisplay, currentSong);

		bool midiCommandAssigned;
		if (currentSong->currentClip->output->type == InstrumentType::KIT) {
			midiCommandAssigned = (noteRow && noteRow->drum && noteRow->drum->midiInput.containsSomething());
		}
		else {
			midiCommandAssigned =
			    (((MelodicInstrument*)currentSong->currentClip->output)->midiInput.containsSomething());
		}

		// If MIDI command already assigned...
		if (midiCommandAssigned) {
			thisColour[0] = midiCommandColour.r;
			thisColour[1] = midiCommandColour.g;
			thisColour[2] = midiCommandColour.b;
		}

		// Or if not assigned but we're holding it down...
		else {
			bool holdingDown = false;
			if (view.thingPressedForMidiLearn == MidiLearn::MELODIC_INSTRUMENT_INPUT) {
				holdingDown = true;
			}
			else if (view.thingPressedForMidiLearn == MidiLearn::DRUM_INPUT) {
				holdingDown = (&noteRow->drum->midiInput == view.learnedThing);
			}

			if (holdingDown) {
				memcpy(thisColour, rowColour[yDisplay], 3);
				thisColour[0] >>= 1;
				thisColour[1] >>= 1;
				thisColour[2] >>= 1;
			}
			else {
				goto drawNormally;
			}
		}
	}

	// If audition pad pressed...
	else if (auditionPadIsPressed[yDisplay]
	         || (currentUIMode == UI_MODE_ADDING_DRUM_NOTEROW && yDisplay == yDisplayOfNewNoteRow)) {
		memcpy(thisColour, rowColour[yDisplay], 3);
		goto checkIfSelectingRanges;
	}

	else {
drawNormally:

		// Kit - draw "selected Drum"
		if (currentSong->currentClip->output->type == InstrumentType::KIT) {
			NoteRow* noteRow = getCurrentClip()->getNoteRowOnScreen(yDisplay, currentSong);
			if (noteRow != NULL && noteRow->drum != NULL
			    && noteRow->drum == ((Kit*)currentSong->currentClip->output)->selectedDrum) {

				int32_t totalColour =
				    (uint16_t)rowColour[yDisplay][0] + rowColour[yDisplay][1] + rowColour[yDisplay][2]; // max 765

				for (int32_t colour = 0; colour < 3; colour++) {
					thisColour[colour] = ((int32_t)rowColour[yDisplay][colour] * (8421504 - 6500000)
					                      + ((int32_t)totalColour * (6500000 >> 5)))
					                     >> 23;
				}
				return;
			}
		}

		// Not kit
		else {

			if (currentUIMode == UI_MODE_SCALE_MODE_BUTTON_PRESSED) {
				if (flashDefaultRootNoteOn) {
					int32_t yNote = getCurrentClip()->getYNoteFromYDisplay(yDisplay, currentSong);
					if ((uint16_t)(yNote - defaultRootNote + 120) % (uint8_t)12 == 0) {
						memcpy(thisColour, rowColour[yDisplay], 3);
						return;
					}
				}
			}
			else {

				{
					// If this is the root note, indicate
					int32_t yNote = getCurrentClip()->getYNoteFromYDisplay(yDisplay, currentSong);
					if ((uint16_t)(yNote - currentSong->rootNote + 120) % (uint8_t)12 == 0) {
						memcpy(thisColour, rowColour[yDisplay], 3);
					}
					else {
						memset(thisColour, 0, 3);
					}
				}

checkIfSelectingRanges:
				// If we're selecting ranges...
				if (getCurrentUI() == &sampleBrowser || getCurrentUI() == &audioRecorder
				    || (getCurrentUI() == &soundEditor && soundEditor.getCurrentMenuItem()->isRangeDependent())) {
					int32_t yNote = getCurrentClip()->getYNoteFromYDisplay(yDisplay, currentSong);
					if (soundEditor.isUntransposedNoteWithinRange(yNote)) {
						for (int32_t colour = 0; colour < 3; colour++) {
							int32_t value = (int32_t)thisColour[colour] + 30;
							thisColour[colour] = std::min(value, 255_i32);
						}
					}
				}

				return;
			}
		}
		memset(thisColour, 0, 3);
	}
}

void InstrumentClipView::cutAuditionedNotesToOne() {
	uint32_t whichRowsNeedReRendering = 0;

	for (int32_t yDisplay = 0; yDisplay < kDisplayHeight; yDisplay++) {
		if (yDisplay != lastAuditionedYDisplay && auditionPadIsPressed[yDisplay]) {
			auditionPadIsPressed[yDisplay] = false;

			getCurrentClip()->yDisplayNoLongerAuditioning(yDisplay, currentSong);

			whichRowsNeedReRendering |= (1 << yDisplay);
		}
	}
	reassessAllAuditionStatus();
	if (whichRowsNeedReRendering) {
		uiNeedsRendering(this, 0, whichRowsNeedReRendering);
	}
}

static const uint32_t verticalScrollUIModes[] = {UI_MODE_NOTES_PRESSED, UI_MODE_AUDITIONING, UI_MODE_RECORD_COUNT_IN,
                                                 UI_MODE_DRAGGING_KIT_NOTEROW, 0};

ActionResult InstrumentClipView::verticalEncoderAction(int32_t offset, bool inCardRoutine) {

	if (inCardRoutine && !allowSomeUserActionsEvenWhenInCardRoutine) {
		return ActionResult::REMIND_ME_OUTSIDE_CARD_ROUTINE; // Allow sometimes.
	}

	// If encoder button pressed
	if (Buttons::isButtonPressed(hid::button::Y_ENC)) {
		// User may be trying to move a noteCode...
		if (isUIModeActiveExclusively(UI_MODE_AUDITIONING)) {
			/*
            if (!Buttons::isShiftButtonPressed()) { // Why'd I mandate that shift not be pressed?
                // If in kit mode, then we can do it
                if (currentSong->currentClip->output->type == InstrumentType::KIT) {

                	if (inCardRoutine) return ActionResult::REMIND_ME_OUTSIDE_CARD_ROUTINE;

                    cutAuditionedNotesToOne();
                    return scrollVertical(offset, inCardRoutine, true); // Will delete action log in this case
                }

                // Otherwise, remind the user why they can't
                else {
                    if (currentSong->currentClip->output->type == InstrumentType::SYNTH) indicator_leds::indicateAlertOnLed(IndicatorLED::SYNTH);
                    else indicator_leds::indicateAlertOnLed(IndicatorLED::MIDI); // MIDI
                }
            }
            */

			char modelStackMemory[MODEL_STACK_MAX_SIZE];
			ModelStackWithTimelineCounter* modelStack = currentSong->setupModelStackWithCurrentClip(modelStackMemory);
			ModelStackWithNoteRow* modelStackWithNoteRow =
			    getOrCreateNoteRowForYDisplay(modelStack, lastAuditionedYDisplay);

			editNumEuclideanEvents(modelStackWithNoteRow, offset, lastAuditionedYDisplay);
			shouldIgnoreVerticalScrollKnobActionIfNotAlsoPressedForThisNotePress = true;
			editedAnyPerNoteRowStuffSinceAuditioningBegan = true;
		}

		// Or note repeat...
		else if (isUIModeActiveExclusively(UI_MODE_NOTES_PRESSED)) {
			editNoteRepeat(offset);
		}

		// If user not wanting to move a noteCode, they want to transpose the key
		else if (!currentUIMode && currentSong->currentClip->output->type != InstrumentType::KIT) {

			if (inCardRoutine) {
				return ActionResult::REMIND_ME_OUTSIDE_CARD_ROUTINE;
			}

			actionLogger.deleteAllLogs();

			char modelStackMemory[MODEL_STACK_MAX_SIZE];
			ModelStackWithTimelineCounter* modelStack = currentSong->setupModelStackWithCurrentClip(modelStackMemory);

			// If shift button not pressed, transpose whole octave
			if (!Buttons::isShiftButtonPressed()) {
				offset = std::min((int32_t)1, std::max((int32_t)-1, offset));
				getCurrentClip()->transpose(offset * 12, modelStack);
				if (getCurrentClip()->isScaleModeClip()) {
					getCurrentClip()->yScroll += offset * (currentSong->numModeNotes - 12);
				}
				//numericDriver.displayPopup("OCTAVE");
			}

			// Otherwise, transpose single semitone
			else {
				// If current Clip not in scale-mode, just do it
				if (!getCurrentClip()->isScaleModeClip()) {
					getCurrentClip()->transpose(offset, modelStack);

					// If there are no scale-mode Clips at all, move the root note along as well - just in case the user wants to go back to scale mode (in which case the "previous" root note would be used to help guess what root note to go with)
					if (!currentSong->anyScaleModeClips()) {
						currentSong->rootNote += offset;
					}
				}

				// Otherwise, got to do all key-mode Clips
				else {
					currentSong->transposeAllScaleModeClips(offset);
				}
				//numericDriver.displayPopup("SEMITONE");
			}
		}
	}

	// Or, if shift key is pressed
	else if (Buttons::isShiftButtonPressed()) {
		uint32_t whichRowsToRender = 0;

		// If NoteRow(s) auditioned, shift its colour (Kits only)
		if (isUIModeActive(UI_MODE_AUDITIONING)) {
			editedAnyPerNoteRowStuffSinceAuditioningBegan = true;
			if (!shouldIgnoreVerticalScrollKnobActionIfNotAlsoPressedForThisNotePress) {
				if (getCurrentClip()->output->type != InstrumentType::KIT) {
					goto shiftAllColour;
				}

				char modelStackMemory[MODEL_STACK_MAX_SIZE];
				ModelStackWithTimelineCounter* modelStack =
				    currentSong->setupModelStackWithCurrentClip(modelStackMemory);

				for (int32_t yDisplay = 0; yDisplay < kDisplayHeight; yDisplay++) {
					if (auditionPadIsPressed[yDisplay]) {
						ModelStackWithNoteRow* modelStackWithNoteRow =
						    getCurrentClip()->getNoteRowOnScreen(yDisplay, modelStack);
						NoteRow* noteRow = modelStackWithNoteRow->getNoteRowAllowNull();
						if (noteRow) { // This is fine. If we were in Kit mode, we could only be auditioning if there was a NoteRow already
							noteRow->colourOffset += offset;
							if (noteRow->colourOffset >= 72) {
								noteRow->colourOffset -= 72;
							}
							if (noteRow->colourOffset < 0) {
								noteRow->colourOffset += 72;
							}
							recalculateColour(yDisplay);
							whichRowsToRender |= (1 << yDisplay);
						}
					}
				}
			}
		}

		// Otherwise, adjust whole colour spectrum
		else if (currentUIMode == UI_MODE_NONE) {
shiftAllColour:
			getCurrentClip()->colourOffset += offset;
			recalculateColours();
			whichRowsToRender = 0xFFFFFFFF;
		}

		if (whichRowsToRender) {
			uiNeedsRendering(this, whichRowsToRender, whichRowsToRender);
		}
	}

	// If neither button is pressed, we'll do vertical scrolling
	else {
		if (isUIModeWithinRange(verticalScrollUIModes)) {
			if (!shouldIgnoreVerticalScrollKnobActionIfNotAlsoPressedForThisNotePress
			    || (!isUIModeActive(UI_MODE_NOTES_PRESSED) && !isUIModeActive(UI_MODE_AUDITIONING))) {
				bool draggingNoteRow = (isUIModeActive(UI_MODE_DRAGGING_KIT_NOTEROW));
				return scrollVertical(offset, inCardRoutine, draggingNoteRow);
			}
		}
	}

	return ActionResult::DEALT_WITH;
}

static const uint32_t noteNudgeUIModes[] = {UI_MODE_NOTES_PRESSED, UI_MODE_HOLDING_HORIZONTAL_ENCODER_BUTTON, 0};

ActionResult InstrumentClipView::horizontalEncoderAction(int32_t offset) {

	// If holding down notes
	if (isUIModeActive(UI_MODE_NOTES_PRESSED)) {

		if (!Buttons::isShiftButtonPressed()) {

			// If nothing else held down, adjust velocity
			if (isUIModeActiveExclusively(UI_MODE_NOTES_PRESSED)) {
				if (!shouldIgnoreHorizontalScrollKnobActionIfNotAlsoPressedForThisNotePress) {
					adjustVelocity(offset);
				}
			}

			// Or, if horizontal encoder held down, nudge note
			else if (isUIModeActive(UI_MODE_HOLDING_HORIZONTAL_ENCODER_BUTTON)
			         && isUIModeWithinRange(noteNudgeUIModes)) {
				if (sdRoutineLock) {
					return ActionResult::REMIND_ME_OUTSIDE_CARD_ROUTINE; // Just be safe - maybe not necessary
				}
				nudgeNotes(offset);
			}
		}
		return ActionResult::DEALT_WITH;
	}

	// Auditioning but not holding down <> encoder - edit length of just one row
	else if (isUIModeActiveExclusively(UI_MODE_AUDITIONING)) {
		if (!shouldIgnoreHorizontalScrollKnobActionIfNotAlsoPressedForThisNotePress) {
wantToEditNoteRowLength:
			if (sdRoutineLock) {
				return ActionResult::REMIND_ME_OUTSIDE_CARD_ROUTINE; // Just be safe - maybe not necessary
			}

			char modelStackMemory[MODEL_STACK_MAX_SIZE];
			ModelStackWithTimelineCounter* modelStack = currentSong->setupModelStackWithCurrentClip(modelStackMemory);
			ModelStackWithNoteRow* modelStackWithNoteRow =
			    getOrCreateNoteRowForYDisplay(modelStack, lastAuditionedYDisplay);

			editNoteRowLength(modelStackWithNoteRow, offset, lastAuditionedYDisplay);
			editedAnyPerNoteRowStuffSinceAuditioningBegan = true;
		}

		// Unlike for all other cases where we protect against the user accidentally turning the encoder more after releasing their press on it,
		// for this edit-NoteRow-length action, because it's a related action, it's quite likely that the user actually will want to do it after the yes-pressed-encoder-down
		// action, which is "rotate/shift notes in row". So, we have a 250ms timeout for this one.
		else if ((uint32_t)(AudioEngine::audioSampleTimer - timeHorizontalKnobLastReleased) >= 250 * 44) {
			shouldIgnoreHorizontalScrollKnobActionIfNotAlsoPressedForThisNotePress = false;
			goto wantToEditNoteRowLength;
		}
		return ActionResult::DEALT_WITH;
	}

	// Auditioning *and* holding down <> encoder - rotate/shift just one row
	else if (isUIModeActiveExclusively(UI_MODE_AUDITIONING | UI_MODE_HOLDING_HORIZONTAL_ENCODER_BUTTON)) {
		if (sdRoutineLock) {
			return ActionResult::REMIND_ME_OUTSIDE_CARD_ROUTINE; // Just be safe - maybe not necessary
		}

		char modelStackMemory[MODEL_STACK_MAX_SIZE];
		ModelStackWithTimelineCounter* modelStack = currentSong->setupModelStackWithCurrentClip(modelStackMemory);
		ModelStackWithNoteRow* modelStackWithNoteRow =
		    ((InstrumentClip*)modelStack->getTimelineCounter())
		        ->getNoteRowOnScreen(lastAuditionedYDisplay, modelStack); // Don't create

		rotateNoteRowHorizontally(modelStackWithNoteRow, offset, lastAuditionedYDisplay, true);
		shouldIgnoreHorizontalScrollKnobActionIfNotAlsoPressedForThisNotePress =
		    true; // So don't accidentally shorten row after
		editedAnyPerNoteRowStuffSinceAuditioningBegan = true;
		return ActionResult::DEALT_WITH;
	}

	// Or, let parent deal with it
	else {
		return ClipView::horizontalEncoderAction(offset);
	}
}

void InstrumentClipView::tempoEncoderAction(int8_t offset, bool encoderButtonPressed, bool shiftButtonPressed) {

	if (isUIModeActive(UI_MODE_NOTES_PRESSED)
	    && runtimeFeatureSettings.get(RuntimeFeatureSettingType::Quantize)
	           == RuntimeFeatureStateToggle::On) { //quantize
		if (encoderButtonPressed) {
			quantizeNotes(offset, NUDGEMODE_QUANTIZE_ALL);
		}
		else {
			quantizeNotes(offset, NUDGEMODE_QUANTIZE);
		}
	}
	else {
		playbackHandler.tempoEncoderAction(offset, encoderButtonPressed, shiftButtonPressed);
	}
}

void InstrumentClipView::quantizeNotes(int32_t offset, int32_t nudgeMode) {

	shouldIgnoreHorizontalScrollKnobActionIfNotAlsoPressedForThisNotePress = true;

	//just popping up
	if (!offset) {
		quantizeAmount = 0;
		if (nudgeMode == NUDGEMODE_QUANTIZE) {
			numericDriver.displayPopup(HAVE_OLED ? "QUANTIZE" : "QTZ");
		}
		else if (nudgeMode == NUDGEMODE_QUANTIZE_ALL) {
			numericDriver.displayPopup(HAVE_OLED ? "QUANTIZE ALL ROW" : "QTZA");
		}
		return;
	}

	int32_t squareSize = getPosFromSquare(1) - getPosFromSquare(0);
	int32_t halfsquareSize = (int32_t)(squareSize / 2);
	int32_t quatersquareSize = (int32_t)(squareSize / 4);

	if (quantizeAmount >= 10 && offset > 0) {
		return;
	}
	if (quantizeAmount <= -10 && offset < 0) {
		return;
	}
	quantizeAmount += offset;
	if (quantizeAmount >= 10) {
		quantizeAmount = 10;
	}
	if (quantizeAmount <= -10) {
		quantizeAmount = -10;
	}

#if HAVE_OLED
	char buffer[24];
	if (nudgeMode == NUDGEMODE_QUANTIZE) {
		strcpy(buffer, (quantizeAmount >= 0) ? "Quantize " : "Humanize ");
	}
	else {
		strcpy(buffer, (quantizeAmount >= 0) ? "Quantize All " : "Humanize All ");
	}
	intToString(abs(quantizeAmount * 10), buffer + strlen(buffer));
	strcpy(buffer + strlen(buffer), "%");
	OLED::popupText(buffer);
#else
	char buffer[5];
	strcpy(buffer, "");
	intToString(quantizeAmount * 10, buffer + strlen(buffer)); //Negative means humanize
	numericDriver.displayPopup(buffer, 0, true);
#endif

	char modelStackMemory[MODEL_STACK_MAX_SIZE];
	ModelStack* modelStack = setupModelStackWithSong(modelStackMemory, currentSong);
	ModelStackWithTimelineCounter* modelStackWithTimelineCounter =
	    modelStack->addTimelineCounter(modelStack->song->currentClip);
	InstrumentClip* currentClip = getCurrentClip();

	if (nudgeMode == NUDGEMODE_QUANTIZE) { // Only the row(s) being pressed

		//reset
		Action* lastAction = actionLogger.firstAction[BEFORE];
		if (lastAction && lastAction->type == ACTION_NOTE_NUDGE && lastAction->openForAdditions)
			actionLogger.undoJustOneConsequencePerNoteRow(modelStack);

		Action* action = NULL;
		if (offset) {
			action = actionLogger.getNewAction(ACTION_NOTE_NUDGE, ACTION_ADDITION_ALLOWED);
			if (action)
				action->offset = quantizeAmount;
		}

		NoteRow* thisNoteRow;
		int32_t noteRowId;
		for (int32_t i = 0; i < kEditPadPressBufferSize; i++) {
			if (editPadPresses[i].isActive) {

				int32_t noteRowIndex;
				thisNoteRow = currentClip->getNoteRowOnScreen(editPadPresses[i].yDisplay, currentSong, &noteRowIndex);
				noteRowId = currentClip->getNoteRowId(thisNoteRow, noteRowIndex);

				ModelStackWithNoteRow* modelStackWithNoteRow =
				    modelStackWithTimelineCounter->addNoteRow(noteRowId, thisNoteRow);

				int32_t noteRowEffectiveLength = modelStackWithNoteRow->getLoopLength();

				if (offset) { //store
					action->recordNoteArrayChangeDefinitely(
					    (InstrumentClip*)modelStackWithNoteRow->getTimelineCounter(), modelStackWithNoteRow->noteRowId,
					    &(thisNoteRow->notes), false);
				}

				NoteVector tmpNotes;
				tmpNotes.cloneFrom(&thisNoteRow->notes); //backup
				for (int32_t j = 0; j < tmpNotes.getNumElements(); j++) {

					Note* note = tmpNotes.getElement(j);

					int32_t destination = (trunc((note->pos - 1 + halfsquareSize) / squareSize)) * squareSize;
					if (quantizeAmount < 0) { //Humanize
						int32_t hmAmout = trunc(random(quatersquareSize) - (quatersquareSize / 2.5));
						destination = note->pos + hmAmout;
					}
					int32_t distance = destination - note->pos;
					distance = trunc((distance * abs(quantizeAmount)) / 10);

					if (distance != 0) {
						for (int32_t k = 0; k < abs(distance); k++) {
							int32_t nowPos = (note->pos + ((distance > 0) ? k : -k) + noteRowEffectiveLength)
							                 % noteRowEffectiveLength;
							int32_t error = thisNoteRow->nudgeNotesAcrossAllScreens(
							    nowPos, modelStackWithNoteRow, NULL, kMaxSequenceLength, ((distance > 0) ? 1 : -1));
							if (error) {
								numericDriver.displayError(error);
								return;
							}
						}
					}
				}
			}
		}
	}
	else if (nudgeMode == NUDGEMODE_QUANTIZE_ALL) { //All Row

		//reset
		Action* lastAction = actionLogger.firstAction[BEFORE];
		if (lastAction && lastAction->type == ACTION_NOTE_NUDGE && lastAction->openForAdditions)
			actionLogger.undoJustOneConsequencePerNoteRow(modelStack);

		Action* action = NULL;
		if (offset) {
			action = actionLogger.getNewAction(ACTION_NOTE_NUDGE, ACTION_ADDITION_ALLOWED);
			if (action)
				action->offset = offset;
		}

		for (int32_t i = 0; i < getCurrentClip()->noteRows.getNumElements(); i++) {
			NoteRow* thisNoteRow = getCurrentClip()->noteRows.getElement(i);

			int32_t noteRowId;
			int32_t noteRowIndex;
			noteRowId = getCurrentClip()->getNoteRowId(thisNoteRow, i);

			ModelStackWithNoteRow* modelStackWithNoteRow =
			    modelStackWithTimelineCounter->addNoteRow(noteRowId, thisNoteRow);
			int32_t noteRowEffectiveLength = modelStackWithNoteRow->getLoopLength();

			// If this NoteRow has any notes...
			if (!thisNoteRow->hasNoNotes()) {

				if (offset) { //store
					action->recordNoteArrayChangeDefinitely(
					    (InstrumentClip*)modelStackWithNoteRow->getTimelineCounter(), modelStackWithNoteRow->noteRowId,
					    &(thisNoteRow->notes), false);
				}

				NoteVector tmpNotes;
				tmpNotes.cloneFrom(&thisNoteRow->notes); //backup
				for (int32_t j = 0; j < tmpNotes.getNumElements(); j++) {
					Note* note = tmpNotes.getElement(j);

					int32_t destination = (trunc((note->pos - 1 + halfsquareSize) / squareSize)) * squareSize;
					if (quantizeAmount < 0) { //Humanize
						int32_t hmAmout = trunc(random(quatersquareSize) - (quatersquareSize / 2.5));
						destination = note->pos + hmAmout;
					}
					int32_t distance = destination - note->pos;
					distance = trunc((distance * abs(quantizeAmount)) / 10);

					if (distance != 0) {
						for (int32_t k = 0; k < abs(distance); k++) {
							int32_t nowPos = (note->pos + ((distance > 0) ? k : -k) + noteRowEffectiveLength)
							                 % noteRowEffectiveLength;
							int32_t error = thisNoteRow->nudgeNotesAcrossAllScreens(
							    nowPos, modelStackWithNoteRow, NULL, kMaxSequenceLength, ((distance > 0) ? 1 : -1));
							if (error) {
								numericDriver.displayError(error);
								return;
							}
						}
					}
				}
			}
		}
	}

	uiNeedsRendering(this, 0xFFFFFFFF, 0);
	{
		if (playbackHandler.isEitherClockActive() && modelStackWithTimelineCounter->song->isClipActive(currentClip)) {
			currentClip->expectEvent();
			currentClip->reGetParameterAutomation(modelStackWithTimelineCounter);
		}
	}
	return;
}

// Supply offset as 0 to just popup number, not change anything
void InstrumentClipView::editNoteRepeat(int32_t offset) {

	shouldIgnoreVerticalScrollKnobActionIfNotAlsoPressedForThisNotePress = true;

	if (numEditPadPresses != 1) {
		return; // Yup, you're only allowed to do this with one press at a time.
	}

	int32_t i;
	for (i = 0; i < kEditPadPressBufferSize; i++) {
		if (editPadPresses[i].isActive) {
			break;
		}
	}

	char modelStackMemory[MODEL_STACK_MAX_SIZE];
	ModelStackWithTimelineCounter* modelStack = currentSong->setupModelStackWithCurrentClip(modelStackMemory);

	InstrumentClip* currentClip = (InstrumentClip*)modelStack->getTimelineCounter();

	ModelStackWithNoteRow* modelStackWithNoteRow =
	    currentClip->getNoteRowOnScreen(editPadPresses[i].yDisplay, modelStack);

	int32_t squareStart = getPosFromSquare(editPadPresses[i].xDisplay);
	int32_t squareWidth = getSquareWidth(editPadPresses[i].xDisplay, modelStackWithNoteRow->getLoopLength());

	int32_t searchTerms[2];
	searchTerms[0] = squareStart;
	searchTerms[1] = squareStart + squareWidth;
	int32_t resultingIndexes[2];
	modelStackWithNoteRow->getNoteRow()->notes.searchDual(searchTerms, resultingIndexes);

	int32_t oldNumNotes = resultingIndexes[1] - resultingIndexes[0];
	int32_t newNumNotes = oldNumNotes + offset;

	// If "just displaying not editing" or unable to move any further, just display and get out
	if (!offset || newNumNotes < 1 || newNumNotes > squareWidth) {
		newNumNotes = oldNumNotes; // And just output that below without editing
	}

	else {
		editPadPresses[i].isBlurredSquare = true; // It's (probably) blurred now - better remember that.

		// See if we can do a "secret UNDO".
		Action* lastAction = actionLogger.firstAction[BEFORE];
		if (offset && lastAction && lastAction->type == ACTION_NOTE_REPEAT_EDIT && lastAction->openForAdditions
		    && lastAction->offset == -offset) {
			actionLogger.undoJustOneConsequencePerNoteRow(
			    modelStack
			        ->toWithSong()); // Only ok because we're not going to use the ModelStackWithTimelineCounter or with any more stuff again here.
		}

		else {
			Action* action = actionLogger.getNewAction(ACTION_NOTE_REPEAT_EDIT, ACTION_ADDITION_ALLOWED);
			if (action) {
				action->offset = offset;
			}

			modelStackWithNoteRow->getNoteRow()->editNoteRepeatAcrossAllScreens(
			    squareStart, squareWidth, modelStackWithNoteRow, action, currentClip->getWrapEditLevel(), newNumNotes);
			Debug::println("did actual note repeat edit");
		}

		uiNeedsRendering(this, 0xFFFFFFFF, 0);
		currentClip->expectEvent();
	}

#if HAVE_OLED
	char buffer[20];
	strcpy(buffer, "Note repeats: ");
	intToString(newNumNotes, buffer + strlen(buffer));
	OLED::popupText(buffer);
#else
	char buffer[12];
	intToString(newNumNotes, buffer);
	numericDriver.displayPopup(buffer, 0, true);
#endif
}

// Supply offset as 0 to just popup number, not change anything
void InstrumentClipView::nudgeNotes(int32_t offset) {

	shouldIgnoreHorizontalScrollKnobActionIfNotAlsoPressedForThisNotePress = true;

	// If just popping up number, but multiple presses, we're quite limited with what intelligible stuff we can display
	if (!offset && numEditPadPresses > 1) {
		return;
	}

	int32_t resultingTotalOffset = 0;

	bool foundOne = false;
	int32_t xDisplay;

	// Declare these out here so we can keep the value - we'll use this for the mod region if there was only 1 press
	int32_t newPos;
	NoteRow* noteRow;
	int32_t noteRowId;

	bool didAnySuccessfulNudging = false;

	InstrumentClip* currentClip = getCurrentClip();
	char modelStackMemory[MODEL_STACK_MAX_SIZE];
	ModelStack* modelStack = setupModelStackWithSong(modelStackMemory, currentSong);

	// If the user is nudging back in the direction they just nudged, we can do a (possibly partial) undo, getting back the proper length of any notes that got trimmed etc.

	Action* lastAction = actionLogger.firstAction[BEFORE];
	if (offset && lastAction && lastAction->type == ACTION_NOTE_NUDGE && lastAction->openForAdditions
	    && lastAction->offset == -offset) {

		didAnySuccessfulNudging = true;

		actionLogger.undoJustOneConsequencePerNoteRow(modelStack);

		ModelStackWithTimelineCounter* modelStackWithTimelineCounter =
		    modelStack->addTimelineCounter(modelStack->song->currentClip);

		// Still have to work out resultingTotalOffset, to display for the user
		for (int32_t i = 0; i < kEditPadPressBufferSize; i++) {
			if (editPadPresses[i].isActive) {

				int32_t noteRowIndex;
				noteRow = currentClip->getNoteRowOnScreen(editPadPresses[i].yDisplay, currentSong, &noteRowIndex);
				noteRowId = currentClip->getNoteRowId(noteRow, noteRowIndex);

				ModelStackWithNoteRow* modelStackWithNoteRow =
				    modelStackWithTimelineCounter->addNoteRow(noteRowId, noteRow);

				int32_t noteRowEffectiveLength = modelStackWithNoteRow->getLoopLength();

				newPos = editPadPresses[i].intendedPos + offset;
				if (newPos < 0) {
					newPos += noteRowEffectiveLength;
				}
				else if (newPos >= noteRowEffectiveLength) {
					newPos -= noteRowEffectiveLength;
				}

				int32_t n = noteRow->notes.search(newPos, GREATER_OR_EQUAL);
				Note* note = noteRow->notes.getElement(n);
				if (note && note->pos == newPos) {
					editPadPresses[i].intendedPos = newPos;
				}
				else {
					newPos = editPadPresses[i].intendedPos;
				}

				if (!foundOne) {
					foundOne = true;
					xDisplay = editPadPresses[i].xDisplay;
					int32_t squareStart = getPosFromSquare(xDisplay);
					resultingTotalOffset = editPadPresses[i].intendedPos - squareStart;
				}
			}
		}
	}

	// Or, if not doing the partial-undo method, we'll just try and do a plain old nudge
	else {
		Action* action = NULL;

		if (offset) {
			action = actionLogger.getNewAction(ACTION_NOTE_NUDGE, ACTION_ADDITION_ALLOWED);
			if (action) {
				action->offset = offset;
			}
		}

		ModelStackWithTimelineCounter* modelStackWithTimelineCounter =
		    modelStack->addTimelineCounter(modelStack->song->currentClip);

		// For each note / pad held down...
		for (int32_t i = 0; i < kEditPadPressBufferSize; i++) {
			if (editPadPresses[i].isActive) {
				editPadPresses[i].deleteOnDepress = false;

				if (offset) {
					editPadPresses[i].isBlurredSquare = true; // So it doesn't get dragged along with a vertical scroll
				}

				int32_t noteRowIndex;
				noteRow = currentClip->getNoteRowOnScreen(editPadPresses[i].yDisplay, currentSong, &noteRowIndex);
				noteRowId = currentClip->getNoteRowId(noteRow, noteRowIndex);

				ModelStackWithNoteRow* modelStackWithNoteRow =
				    modelStackWithTimelineCounter->addNoteRow(noteRowId, noteRow);

				int32_t noteRowEffectiveLength = modelStackWithNoteRow->getLoopLength();

				newPos = editPadPresses[i].intendedPos + offset;
				if (newPos < 0) {
					newPos += noteRowEffectiveLength;
				}
				else if (newPos >= noteRowEffectiveLength) {
					newPos -= noteRowEffectiveLength;
				}

				bool gotCollision = false;

				if (offset) {
					// We're going to nudge notes across all screens, but before we do, check if this particular note is gonna collide with anything
					int32_t searchBoundary;
					int32_t searchDirection;
					int32_t n;
					if (offset >= 0) { // Nudging right
						if (newPos == 0) {
							n = 0;
							goto doCompareNote;
						}
						else {
							searchBoundary = newPos;
							searchDirection = GREATER_OR_EQUAL;
doSearch:
							n = noteRow->notes.search(searchBoundary, searchDirection);
doCompareNote:
							Note* note = noteRow->notes.getElement(n);
							if (note && note->pos == newPos) {
								newPos =
								    editPadPresses[i]
								        .intendedPos; // Make it so the below code just displays the already existing offset
								gotCollision = true;
							}
						}
					}
					else { // Nudging left
						if (editPadPresses[i].intendedPos == 0) {
							n = noteRow->notes.getNumElements();
							goto doCompareNote;
						}
						else {
							searchBoundary = editPadPresses[i].intendedPos;
							searchDirection = LESS;
							goto doSearch;
						}
					}
				}

				if (!foundOne) {
					foundOne = true;
					xDisplay = editPadPresses[i].xDisplay;
					int32_t squareStart = getPosFromSquare(xDisplay);
					resultingTotalOffset = newPos - squareStart;
					if (!offset) {
						break;
					}
				}

				if (!gotCollision) {
					int32_t distanceTilNext =
					    noteRow->getDistanceToNextNote(editPadPresses[i].intendedPos, modelStackWithNoteRow);

					int32_t error =
					    noteRow->nudgeNotesAcrossAllScreens(editPadPresses[i].intendedPos, modelStackWithNoteRow,
					                                        action, currentClip->getWrapEditLevel(), offset);
					if (error) {
						numericDriver.displayError(error);
						return;
					}

					// Nudge automation at NoteRow level, while our ModelStack still has a pointer to the NoteRow
					{
						ModelStackWithThreeMainThings* modelStackWithThreeMainThingsForNoteRow =
						    modelStackWithNoteRow->addOtherTwoThingsAutomaticallyGivenNoteRow();
						noteRow->paramManager.nudgeAutomationHorizontallyAtPos(
						    editPadPresses[i].intendedPos, offset,
						    modelStackWithThreeMainThingsForNoteRow->getLoopLength(), action,
						    modelStackWithThreeMainThingsForNoteRow, distanceTilNext);
					}

					// WARNING! A bit dodgy, but at this stage, we can no longer refer to modelStackWithNoteRow, cos we're going to reuse its
					// parent ModelStackWithTimelineCounter, below.

					// Nudge automation at Clip level
					{
						int32_t lengthBeforeLoop = currentClip->getLoopLength();
						ModelStackWithThreeMainThings* modelStackWithThreeMainThings =
						    modelStackWithTimelineCounter->addOtherTwoThingsButNoNoteRow(
						        currentClip->output->toModControllable(), &currentClip->paramManager);
						currentClip->paramManager.nudgeAutomationHorizontallyAtPos(editPadPresses[i].intendedPos,
						                                                           offset, lengthBeforeLoop, action,
						                                                           modelStackWithThreeMainThings);
					}

					editPadPresses[i].intendedPos = newPos;
					didAnySuccessfulNudging = true;
				}
				else {
					newPos = editPadPresses[i].intendedPos;
				}
			}
		}
	}

	// Now, decide what message to display ---------------------------------------------------
#if HAVE_OLED
	char buffer[24];
#else
	char buffer[5];
#endif
	char const* message;
	bool alignRight = false;

	ModelStackWithTimelineCounter* modelStackWithTimelineCounter = modelStack->addTimelineCounter(
	    modelStack->song
	        ->currentClip); // Can finally do this since we're not going to use the bare ModelStack for anything else

	if (numEditPadPresses > 1) {
		if (!didAnySuccessfulNudging) {
			return; // Don't want to see these "multiple pads moved" messages if in fact none were moved
		}
#if HAVE_OLED
		message = (offset >= 0) ? "Nudged notes right" : "Nudged notes left";
#else
		message = (offset >= 0) ? "RIGHT" : "LEFT";
#endif
	}

	else {
		if (resultingTotalOffset >= (currentClip->loopLength >> 1)) {
			resultingTotalOffset -= currentClip->loopLength;
		}
		else if (resultingTotalOffset <= -(currentClip->loopLength >> 1)) {
			resultingTotalOffset += currentClip->loopLength;
		}

		if (resultingTotalOffset > 0) {

			ModelStackWithNoteRow* modelStackWithNoteRow =
			    modelStackWithTimelineCounter->addNoteRow(noteRowId, noteRow);

			int32_t squareWidth = getSquareWidth(xDisplay, modelStackWithNoteRow->getLoopLength());
			if (resultingTotalOffset > (squareWidth >> 1)) {
				if (!doneAnyNudgingSinceFirstEditPadPress) {
					offsettingNudgeNumberDisplay = true;
				}
			}
			else {
				offsettingNudgeNumberDisplay = false;
			}

			if (offsettingNudgeNumberDisplay) {
				resultingTotalOffset -= squareWidth;
			}
		}

#if HAVE_OLED
		strcpy(buffer, "Note nudge: ");
		intToString(resultingTotalOffset, buffer + strlen(buffer));
		message = buffer;
#else
		if (resultingTotalOffset > 9999) {
			message = "RIGHT";
		}
		else if (resultingTotalOffset < -999) {
			message = "LEFT";
		}
		else {
			message = buffer;
			alignRight = true;
			intToString(resultingTotalOffset, buffer);
		}
#endif
	}

#if HAVE_OLED
	OLED::popupText(message);
#else
	numericDriver.displayPopup(message, 0, alignRight);
#endif

	doneAnyNudgingSinceFirstEditPadPress =
	    true; // Even if we didn't actually nudge, we want to record this for the purpose of the offsetting of the number display - see above

	if (!offset) {
		return;
	}

	// If multiple presses, just abandon the mod region
	if (numEditPadPresses > 1) {
abandonModRegion:
		view.setModRegion();
	}

	// Otherwise, update it for what they actually intend
	else {

		int32_t i = noteRow->notes.search(newPos, GREATER_OR_EQUAL);
		Note* note = noteRow->notes.getElement(i);
		if (!note || note->pos != newPos) {
			goto abandonModRegion;
		}

		// Edit mod knob values for this Note's region
		ModelStackWithNoteRow* modelStackWithNoteRow = modelStackWithTimelineCounter->addNoteRow(noteRowId, noteRow);
		int32_t distanceToNextNote = currentClip->getDistanceToNextNote(note, modelStackWithNoteRow);
		//view.setModRegion(newPos, max((uint32_t)distanceToNextNote + lastNote->pos - firstNote->pos, squareWidth)); // This is what happens with initial press, kinda different...
		view.setModRegion(newPos, distanceToNextNote, modelStackWithNoteRow->noteRowId);
	}

	uiNeedsRendering(this, 0xFFFFFFFF, 0);

	if (playbackHandler.isEitherClockActive() && modelStackWithTimelineCounter->song->isClipActive(currentClip)) {
		currentClip->expectEvent();
		currentClip->reGetParameterAutomation(modelStackWithTimelineCounter);
	}
}

void InstrumentClipView::graphicsRoutine() {
	if (!currentSong) {
		return; // Briefly, if loading a song fails, during the creation of a new blank one, this could happen.
	}

	char modelStackMemory[MODEL_STACK_MAX_SIZE];
	ModelStackWithTimelineCounter* modelStack = currentSong->setupModelStackWithCurrentClip(modelStackMemory);

	InstrumentClip* clip = (InstrumentClip*)modelStack->getTimelineCounter();

	if (isUIModeActive(UI_MODE_INSTRUMENT_CLIP_COLLAPSING)) {
		return;
	}

	if (PadLEDs::flashCursor == FLASH_CURSOR_OFF) {
		return;
	}

	int32_t newTickSquare;

	bool reallyNoTickSquare = (!playbackHandler.isEitherClockActive() || !currentSong->isClipActive(clip)
	                           || currentUIMode == UI_MODE_EXPLODE_ANIMATION || playbackHandler.ticksLeftInCountIn);

	if (reallyNoTickSquare) {
		newTickSquare = 255;
	}
	else {
		newTickSquare = getTickSquare();
		if (newTickSquare < 0 || newTickSquare >= kDisplayWidth) {
			newTickSquare = 255;
		}
	}

	uint8_t tickSquares[kDisplayHeight];
	memset(tickSquares, newTickSquare, kDisplayHeight);

	uint8_t colours[kDisplayHeight];
	uint8_t nonMutedColour = clip->getCurrentlyRecordingLinearly() ? 2 : 0;
	for (int32_t yDisplay = 0; yDisplay < kDisplayHeight; yDisplay++) {
		int32_t noteRowIndex;
		NoteRow* noteRow = clip->getNoteRowOnScreen(yDisplay, currentSong, &noteRowIndex);
		colours[yDisplay] = (noteRow && noteRow->muted) ? 1 : nonMutedColour;

		if (!reallyNoTickSquare) {
			if (noteRow && noteRow->hasIndependentPlayPos()) {

				int32_t noteRowId = clip->getNoteRowId(noteRow, noteRowIndex);
				ModelStackWithNoteRow* modelStackWithNoteRow = modelStack->addNoteRow(noteRowId, noteRow);

				int32_t rowTickSquare = getSquareFromPos(noteRow->getLivePos(modelStackWithNoteRow));
				if (rowTickSquare < 0 || rowTickSquare >= kDisplayWidth) {
					rowTickSquare = 255;
				}
				tickSquares[yDisplay] = rowTickSquare;
			}
		}
	}

	PadLEDs::setTickSquares(tickSquares, colours);
}

void InstrumentClipView::fillOffScreenImageStores() {

	uint32_t xZoom = currentSong->xZoom[NAVIGATION_CLIP];
	uint32_t xScroll = currentSong->xScroll[NAVIGATION_CLIP];

	// We're also going to fill up an extra, currently-offscreen imageStore row, with all notes currently offscreen

	int32_t noteRowIndexBottom, noteRowIndexTop;
	if (currentSong->currentClip->output->type == InstrumentType::KIT) {
		noteRowIndexBottom = getCurrentClip()->yScroll;
		noteRowIndexTop = getCurrentClip()->yScroll + kDisplayHeight;
	}
	else {
		noteRowIndexBottom =
		    getCurrentClip()->noteRows.search(getCurrentClip()->getYNoteFromYDisplay(0, currentSong), GREATER_OR_EQUAL);
		noteRowIndexTop = getCurrentClip()->noteRows.search(
		    getCurrentClip()->getYNoteFromYDisplay(kDisplayHeight, currentSong), GREATER_OR_EQUAL);
	}

	char modelStackMemory[MODEL_STACK_MAX_SIZE];
	ModelStackWithTimelineCounter* modelStack = currentSong->setupModelStackWithCurrentClip(modelStackMemory);

	currentSong->currentClip->renderAsSingleRow(modelStack, this, xScroll, xZoom, PadLEDs::imageStore[0][0],
	                                            PadLEDs::occupancyMaskStore[0], false, 0, noteRowIndexBottom, 0,
	                                            kDisplayWidth, true, false);
	currentSong->currentClip->renderAsSingleRow(modelStack, this, xScroll, xZoom,
	                                            PadLEDs::imageStore[kDisplayHeight + 1][0],
	                                            PadLEDs::occupancyMaskStore[kDisplayHeight + 1], false, noteRowIndexTop,
	                                            2147483647, 0, kDisplayWidth, true, false);

	// Clear sidebar pads from offscreen image stores
	for (int32_t x = kDisplayWidth; x < kDisplayWidth + kSideBarWidth; x++) {
		for (int32_t colour = 0; colour < 3; colour++) {
			PadLEDs::imageStore[0][x][colour] = 0;
			PadLEDs::imageStore[kDisplayHeight + 1][x][colour] = 0;
		}
		PadLEDs::occupancyMaskStore[0][x] = 0;
		PadLEDs::occupancyMaskStore[kDisplayHeight + 1][x] = 0;
	}
}

uint32_t InstrumentClipView::getSquareWidth(int32_t square, int32_t effectiveLength) {
	int32_t squareRightEdge = getPosFromSquare(square + 1);
	return std::min(effectiveLength, squareRightEdge) - getPosFromSquare(square);
}

void InstrumentClipView::flashDefaultRootNote() {
	flashDefaultRootNoteOn = !flashDefaultRootNoteOn;
	uiNeedsRendering(this, 0, 0xFFFFFFFF);
	uiTimerManager.setTimer(TIMER_DEFAULT_ROOT_NOTE, kFlashTime);
}

void InstrumentClipView::noteRowChanged(InstrumentClip* clip, NoteRow* noteRow) {

	if (currentUIMode & UI_MODE_HORIZONTAL_SCROLL) {
		return;
	}

	if (clip == getCurrentClip()) {
		for (int32_t yDisplay = 0; yDisplay < kDisplayHeight; yDisplay++) {
			if (getCurrentClip()->getNoteRowOnScreen(yDisplay, currentSong)) {
				uiNeedsRendering(this, 1 << yDisplay, 0);
			}
		}
	}
}

bool InstrumentClipView::isDrumAuditioned(Drum* drum) {

	if (currentSong->currentClip->output->type != InstrumentType::KIT) {
		return false;
	}

	for (int32_t yDisplay = 0; yDisplay < kDisplayHeight; yDisplay++) {
		if (auditionPadIsPressed[yDisplay]) {
			NoteRow* noteRow = getCurrentClip()->getNoteRowOnScreen(yDisplay, currentSong);
			if (noteRow && noteRow->drum == drum) {
				return true;
			}
		}
	}

	return false;
}

bool InstrumentClipView::getAffectEntire() {
	return getCurrentClip()->affectEntire;
}

void InstrumentClipView::tellMatrixDriverWhichRowsContainSomethingZoomable() {
	for (int32_t yDisplay = 0; yDisplay < kDisplayHeight; yDisplay++) {
		NoteRow* noteRow = getCurrentClip()->getNoteRowOnScreen(yDisplay, currentSong);
		PadLEDs::transitionTakingPlaceOnRow[yDisplay] = (noteRow && !noteRow->hasNoNotes());
	}
}

void InstrumentClipView::notifyPlaybackBegun() {
	reassessAllAuditionStatus();
}

bool InstrumentClipView::renderMainPads(uint32_t whichRows, uint8_t image[][kDisplayWidth + kSideBarWidth][3],
                                        uint8_t occupancyMask[][kDisplayWidth + kSideBarWidth],
                                        bool drawUndefinedArea) {
	if (!image) {
		return true;
	}

	if (isUIModeActive(UI_MODE_INSTRUMENT_CLIP_COLLAPSING)) {
		return true;
	}

	PadLEDs::renderingLock = true;
	performActualRender(whichRows, &image[0][0][0], occupancyMask, currentSong->xScroll[NAVIGATION_CLIP],
	                    currentSong->xZoom[NAVIGATION_CLIP], kDisplayWidth, kDisplayWidth + kSideBarWidth,
	                    drawUndefinedArea);
	PadLEDs::renderingLock = false;

	return true;
}

// occupancyMask now optional
void InstrumentClipView::performActualRender(uint32_t whichRows, uint8_t* image,
                                             uint8_t occupancyMask[][kDisplayWidth + kSideBarWidth], int32_t xScroll,
                                             uint32_t xZoom, int32_t renderWidth, int32_t imageWidth,
                                             bool drawUndefinedArea) {
	InstrumentClip* clip = getCurrentClip();

	char modelStackMemory[MODEL_STACK_MAX_SIZE];
	ModelStackWithTimelineCounter* modelStack = currentSong->setupModelStackWithCurrentClip(modelStackMemory);

	for (int32_t yDisplay = 0; yDisplay < kDisplayHeight; yDisplay++) {

		if (whichRows & (1 << yDisplay)) {

			ModelStackWithNoteRow* modelStackWithNoteRow = clip->getNoteRowOnScreen(yDisplay, modelStack);

			NoteRow* noteRow = modelStackWithNoteRow->getNoteRowAllowNull();

			uint8_t* occupancyMaskOfRow = NULL;
			if (occupancyMask) {
				occupancyMaskOfRow = occupancyMask[yDisplay];
			}

			// If row doesn't have a NoteRow, wipe it empty
			if (!noteRow) {
				memset(image, 0, renderWidth * 3);
				if (occupancyMask) {
					memset(occupancyMaskOfRow, 0, renderWidth);
				}
			}

			// Otherwise render the row
			else {
				noteRow->renderRow(this, rowColour[yDisplay], rowTailColour[yDisplay], rowBlurColour[yDisplay], image,
				                   occupancyMaskOfRow, true, modelStackWithNoteRow->getLoopLength(),
				                   clip->allowNoteTails(modelStackWithNoteRow), renderWidth, xScroll, xZoom, 0,
				                   renderWidth, false);
			}

			if (drawUndefinedArea) {
				int32_t effectiveLength = modelStackWithNoteRow->getLoopLength();

				clip->drawUndefinedArea(xScroll, xZoom, effectiveLength, image, occupancyMaskOfRow, renderWidth, this,
				                        currentSong->tripletsOn); // Sends image pointer for just the one row
			}
		}

		image += imageWidth * 3;
	}
}

void InstrumentClipView::transitionToSessionView() {
	int32_t transitioningToRow = sessionView.getClipPlaceOnScreen(currentSong->currentClip);

	// TODO: could probably just copy data to these...
	renderMainPads(0xFFFFFFFF, &PadLEDs::imageStore[1], &PadLEDs::occupancyMaskStore[1], false);
	renderSidebar(0xFFFFFFFF, &PadLEDs::imageStore[1], &PadLEDs::occupancyMaskStore[1]);

	currentUIMode =
	    UI_MODE_INSTRUMENT_CLIP_COLLAPSING; // Must set this after above render calls, or else they'll see it and not render

	PadLEDs::numAnimatedRows = kDisplayHeight + 2;
	for (int32_t y = 0; y < kDisplayHeight + 2; y++) {
		PadLEDs::animatedRowGoingTo[y] = transitioningToRow;
		PadLEDs::animatedRowGoingFrom[y] = y - 1;
	}

	// Set occupancy masks to full for the sidebar squares in the Store
	for (int32_t y = 0; y < kDisplayHeight; y++) {
		PadLEDs::occupancyMaskStore[y + 1][kDisplayWidth] = 64;
		PadLEDs::occupancyMaskStore[y + 1][kDisplayWidth + 1] = 64;
	}

	PadLEDs::setupInstrumentClipCollapseAnimation(true);

	fillOffScreenImageStores();
	PadLEDs::recordTransitionBegin(kClipCollapseSpeed);
	PadLEDs::renderClipExpandOrCollapse();
}

void InstrumentClipView::playbackEnded() {

	// Easter egg - if user's holding down a note, we want it to be edit-auditioned again now
	reassessAllAuditionStatus();
}

void InstrumentClipView::scrollFinished() {
	if (currentUIMode == UI_MODE_AUDITIONING) {
		uiNeedsRendering(
		    this, 0xFFFFFFFF,
		    0); // Needed because sometimes we initiate a scroll before reverting an Action, so we need to properly render again afterwards
	}

	else {
		ClipView::scrollFinished();
	}
}

void InstrumentClipView::clipNeedsReRendering(Clip* clip) {
	if (clip == getCurrentClip()) {
		uiNeedsRendering(this); // Re-renders sidebar too. Probably a good idea? Can't hurt?
	}
}

void InstrumentClipView::dontDeleteNotesOnDepress() {
	for (int32_t i = 0; i < kEditPadPressBufferSize; i++) {
		editPadPresses[i].deleteOnDepress = false;
	}
}

void InstrumentClipView::modEncoderAction(int32_t whichModEncoder, int32_t offset) {
	dontDeleteNotesOnDepress();

	InstrumentClip* clip = getCurrentClip();

	char modelStackMemory[MODEL_STACK_MAX_SIZE];
	ModelStack* modelStack = setupModelStackWithSong(modelStackMemory, currentSong);

	Output* output = clip->output;

	if (output->type == InstrumentType::KIT && isUIModeActive(UI_MODE_AUDITIONING)) {

		Kit* kit = (Kit*)output;

		if (kit->selectedDrum && kit->selectedDrum->type != DrumType::SOUND) {

			if (ALPHA_OR_BETA_VERSION && !kit->activeClip) {
				numericDriver.freezeWithError("E381");
			}

			ModelStackWithTimelineCounter* modelStackWithTimelineCounter =
			    modelStack->addTimelineCounter(kit->activeClip);
			ModelStackWithNoteRow* modelStackWithNoteRow =
			    ((InstrumentClip*)kit->activeClip)
			        ->getNoteRowForDrum(modelStackWithTimelineCounter,
			                            kit->selectedDrum); // The NoteRow probably doesn't get referred to...

			NonAudioDrum* drum = (NonAudioDrum*)kit->selectedDrum;

			ParamManagerForTimeline* paramManager = NULL;
			NoteRow* noteRow = modelStackWithNoteRow->getNoteRowAllowNull();
			if (noteRow) {
				paramManager = &noteRow->paramManager; // Should be NULL currently, cos it's a NonAudioDrum.
			}
			ModelStackWithThreeMainThings* modelStackWithThreeMainThings =
			    modelStackWithNoteRow->addOtherTwoThings(drum->toModControllable(), paramManager);

			drum->modEncoderAction(modelStackWithThreeMainThings, offset, whichModEncoder);
		}
	}

	ClipNavigationTimelineView::modEncoderAction(whichModEncoder, offset);
}

// Check UI mode is appropriate before calling this
void InstrumentClipView::editNumEuclideanEvents(ModelStackWithNoteRow* modelStack, int32_t offset, int32_t yDisplay) {

	int32_t newNumNotes = 0;

	int32_t effectiveLength = modelStack->getLoopLength();

	uint32_t squareWidth = getSquareWidth(0, kMaxSequenceLength);
	int32_t numStepsAvailable = (uint32_t)(effectiveLength - 1) / squareWidth + 1; // Round up

	NoteRow* noteRow = modelStack->getNoteRowAllowNull();
	if (!noteRow) {
		if (!offset) {
			goto displayNewNumNotes;
		}
		return;
	}

	{
		InstrumentClip* clip = (InstrumentClip*)modelStack->getTimelineCounter();

		int32_t oldNumNotes = noteRow->notes.getNumElements();
		newNumNotes = oldNumNotes;

		if (offset) { // Or if offset is 0, we'll just display the current number, below, without changing anything
			newNumNotes += offset;
			if (newNumNotes < 0) { // If can't go lower, just display old number
justDisplayOldNumNotes:
				newNumNotes = oldNumNotes;
				goto displayNewNumNotes;
			}

			// If there aren't enough steps...
			if (newNumNotes > numStepsAvailable) {
				// If user was trying to increase num events, well they just can't
				if (offset >= 0) {
					goto justDisplayOldNumNotes;

					// Or if they're decreasing, well decrease further
				}
				else {
					newNumNotes = numStepsAvailable;
				}
			}

			// Do a "partial undo" if we can
			Action* lastAction = actionLogger.firstAction[BEFORE];
			// No need to check that lastAction was for the same Clip or anything - the Action gets "closed" manually when we stop auditioning.
			if (lastAction && lastAction->type == ACTION_EUCLIDEAN_NUM_EVENTS_EDIT && lastAction->openForAdditions
			    && lastAction->offset == -offset) {

				char modelStackMemory2[MODEL_STACK_MAX_SIZE];
				ModelStack* modelStackWithJustSong = setupModelStackWithSong(modelStackMemory2, modelStack->song);

				bool revertedWholeAction = actionLogger.undoJustOneConsequencePerNoteRow(modelStackWithJustSong);
				if (!revertedWholeAction) {
					goto noteRowChanged;
				}
			}

			else {
				{
					// Make new NoteVector for the new Notes, since ActionLogger should be "stealing" the old data
					NoteVector newNotes;
					if (newNumNotes) {
						int32_t error = newNotes.insertAtIndex(0, newNumNotes); // Pre-allocate, so no errors later
						if (error) {
							numericDriver.displayError(error);
							return;
						}
					}

					// Record Action
					Action* action =
					    actionLogger.getNewAction(ACTION_EUCLIDEAN_NUM_EVENTS_EDIT, ACTION_ADDITION_ALLOWED);
					if (action) {
						action->offset = offset;
					}

					// Create the Notes
					for (int32_t n = 0; n < newNumNotes; n++) {
						Note* note = newNotes.getElement(n);
						note->pos = (uint32_t)(n * numStepsAvailable) / (uint32_t)newNumNotes * squareWidth;
						note->length = squareWidth;
						note->probability = kNumProbabilityValues;
						note->velocity = ((Instrument*)clip->output)->defaultVelocity;
						note->lift = kDefaultLiftValue;
					}

					// Just make sure final note isn't too long
					if (newNumNotes) {
						Note* note = newNotes.getElement(newNumNotes - 1);
						int32_t maxLength = effectiveLength - note->pos;
						if (note->length > maxLength) {
							note->length = maxLength;
						}
					}

					// Delete / steal / consequence-ize the MPE data first, because in order for partial undos to work, this has to be further down the
					// linked list of Consequences than the note-array-change that we do next, below.
					ParamCollectionSummary* mpeParamsSummary = noteRow->paramManager.getExpressionParamSetSummary();
					ExpressionParamSet* mpeParams = (ExpressionParamSet*)mpeParamsSummary->paramCollection;
					if (mpeParams) {
						ModelStackWithParamCollection* modelStackWithParamCollection =
						    modelStack->addOtherTwoThingsAutomaticallyGivenNoteRow()->addParamCollection(
						        mpeParams, mpeParamsSummary);
						mpeParams->deleteAllAutomation(action, modelStackWithParamCollection);
					}

					// Record change, stealing the old note data
					if (action) {
						// We "definitely" store the change, because unusually, we may want to revert individual Consequences in the Action one by one
						action->recordNoteArrayChangeDefinitely(clip, modelStack->noteRowId, &noteRow->notes, true);
					}

					// Swap the new temporary note data into the permanent place
					noteRow->notes.swapStateWith(&newNotes);

#if ALPHA_OR_BETA_VERSION
					noteRow->notes.testSequentiality("E376");
#endif
				}

noteRowChanged:
				// Play it
				clip->expectEvent();

				// Render it
				if (yDisplay >= 0 && yDisplay < kDisplayHeight) {
					uiNeedsRendering(this, 1 << yDisplay, 0);
				}
			}
		}
	}
displayNewNumNotes:
	// Tell the user about it in text
#if HAVE_OLED
	char buffer[34];
	strcpy(buffer, "Events: ");
	char* pos = strchr(buffer, 0);
	intToString(newNumNotes, pos);
	pos = strchr(buffer, 0);
	strcpy(pos, " of ");
	pos = strchr(buffer, 0);
	intToString(numStepsAvailable, pos);
	OLED::popupText(buffer);
#else
	char buffer[12];
	intToString(newNumNotes, buffer);
	numericDriver.displayPopup(buffer, 0, true);
#endif
}

// Check UI mode is appropriate before calling this
void InstrumentClipView::rotateNoteRowHorizontally(ModelStackWithNoteRow* modelStack, int32_t offset, int32_t yDisplay,
                                                   bool shouldDisplayDirectionEvenIfNoNoteRow) {

	NoteRow* noteRow = modelStack->getNoteRowAllowNull();
	if (!noteRow) {
		if (shouldDisplayDirectionEvenIfNoNoteRow) {
			goto displayMessage;
		}
		return;
	}

	{
		InstrumentClip* clip = (InstrumentClip*)modelStack->getTimelineCounter();

		uint32_t squareWidth = getSquareWidth(0, kMaxSequenceLength);
		int32_t shiftAmount = offset * squareWidth;

		clip->shiftOnlyOneNoteRowHorizontally(modelStack, shiftAmount);

		// Render change
		if (yDisplay >= 0 && yDisplay < kDisplayHeight) {
			uiNeedsRendering(this, 1 << yDisplay, 0);
		}

		// If possible, just modify a previous Action to add this new shift amount to it.
		Action* action = actionLogger.firstAction[BEFORE];
		if (action && action->type == ACTION_NOTEROW_HORIZONTAL_SHIFT && action->openForAdditions
		    && action->currentClip == clip) {

			// If there's no Consequence in the Action, that's probably because we deleted it a previous time with the code just below.
			// Or possibly because the Action was created but there wasn't enough RAM to create the Consequence. Anyway, just go add a consequence now.
			if (!action->firstConsequence) {
				goto addConsequenceToAction;
			}

			ConsequenceNoteRowHorizontalShift* consequence =
			    (ConsequenceNoteRowHorizontalShift*)action->firstConsequence;
			if (consequence->noteRowId != modelStack->noteRowId) {
				goto getNewAction;
			}

			consequence->amount += shiftAmount;
		}

		// Or if no previous Action, go create a new one now.
		else {
getNewAction:
			action = actionLogger.getNewAction(ACTION_NOTEROW_HORIZONTAL_SHIFT, ACTION_ADDITION_NOT_ALLOWED);
			if (action) {
addConsequenceToAction:
				void* consMemory = GeneralMemoryAllocator::get().alloc(sizeof(ConsequenceNoteRowHorizontalShift));

				if (consMemory) {
					ConsequenceNoteRowHorizontalShift* newConsequence =
					    new (consMemory) ConsequenceNoteRowHorizontalShift(modelStack->noteRowId, shiftAmount);
					action->addConsequence(newConsequence);
				}
			}
		}
	}

displayMessage:
#if HAVE_OLED
	char const* message = (offset == 1) ? "Rotated right" : "Rotated left";
	OLED::popupText(message);
#else
	char const* message = (offset == 1) ? "RIGHT" : "LEFT";
	numericDriver.displayPopup(message, 0);
#endif
}

extern bool shouldResumePlaybackOnNoteRowLengthSet;

// Check UI mode is appropriate before calling this.
// Can handle being given a NULL NoteRow, in which case it'll do nothing.
void InstrumentClipView::editNoteRowLength(ModelStackWithNoteRow* modelStack, int32_t offset, int32_t yDisplay) {

	NoteRow* noteRow = modelStack->getNoteRowAllowNull();
	if (!noteRow) {
		return;
	}
	InstrumentClip* clip = (InstrumentClip*)modelStack->getTimelineCounter();

	int32_t oldLength = modelStack->getLoopLength();

	// If we're not scrolled all the way to the right, go there now. If we were already further right than the end of this NoteRow, it's ok, we'll stay there.
	if (scrollRightToEndOfLengthIfNecessary(oldLength)) {
		return; // ActionResult::DEALT_WITH;
	}

	uint32_t squareWidth = getSquareWidth(0, kMaxSequenceLength);

	int32_t oldNumSteps = (uint32_t)(oldLength - 1) / squareWidth + 1; // Round up
	int32_t newNumSteps = oldNumSteps + offset;
	if (newNumSteps <= 0) {
		return;
	}
	int32_t newLength = newNumSteps * squareWidth;
	if (newLength > kMaxSequenceLength) {
		return;
	}

	int32_t oldPos =
	    modelStack
	        ->getLastProcessedPos(); // We have to grab and remember this before an initial revert() ("secret UNDO") potentially stuffs it up
	bool hadIndependentPlayPosBefore = noteRow->hasIndependentPlayPos();
	bool didSecretUndo = false;

	// See if we can do a secret undo
	Action* prevAction = actionLogger.firstAction[BEFORE];
	if (prevAction && prevAction->openForAdditions && prevAction->type == ACTION_NOTEROW_LENGTH_EDIT
	    && prevAction->currentClip == clip) {

		ConsequenceNoteRowLength* prevCons = (ConsequenceNoteRowLength*)prevAction->firstConsequence;
		if (prevCons->noteRowId != modelStack->noteRowId) {
			goto editLengthWithNewAction;
		}

		// If we're recovering a bit that previously got chopped off, do secret undo to recover any chopped-off notes and automation
		if (offset == 1 && prevCons->backedUpLength > oldLength) {
			shouldResumePlaybackOnNoteRowLengthSet = false; // Ugly hack, kinda
			actionLogger.revert(BEFORE, false, false);
			shouldResumePlaybackOnNoteRowLengthSet = true;
			didSecretUndo = true;

			// If that got us to the intended length, all is good...
			if (noteRow->loopLengthIfIndependent == newLength
			    || (!noteRow->loopLengthIfIndependent && clip->loopLength == newLength)) {
possiblyDoResumePlaybackOnNoteRow:
				// Need to do the resumePlayback that we blocked happening during the revert()
				if (playbackHandler.isEitherClockActive() && modelStack->song->isClipActive(clip)) {
					noteRow->resumePlayback(modelStack, true);
				}
			}

			// Otherwise, go make a new Action and get to correct length
			else {
				goto editLengthWithNewAction;
			}
		}

		// Otherwise, the Action / Consequence is still fine for doing a future UNDO, so just edit length as needed.
		// But we'll still pass the prevAction in, so that anything which wasn't snapshotted yet (because no Notes happened to get trimmed last time)
		// can get snapshotted now.
		else {
			noteRow->setLength(modelStack, newLength, prevAction, oldPos,
			                   hadIndependentPlayPosBefore); // Might call resumePlayback() too.
		}
	}

	else {
editLengthWithNewAction:
		Action* action = actionLogger.getNewAction(ACTION_NOTEROW_LENGTH_EDIT, false);
		if (!action) {
ramError:
			numericDriver.displayError(ERROR_INSUFFICIENT_RAM);
			if (didSecretUndo) {
				// Need to do the resumePlayback that we blocked happening during the revert()
				if (playbackHandler.isEitherClockActive() && modelStack->song->isClipActive(clip)) {
					noteRow->resumePlayback(modelStack, true);
				}
			}
			return;
		}

		void* consMemory = GeneralMemoryAllocator::get().alloc(sizeof(ConsequenceNoteRowLength));
		if (!consMemory) {
			goto ramError;
		}

		ConsequenceNoteRowLength* newConsequence =
		    new (consMemory) ConsequenceNoteRowLength(modelStack->noteRowId, newLength);
		action->addConsequence(newConsequence);

		// The ConsequenceNoteRowLength does the actual work for us for this function
		newConsequence->performChange(modelStack, action, oldPos, hadIndependentPlayPosBefore);
	}

	bool didScroll;

	// Lengthening
	if (offset == 1) {
		didScroll = scrollRightToEndOfLengthIfNecessary(newLength);
		if (!didScroll) {
			goto tryScrollingLeft;
		}
	}

	// Shortening
	else {
tryScrollingLeft:
		didScroll = scrollLeftIfTooFarRight(newLength);
	}

#if HAVE_OLED
	char buffer[19];
	strcpy(buffer, "Steps: ");
	intToString(newNumSteps, buffer + strlen(buffer));
	OLED::popupText(buffer);
#else
	char buffer[12];
	intToString(newNumSteps, buffer);
	numericDriver.displayPopup(buffer, 0, true);
#endif

	// Play it
	clip->expectEvent();

	// Render it
	if (!didScroll && yDisplay >= 0 && yDisplay < kDisplayHeight) {
		uiNeedsRendering(this, 1 << yDisplay, 0);
	}
}

void InstrumentClipView::reportMPEInitialValuesForNoteEditing(ModelStackWithNoteRow* modelStack,
                                                              int16_t const* mpeValues) {

	NoteRow* noteRow = modelStack->getNoteRowAllowNull();

	// MPE stuff - if editing note, we need to take note of the initial values which might have been sent before this note-on.
	if (noteRow && view.modLength && modelStack->noteRowId == view.modNoteRowId
	    && modelStack->getTimelineCounter() == view.activeModControllableModelStack.getTimelineCounterAllowNull()) {

		noteRow->paramManager.ensureExpressionParamSetExists(); // If this fails, we'll detect that below.

		ParamCollectionSummary* mpeParamsSummary = noteRow->paramManager.getExpressionParamSetSummary();
		ExpressionParamSet* mpeParams = (ExpressionParamSet*)mpeParamsSummary->paramCollection;

		if (mpeParams) {

			ModelStackWithParamCollection* modelStackWithParamCollection =
			    modelStack->addOtherTwoThingsAutomaticallyGivenNoteRow()->addParamCollection(mpeParams,
			                                                                                 mpeParamsSummary);

			for (int32_t whichExpressionDimension = 0; whichExpressionDimension < kNumExpressionDimensions;
			     whichExpressionDimension++) {
				mpeValuesAtHighestPressure[0][whichExpressionDimension] = mpeValues[whichExpressionDimension];
			}
		}
	}
}

void InstrumentClipView::reportMPEValueForNoteEditing(int32_t whichExpressionimension, int32_t value) {

	// If time to move record along...
	uint32_t timeSince = AudioEngine::audioSampleTimer - mpeRecordLastUpdateTime;
	if (timeSince >= MPE_RECORD_INTERVAL_TIME) {
		mpeRecordLastUpdateTime += MPE_RECORD_INTERVAL_TIME;
		memmove(mpeValuesAtHighestPressure[1], mpeValuesAtHighestPressure[0],
		        sizeof(uint16_t) * kNumExpressionDimensions * (MPE_RECORD_LENGTH_FOR_NOTE_EDITING - 1));
		mpeValuesAtHighestPressure[0][2] = 0; // Yes only reset the "pressure" of the new/first record
		mpeMostRecentPressure = 0;
	}

	// Always keep track of the "current" pressure value, so we can decide whether to be recording the other values.
	if (whichExpressionimension == 2) {
		mpeMostRecentPressure = value >> 16;
	}

	// And if we're still at max pressure, then yeah, record those other values.
	if (mpeMostRecentPressure >= mpeValuesAtHighestPressure[0][2]) {
		mpeValuesAtHighestPressure[0][whichExpressionimension] = value >> 16;
	}

	dontDeleteNotesOnDepress(); // We know the caller is also manually editing the AutoParam now too - this counts as an edit, so we don't want the note deleted on press-release.
}

void InstrumentClipView::reportNoteOffForMPEEditing(ModelStackWithNoteRow* modelStack) {

	NoteRow* noteRow = modelStack->getNoteRow();

	// MPE stuff for note off - if they're still "editing" a note, they'll want the values from half a second ago, or the values from when they pressed hardest.
	if (view.modLength && modelStack->noteRowId == view.modNoteRowId
	    && modelStack->getTimelineCounter() == view.activeModControllableModelStack.getTimelineCounterAllowNull()) {

		ParamCollectionSummary* mpeParamsSummary = noteRow->paramManager.getExpressionParamSetSummary();
		ExpressionParamSet* mpeParams = (ExpressionParamSet*)mpeParamsSummary->paramCollection;
		if (!mpeParams) {
			return;
		}

		int32_t t = MPE_RECORD_LENGTH_FOR_NOTE_EDITING - 1;
		while (mpeValuesAtHighestPressure[t][2] == -1) {
			if (!t) {
				return; // No data has been recorded
			}
			t--;
		}

		ModelStackWithParamCollection* modelStackWithParamCollection =
		    modelStack->addOtherTwoThingsAutomaticallyGivenNoteRow()->addParamCollection(mpeParams, mpeParamsSummary);

		for (int32_t whichExpressionDimension = 0; whichExpressionDimension < kNumExpressionDimensions;
		     whichExpressionDimension++) {
			AutoParam* param = &mpeParams->params[whichExpressionDimension];

			ModelStackWithAutoParam* modelStackWithAutoParam =
			    modelStackWithParamCollection->addAutoParam(whichExpressionDimension, param);

			int32_t newValue = (int32_t)mpeValuesAtHighestPressure[t][whichExpressionDimension] << 16;

			param->setValueForRegion(view.modPos, view.modLength, newValue, modelStackWithAutoParam);
		}

		dontDeleteNotesOnDepress();
	}
}<|MERGE_RESOLUTION|>--- conflicted
+++ resolved
@@ -2171,12 +2171,7 @@
 		// Decide the probability, based on the existing probability of the leftmost note
 		probabilityValue = editPadPresses[leftMostIndex].intendedProbability & 127;
 		probabilityValue += offset;
-<<<<<<< HEAD
-		probabilityValue = getMax(1, probabilityValue);
-		probabilityValue = getMin(kNumProbabilityValues + kNumIterationValues, probabilityValue);
-=======
-		probabilityValue = std::clamp<int32_t>(probabilityValue, 1, kNumProbabilityValues + 35);
->>>>>>> f91cab6e
+		probabilityValue = std::clamp<int32_t>(probabilityValue, 1, kNumProbabilityValues + kNumIterationValues);
 
 		Action* action = actionLogger.getNewAction(ACTION_NOTE_EDIT, true);
 		if (!action) {
