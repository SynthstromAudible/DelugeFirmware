--- conflicted
+++ resolved
@@ -16,11 +16,8 @@
 */
 
 #include "gui/views/instrument_clip_view.h"
-<<<<<<< HEAD
 #include "gui/views/note_renderer.h"
-=======
 #include "definitions_cxx.hpp"
->>>>>>> 6c915942
 #include "gui/views/arranger_view.h"
 #include "processing/engines/audio_engine.h"
 #include "storage/audio/audio_file_manager.h"
@@ -2048,13 +2045,8 @@
 					}
 
 					// Incrementing
-<<<<<<< HEAD
 					if (offset > 0) {
-						if (probabilityValue < NUM_PROBABILITY_VALUES + 35) {
-=======
-					if (offset == 1) {
 						if (probabilityValue < kNumProbabilityValues + 35) {
->>>>>>> 6c915942
 							if (prevBase) {
 								probabilityValue++;
 								prevBase = false;
