/*
 * Copyright © 2018-2023 Synthstrom Audible Limited
 *
 * This file is part of The Synthstrom Audible Deluge Firmware.
 *
 * The Synthstrom Audible Deluge Firmware is free software: you can redistribute it and/or modify it under the
 * terms of the GNU General Public License as published by the Free Software Foundation,
 * either version 3 of the License, or (at your option) any later version.
 *
 * This program is distributed in the hope that it will be useful, but WITHOUT ANY WARRANTY;
 * without even the implied warranty of MERCHANTABILITY or FITNESS FOR A PARTICULAR PURPOSE.
 * See the GNU General Public License for more details.
 *
 * You should have received a copy of the GNU General Public License along with this program.
 * If not, see <https://www.gnu.org/licenses/>.
*/

#include "gui/views/arranger_view.h"
#include "gui/views/instrument_clip_view.h"
#include "gui/views/session_view.h"
#include "model/clip/clip_instance.h"
#include "model/clip/instrument_clip.h"
#include "model/clip/instrument_clip_minder.h"
#include "model/consequence/consequence_clip_existence.h"
#include "model/consequence/consequence_clip_instance_change.h"
#include "modulation/params/param_manager.h"
#include "processing/engines/audio_engine.h"
#include "processing/sound/sound_drum.h"
#include "storage/audio/audio_file_manager.h"
#include "util/d_string.h"
#include <cstdint>

#include "definitions_cxx.hpp"
#include "extern.h"
#include "gui/colour.h"
#include "gui/context_menu/audio_input_selector.h"
#include "gui/menu_item/colour.h"
#include "gui/ui/keyboard/keyboard_screen.h"
#include "gui/ui/load/load_instrument_preset_ui.h"
#include "gui/ui/rename/rename_output_ui.h"
#include "gui/ui/ui.h"
#include "gui/ui_timer_manager.h"
#include "gui/views/audio_clip_view.h"
#include "gui/views/view.h"
#include "gui/waveform/waveform_renderer.h"
#include "hid/buttons.h"
#include "hid/display/display.h"
#include "hid/encoder.h"
#include "hid/encoders.h"
#include "hid/led/indicator_leds.h"
#include "hid/led/pad_leds.h"
#include "hid/matrix/matrix_driver.h"
#include "io/debug/print.h"
#include "io/midi/midi_engine.h"
#include "memory/general_memory_allocator.h"
#include "model/action/action_logger.h"
#include "model/clip/audio_clip.h"
#include "model/consequence/consequence_arranger_params_time_inserted.h"
#include "model/drum/drum.h"
#include "model/drum/kit.h"
#include "model/instrument/instrument.h"
#include "model/instrument/melodic_instrument.h"
#include "model/instrument/midi_instrument.h"
#include "model/model_stack.h"
#include "model/note/note_row.h"
#include "model/song/song.h"
#include "modulation/params/param_set.h"
#include "playback/mode/arrangement.h"
#include "playback/mode/session.h"
#include "processing/audio_output.h"
#include "storage/file_item.h"
#include "storage/storage_manager.h"
#include "util/functions.h"
#include <new>

extern "C" {
extern uint8_t currentlyAccessingCard;
#include "RZA1/uart/sio_char.h"
}

using namespace deluge;
using namespace gui;

ArrangerView arrangerView{};

ArrangerView::ArrangerView() {
	doingAutoScrollNow = false;

	lastInteractedOutputIndex = 0;
	lastInteractedPos = -1;
	lastInteractedSection = 0;
}

void ArrangerView::renderOLED(uint8_t image[][OLED_MAIN_WIDTH_PIXELS]) {
	sessionView.renderOLED(image);
}

void ArrangerView::moveClipToSession() {
	Output* output = outputsOnScreen[yPressedEffective];
	ClipInstance* clipInstance = output->clipInstances.getElement(pressedClipInstanceIndex);
	Clip* clip = clipInstance->clip;

	// Empty ClipInstance - can't do
	if (!clip) {
		display.displayPopup(
		    deluge::l10n::get(deluge::l10n::Strings::STRING_FOR_EMPTY_CLIP_INSTANCES_CANT_BE_MOVED_TO_THE_SESSION));
	}

	else {
		// Clip already exists in session - just go to it
		if (!clip->isArrangementOnlyClip()) {
			int32_t index = currentSong->sessionClips.getIndexForClip(clip);
			currentSong->songViewYScroll = index - yPressedEffective;
		}

		// Or, arrangement-only Clip needs moving to session
		else {
			int32_t intendedIndex = currentSong->songViewYScroll + yPressedEffective;

			if (intendedIndex < 0) {
				currentSong->songViewYScroll -= intendedIndex;
				intendedIndex = 0;
			}

			else if (intendedIndex > currentSong->sessionClips.getNumElements()) {
				currentSong->songViewYScroll -= intendedIndex - currentSong->sessionClips.getNumElements();
				intendedIndex = currentSong->sessionClips.getNumElements();
			}

			clip->section = currentSong->getLowestSectionWithNoSessionClipForOutput(output);
			int32_t error = currentSong->sessionClips.insertClipAtIndex(clip, intendedIndex);
			if (error) {
				display.displayError(error);
				return;
			}
			actionLogger.deleteAllLogs();

			int32_t oldIndex = currentSong->arrangementOnlyClips.getIndexForClip(clip);
			if (oldIndex != -1) {
				currentSong->arrangementOnlyClips.deleteAtIndex(oldIndex);
			}
		}

		goToSongView();

		currentUIMode = UI_MODE_CLIP_PRESSED_IN_SONG_VIEW;
		sessionView.selectedClipYDisplay = yPressedEffective;
		sessionView.selectedClipPressYDisplay = yPressedActual;
		sessionView.selectedClipPressXDisplay = xPressed;
		sessionView.performActionOnPadRelease = false;
		view.setActiveModControllableTimelineCounter(clip);
	}
}

void ArrangerView::goToSongView() {
	currentSong->xScroll[NAVIGATION_CLIP] = currentSong->xScrollForReturnToSongView;
	currentSong->xZoom[NAVIGATION_CLIP] = currentSong->xZoomForReturnToSongView;
	changeRootUI(&sessionView);
}

ActionResult ArrangerView::buttonAction(hid::Button b, bool on, bool inCardRoutine) {
	using namespace hid::button;

	InstrumentType newInstrumentType;

	// Song button
	if (b == SESSION_VIEW) {
		if (on) {
			if (inCardRoutine) {
				return ActionResult::REMIND_ME_OUTSIDE_CARD_ROUTINE;
			}
			if (currentUIMode == UI_MODE_NONE) {
				goToSongView();
			}
			else if (currentUIMode == UI_MODE_HOLDING_ARRANGEMENT_ROW) {
				moveClipToSession();
			}
		}
	}

	// Affect-entire button
	else if (b == AFFECT_ENTIRE) {
		if (on && currentUIMode == UI_MODE_NONE) {
			if (inCardRoutine) {
				return ActionResult::REMIND_ME_OUTSIDE_CARD_ROUTINE;
			}
			currentSong->affectEntire = !currentSong->affectEntire;
			//setLedStates();
			view.setActiveModControllableTimelineCounter(currentSong);
		}
	}

	// Cross-screen button
	else if (b == CROSS_SCREEN_EDIT) {
		if (on && currentUIMode == UI_MODE_NONE) {
			currentSong->arrangerAutoScrollModeActive = !currentSong->arrangerAutoScrollModeActive;
			indicator_leds::setLedState(IndicatorLED::CROSS_SCREEN_EDIT, currentSong->arrangerAutoScrollModeActive);

			if (currentSong->arrangerAutoScrollModeActive) {
				reassessWhetherDoingAutoScroll();
			}
			else {
				doingAutoScrollNow = false;
			}
		}
	}

	// Record button - adds to what MatrixDriver does with it
	else if (b == RECORD) {
		if (on) {
			uiTimerManager.setTimer(TIMER_UI_SPECIFIC, 500);
			blinkOn = true;
		}
		else {
			if (currentUIMode == UI_MODE_VIEWING_RECORD_ARMING) {
				currentUIMode = UI_MODE_NONE;
				PadLEDs::reassessGreyout(false);
				uiNeedsRendering(this, 0, 0xFFFFFFFF);
			}
		}
		return ActionResult::NOT_DEALT_WITH; // Make the MatrixDriver do its normal thing with it too
	}

	// Save/delete button with row held
	else if (b == SAVE
	         && (currentUIMode == UI_MODE_HOLDING_ARRANGEMENT_ROW_AUDITION
	             || currentUIMode == UI_MODE_HOLDING_ARRANGEMENT_ROW)) {
		if (inCardRoutine) {
			return ActionResult::REMIND_ME_OUTSIDE_CARD_ROUTINE;
		}
		if (on) {
			deleteOutput();
		}
	}

	// Select encoder button
	else if (b == SELECT_ENC && !Buttons::isShiftButtonPressed()) {
		if (on && currentUIMode == UI_MODE_HOLDING_ARRANGEMENT_ROW_AUDITION) {
			if (inCardRoutine) {
				return ActionResult::REMIND_ME_OUTSIDE_CARD_ROUTINE;
			}
			changeOutputToAudio();
		}
	}

	// Which-instrument-type buttons
	else if (b == SYNTH) {
		newInstrumentType = InstrumentType::SYNTH;

doChangeInstrumentType:
		if (on && currentUIMode == UI_MODE_HOLDING_ARRANGEMENT_ROW_AUDITION && !Buttons::isShiftButtonPressed()) {

			if (inCardRoutine) {
				return ActionResult::REMIND_ME_OUTSIDE_CARD_ROUTINE;
			}

			Output* output = outputsOnScreen[yPressedEffective];

			// AudioOutputs - need to replace with Instrument
			if (output->type == InstrumentType::AUDIO) {
				changeOutputToInstrument(newInstrumentType);
			}

			// Instruments - just change type
			else {

				// If load button held, go into LoadInstrumentPresetUI
				if (Buttons::isButtonPressed(hid::button::LOAD)) {

					// Can't do that for MIDI or CV tracks though
					if (newInstrumentType == InstrumentType::MIDI_OUT || newInstrumentType == InstrumentType::CV) {
						goto doActualSimpleChange;
					}

					if (!output) {
						return ActionResult::DEALT_WITH;
					}

					actionLogger.deleteAllLogs();

					currentUIMode = UI_MODE_NONE;
					endAudition(output);

					Browser::instrumentTypeToLoad = newInstrumentType;
					loadInstrumentPresetUI.instrumentToReplace = (Instrument*)output;
					loadInstrumentPresetUI.instrumentClipToLoadFor = NULL;
					openUI(&loadInstrumentPresetUI);
				}

				// Otherwise, just change the instrument type
				else {
doActualSimpleChange:
					changeInstrumentType(newInstrumentType);
				}
			}
		}
	}

	else if (b == KIT) {
		newInstrumentType = InstrumentType::KIT;
		goto doChangeInstrumentType;
	}

	else if (b == MIDI) {
		newInstrumentType = InstrumentType::MIDI_OUT;
		goto doChangeInstrumentType;
	}

	else if (b == CV) {
		newInstrumentType = InstrumentType::CV;
		goto doChangeInstrumentType;
	}

	// Back button with <> button held
	else if (b == BACK && currentUIMode == UI_MODE_HOLDING_HORIZONTAL_ENCODER_BUTTON) {
		if (on) {
			if (inCardRoutine) {
				return ActionResult::REMIND_ME_OUTSIDE_CARD_ROUTINE;
			}
			clearArrangement();
		}
	}

	else {
		return TimelineView::buttonAction(b, on, inCardRoutine);
	}

	return ActionResult::DEALT_WITH;
}

void ArrangerView::deleteOutput() {

	Output* output = outputsOnScreen[yPressedEffective];
	if (!output) {
		return;
	}

	char const* errorMessage;

	if (currentSong->getNumOutputs() <= 1) {
		display.displayPopup(deluge::l10n::get(deluge::l10n::Strings::STRING_FOR_CANT_DELETE_FINAL_CLIP));
		return;
	}

	for (int32_t i = 0; i < output->clipInstances.getNumElements(); i++) {
		if (output->clipInstances.getElement(i)->clip) {
			display.displayPopup(deluge::l10n::get(deluge::l10n::Strings::STRING_FOR_DELETE_ALL_TRACKS_CLIPS_FIRST));
			return;
		}
	}

	if (currentSong->getSessionClipWithOutput(output)) {
		display.displayPopup(deluge::l10n::get(deluge::l10n::Strings::STRING_FOR_TRACK_STILL_HAS_CLIPS_IN_SESSION));
		return;
	}

	output->clipInstances.empty(); // Because none of these have Clips, this is ok
	output->cutAllSound();
	currentSong->deleteOrHibernateOutput(output);

	auditionEnded();

	repopulateOutputsOnScreen(true);
}

void ArrangerView::clearArrangement() {

	display.displayPopup(deluge::l10n::get(deluge::l10n::Strings::STRING_FOR_ARRANGEMENT_CLEARED));

	if (arrangement.hasPlaybackActive()) {
		playbackHandler.endPlayback();
	}

	Action* action = actionLogger.getNewAction(ACTION_ARRANGEMENT_CLEAR, false);

	char modelStackMemory[MODEL_STACK_MAX_SIZE];
	ModelStackWithThreeMainThings* modelStack = currentSong->setupModelStackWithSongAsTimelineCounter(modelStackMemory);
	currentSong->paramManager.deleteAllAutomation(action, modelStack);

	// We go through deleting the ClipInstances one by one. This is actually quite inefficient, but complicated to improve on because the deletion of the Clips themselves,
	// where there are arrangement-only ones, causes the calling of output->pickAnActiveClipIfPossible. So we have to ensure that extra ClipInstances don't exist at any instant in time,
	// or else it'll look at those to pick the new activeClip, which might not exist anymore.
	for (Output* output = currentSong->firstOutput; output; output = output->next) {
		for (int32_t i = output->clipInstances.getNumElements() - 1; i >= 0; i--) {
			deleteClipInstance(output, i, output->clipInstances.getElement(i), action, false);
		}
	}

	uiNeedsRendering(this, 0xFFFFFFFF, 0);
}

bool ArrangerView::opened() {

	mustRedrawTickSquares = true;

	focusRegained();

	bool renderingToStore = (currentUIMode == UI_MODE_ANIMATION_FADE);
	if (renderingToStore) {
		renderMainPads(0xFFFFFFFF, &PadLEDs::imageStore[kDisplayHeight], &PadLEDs::occupancyMaskStore[kDisplayHeight]);
		renderSidebar(0xFFFFFFFF, &PadLEDs::imageStore[kDisplayHeight], &PadLEDs::occupancyMaskStore[kDisplayHeight]);
	}
	else {
		uiNeedsRendering(this);
	}

	return true;
}

void ArrangerView::setLedStates() {

	indicator_leds::setLedState(IndicatorLED::SYNTH, false);
	indicator_leds::setLedState(IndicatorLED::KIT, false);
	indicator_leds::setLedState(IndicatorLED::MIDI, false);
	indicator_leds::setLedState(IndicatorLED::CV, false);

	indicator_leds::setLedState(IndicatorLED::CROSS_SCREEN_EDIT, currentSong->arrangerAutoScrollModeActive);

#ifdef currentClipStatusButtonX
	view.switchOffCurrentClipPad();
#endif
}

void ArrangerView::focusRegained() {

	view.focusRegained();

	repopulateOutputsOnScreen(false);

	if (display.type != DisplayType::OLED) {
		sessionView.redrawNumericDisplay();
	}
	if (currentUIMode != UI_MODE_HOLDING_ARRANGEMENT_ROW) {
		view.setActiveModControllableTimelineCounter(currentSong);
	}

	indicator_leds::setLedState(IndicatorLED::BACK, false);

	indicator_leds::setLedState(IndicatorLED::SCALE_MODE, false);
	setLedStates();

	indicator_leds::setLedState(IndicatorLED::KEYBOARD, false);

	currentSong->lastClipInstanceEnteredStartPos = 0;

	if (!doingAutoScrollNow) {
		reassessWhetherDoingAutoScroll(); // Can start, but can't stop
	}
}

void ArrangerView::repopulateOutputsOnScreen(bool doRender) {
	// First, clear out the Outputs onscreen
	memset(outputsOnScreen, 0, sizeof(outputsOnScreen));

	Output* output = currentSong->firstOutput;
	int32_t row = 0 - currentSong->arrangementYScroll;
	while (output) {
		if (row >= kDisplayHeight) {
			break;
		}
		if (row >= 0) {
			outputsOnScreen[row] = output;
		}
		row++;
		output = output->next;
	}

	mustRedrawTickSquares = true;

	if (doRender) {
		uiNeedsRendering(this);
	}
}

bool ArrangerView::renderSidebar(uint32_t whichRows, uint8_t image[][kDisplayWidth + kSideBarWidth][3],
                                 uint8_t occupancyMask[][kDisplayWidth + kSideBarWidth]) {
	if (!image) {
		return true;
	}

	for (int32_t i = 0; i < kDisplayHeight; i++) {
		if (whichRows & (1 << i)) {
			drawMuteSquare(i, image[i]);
			drawAuditionSquare(i, image[i]);
		}
	}
	return true;
}

void ArrangerView::drawMuteSquare(int32_t yDisplay, uint8_t thisImage[][3]) {
	uint8_t* thisColour = thisImage[kDisplayWidth];

	// If no Instrument, black
	if (!outputsOnScreen[yDisplay]) {
doBlack:
		memset(thisColour, 0, 3);
	}

	else if (currentUIMode == UI_MODE_VIEWING_RECORD_ARMING && outputsOnScreen[yDisplay]->armedForRecording) {
		if (blinkOn) {
			if (outputsOnScreen[yDisplay]->wantsToBeginArrangementRecording()) {
				thisColour[0] = 255;
				thisColour[1] = 1;
				thisColour[2] = 0;
			}
			else {
				thisColour[0] = 60;
				thisColour[1] = 25;
				thisColour[2] = 15;
			}
		}
		else {
			goto doBlack;
		}
	}

	// Soloing - blue
	else if (outputsOnScreen[yDisplay]->soloingInArrangementMode) {
		menu_item::soloColourMenu.getRGB(thisColour);
	}

	// Or if not soloing...
	else {

		// Muted - yellow
		if (outputsOnScreen[yDisplay]->mutedInArrangementMode) {
			menu_item::mutedColourMenu.getRGB(thisColour);
		}

		// Otherwise, green
		else {
			menu_item::activeColourMenu.getRGB(thisColour);
		}

		if (currentSong->getAnyOutputsSoloingInArrangement()) {
			dimColour(thisColour);
		}
	}
}

void ArrangerView::drawAuditionSquare(int32_t yDisplay, uint8_t thisImage[][3]) {
	uint8_t* thisColour = thisImage[kDisplayWidth + 1];

	if (view.midiLearnFlashOn) {
		Output* output = outputsOnScreen[yDisplay];

		if (!output || output->type == InstrumentType::AUDIO || output->type == InstrumentType::KIT) {
			goto drawNormally;
		}

		MelodicInstrument* melodicInstrument = (MelodicInstrument*)output;

		// If MIDI command already assigned...
		if (melodicInstrument->midiInput.containsSomething()) {
			thisColour[0] = midiCommandColour.r;
			thisColour[1] = midiCommandColour.g;
			thisColour[2] = midiCommandColour.b;
		}

		// Or if not assigned but we're holding it down...
		else if (view.thingPressedForMidiLearn == MidiLearn::MELODIC_INSTRUMENT_INPUT
		         && view.learnedThing == &melodicInstrument->midiInput) {
			thisColour[0] = 128;
			thisColour[1] = 0;
			thisColour[2] = 0;
		}
		else {
			goto drawNormally;
		}
	}

	else {
drawNormally:
		if (currentUIMode == UI_MODE_HOLDING_ARRANGEMENT_ROW_AUDITION && yDisplay == yPressedEffective) {
			thisColour[0] = 255;
			thisColour[1] = 0;
			thisColour[2] = 0;
		}
		else {
			memset(thisColour, 0, 3);
		}
	}
}

ModelStackWithNoteRow* ArrangerView::getNoteRowForAudition(ModelStack* modelStack, Kit* kit) {

	ModelStackWithTimelineCounter* modelStackWithTimelineCounter = modelStack->addTimelineCounter(kit->activeClip);

	ModelStackWithNoteRow* modelStackWithNoteRow;

	if (kit->activeClip) {

		InstrumentClip* instrumentClip = (InstrumentClip*)kit->activeClip;
		modelStackWithNoteRow = instrumentClip->getNoteRowForDrumName(modelStackWithTimelineCounter, "SNAR");
		if (!modelStackWithNoteRow->getNoteRowAllowNull()) {
			if (kit->selectedDrum) {
				modelStackWithNoteRow =
				    instrumentClip->getNoteRowForDrum(modelStackWithTimelineCounter, kit->selectedDrum);
			}
			if (!modelStackWithNoteRow->getNoteRowAllowNull()) {
				modelStackWithNoteRow =
				    modelStackWithTimelineCounter->addNoteRow(0, instrumentClip->noteRows.getElement(0));
			}
		}
	}
	else {
		modelStackWithNoteRow = modelStackWithTimelineCounter->addNoteRow(0, NULL);
	}

	return modelStackWithNoteRow;
}

Drum* ArrangerView::getDrumForAudition(Kit* kit) {
	Drum* drum = kit->getDrumFromName("SNAR");
	if (!drum) {
		drum = kit->selectedDrum;
		if (!drum) {
			drum = kit->firstDrum;
		}
	}

	return drum;
}

void ArrangerView::beginAudition(Output* output) {

	if (output->type == InstrumentType::AUDIO) {
		return;
	}

	Instrument* instrument = (Instrument*)output;

	if (!playbackHandler.playbackState && !Buttons::isShiftButtonPressed()) {

		char modelStackMemory[MODEL_STACK_MAX_SIZE];
		ModelStack* modelStack = setupModelStackWithSong(modelStackMemory, currentSong);

		if (instrument->type == InstrumentType::KIT) {

			Kit* kit = (Kit*)instrument;
			ModelStackWithNoteRow* modelStackWithNoteRow = getNoteRowForAudition(modelStack, kit);

			Drum* drum;
			NoteRow* noteRow = modelStackWithNoteRow->getNoteRowAllowNull();

			if (noteRow) {
				drum = noteRow->drum;
				if (drum && drum->type == DrumType::SOUND && !noteRow->paramManager.containsAnyMainParamCollections()) {
					display.freezeWithError("E324"); // Vinz got this! I may have since fixed.
				}
			}
			else {
				drum = getDrumForAudition(kit);
			}

			if (drum) {
				kit->beginAuditioningforDrum(modelStackWithNoteRow, drum, kit->defaultVelocity, zeroMPEValues);
			}
		}
		else {
			int32_t note = (currentSong->rootNote + 120) % 12;
			note += 60;
			((MelodicInstrument*)instrument)
			    ->beginAuditioningForNote(modelStack, note, instrument->defaultVelocity, zeroMPEValues);
		}
	}
}

void ArrangerView::endAudition(Output* output, bool evenIfPlaying) {

	if (output->type == InstrumentType::AUDIO) {
		return;
	}

	Instrument* instrument = (Instrument*)output;

	if (!playbackHandler.playbackState || evenIfPlaying) {

		char modelStackMemory[MODEL_STACK_MAX_SIZE];
		ModelStack* modelStack = setupModelStackWithSong(modelStackMemory, currentSong);

		if (instrument->type == InstrumentType::KIT) {

			Kit* kit = (Kit*)instrument;
			ModelStackWithNoteRow* modelStackWithNoteRow = getNoteRowForAudition(modelStack, kit);

			Drum* drum;
			NoteRow* noteRow = modelStackWithNoteRow->getNoteRowAllowNull();

			if (noteRow) {
				drum = noteRow->drum;
			}
			else {
				drum = getDrumForAudition(kit);
			}

			if (drum) {
				kit->endAuditioningForDrum(modelStackWithNoteRow, drum);
			}
		}
		else {
			int32_t note = (currentSong->rootNote + 120) % 12;
			note += 60;
			((MelodicInstrument*)instrument)->endAuditioningForNote(modelStack, note);
		}
	}
}

void ArrangerView::changeOutputToInstrument(InstrumentType newInstrumentType) {

	Output* oldOutput = outputsOnScreen[yPressedEffective];
	if (oldOutput->type != InstrumentType::AUDIO) {
		return;
	}

	if (currentSong->getClipWithOutput(oldOutput)) {
		display.displayPopup(deluge::l10n::get(
		    deluge::l10n::Strings::STRING_FOR_AUDIO_TRACKS_WITH_CLIPS_CANT_BE_TURNED_INTO_AN_INSTRUMENT));
		return;
	}

	actionLogger.deleteAllLogs(); // Can't undo past this!

	bool instrumentAlreadyInSong; // Will always end up false

	Instrument* newInstrument = createNewInstrument(newInstrumentType, &instrumentAlreadyInSong);
	if (!newInstrument) {
		return;
	}

	currentSong->replaceOutputLowLevel(newInstrument, oldOutput);

	outputsOnScreen[yPressedEffective] = newInstrument;

	view.displayOutputName(newInstrument);
	if (display.type == DisplayType::OLED) {
		OLED::sendMainImage();
	}

	view.setActiveModControllableTimelineCounter(NULL);

	beginAudition(newInstrument);
}

// Loads from file, etc - doesn't truly "create"
Instrument* ArrangerView::createNewInstrument(InstrumentType newInstrumentType, bool* instrumentAlreadyInSong) {
	ReturnOfConfirmPresetOrNextUnlaunchedOne result;

	result.error = Browser::currentDir.set(getInstrumentFolder(newInstrumentType));
	if (result.error) {
displayError:
		display.displayError(result.error);
		return NULL;
	}

	result = loadInstrumentPresetUI.findAnUnlaunchedPresetIncludingWithinSubfolders(currentSong, newInstrumentType,
	                                                                                Availability::INSTRUMENT_UNUSED);
	if (result.error) {
		goto displayError;
	}

	Instrument* newInstrument = result.fileItem->instrument;
	bool isHibernating = newInstrument && !result.fileItem->instrumentAlreadyInSong;
	*instrumentAlreadyInSong = newInstrument && result.fileItem->instrumentAlreadyInSong;

	if (!newInstrument) {
		String newPresetName;
		result.fileItem->getDisplayNameWithoutExtension(&newPresetName);
		result.error =
		    storageManager.loadInstrumentFromFile(currentSong, NULL, newInstrumentType, false, &newInstrument,
		                                          &result.fileItem->filePointer, &newPresetName, &Browser::currentDir);
	}

	Browser::emptyFileItems();

	if (result.error) {
		goto displayError;
	}

	if (isHibernating) {
		currentSong->removeInstrumentFromHibernationList(newInstrument);
	}

	char modelStackMemory[MODEL_STACK_MAX_SIZE];
	ModelStack* modelStack = setupModelStackWithSong(modelStackMemory, currentSong);

	newInstrument->setupWithoutActiveClip(modelStack);

	return newInstrument;
}

void ArrangerView::auditionPadAction(bool on, int32_t y) {

	int32_t note = (currentSong->rootNote + 120) % 12;
	note += 60;

	// Press on
	if (on) {

		if (currentUIMode == UI_MODE_HOLDING_ARRANGEMENT_ROW_AUDITION) {
			endAudition(outputsOnScreen[yPressedEffective]);
			indicator_leds::setLedState(IndicatorLED::SYNTH, false);
			indicator_leds::setLedState(IndicatorLED::KIT, false);
			indicator_leds::setLedState(IndicatorLED::MIDI, false);
			indicator_leds::setLedState(IndicatorLED::CV, false);

			currentUIMode = UI_MODE_NONE;

			uiNeedsRendering(this, 0x00000000, 0xFFFFFFFF);

			goto doNewPress;
		}

		if (currentUIMode == UI_MODE_NONE) {
doNewPress:

			Output* output = outputsOnScreen[y];

			yPressedEffective = y;
			yPressedActual = y;

			// If nothing on this row yet, we'll add a brand new Instrument
			if (!output) {

				int32_t minY = -currentSong->arrangementYScroll - 1;
				int32_t maxY = -currentSong->arrangementYScroll + currentSong->getNumOutputs();

				yPressedEffective = std::max((int32_t)yPressedEffective, minY);
				yPressedEffective = std::min((int32_t)yPressedEffective, maxY);

				bool instrumentAlreadyInSong; // Will always end up false

				output = createNewInstrument(InstrumentType::SYNTH, &instrumentAlreadyInSong);
				if (!output) {
					return;
				}

				if (!instrumentAlreadyInSong) {
					currentSong->addOutput(
					    output,
					    (yPressedEffective == -currentSong->arrangementYScroll - 1)); // This should always be triggered
				}

				outputsOnScreen[yPressedEffective] = output;
			}

			currentUIMode = UI_MODE_HOLDING_ARRANGEMENT_ROW_AUDITION;

			view.displayOutputName(output);
			if (display.type == DisplayType::OLED) {
				OLED::sendMainImage();
			}

			beginAudition(output);

			if (output->activeClip) {
				view.setActiveModControllableTimelineCounter(output->activeClip);
			}
			else {
				view.setActiveModControllableWithoutTimelineCounter(output->toModControllable(),
				                                                    output->getParamManager(currentSong));
			}

			uiNeedsRendering(this, 0, 1 << yPressedEffective);
		}
	}

	// Release press
	else {
		if (y == yPressedActual) {
			exitSubModeWithoutAction();
		}
	}
}

void ArrangerView::auditionEnded() {
	setNoSubMode();
	setLedStates();

	if (display.type == DisplayType::OLED) {
		renderUIsForOled();
	}
	else {
		sessionView.redrawNumericDisplay();
	}

	view.setActiveModControllableTimelineCounter(currentSong);
}

ActionResult ArrangerView::padAction(int32_t x, int32_t y, int32_t velocity) {

	if (sdRoutineLock) {
		return ActionResult::REMIND_ME_OUTSIDE_CARD_ROUTINE;
	}

	Output* output = outputsOnScreen[y];

	// Audition pad
	if (x == kDisplayWidth + 1) {
		switch (currentUIMode) {
		case UI_MODE_MIDI_LEARN:
			if (output) {
				if (output->type == InstrumentType::AUDIO) {
					if (velocity) {
						view.endMIDILearn();
						context_menu::audioInputSelector.audioOutput = (AudioOutput*)output;
						context_menu::audioInputSelector.setupAndCheckAvailability();
						openUI(&context_menu::audioInputSelector);
					}
				}
				else if (output->type == InstrumentType::KIT) {
					if (velocity) {
						display.displayPopup(deluge::l10n::get(
						    deluge::l10n::Strings::STRING_FOR_MIDI_MUST_BE_LEARNED_TO_KIT_ITEMS_INDIVIDUALLY));
					}
				}
				else {
					view.melodicInstrumentMidiLearnPadPressed(velocity, (MelodicInstrument*)output);
				}
			}
			break;

		default:
			auditionPadAction(velocity, y);
			break;
		}
	}

	// Status pad
	else if (x == kDisplayWidth) {

		if (!output) {
			return ActionResult::DEALT_WITH;
		}

		if (velocity) {
			uint32_t rowsToRedraw = 1 << y;

			switch (currentUIMode) {
			case UI_MODE_VIEWING_RECORD_ARMING:
				output->armedForRecording = !output->armedForRecording;
				PadLEDs::reassessGreyout(true);
				return ActionResult::DEALT_WITH; // No need to draw anything

#ifdef soloButtonX
			case UI_MODE_SOLO_BUTTON_HELD:
#else
			case UI_MODE_HOLDING_HORIZONTAL_ENCODER_BUTTON:
#endif // Soloing
				if (!output->soloingInArrangementMode) {

					if (arrangement.hasPlaybackActive()) {

						// If other Instruments were already soloing, or if they weren't but this instrument was muted, we'll need to tell it to start playing
						if (currentSong->getAnyOutputsSoloingInArrangement() || output->mutedInArrangementMode) {
							outputActivated(output);
						}
					}

					// If we're the first Instrument to be soloing, need to tell others they've been inadvertedly deactivated
					if (!currentSong->getAnyOutputsSoloingInArrangement()) {
						for (Output* thisOutput = currentSong->firstOutput; thisOutput; thisOutput = thisOutput->next) {
							if (thisOutput != output && !thisOutput->mutedInArrangementMode) {
								outputDeactivated(thisOutput);
							}
						}
					}

					// If no other soloing previously...
					if (!currentSong->anyOutputsSoloingInArrangement) {
						currentSong->anyOutputsSoloingInArrangement = true;
						rowsToRedraw = 0xFFFFFFFF; // Redraw other mute pads
					}

					output->soloingInArrangementMode = true;
				}

				// Unsoloing
				else {
doUnsolo:
					output->soloingInArrangementMode = false;
					currentSong->reassessWhetherAnyOutputsSoloingInArrangement();

					// If no more soloing, redraw other mute pads
					if (!currentSong->anyOutputsSoloingInArrangement) {
						rowsToRedraw = 0xFFFFFFFF;
					}

					// If any other Instruments still soloing, or if we're "muted", deactivate us
					if (currentSong->getAnyOutputsSoloingInArrangement() || output->mutedInArrangementMode) {
						outputDeactivated(output);
					}

					if (arrangement.hasPlaybackActive()) {

						// If no other Instruments still soloing, re-activate all the other ones
						if (!currentSong->getAnyOutputsSoloingInArrangement()) {
							for (Output* thisOutput = currentSong->firstOutput; thisOutput;
							     thisOutput = thisOutput->next) {
								if (thisOutput != output && !thisOutput->mutedInArrangementMode) {
									outputActivated(thisOutput);
								}
							}
						}
					}
				}
				break;

			case UI_MODE_HOLDING_ARRANGEMENT_ROW_AUDITION:
				// If it's the mute pad for the same row we're auditioning, don't do anything. User might be subconsciously repeating the "drag row" action for Kits in InstrumentClipView.
				if (y == yPressedEffective) {
					break;
				}
				goto regularMutePadPress; // Otherwise, do normal.

			case UI_MODE_NONE:
				// If the user was just quick and is actually holding the record button but the submode just hasn't changed yet...
				if (velocity && Buttons::isButtonPressed(hid::button::RECORD)) {
					output->armedForRecording = !output->armedForRecording;
					timerCallback();                 // Get into UI_MODE_VIEWING_RECORD_ARMING
					return ActionResult::DEALT_WITH; // No need to draw anything
				}
				// No break

			case UI_MODE_HOLDING_ARRANGEMENT_ROW:
regularMutePadPress:
				// If it's soloing, unsolo.
				if (output->soloingInArrangementMode) {
					goto doUnsolo;
				}

				// Unmuting
				if (output->mutedInArrangementMode) {
					output->mutedInArrangementMode = false;
					if (arrangement.hasPlaybackActive() && !currentSong->getAnyOutputsSoloingInArrangement()) {
						outputActivated(output);
					}
				}

				// Muting
				else {
					if (!currentSong->getAnyOutputsSoloingInArrangement()) {
						outputDeactivated(output);
					}
					output->mutedInArrangementMode = true;
				}
				break;
			}

			uiNeedsRendering(this, 0, rowsToRedraw);
			mustRedrawTickSquares = true;
		}
	}

	// Edit pad
	else {
		if (currentUIMode == UI_MODE_HOLDING_ARRANGEMENT_ROW_AUDITION) {
			if (velocity) {

				// NAME shortcut
				if (x == 11 && y == 5) {
					Output* output = outputsOnScreen[yPressedEffective];
					if (output && output->type != InstrumentType::MIDI_OUT && output->type != InstrumentType::CV) {
						endAudition(output);
						currentUIMode = UI_MODE_NONE;
						renameOutputUI.output = output;
						openUI(&renameOutputUI);
						uiNeedsRendering(this, 0, 0xFFFFFFFF); // Stop audition pad being illuminated
					}
				}
			}
		}
		else {
			if (output) {
				editPadAction(x, y, velocity);
			}
		}
	}

	return ActionResult::DEALT_WITH;
}

void ArrangerView::outputActivated(Output* output) {

	if (output->recordingInArrangement) {
		return;
	}

	int32_t actualPos = arrangement.getLivePos();

	int32_t i = output->clipInstances.search(actualPos + 1, LESS);
	ClipInstance* clipInstance = output->clipInstances.getElement(i);
	if (clipInstance && clipInstance->pos + clipInstance->length > actualPos) {
		arrangement.resumeClipInstancePlayback(clipInstance);
	}

	playbackHandler.expectEvent(); // In case it doesn't get called by the above call instead
}

void ArrangerView::outputDeactivated(Output* output) {

	char modelStackMemory[MODEL_STACK_MAX_SIZE];
	ModelStack* modelStack = setupModelStackWithSong(modelStackMemory, currentSong);

	output->stopAnyAuditioning(modelStack);

	if (arrangement.hasPlaybackActive()) {
		if (output->activeClip && !output->recordingInArrangement) {
			output->activeClip->expectNoFurtherTicks(currentSong);
			output->activeClip->activeIfNoSolo = false;
		}
	}
}

// For now, we're always supplying clearingWholeArrangement as false, even when we are doing that
void ArrangerView::deleteClipInstance(Output* output, int32_t clipInstanceIndex, ClipInstance* clipInstance,
                                      Action* action, bool clearingWholeArrangement) {

	if (action) {
		action->recordClipInstanceExistenceChange(output, clipInstance, ExistenceChangeType::DELETE);
	}
	Clip* clip = clipInstance->clip;

	// Delete the ClipInstance
	if (!clearingWholeArrangement) {
		output->clipInstances.deleteAtIndex(clipInstanceIndex);
	}

	currentSong->deletingClipInstanceForClip(output, clip, action, !clearingWholeArrangement);
}

void ArrangerView::rememberInteractionWithClipInstance(int32_t yDisplay, ClipInstance* clipInstance) {
	lastInteractedOutputIndex = yDisplay + currentSong->arrangementYScroll;
	lastInteractedPos = clipInstance->pos;
	lastInteractedSection = clipInstance->clip ? clipInstance->clip->section : 255;
}

void ArrangerView::editPadAction(int32_t x, int32_t y, bool on) {
	Output* output = outputsOnScreen[y];
	uint32_t xScroll = currentSong->xScroll[NAVIGATION_ARRANGEMENT];

	// Shift button pressed - clone ClipInstance to white / unique
	if (Buttons::isShiftButtonPressed()) {
		if (on && currentUIMode == UI_MODE_NONE) {
			int32_t squareStart = getPosFromSquare(x, xScroll);
			int32_t squareEnd = getPosFromSquare(x + 1, xScroll);

			int32_t i = output->clipInstances.search(squareEnd, LESS);
			ClipInstance* clipInstance = output->clipInstances.getElement(i);
			if (clipInstance && clipInstance->pos + clipInstance->length >= squareStart) {
				Clip* oldClip = clipInstance->clip;

				if (oldClip && !oldClip->isArrangementOnlyClip() && !oldClip->getCurrentlyRecordingLinearly()) {
					actionLogger.deleteAllLogs();

					int32_t error = arrangement.doUniqueCloneOnClipInstance(clipInstance, clipInstance->length, true);
					if (error) {
						display.displayError(error);
					}
					else {
						uiNeedsRendering(this, 1 << y, 0);
					}
				}
				rememberInteractionWithClipInstance(y, clipInstance);
			}
		}
	}

	else {

		if (on) {

			int32_t squareStart = getPosFromSquare(x, xScroll);
			int32_t squareEnd = getPosFromSquare(x + 1, xScroll);

			if (squareStart >= squareEnd) {
				display.freezeWithError("E210");
			}

			// No previous press
			if (currentUIMode == UI_MODE_NONE) {

doNewPress:
				output->clipInstances.testSequentiality("E117");

				int32_t i = output->clipInstances.search(squareEnd, LESS);
				ClipInstance* clipInstance = output->clipInstances.getElement(i);

				// If there was at least a ClipInstance somewhere to the left...
				if (clipInstance) {

					Clip* clip = clipInstance->clip;

					// If it's being recorded to, some special instructions
					if (clip) {

						// If recording to Clip...
						if (playbackHandler.playbackState && output->recordingInArrangement
						    && clip->getCurrentlyRecordingLinearly()) {
							if (squareStart < arrangement.getLivePos()) {
								// Can't press here to the left of the play/record cursor!
								return;
							}

							// Or, if pressed to the right
							else {
								goto makeNewInstance;
							}
						}
					}

					// Or, normal case where not recording to Clip. If it actually finishes to our left, we can still go ahead and make a new Instance here
					int32_t instanceEnd = clipInstance->pos + clipInstance->length;
					if (instanceEnd <= squareStart) {
						goto makeNewInstance;
					}

					// If still here, the ClipInstance overlaps this square, so select it
					pressedClipInstanceIndex = i;

					pressedHead = (clipInstance->pos >= squareStart);

					actionOnDepress = true;
				}

				// Or, if no ClipInstance anywhere to the left, make a new one
				else {
makeNewInstance:
					// Decide what Clip / section to make this new ClipInstance
					Clip* newClip;

					Output* lastOutputInteractedWith = currentSong->getOutputFromIndex(lastInteractedOutputIndex);
					int32_t lastClipInstanceI =
					    lastOutputInteractedWith->clipInstances.search(lastInteractedPos, GREATER_OR_EQUAL);
					ClipInstance* lastClipInstance =
					    lastOutputInteractedWith->clipInstances.getElement(lastClipInstanceI);

					// Test thing
					{
						int32_t j = output->clipInstances.search(squareStart, GREATER_OR_EQUAL);
						ClipInstance* nextClipInstance = output->clipInstances.getElement(j);
						if (nextClipInstance && nextClipInstance->pos == squareStart) {
							display.freezeWithError("E233"); // Yes, this happened to someone. Including me!!
						}
					}

					if (lastClipInstance && lastClipInstance->pos == lastInteractedPos) {

						// If same Output...
						if (lastOutputInteractedWith == output) {
							if (!lastClipInstance->clip || lastClipInstance->clip->isArrangementOnlyClip()) {
								newClip = NULL;
							}
							else {
								newClip = lastClipInstance->clip;
							}
						}

						// Or if different Output...
						else {

							// If no Clip, easy
							if (!lastClipInstance->clip) {
								newClip = NULL;
							}

							// If yes Clip, look for another one with that section
							else {
								lastInteractedSection = lastClipInstance->clip->section;
								goto getItFromSection;
							}
						}
					}
					else {
getItFromSection:
						if (lastInteractedSection == 255) {
							newClip = NULL;
						}
						else {
							newClip = currentSong->getSessionClipWithOutput(output, lastInteractedSection);

							// If that section had none, just get any old one (still might return NULL - that's fine)
							if (!newClip) {
								newClip = currentSong->getSessionClipWithOutput(output);
							}
						}
					}

					// Make the actual new ClipInstance. Do it now, after potentially looking at existing ones above, so that we don't look at this new one above
					pressedClipInstanceIndex = output->clipInstances.insertAtKey(squareStart);

					// Test thing
					{
						ClipInstance* nextInstance = output->clipInstances.getElement(pressedClipInstanceIndex + 1);
						if (nextInstance) {
							if (nextInstance->pos == squareStart) {
								display.freezeWithError("E232");
							}
						}
					}

					clipInstance = output->clipInstances.getElement(pressedClipInstanceIndex);
					if (!clipInstance) {
						display.displayError(ERROR_INSUFFICIENT_RAM);
						return;
					}

					clipInstance->clip = newClip;

					if (clipInstance->clip) {
						clipInstance->length = clipInstance->clip->loopLength;
					}
					else {
						clipInstance->length = kDefaultClipLength << currentSong->insideWorldTickMagnitude;
					}

					if (clipInstance->length < 1) {
						display.freezeWithError("E049");
					}

					ClipInstance* nextInstance = output->clipInstances.getElement(pressedClipInstanceIndex + 1);
					if (nextInstance) {

						if (nextInstance->pos == squareStart) {
							display.freezeWithError("E209");
						}

						int32_t maxLength = nextInstance->pos - squareStart;
						if (clipInstance->length > maxLength) {
							clipInstance->length = maxLength;
							if (clipInstance->length < 1) {
								display.freezeWithError("E048");
							}
						}
					}

					if (clipInstance->length > kMaxSequenceLength - clipInstance->pos) {
						clipInstance->length = kMaxSequenceLength - clipInstance->pos;
						if (clipInstance->length < 1) {
							display.freezeWithError("E045");
						}
					}

					Action* action = actionLogger.getNewAction(ACTION_CLIP_INSTANCE_EDIT, false);
					if (action) {
						action->recordClipInstanceExistenceChange(output, clipInstance, ExistenceChangeType::CREATE);
					}

					arrangement.rowEdited(output, clipInstance->pos, clipInstance->pos + clipInstance->length, NULL,
					                      clipInstance);

					uiNeedsRendering(this, 1 << y, 0);

					actionOnDepress = false;
					pressedHead = true;
				}

				xPressed = x;
				yPressedEffective = y;
				yPressedActual = y;
				currentUIMode = UI_MODE_HOLDING_ARRANGEMENT_ROW;
				pressTime = AudioEngine::audioSampleTimer;
				desiredLength = clipInstance->length;
				pressedClipInstanceXScrollWhenLastInValidPosition = xScroll;
				pressedClipInstanceIsInValidPosition = true;
				pressedClipInstanceOutput = output;
				view.setActiveModControllableTimelineCounter(clipInstance->clip);

				if (clipInstance->clip) {
					originallyPressedClipActualLength = clipInstance->clip->loopLength;
				}
				else {
					originallyPressedClipActualLength = clipInstance->length;
				}

				rememberInteractionWithClipInstance(y, clipInstance);
			}

			// Already pressing - length edit
			else if (currentUIMode == UI_MODE_HOLDING_ARRANGEMENT_ROW) {

				if (y != yPressedEffective) {
					if (!pressedClipInstanceIsInValidPosition) {
						return;
					}
					goto doNewPress;
				}

				if (x > xPressed) {

					actionOnDepress = false;

					if (!pressedClipInstanceIsInValidPosition) {
						return;
					}

					int32_t oldSquareStart = getPosFromSquare(xPressed);
					int32_t oldSquareEnd = getPosFromSquare(xPressed + 1);

					// Search for previously pressed ClipInstance
					ClipInstance* clipInstance = output->clipInstances.getElement(pressedClipInstanceIndex);

					int32_t lengthTilNewSquareStart = squareStart - clipInstance->pos;

					desiredLength = clipInstance->length; // I don't think this should still be here...

					// Shorten
					if (clipInstance->length > lengthTilNewSquareStart) {
						Action* action = actionLogger.getNewAction(ACTION_CLIP_INSTANCE_EDIT, true);
						if (clipInstance->clip) {
							arrangement.rowEdited(output, clipInstance->pos + lengthTilNewSquareStart,
							                      clipInstance->pos + clipInstance->length, clipInstance->clip, NULL);
						}
						clipInstance->change(action, output, clipInstance->pos, lengthTilNewSquareStart,
						                     clipInstance->clip);
					}

					// Lengthen
					else {

						int32_t oldLength = clipInstance->length;

						int32_t newLength = squareEnd - clipInstance->pos;

						// Make sure it doesn't collide with next ClipInstance
						ClipInstance* nextClipInstance = output->clipInstances.getElement(pressedClipInstanceIndex + 1);
						if (nextClipInstance) {
							int32_t maxLength = nextClipInstance->pos - clipInstance->pos;
							if (newLength > maxLength) {
								newLength = maxLength;
							}
						}

						if (newLength > kMaxSequenceLength - clipInstance->pos) {
							newLength = kMaxSequenceLength - clipInstance->pos;
						}

						// If we are in fact able to lengthen it...
						if (newLength > oldLength) {

							Action* action = actionLogger.getNewAction(ACTION_CLIP_INSTANCE_EDIT, true);

							clipInstance->change(action, output, clipInstance->pos, newLength, clipInstance->clip);
							arrangement.rowEdited(output, clipInstance->pos + oldLength,
							                      clipInstance->pos + clipInstance->length, NULL, clipInstance);
						}
					}

					desiredLength = clipInstance->length;

					uiNeedsRendering(this, 1 << y, 0);
				}
			}
		}

		// Release press
		else {

			if (isUIModeActive(UI_MODE_HOLDING_ARRANGEMENT_ROW)) {

				// If also stuttering, stop that
				if (isUIModeActive(UI_MODE_STUTTERING)) {
					((ModControllableAudio*)view.activeModControllableModelStack.modControllable)
					    ->endStutter((ParamManagerForTimeline*)view.activeModControllableModelStack.paramManager);
				}

				if (x == xPressed && y == yPressedEffective) {

					// If no action to perform...
					if (!actionOnDepress || (int32_t)(AudioEngine::audioSampleTimer - pressTime) >= kShortPressTime) {
justGetOut:
						exitSubModeWithoutAction();
					}

					// Or if yes we do want to do some action...
					else {
						ClipInstance* clipInstance =
						    output->clipInstances.getElement(pressedClipInstanceIndex); // Can't fail, I think?

						// If pressed head, delete
						if (pressedHead) {
							view.setActiveModControllableTimelineCounter(currentSong);

							arrangement.rowEdited(output, clipInstance->pos, clipInstance->pos + clipInstance->length,
							                      clipInstance->clip, NULL);

							Action* action = actionLogger.getNewAction(ACTION_CLIP_INSTANCE_EDIT, false);
							deleteClipInstance(output, pressedClipInstanceIndex, clipInstance, action);
							goto justGetOut;
						}

						// Otherwise, go into Clip
						else {

							// In this case, we leave the activeModControllableClip the same

							// If Clip wasn't created yet, create it first. This does both AudioClips and InstrumentClips
							if (!clipInstance->clip) {

								if (!currentSong->arrangementOnlyClips.ensureEnoughSpaceAllocated(1)) {
									goto justGetOut;
								}

								int32_t size = (output->type == InstrumentType::AUDIO) ? sizeof(AudioClip)
								                                                       : sizeof(InstrumentClip);

								void* memory = GeneralMemoryAllocator::get().alloc(size, NULL, false, true);
								if (!memory) {
									display.displayError(ERROR_INSUFFICIENT_RAM);
									goto justGetOut;
								}

								Clip* newClip;

								if (output->type == InstrumentType::AUDIO)
									newClip = new (memory) AudioClip();
								else
									newClip = new (memory) InstrumentClip(currentSong);

								newClip->loopLength = clipInstance->length;
								newClip->section = 255;
								newClip->activeIfNoSolo =
								    false; // Always need to set arrangement-only Clips like this on create

								char modelStackMemory[MODEL_STACK_MAX_SIZE];
								ModelStackWithTimelineCounter* modelStack =
								    setupModelStackWithTimelineCounter(modelStackMemory, currentSong, newClip);

								int32_t error;

								if (output->type == InstrumentType::AUDIO) {
									error = ((AudioClip*)newClip)->setOutput(modelStack, output);
								}
								else {
									error = ((InstrumentClip*)newClip)
									            ->setInstrument((Instrument*)output, currentSong, NULL);
								}

								if (error) {
									display.displayError(error);
									newClip->~Clip();
									GeneralMemoryAllocator::get().dealloc(memory);
									goto justGetOut;
								}

								if (output->type != InstrumentType::AUDIO) {
									((Instrument*)output)->setupPatching(modelStack);
									((InstrumentClip*)newClip)->setupAsNewKitClipIfNecessary(modelStack);
								}

								// Possibly want to set this as the activeClip, if Instrument didn't have one yet.
								// Crucial that we do this not long after calling setInstrument, in case this is the first Clip with the Instrument
								// and we just grabbed the backedUpParamManager for it, which it might go and look for again if the audio routine
								// was called in the interim
								if (!output->activeClip) {
									output->setActiveClip(modelStack);
								}

								currentSong->arrangementOnlyClips.insertClipAtIndex(newClip, 0);

								Action* action = actionLogger.getNewAction(ACTION_CLIP_INSTANCE_EDIT, false);
								if (action) {
									action->recordClipExistenceChange(currentSong, &currentSong->arrangementOnlyClips,
									                                  newClip, ExistenceChangeType::CREATE);
								}

								clipInstance->change(action, output, clipInstance->pos, clipInstance->length, newClip);

								arrangement.rowEdited(output, clipInstance->pos,
								                      clipInstance->pos + clipInstance->length, NULL, clipInstance);
							}

							transitionToClipView(clipInstance);
						}
					}
				}
			}
		}
	}
}

// Only call if this is the currentUI. May be called during audio / playback routine
void ArrangerView::exitSubModeWithoutAction() {

	// First, stop any stuttering. This may then put us back in one of the subModes dealt with below
	if (isUIModeActive(UI_MODE_STUTTERING)) {
		((ModControllableAudio*)view.activeModControllableModelStack.modControllable)
		    ->endStutter((ParamManagerForTimeline*)view.activeModControllableModelStack.paramManager);
	}

	// --------------

	if (isUIModeActive(UI_MODE_HOLDING_ARRANGEMENT_ROW_AUDITION)) {
		Output* output = outputsOnScreen[yPressedEffective];
		if (output) {
			endAudition(output);
			auditionEnded();
			uiNeedsRendering(this, 0, 1 << yPressedEffective);
		}
	}

	else if (isUIModeActive(UI_MODE_HOLDING_ARRANGEMENT_ROW)) {
		view.setActiveModControllableTimelineCounter(currentSong);
		setNoSubMode();
		uint32_t whichRowsNeedReRendering;
		if (outputsOnScreen[yPressedEffective] == pressedClipInstanceOutput) {
			whichRowsNeedReRendering = (1 << yPressedEffective);
		}
		else {
			whichRowsNeedReRendering = 0xFFFFFFFF;
		}
		uiNeedsRendering(this, whichRowsNeedReRendering, 0);
		uiTimerManager.unsetTimer(TIMER_UI_SPECIFIC);
		actionLogger.closeAction(ACTION_CLIP_INSTANCE_EDIT);
	}

	if (isUIModeActive(UI_MODE_MIDI_LEARN)) {
		view.endMIDILearn();
	}
}

void ArrangerView::transitionToClipView(ClipInstance* clipInstance) {

	Clip* clip = clipInstance->clip;

	currentSong->currentClip = clip;
	currentSong->lastClipInstanceEnteredStartPos = clipInstance->pos;

	uint32_t xZoom = currentSong->xZoom[NAVIGATION_ARRANGEMENT];
	while ((xZoom >> 1) * kDisplayWidth >= clip->loopLength) {
		xZoom >>= 1;
	}
	currentSong->xZoom[NAVIGATION_CLIP] = xZoom;

	// If can see whole Clip at zoom level, set scroll to 0
	if (xZoom * kDisplayWidth >= clip->loopLength) {
		currentSong->xScroll[NAVIGATION_CLIP] = 0;
	}

	// Otherwise...
	else {
		int32_t newScroll = currentSong->xScroll[NAVIGATION_ARRANGEMENT] - clipInstance->pos;
		if (newScroll < 0) {
			newScroll = 0;
		}
		else {
			newScroll = (uint32_t)newScroll % (uint32_t)clip->loopLength;
			newScroll = (uint32_t)newScroll / (xZoom * kDisplayWidth) * (xZoom * kDisplayWidth);
		}

		currentSong->xScroll[NAVIGATION_CLIP] = newScroll;
	}

	if (clip->type == CLIP_TYPE_AUDIO) {

		// If no sample, just skip directly there
		if (!((AudioClip*)clip)->sampleHolder.audioFile) {
			currentUIMode = UI_MODE_NONE;
			changeRootUI(&audioClipView);

			return;
		}
	}

	currentUIMode = UI_MODE_EXPLODE_ANIMATION;

	if (clip->type == CLIP_TYPE_AUDIO) {
		waveformRenderer.collapseAnimationToWhichRow = yPressedEffective;

		int64_t xScrollSamples;
		int64_t xZoomSamples;

		((AudioClip*)clip)
		    ->getScrollAndZoomInSamples(currentSong->xScroll[NAVIGATION_CLIP], currentSong->xZoom[NAVIGATION_CLIP],
		                                &xScrollSamples, &xZoomSamples);

		waveformRenderer.findPeaksPerCol((Sample*)((AudioClip*)clip)->sampleHolder.audioFile, xScrollSamples,
		                                 xZoomSamples, &((AudioClip*)clip)->renderData);

		PadLEDs::setupAudioClipCollapseOrExplodeAnimation((AudioClip*)clip);
	}

	else {

		PadLEDs::explodeAnimationYOriginBig = yPressedEffective << 16;

		// If going to KeyboardView...
		if (((InstrumentClip*)clip)->onKeyboardScreen) {
			keyboardScreen.renderMainPads(0xFFFFFFFF, &PadLEDs::imageStore[1], &PadLEDs::occupancyMaskStore[1]);
			memset(PadLEDs::occupancyMaskStore[0], 0, kDisplayWidth + kSideBarWidth);
			memset(PadLEDs::occupancyMaskStore[kDisplayHeight + 1], 0, kDisplayWidth + kSideBarWidth);
		}

		// Or if just regular old InstrumentClipView
		else {
			instrumentClipView.recalculateColours();
			instrumentClipView.renderMainPads(0xFFFFFFFF, &PadLEDs::imageStore[1], &PadLEDs::occupancyMaskStore[1],
			                                  false);
			instrumentClipView.fillOffScreenImageStores();
		}
	}

	int32_t start = instrumentClipView.getPosFromSquare(0);
	int32_t end = instrumentClipView.getPosFromSquare(kDisplayWidth);

	int64_t xStartBig = getSquareFromPos(clipInstance->pos + start) << 16;

	int64_t clipLengthBig = ((uint64_t)clip->loopLength << 16) / currentSong->xZoom[NAVIGATION_ARRANGEMENT];

	if (clipLengthBig) {
		while (true) {
			int64_t nextPotentialStart = xStartBig + clipLengthBig;
			if ((nextPotentialStart >> 16) > xPressed) {
				break;
			}
			xStartBig = nextPotentialStart;
		}
	}

	PadLEDs::explodeAnimationXStartBig = xStartBig;
	PadLEDs::explodeAnimationXWidthBig = ((uint32_t)(end - start) / currentSong->xZoom[NAVIGATION_ARRANGEMENT]) << 16;

	PadLEDs::recordTransitionBegin(kClipCollapseSpeed);
	PadLEDs::explodeAnimationDirection = 1;
	if (clip->type == CLIP_TYPE_AUDIO) {
		PadLEDs::renderAudioClipExplodeAnimation(0);
	}
	else {
		PadLEDs::renderExplodeAnimation(0);
	}
	PadLEDs::sendOutSidebarColours(); // They'll have been cleared by the first explode render
}

// Returns false if error
bool ArrangerView::transitionToArrangementEditor() {

	Sample* sample;

	if (currentSong->currentClip->type == CLIP_TYPE_AUDIO) {

		// If no sample, just skip directly there
		if (!((AudioClip*)currentSong->currentClip)->sampleHolder.audioFile) {
			changeRootUI(&arrangerView);
			return true;
		}
	}

	Output* output = currentSong->currentClip->output;
	int32_t i = output->clipInstances.search(currentSong->lastClipInstanceEnteredStartPos, GREATER_OR_EQUAL);
	ClipInstance* clipInstance = output->clipInstances.getElement(i);
	if (!clipInstance || clipInstance->clip != currentSong->currentClip) {
		Debug::println("no go");
		return false;
	}

	int32_t start = instrumentClipView.getPosFromSquare(0);
	int32_t end = instrumentClipView.getPosFromSquare(kDisplayWidth);

	currentUIMode = UI_MODE_EXPLODE_ANIMATION;

	memcpy(PadLEDs::imageStore[1], PadLEDs::image, (kDisplayWidth + kSideBarWidth) * kDisplayHeight * 3);
	memcpy(PadLEDs::occupancyMaskStore[1], PadLEDs::occupancyMask, (kDisplayWidth + kSideBarWidth) * kDisplayHeight);
	if (getCurrentUI() == &instrumentClipView) {
		instrumentClipView.fillOffScreenImageStores();
	}

	int32_t outputIndex = currentSong->getOutputIndex(output);
	int32_t yDisplay = outputIndex - currentSong->arrangementYScroll;
	if (yDisplay < 0) {
		currentSong->arrangementYScroll += yDisplay;
		yDisplay = 0;
	}
	else if (yDisplay >= kDisplayHeight) {
		currentSong->arrangementYScroll += (yDisplay - kDisplayHeight + 1);
		yDisplay = kDisplayHeight - 1;
	}

	if (currentSong->currentClip->type == CLIP_TYPE_AUDIO) {
		waveformRenderer.collapseAnimationToWhichRow = yDisplay;

		PadLEDs::setupAudioClipCollapseOrExplodeAnimation((AudioClip*)currentSong->currentClip);
	}
	else {
		PadLEDs::explodeAnimationYOriginBig = yDisplay << 16;
	}

	int64_t clipLengthBig =
	    ((uint64_t)currentSong->currentClip->loopLength << 16) / currentSong->xZoom[NAVIGATION_ARRANGEMENT];
	int64_t xStartBig = getSquareFromPos(clipInstance->pos + start) << 16;

	int64_t potentialMidClip = xStartBig + (clipLengthBig >> 1);

	int32_t numExtraRepeats = (uint32_t)(clipInstance->length - 1) / (uint32_t)currentSong->currentClip->loopLength;

	int64_t midClipDistanceFromMidDisplay;

	for (int32_t i = 0; i < numExtraRepeats; i++) {
		if (i == 0) {
			midClipDistanceFromMidDisplay = potentialMidClip - ((kDisplayWidth >> 1) << 16);
			if (midClipDistanceFromMidDisplay < 0) {
				midClipDistanceFromMidDisplay = -midClipDistanceFromMidDisplay;
			}
		}

		int64_t nextPotentialStart = xStartBig + clipLengthBig;
		potentialMidClip = nextPotentialStart + (clipLengthBig >> 1);

		int64_t newMidClipDistanceFromMidDisplay = potentialMidClip - ((kDisplayWidth >> 1) << 16);
		if (newMidClipDistanceFromMidDisplay < 0) {
			newMidClipDistanceFromMidDisplay = -newMidClipDistanceFromMidDisplay;
		}

		if (newMidClipDistanceFromMidDisplay >= midClipDistanceFromMidDisplay) {
			break;
		}
		xStartBig = nextPotentialStart;
		midClipDistanceFromMidDisplay = newMidClipDistanceFromMidDisplay;
	}

	PadLEDs::explodeAnimationXStartBig = xStartBig;
	PadLEDs::explodeAnimationXWidthBig = ((end - start) / currentSong->xZoom[NAVIGATION_ARRANGEMENT]) << 16;

	PadLEDs::recordTransitionBegin(kClipCollapseSpeed);
	PadLEDs::explodeAnimationDirection = -1;

	if (getCurrentUI() == &instrumentClipView) {
		PadLEDs::clearSideBar();
	}

	PadLEDs::explodeAnimationTargetUI = this;
	uiTimerManager.setTimer(TIMER_MATRIX_DRIVER, 35);

	doingAutoScrollNow = false; // May get changed back at new scroll pos soon

	return true;
}

// Wait.... kinda extreme that this seems to be able to happen during card routine even... is that dangerous?
// Seems to return whether it managed to put it in a new, valid position.
bool ArrangerView::putDraggedClipInstanceInNewPosition(Output* newOutputToDragInto) {

	uint32_t xScroll = currentSong->xScroll[NAVIGATION_ARRANGEMENT];
	int32_t xMovement = xScroll - pressedClipInstanceXScrollWhenLastInValidPosition;

	ClipInstance* clipInstance = pressedClipInstanceOutput->clipInstances.getElement(pressedClipInstanceIndex);
	Clip* clip = clipInstance->clip;

	// If Output still the same
	if (newOutputToDragInto == pressedClipInstanceOutput) {

		// If back to original (well, last valid) scroll pos too, nothing to do
		if (!xMovement) {
			pressedClipInstanceIsInValidPosition = true;
			return true;
		}
	}

	// Or if Output not the same
	else {
		if (clip) {
			if (newOutputToDragInto->type != InstrumentType::AUDIO
			    || pressedClipInstanceOutput->type != InstrumentType::AUDIO) {
itsInvalid:
				pressedClipInstanceIsInValidPosition = false;
				blinkOn = false;
				uiTimerManager.setTimer(TIMER_UI_SPECIFIC, kFastFlashTime);
				return false;
			}

			else if (currentSong->doesOutputHaveActiveClipInSession(newOutputToDragInto)) {
				goto itsInvalid;
			}
		}
	}

	int32_t newStartPos = clipInstance->pos + xMovement;

	// If moved left beyond 0
	if (newStartPos < 0) {
		goto itsInvalid;
	}

	// If moved right beyond numerical limit
	if (newStartPos > kMaxSequenceLength - clipInstance->length) {
		goto itsInvalid;
	}

	// See what's before
	int32_t iPrev = newOutputToDragInto->clipInstances.search(newStartPos, LESS);
	ClipInstance* prevClipInstance = newOutputToDragInto->clipInstances.getElement(iPrev);
	if (prevClipInstance != clipInstance) {
		if (prevClipInstance) {
			if (newOutputToDragInto->recordingInArrangement) {
				if (newStartPos <= arrangement.getLivePos()) {
					goto itsInvalid;
				}
			}
			else {
				if (prevClipInstance->pos + prevClipInstance->length > newStartPos) {
					goto itsInvalid;
				}
			}
		}
	}

	// See what's after
	int32_t iNext = iPrev + 1;
	ClipInstance* nextClipInstance = newOutputToDragInto->clipInstances.getElement(iNext);
	if (nextClipInstance != clipInstance) {
		if (nextClipInstance && nextClipInstance->pos < newStartPos + clipInstance->length) {
			goto itsInvalid;
		}
	}

	pressedClipInstanceIsInValidPosition = true;

	int32_t length = clipInstance->length;

	if (clip) {
		arrangement.rowEdited(pressedClipInstanceOutput, clipInstance->pos, clipInstance->pos + length, clip, NULL);
	}

	Action* action = actionLogger.getNewAction(ACTION_CLIP_INSTANCE_EDIT, true);

	// If order of elements hasn't changed and Output hasn't either...
	if (newOutputToDragInto == pressedClipInstanceOutput
	    && (prevClipInstance == clipInstance || nextClipInstance == clipInstance)) {
		clipInstance->change(action, newOutputToDragInto, newStartPos, clipInstance->length, clipInstance->clip);
	}

	// Or if it has...
	else {
		if (action) {
			action->recordClipInstanceExistenceChange(pressedClipInstanceOutput, clipInstance,
			                                          ExistenceChangeType::DELETE);
		}
		pressedClipInstanceOutput->clipInstances.deleteAtIndex(pressedClipInstanceIndex);

		pressedClipInstanceIndex = newOutputToDragInto->clipInstances.insertAtKey(newStartPos);
		// TODO: error check
		clipInstance = newOutputToDragInto->clipInstances.getElement(pressedClipInstanceIndex);
		clipInstance->clip = clip;
		clipInstance->length = length;
		if (action) {
			action->recordClipInstanceExistenceChange(newOutputToDragInto, clipInstance, ExistenceChangeType::CREATE);
		}

		// And if changing output...
		if (newOutputToDragInto != pressedClipInstanceOutput && clip) {
			char modelStackMemory[MODEL_STACK_MAX_SIZE];
			ModelStack* modelStack = setupModelStackWithSong(modelStackMemory, currentSong);

			((AudioClip*)clip)->changeOutput(modelStack->addTimelineCounter(clip), newOutputToDragInto);

			pressedClipInstanceOutput->pickAnActiveClipIfPossible(modelStack, true);

			view.setActiveModControllableTimelineCounter(clip);
		}

		pressedClipInstanceOutput = newOutputToDragInto;
	}

	if (clip) {
		arrangement.rowEdited(newOutputToDragInto, clipInstance->pos, clipInstance->pos + length, NULL, clipInstance);
	}

	pressedClipInstanceXScrollWhenLastInValidPosition = xScroll;
	rememberInteractionWithClipInstance(yPressedEffective, clipInstance);

	uiTimerManager.unsetTimer(TIMER_UI_SPECIFIC);
	return true;
}

// Returns which rows couldn't be rendered
// occupancyMask can be NULL
uint32_t ArrangerView::doActualRender(int32_t xScroll, uint32_t xZoom, uint32_t whichRows, uint8_t* image,
                                      uint8_t occupancyMask[][kDisplayWidth + kSideBarWidth], int32_t renderWidth,
                                      int32_t imageWidth) {
	uint32_t whichRowsCouldntBeRendered = 0;

	char modelStackMemory[MODEL_STACK_MAX_SIZE];
	ModelStack* modelStack = setupModelStackWithSong(modelStackMemory, currentSong);

	for (int32_t yDisplay = 0; yDisplay < kDisplayHeight; yDisplay++) {
		if (whichRows & (1 << yDisplay)) {
			uint8_t* occupancyMaskThisRow = NULL;
			if (occupancyMask) {
				occupancyMaskThisRow = occupancyMask[yDisplay];
			}

			bool success = renderRow(modelStack, yDisplay, xScroll, xZoom, image, occupancyMaskThisRow, renderWidth);
			if (!success) {
				whichRowsCouldntBeRendered |= (1 << yDisplay);
			}
		}

		image += imageWidth * 3;
	}

	return whichRowsCouldntBeRendered;
}

bool ArrangerView::renderMainPads(uint32_t whichRows, uint8_t image[][kDisplayWidth + kSideBarWidth][3],
                                  uint8_t occupancyMask[][kDisplayWidth + kSideBarWidth], bool drawUndefinedArea) {
	if (!image) {
		return true;
	}

	PadLEDs::renderingLock = true;

	uint32_t whichRowsCouldntBeRendered =
	    doActualRender(currentSong->xScroll[NAVIGATION_ARRANGEMENT], currentSong->xZoom[NAVIGATION_ARRANGEMENT],
	                   whichRows, &image[0][0][0], occupancyMask, kDisplayWidth, kDisplayWidth + kSideBarWidth);

	PadLEDs::renderingLock = false;

	if (whichRowsCouldntBeRendered && image == PadLEDs::image) {
		uiNeedsRendering(this, whichRowsCouldntBeRendered, 0);
	}

	return true;
}

// Returns false if can't because in card routine
// occupancyMask can be NULL
bool ArrangerView::renderRow(ModelStack* modelStack, int32_t yDisplay, int32_t xScroll, uint32_t xZoom,
                             uint8_t* imageThisRow, uint8_t thisOccupancyMask[], int32_t renderWidth) {

	Output* output = outputsOnScreen[yDisplay];

	if (!output) {

		uint8_t* imageEnd = imageThisRow + renderWidth * 3;

		while (imageThisRow < imageEnd) {
			*(imageThisRow++) = 0;
		}

		// Occupancy mask doesn't need to be cleared in this case
		return true;
	}

	int32_t ignoreI = -2;
	bool drawGhostClipInstanceHere = false;
	if (currentUIMode == UI_MODE_HOLDING_ARRANGEMENT_ROW && !pressedClipInstanceIsInValidPosition) {
		if (yPressedEffective == yDisplay) {
			drawGhostClipInstanceHere = true;
		}
		if (output == pressedClipInstanceOutput) {
			ignoreI = pressedClipInstanceIndex;
		}
	}

	bool success =
	    renderRowForOutput(modelStack, output, xScroll, xZoom, imageThisRow, thisOccupancyMask, renderWidth, ignoreI);
	if (!success) {
		return false;
	}

	if (drawGhostClipInstanceHere) {

		int32_t xMovement =
		    currentSong->xScroll[NAVIGATION_ARRANGEMENT] - pressedClipInstanceXScrollWhenLastInValidPosition;
		ClipInstance* clipInstance = pressedClipInstanceOutput->clipInstances.getElement(pressedClipInstanceIndex);
		int32_t newStartPos = clipInstance->pos + xMovement;
		int32_t newEndPos = newStartPos + clipInstance->length;

		bool rightOnSquare;
		int32_t newStartSquare = getSquareFromPos(newStartPos, &rightOnSquare);
		int32_t newEndSquare = getSquareEndFromPos(newEndPos);

		newStartSquare = std::max(newStartSquare, 0_i32);
		newEndSquare = std::min(newEndSquare, renderWidth);

		if (blinkOn) {
			clipInstance->getColour(&imageThisRow[newStartSquare * 3]);
			int32_t lengthInSquares = newEndSquare - newStartSquare;
			if (lengthInSquares >= 2) {
				getTailColour(&imageThisRow[newStartSquare * 3 + 3], &imageThisRow[newStartSquare * 3]);
			}
			for (int32_t x = newStartSquare + 2; x < newEndSquare; x++) {
				memcpy(&imageThisRow[x * 3], &imageThisRow[newStartSquare * 3 + 3], 3);
			}

			if (!rightOnSquare) {
				uint8_t blurColour[3];
				getBlurColour(blurColour, &imageThisRow[newStartSquare * 3]);
				memcpy(&imageThisRow[newStartSquare * 3], blurColour, 3);
			}
		}
		else {
			memset(&imageThisRow[newStartSquare * 3], 0, 3 * (newEndSquare - newStartSquare));
		}
	}

	return true;
}

// Lock rendering before calling this
// Returns false if can't because in card routine
// occupancyMask can be NULL
bool ArrangerView::renderRowForOutput(ModelStack* modelStack, Output* output, int32_t xScroll, uint32_t xZoom,
                                      uint8_t* image, uint8_t occupancyMask[], int32_t renderWidth, int32_t ignoreI) {

	uint8_t* imageNow = image;
	uint8_t* const imageEnd = image + renderWidth * 3;

	int32_t firstXDisplayNotLeftOf0 = 0;

	if (!output->clipInstances.getNumElements()) {
		while (imageNow < imageEnd) {
			*(imageNow++) = 0;
		}
		return true;
	}

	int32_t squareEndPos[kMaxImageStoreWidth];
	int32_t searchTerms[kMaxImageStoreWidth];

	for (int32_t xDisplay = firstXDisplayNotLeftOf0; xDisplay < renderWidth; xDisplay++) {
		squareEndPos[xDisplay] = getPosFromSquare(xDisplay + 1, xScroll, xZoom);
	}

	memcpy(&searchTerms[firstXDisplayNotLeftOf0], &squareEndPos[firstXDisplayNotLeftOf0],
	       (renderWidth - firstXDisplayNotLeftOf0) * sizeof(int32_t));

	output->clipInstances.searchMultiple(&searchTerms[firstXDisplayNotLeftOf0], renderWidth - firstXDisplayNotLeftOf0);

	int32_t farLeftPos = getPosFromSquare(firstXDisplayNotLeftOf0, xScroll, xZoom);
	int32_t squareStartPos = farLeftPos;

	int32_t xDisplay = firstXDisplayNotLeftOf0;

	goto squareStartPosSet;

	do {
		squareStartPos = squareEndPos[xDisplay - 1];

squareStartPosSet:
		int32_t i = searchTerms[xDisplay] - 1; // Do "LESS"
		if (i == ignoreI) {
			i--;
		}
		ClipInstance* clipInstance = output->clipInstances.getElement(i);

		if (clipInstance) {
			uint8_t colour[3];
			clipInstance->getColour(colour);

			// If Instance starts exactly on square or somewhere within square, draw "head".
			// We don't do the "blur" colour in arranger - it looks too white and would be confused with white/unique instances
			if (clipInstance->pos >= squareStartPos) {
				memcpy(&image[xDisplay * 3], colour, 3);
			}

			// Otherwise...
			else {

				int32_t instanceEnd = clipInstance->pos + clipInstance->length;

				if (output->recordingInArrangement && clipInstance->clip
				    && clipInstance->clip->getCurrentlyRecordingLinearly()) {
					instanceEnd = arrangement.getLivePos();
				}

				// See if we want to do a "tail" - which might be several squares long from here
				if (instanceEnd > squareStartPos) {

					// See how many squares long
					int32_t squareEnd = xDisplay;
					do {
						squareStartPos = squareEndPos[squareEnd];
						squareEnd++;
					} while (instanceEnd > squareStartPos && squareEnd < renderWidth
					         && searchTerms[squareEnd] - 1 == i);

					// Draw either the blank, non-existent Clip if this Instance doesn't have one...
					if (!clipInstance->clip) {
						memset(&image[xDisplay * 3], 0, 3 * (squareEnd - xDisplay));
					}

					// Or the real Clip - for all squares in the Instance
					else {
						ModelStackWithTimelineCounter* modelStackWithTimelineCounter =
						    modelStack->addTimelineCounter(clipInstance->clip);
						bool success = clipInstance->clip->renderAsSingleRow(
						    modelStackWithTimelineCounter, this, farLeftPos - clipInstance->pos, xZoom, image,
						    occupancyMask, false, 0, 2147483647, xDisplay, squareEnd, false, true);

						if (!success) {
							return false;
						}
					}

					uint32_t averageBrightnessSection = (uint32_t)colour[0] + colour[1] + colour[2];
					uint32_t sectionColour[3];
					for (int32_t c = 0; c < 3; c++) {
						sectionColour[c] = (int32_t)colour[c] * 140 + averageBrightnessSection * 280;
					}

					// Mix the colours for all the squares
					for (int32_t reworkSquare = xDisplay; reworkSquare < squareEnd; reworkSquare++) {
						for (int32_t c = 0; c < 3; c++) {
							image[reworkSquare * 3 + c] =
							    ((int32_t)image[reworkSquare * 3 + c] * 525 + sectionColour[c]) >> 13;
						}
					}

					xDisplay = squareEnd - 1;
				}
				else {
					goto nothing;
				}
			}
		}

		else {
nothing:
			memset(&image[xDisplay * 3], 0, 3);
		}

		xDisplay++;
	} while (xDisplay < renderWidth);

	AudioEngine::logAction("Instrument::renderRow end");
	return true;
}

ActionResult ArrangerView::timerCallback() {
	switch (currentUIMode) {
	case UI_MODE_HOLDING_ARRANGEMENT_ROW:
		if (!pressedClipInstanceIsInValidPosition) {
			blinkOn = !blinkOn;

			uiNeedsRendering(this, 1 << yPressedEffective, 0);

			uiTimerManager.setTimer(TIMER_UI_SPECIFIC, kFastFlashTime);
		}
		break;

	case UI_MODE_NONE:
		if (Buttons::isButtonPressed(hid::button::RECORD)) {
			currentUIMode = UI_MODE_VIEWING_RECORD_ARMING;
			PadLEDs::reassessGreyout(false);
		case UI_MODE_VIEWING_RECORD_ARMING:
			uiNeedsRendering(this, 0, 0xFFFFFFFF);
			blinkOn = !blinkOn;
			uiTimerManager.setTimer(TIMER_UI_SPECIFIC, kFastFlashTime);
		}
		break;
	}

	return ActionResult::DEALT_WITH;
}

void ArrangerView::selectEncoderAction(int8_t offset) {

	Output* output = outputsOnScreen[yPressedEffective];

	if (currentUIMode == UI_MODE_HOLDING_ARRANGEMENT_ROW) {

		actionOnDepress = false;

		if (!pressedClipInstanceIsInValidPosition) {
			return;
		}

		ClipInstance* clipInstance = output->clipInstances.getElement(pressedClipInstanceIndex);

		// If an arrangement-only Clip, can't do anything
		if (clipInstance->clip && clipInstance->clip->section == 255) {
			return;
		}

		Clip* newClip = currentSong->getNextSessionClipWithOutput(offset, output, clipInstance->clip);

		// If no other Clips to switch to...
		if (newClip == clipInstance->clip) {
			return;
		}

		if (clipInstance->clip) {
			arrangement.rowEdited(output, clipInstance->pos, clipInstance->pos + clipInstance->length,
			                      clipInstance->clip, NULL);
		}

		int32_t newLength;

		if (!newClip) {
			newLength = desiredLength;
		}

		else {
			newLength = newClip->loopLength;
		}

		// Make sure it's not too long
		ClipInstance* nextClipInstance = output->clipInstances.getElement(pressedClipInstanceIndex + 1);
		if (nextClipInstance) {
			int32_t maxLength = nextClipInstance->pos - clipInstance->pos;

			if (newLength > maxLength) {
				newLength = maxLength;
			}
		}
		if (newLength > kMaxSequenceLength - clipInstance->pos) {
			newLength = kMaxSequenceLength - clipInstance->pos;
		}

		Action* action = actionLogger.getNewAction(ACTION_CLIP_INSTANCE_EDIT, true);
		clipInstance->change(action, output, clipInstance->pos, newLength, newClip);

		view.setActiveModControllableTimelineCounter(newClip);

		arrangement.rowEdited(output, clipInstance->pos, clipInstance->pos + clipInstance->length, NULL, clipInstance);

		rememberInteractionWithClipInstance(yPressedEffective, clipInstance);

		uiNeedsRendering(this, 1 << yPressedEffective, 0);
	}

	else if (currentUIMode == UI_MODE_HOLDING_ARRANGEMENT_ROW_AUDITION) {
		navigateThroughPresets(offset);
	}

	else if (currentUIMode == UI_MODE_NONE) {

		if (playbackHandler.playbackState) {
			if (currentPlaybackMode == &session) {
				if (session.launchEventAtSwungTickCount && session.switchToArrangementAtLaunchEvent) {
					sessionView.editNumRepeatsTilLaunch(offset);
				}
			}

			else { // Arrangement playback
				if (offset == -1 && playbackHandler.stopOutputRecordingAtLoopEnd) {
					playbackHandler.stopOutputRecordingAtLoopEnd = false;
					if (display.type == DisplayType::OLED) {
						renderUIsForOled();
					}
					else {
						sessionView.redrawNumericDisplay();
					}
				}
			}
		}
	}
}

void ArrangerView::navigateThroughPresets(int32_t offset) {
	Output* output = outputsOnScreen[yPressedEffective];
	if (output->type == InstrumentType::AUDIO) {
		return;
	}

<<<<<<< HEAD
	actionLogger.deleteAllLogs();

	Instrument* oldInstrument = (Instrument*)output;

	InstrumentType instrumentType = oldInstrument->type;

	currentSong->ensureAllInstrumentsHaveAClipOrBackedUpParamManager("E063", "H063");

	// If we're in MIDI or CV mode, easy - just change the channel
	if (instrumentType == InstrumentType::MIDI_OUT || instrumentType == InstrumentType::CV) {

		NonAudioInstrument* oldNonAudioInstrument = (NonAudioInstrument*)oldInstrument;

		int32_t oldChannel = oldNonAudioInstrument->channel;
		int32_t newChannel = oldNonAudioInstrument->channel;

		int32_t oldChannelSuffix, newChannelSuffix;
		if (instrumentType == InstrumentType::MIDI_OUT) {
			oldChannelSuffix = ((MIDIInstrument*)oldNonAudioInstrument)->channelSuffix;
			newChannelSuffix = ((MIDIInstrument*)oldNonAudioInstrument)->channelSuffix;
		}

		// CV
		if (instrumentType == InstrumentType::CV) {
			do {
				newChannel = (newChannel + offset) & (NUM_CV_CHANNELS - 1);

				if (newChannel == oldChannel) {
cantDoIt:
					display.displayPopup(
					    deluge::l10n::get(deluge::l10n::Strings::STRING_FOR_NO_FREE_CHANNEL_SLOTS_AVAILABLE_IN_SONG));
					return;
				}

			} while (currentSong->getInstrumentFromPresetSlot(instrumentType, newChannel, -1, NULL, NULL, false));
		}

		// Or MIDI
		else {

			oldNonAudioInstrument->channel = -1; // Get it out of the way

			do {
				newChannelSuffix += offset;

				// Turned left
				if (offset == -1) {
					if (newChannelSuffix < -1) {
						newChannel = (newChannel + offset) & 15;
						newChannelSuffix = currentSong->getMaxMIDIChannelSuffix(newChannel);
					}
				}

				// Turned right
				else {
					if (newChannelSuffix >= 26 || newChannelSuffix > currentSong->getMaxMIDIChannelSuffix(newChannel)) {
						newChannel = (newChannel + offset) & 15;
						newChannelSuffix = -1;
					}
				}

				if (newChannel == oldChannel && newChannelSuffix == oldChannelSuffix) {
					oldNonAudioInstrument->channel = oldChannel; // Put it back
					goto cantDoIt;
				}

			} while (currentSong->getInstrumentFromPresetSlot(instrumentType, newChannel, newChannelSuffix, NULL, NULL,
			                                                  false));

			oldNonAudioInstrument->channel = oldChannel; // Put it back, before switching notes off etc
		}

		endAudition(oldNonAudioInstrument);
		if (oldNonAudioInstrument->activeClip && (playbackHandler.playbackState & PLAYBACK_CLOCK_EITHER_ACTIVE)) {
			oldNonAudioInstrument->activeClip->expectNoFurtherTicks(currentSong);
		}

		// Because these are just MIDI / CV instruments and we're changing them for all Clips, we can just change the existing Instrument object!
		oldNonAudioInstrument->channel = newChannel;
		if (instrumentType == InstrumentType::MIDI_OUT) {
			((MIDIInstrument*)oldNonAudioInstrument)->channelSuffix = newChannelSuffix;
		}

		view.displayOutputName(oldNonAudioInstrument);
		if (display.type == DisplayType::OLED) {
			OLED::sendMainImage();
		}
	}

	// Or if we're on a Kit or Synth...
	else {

		PresetNavigationResult results =
		    loadInstrumentPresetUI.doPresetNavigation(offset, oldInstrument, Availability::INSTRUMENT_UNUSED, true);
		if (results.error == NO_ERROR_BUT_GET_OUT) {
removeWorkingAnimationAndGetOut:
			display.removeWorkingAnimation();
			return;
		}
		else if (results.error) {
			display.displayError(results.error);
			goto removeWorkingAnimationAndGetOut;
		}

		Instrument* newInstrument = results.fileItem->instrument;
		Browser::emptyFileItems();

		endAudition(oldInstrument);

		currentSong->replaceInstrument(oldInstrument, newInstrument);

		oldInstrument = newInstrument;
		outputsOnScreen[yPressedEffective] = newInstrument;
		display.removeLoadingAnimation();
	}
=======
	endAudition(output);
>>>>>>> 04faf186

	output = currentSong->navigateThroughPresetsForInstrument(output, offset);

	outputsOnScreen[yPressedEffective] = output;

	view.setActiveModControllableTimelineCounter(output->activeClip);

	AudioEngine::routineWithClusterLoading();

	beginAudition(output);
}

void ArrangerView::changeInstrumentType(InstrumentType newInstrumentType) {

	Instrument* oldInstrument = (Instrument*)outputsOnScreen[yPressedEffective];
	InstrumentType oldInstrumentType = oldInstrument->type;

	if (oldInstrumentType == newInstrumentType) {
		return;
	}

	actionLogger.deleteAllLogs(); // Can't undo past this!

	endAudition(oldInstrument);

	Instrument* newInstrument = currentSong->changeInstrumentType(oldInstrument, newInstrumentType);
	if (!newInstrument) {
		return;
	}

	outputsOnScreen[yPressedEffective] = newInstrument;

	indicator_leds::setLedState(IndicatorLED::SYNTH, false);
	indicator_leds::setLedState(IndicatorLED::KIT, false);
	indicator_leds::setLedState(IndicatorLED::MIDI, false);
	indicator_leds::setLedState(IndicatorLED::CV, false);
	view.displayOutputName(newInstrument);
	if (display.type == DisplayType::OLED) {
		OLED::sendMainImage();
	}
	view.setActiveModControllableTimelineCounter(newInstrument->activeClip);

	beginAudition(newInstrument);
}

void ArrangerView::changeOutputToAudio() {

	Output* oldOutput = outputsOnScreen[yPressedEffective];
	if (oldOutput->type == InstrumentType::AUDIO) {
		return;
	}

	if (oldOutput->clipInstances.getNumElements()) {
cant:
		display.displayPopup(deluge::l10n::get(
		    deluge::l10n::Strings::STRING_FOR_INSTRUMENTS_WITH_CLIPS_CANT_BE_TURNED_INTO_AUDIO_TRACKS));
		return;
	}

	InstrumentClip* instrumentClip = (InstrumentClip*)currentSong->getClipWithOutput(oldOutput);

	if (instrumentClip) {
		if (instrumentClip->containsAnyNotes()) {
			goto cant;
		}
		if (currentSong->getClipWithOutput(oldOutput, false, instrumentClip)) {
			goto cant; // Make sure not more than 1 Clip
		}

		// We'll do some other specific stuff below
	}

	actionLogger.deleteAllLogs(); // Can't undo past this!

	endAudition(oldOutput);
	oldOutput->cutAllSound();

	AudioOutput* newOutput;
	Clip* newClip = NULL;

	// If the old Output had a Clip that we're going to replace too...
	if (instrumentClip) {
		int32_t clipIndex = currentSong->sessionClips.getIndexForClip(instrumentClip);
		if (ALPHA_OR_BETA_VERSION && clipIndex == -1) {
			display.freezeWithError("E266");
		}
		newClip = currentSong->replaceInstrumentClipWithAudioClip(instrumentClip, clipIndex);

		if (!newClip) {
			display.displayError(ERROR_INSUFFICIENT_RAM);
			return;
		}

		newOutput = (AudioOutput*)newClip->output;
		currentSong->arrangementYScroll--;
	}

	// Or if no old Clip, we just simply make a new Output here and don't worry about Clips
	else {

		// Suss output
		newOutput = currentSong->createNewAudioOutput(oldOutput);
		if (!newOutput) {
			display.displayError(ERROR_INSUFFICIENT_RAM);
			return;
		}

		char modelStackMemory[MODEL_STACK_MAX_SIZE];
		ModelStack* modelStack = setupModelStackWithSong(modelStackMemory, currentSong);

		newOutput->setupWithoutActiveClip(modelStack);
	}

	outputsOnScreen[yPressedEffective] = newOutput;

	indicator_leds::setLedState(IndicatorLED::SYNTH, false);
	indicator_leds::setLedState(IndicatorLED::KIT, false);
	indicator_leds::setLedState(IndicatorLED::MIDI, false);
	indicator_leds::setLedState(IndicatorLED::CV, false);
	view.displayOutputName(newOutput);
	if (display.type == DisplayType::OLED) {
		OLED::sendMainImage();
	}
	view.setActiveModControllableTimelineCounter(newClip);
}

static const uint32_t horizontalEncoderScrollUIModes[] = {UI_MODE_HOLDING_ARRANGEMENT_ROW, 0};

ActionResult ArrangerView::horizontalEncoderAction(int32_t offset) {

	// Encoder button pressed...
	if (isUIModeActiveExclusively(UI_MODE_HOLDING_HORIZONTAL_ENCODER_BUTTON)) {

		if (!Buttons::isShiftButtonPressed()) {

			int32_t oldXZoom = currentSong->xZoom[NAVIGATION_ARRANGEMENT];

			int32_t zoomMagnitude = -offset;

			// Constrain to zoom limits
			if (zoomMagnitude == -1) {
				if (oldXZoom <= 3) {
					return ActionResult::DEALT_WITH;
				}
				currentSong->xZoom[NAVIGATION_ARRANGEMENT] >>= 1;
			}
			else {
				if (oldXZoom >= getMaxZoom()) {
					return ActionResult::DEALT_WITH;
				}
				currentSong->xZoom[NAVIGATION_ARRANGEMENT] <<= 1;
			}

			int32_t oldScroll = currentSong->xScroll[NAVIGATION_ARRANGEMENT];

			int32_t newScroll;
			uint32_t newZoom = currentSong->xZoom[NAVIGATION_ARRANGEMENT];

			if (arrangement.hasPlaybackActive() && doingAutoScrollNow) {
				int32_t actualCurrentPos = arrangement.getLivePos();
				int32_t howFarIn = actualCurrentPos - oldScroll;
				newScroll = actualCurrentPos - increaseMagnitude(howFarIn, zoomMagnitude);
				if (newScroll < 0) {
					newScroll = 0;
				}
			}
			else {
				newScroll = oldScroll;
			}

			int32_t screenWidth = newZoom * kDisplayWidth;
			if (newScroll > kMaxSequenceLength - screenWidth) {
				newScroll = kMaxSequenceLength - screenWidth;
			}

			newScroll = (uint32_t)(newScroll + (newZoom >> 1)) / newZoom * newZoom; // Rounding

			initiateXZoom(zoomMagnitude, newScroll, oldXZoom);
			displayZoomLevel();
		}
	}

	// Or shift presssed - extend or delete time
	else if (Buttons::isShiftButtonPressed()) {

		// Disallow while arranger playback active - we'd be battling autoscroll and stuff
		if (isNoUIModeActive()) {

			if (arrangement.hasPlaybackActive()) {
				indicator_leds::indicateAlertOnLed(IndicatorLED::PLAY);
			}
			else {

				int32_t scrollAmount = offset * currentSong->xZoom[NAVIGATION_ARRANGEMENT];

				// If expanding, make sure we don't exceed length limit
				if (offset >= 0 && getMaxLength() > kMaxSequenceLength - scrollAmount) {
					return ActionResult::DEALT_WITH;
				}

				int32_t actionType = (offset >= 0) ? ACTION_ARRANGEMENT_TIME_EXPAND : ACTION_ARRANGEMENT_TIME_CONTRACT;

				Action* action = actionLogger.getNewAction(actionType, true);

				if (action
				    && (action->xScrollArranger[BEFORE] != currentSong->xScroll[NAVIGATION_ARRANGEMENT]
				        || action->xZoomArranger[BEFORE] != currentSong->xZoom[NAVIGATION_ARRANGEMENT])) {
					action = actionLogger.getNewAction(actionType, false);
				}

				ParamCollectionSummary* unpatchedParamsSummary =
				    currentSong->paramManager.getUnpatchedParamSetSummary();
				UnpatchedParamSet* unpatchedParams = (UnpatchedParamSet*)unpatchedParamsSummary->paramCollection;

				char modelStackMemory[MODEL_STACK_MAX_SIZE];
				ModelStackWithParamCollection* modelStackWithUnpatchedParams =
				    currentSong->setupModelStackWithSongAsTimelineCounter(modelStackMemory)
				        ->addParamCollection(unpatchedParams, unpatchedParamsSummary);

				if (offset >= 0) {
					void* consMemory =
					    GeneralMemoryAllocator::get().alloc(sizeof(ConsequenceArrangerParamsTimeInserted));
					if (consMemory) {
						ConsequenceArrangerParamsTimeInserted* consequence = new (consMemory)
						    ConsequenceArrangerParamsTimeInserted(currentSong->xScroll[NAVIGATION_ARRANGEMENT],
						                                          scrollAmount);
						action->addConsequence(consequence);
					}
					unpatchedParams->insertTime(modelStackWithUnpatchedParams,
					                            currentSong->xScroll[NAVIGATION_ARRANGEMENT], scrollAmount);
				}
				else {
					if (action) {
						unpatchedParams->backUpAllAutomatedParamsToAction(action, modelStackWithUnpatchedParams);
					}
					unpatchedParams->deleteTime(modelStackWithUnpatchedParams,
					                            currentSong->xScroll[NAVIGATION_ARRANGEMENT], -scrollAmount);
				}

				for (Output* thisOutput = currentSong->firstOutput; thisOutput; thisOutput = thisOutput->next) {
					int32_t i = thisOutput->clipInstances.search(currentSong->xScroll[NAVIGATION_ARRANGEMENT],
					                                             GREATER_OR_EQUAL);

					bool movedOneYet = false;

					// And move the successive ones.
					while (i < thisOutput->clipInstances.getNumElements()) {
						ClipInstance* instance = thisOutput->clipInstances.getElement(i);

						// If contracting time and this bit has to be deleted...
						if (offset < 0 && instance->pos + scrollAmount < currentSong->xScroll[NAVIGATION_ARRANGEMENT]) {
							deleteClipInstance(thisOutput, i, instance, action);
							// Don't increment i, because we deleted an element
						}

						// Otherwise, just move it
						else {

							int32_t newPos = instance->pos + scrollAmount;

							// If contracting time, shorten the previous ClipInstance only if the ClipInstances we're moving will eat into its tail. Otherwise, leave the tail there.
							// Perhaps it'd make more sense to cut the tail off regardless, but possibly just due to me not thinking about it, this was not done in pre-V4 firmware,
							// and actually having it this way probably helps users.
							if (!movedOneYet && offset < 0 && i > 0) {
								movedOneYet = true;
								ClipInstance* prevInstance = (ClipInstance*)thisOutput->clipInstances.getElement(i - 1);
								int32_t maxLength = newPos - prevInstance->pos;
								if (prevInstance->length > maxLength) {
									prevInstance->change(action, thisOutput, prevInstance->pos, maxLength,
									                     prevInstance->clip);
								}
							}

							instance->change(action, thisOutput, newPos, instance->length, instance->clip);

							i++;
						}
					}
				}

				lastInteractedPos += scrollAmount;

				uiNeedsRendering(this, 0xFFFFFFFF, 0);
			}
		}
	}

	// Encoder button not pressed - we'll just scroll (and possibly drag a ClipInstance horizontally)
	else if (isUIModeWithinRange(horizontalEncoderScrollUIModes)) {

		actionOnDepress = false;

		if (offset == -1 && currentSong->xScroll[NAVIGATION_ARRANGEMENT] == 0) {
			return ActionResult::DEALT_WITH;
		}

		return horizontalScrollOneSquare(offset);
	}

	return ActionResult::DEALT_WITH;
}

ActionResult ArrangerView::horizontalScrollOneSquare(int32_t direction) {
	actionOnDepress = false;

	uint32_t xZoom = currentSong->xZoom[NAVIGATION_ARRANGEMENT];

	int32_t scrollAmount = direction * xZoom;

	if (scrollAmount < 0 && scrollAmount < -currentSong->xScroll[NAVIGATION_ARRANGEMENT]) {
		scrollAmount = -currentSong->xScroll[NAVIGATION_ARRANGEMENT];
	}

	int32_t newXScroll = currentSong->xScroll[NAVIGATION_ARRANGEMENT] + scrollAmount;

	// Make sure we don't scroll too far left, though I'm pretty sure we already did above?
	if (newXScroll < 0) {
		newXScroll = 0;
	}

	// Make sure we don't scroll too far right
	int32_t maxScroll = getMaxLength() - 1 + xZoom; // Add one extra square, and round down
	if (maxScroll < 0) {
		maxScroll = 0;
	}

	int32_t screenWidth = xZoom << kDisplayWidthMagnitude;
	if (maxScroll > kMaxSequenceLength - screenWidth) {
		maxScroll = kMaxSequenceLength - screenWidth;
	}

	if (newXScroll > maxScroll) {
		newXScroll = (uint32_t)maxScroll / xZoom * xZoom;
	}

	if (newXScroll != currentSong->xScroll[NAVIGATION_ARRANGEMENT]) {

		bool draggingClipInstance = isUIModeActive(UI_MODE_HOLDING_ARRANGEMENT_ROW);

		if (draggingClipInstance && sdRoutineLock) {
			return ActionResult::REMIND_ME_OUTSIDE_CARD_ROUTINE;
		}

		currentSong->xScroll[NAVIGATION_ARRANGEMENT] = newXScroll;

		if (draggingClipInstance) {
			putDraggedClipInstanceInNewPosition(outputsOnScreen[yPressedEffective]);
		}

		uiNeedsRendering(this, 0xFFFFFFFF, 0);
		reassessWhetherDoingAutoScroll();
	}

	displayScrollPos();

	return ActionResult::DEALT_WITH;
}

// No need to check whether playback active before calling - we check for that here.
void ArrangerView::reassessWhetherDoingAutoScroll(int32_t pos) {

	doingAutoScrollNow = false;

	if (!currentSong->arrangerAutoScrollModeActive || !arrangement.hasPlaybackActive()) {
		return;
	}

	if (pos == -1) {
		pos = arrangement.getLivePos();
	}
	doingAutoScrollNow = (pos >= getPosFromSquare(0) && pos < getPosFromSquare(kDisplayWidth));

	if (doingAutoScrollNow) {
		autoScrollNumSquaresBehind = getSquareFromPos(pos);
	}
}

ActionResult ArrangerView::verticalScrollOneSquare(int32_t direction) {
	if (direction >= 0) { // Up
		if (currentSong->arrangementYScroll >= currentSong->getNumOutputs() - 1) {
			return ActionResult::DEALT_WITH;
		}
	}
	else { // Down
		if (currentSong->arrangementYScroll <= 1 - kDisplayHeight) {
			return ActionResult::DEALT_WITH;
		}
	}

	Output* output;

	bool draggingWholeRow = isUIModeActive(UI_MODE_HOLDING_ARRANGEMENT_ROW_AUDITION);
	bool draggingClipInstance = isUIModeActive(UI_MODE_HOLDING_ARRANGEMENT_ROW);

	// If a Output or ClipInstance selected for dragging, limit scrolling
	if (draggingWholeRow || draggingClipInstance) {
		if (yPressedEffective != yPressedActual) {
			return ActionResult::DEALT_WITH;
		}

		output = outputsOnScreen[yPressedEffective];

		if (direction >= 0) { // Up
			if (output->next == NULL) {
				return ActionResult::DEALT_WITH;
			}
		}
		else { // Down
			if (currentSong->firstOutput == output) {
				return ActionResult::DEALT_WITH;
			}
		}

		if (sdRoutineLock) {
			return ActionResult::REMIND_ME_OUTSIDE_CARD_ROUTINE;
		}

		actionLogger.deleteAllLogs();
	}

	currentSong->arrangementYScroll += direction;

	// If an Output is selected, drag it against the scroll
	if (draggingWholeRow) {

		// Shift Output up
		if (direction >= 0) {
			Output** prevPointer = &currentSong->firstOutput;
			while (*prevPointer != output) {
				prevPointer = &((*prevPointer)->next);
			}
			Output* higher = output->next;
			*prevPointer = higher;
			output->next = higher->next;
			higher->next = output;
		}

		// Shift Output down
		else {
			Output** prevPointer = &currentSong->firstOutput;
			while ((*prevPointer)->next != output) {
				prevPointer = &((*prevPointer)->next);
			}
			Output* lower = (*prevPointer);
			*prevPointer = output;
			lower->next = output->next;
			output->next = lower;
		}
	}

	// Or if dragging ClipInstance vertically
	else if (draggingClipInstance) {
		Output* newOutput = currentSong->getOutputFromIndex(yPressedEffective + currentSong->arrangementYScroll);

		putDraggedClipInstanceInNewPosition(newOutput);
	}

	repopulateOutputsOnScreen();

	if (isUIModeActive(UI_MODE_VIEWING_RECORD_ARMING)) {
		PadLEDs::reassessGreyout(true);
	}

	return ActionResult::DEALT_WITH;
}

static const uint32_t verticalEncoderUIModes[] = {UI_MODE_HOLDING_ARRANGEMENT_ROW_AUDITION,
                                                  UI_MODE_HOLDING_ARRANGEMENT_ROW, UI_MODE_VIEWING_RECORD_ARMING, 0};

ActionResult ArrangerView::verticalEncoderAction(int32_t offset, bool inCardRoutine) {

	if (Buttons::isShiftButtonPressed() || Buttons::isButtonPressed(hid::button::Y_ENC)) {
		return ActionResult::DEALT_WITH;
	}

	if (isUIModeWithinRange(verticalEncoderUIModes)) {
		if (inCardRoutine && !allowSomeUserActionsEvenWhenInCardRoutine) {
			return ActionResult::REMIND_ME_OUTSIDE_CARD_ROUTINE; // Allow sometimes.
		}

		return verticalScrollOneSquare(offset);
	}

	return ActionResult::DEALT_WITH;
}

void ArrangerView::setNoSubMode() {
	currentUIMode = UI_MODE_NONE;
	if (doingAutoScrollNow) {
		reassessWhetherDoingAutoScroll(); // Maybe stop auto-scrolling. But don't start.
	}
}

static const uint32_t autoScrollUIModes[] = {UI_MODE_HOLDING_HORIZONTAL_ENCODER_BUTTON,
                                             UI_MODE_HOLDING_ARRANGEMENT_ROW_AUDITION, UI_MODE_HORIZONTAL_ZOOM, 0};

void ArrangerView::graphicsRoutine() {

	if (PadLEDs::flashCursor != FLASH_CURSOR_OFF) {

		int32_t newTickSquare;

		if (!arrangement.hasPlaybackActive() || currentUIMode == UI_MODE_EXPLODE_ANIMATION
		    || playbackHandler.ticksLeftInCountIn) {
			newTickSquare = 255;
		}
		else {
			int32_t actualCurrentPos = arrangement.getLivePos();

			// If doing auto scroll...
			if (doingAutoScrollNow && isUIModeWithinRange(autoScrollUIModes)) {

				int32_t newScrollPos =
				    (actualCurrentPos / currentSong->xZoom[NAVIGATION_ARRANGEMENT] - autoScrollNumSquaresBehind)
				    * currentSong->xZoom[NAVIGATION_ARRANGEMENT];

				// If now is the time to scroll to a different position (usually one square)...
				if (newScrollPos != currentSong->xScroll[NAVIGATION_ARRANGEMENT]) {
					bool wasLessThanZero = (newScrollPos < 0);
					if (wasLessThanZero) {
						newScrollPos = 0;
					}

					currentSong->xScroll[NAVIGATION_ARRANGEMENT] = newScrollPos;
					if (wasLessThanZero) {
						autoScrollNumSquaresBehind = getSquareFromPos(actualCurrentPos);
					}

					if (PadLEDs::flashCursor == FLASH_CURSOR_FAST) {
						PadLEDs::clearTickSquares();  // Make sure new fast flashes get sent out
						mustRedrawTickSquares = true; // Make sure this gets sent below here
					}
					if (currentUIMode != UI_MODE_HORIZONTAL_ZOOM) {
						uiNeedsRendering(this, 0xFFFFFFFF, 0);
					}
				}
			}

			newTickSquare = getSquareFromPos(actualCurrentPos);

			if (newTickSquare < 0 || newTickSquare >= kDisplayWidth) {
				newTickSquare = 255;
				doingAutoScrollNow = false;
			}
		}

		// If tick square changed (or we decided it has to be redrawn anyway)...
		if (newTickSquare != lastTickSquare || mustRedrawTickSquares) {

			uint8_t tickSquares[kDisplayHeight];
			uint8_t colours[kDisplayHeight];

			for (int32_t yDisplay = 0; yDisplay < kDisplayHeight; yDisplay++) {
				Output* output = outputsOnScreen[yDisplay];
				tickSquares[yDisplay] =
				    (currentSong->getAnyOutputsSoloingInArrangement() && (!output || !output->soloingInArrangementMode))
				        ? 255
				        : newTickSquare;
				colours[yDisplay] =
				    (output && output->recordingInArrangement) ? 2 : (output && output->mutedInArrangementMode ? 1 : 0);

				if (arrangement.hasPlaybackActive() && currentUIMode != UI_MODE_EXPLODE_ANIMATION) {

					// If linear recording to this Output, re-render it
					if (output->recordingInArrangement) {
						uiNeedsRendering(this, (1 << yDisplay), 0);
					}
				}
			}

			PadLEDs::setTickSquares(tickSquares, colours);
			lastTickSquare = newTickSquare;
		}
	}

	mustRedrawTickSquares = false;
}

void ArrangerView::notifyActiveClipChangedOnOutput(Output* output) {
	if (currentUIMode == UI_MODE_HOLDING_ARRANGEMENT_ROW_AUDITION && outputsOnScreen[yPressedEffective] == output) {
		view.setActiveModControllableTimelineCounter(output->activeClip);
	}
}

static const uint32_t autoScrollPlaybackEndUIModes[] = {UI_MODE_HOLDING_ARRANGEMENT_ROW_AUDITION,
                                                        UI_MODE_HOLDING_HORIZONTAL_ENCODER_BUTTON, 0};

void ArrangerView::autoScrollOnPlaybackEnd() {

	if (doingAutoScrollNow && isUIModeWithinRange(autoScrollPlaybackEndUIModes)
	    && !Buttons::isButtonPressed(ENCODER_SCROLL_X)) {
		// Don't do it if they're instantly restarting playback again

		uint32_t xZoom = currentSong->xZoom[NAVIGATION_ARRANGEMENT];
		int32_t newScrollPos =
		    ((uint32_t)(arrangement.playbackStartedAtPos + (xZoom >> 1)) / xZoom - autoScrollNumSquaresBehind) * xZoom;

		if (newScrollPos < 0) {
			newScrollPos = 0;
		}

		// If that actually puts us back to near where we were scrolled to when playback began (which it usually will), just go back there exactly.
		// Added in response to Michael noting that if you do an UNDO and then also stop playback while recording e.g. MIDI to arranger,
		// it scrolls backwards twice (if you have "follow" on).
		// Actually it seems that in that situation, undoing (probably due to other mechanics that get enacted) won't let it take you further than 1 screen back from the play-cursor
		// - which just means that this is "extra" effective I guess.
		if (newScrollPos > xScrollWhenPlaybackStarted - (xZoom >> kDisplayWidthMagnitude)
		    || newScrollPos < xScrollWhenPlaybackStarted + (xZoom >> kDisplayWidthMagnitude)) {
			newScrollPos = xScrollWhenPlaybackStarted;
		}

		int32_t scrollDifference = newScrollPos - currentSong->xScroll[NAVIGATION_ARRANGEMENT];

		if (scrollDifference) {

			// If allowed to do a nice scrolling animation...
			if (currentUIMode == UI_MODE_NONE && getCurrentUI() == this && !PadLEDs::renderingLock) {
				bool worthDoingAnimation = initiateXScroll(newScrollPos);
				if (!worthDoingAnimation) {
					goto sharpJump;
				}
			}

			// Otherwise, just jump sharply
			else {
sharpJump:
				currentSong->xScroll[NAVIGATION_ARRANGEMENT] = newScrollPos;
				uiNeedsRendering(this, 0xFFFFFFFF, 0);
			}
		}
	}
}

// Returns false if too few squares to bother with animation
bool ArrangerView::initiateXScroll(int32_t newScrollPos) {
	int32_t distanceToScroll = newScrollPos - currentSong->xScroll[NAVIGATION_ARRANGEMENT];
	if (distanceToScroll < 0) {
		distanceToScroll = -distanceToScroll;
	}
	int32_t squaresToScroll = distanceToScroll / currentSong->xZoom[NAVIGATION_ARRANGEMENT];
	if (squaresToScroll <= 1) {
		return false;
	}
	if (squaresToScroll > kDisplayWidth) {
		squaresToScroll = kDisplayWidth;
	}
	TimelineView::initiateXScroll(newScrollPos, squaresToScroll);

	return true;
}

uint32_t ArrangerView::getMaxLength() {

	uint32_t maxEndPos = 0;
	for (Output* thisOutput = currentSong->firstOutput; thisOutput; thisOutput = thisOutput->next) {

		if (thisOutput->recordingInArrangement) {
			maxEndPos = std::max<int32_t>(maxEndPos, arrangement.getLivePos());
		}

		int32_t numElements = thisOutput->clipInstances.getNumElements();
		if (numElements) {
			ClipInstance* lastInstance = thisOutput->clipInstances.getElement(numElements - 1);
			uint32_t endPos = lastInstance->pos + lastInstance->length;
			maxEndPos = std::max(maxEndPos, endPos);
		}
	}

	return maxEndPos;
}

uint32_t ArrangerView::getMaxZoom() {
	uint32_t maxLength = getMaxLength();

	if (maxLength < (kDefaultArrangerZoom << currentSong->insideWorldTickMagnitude) * kDisplayWidth) {
		return (kDefaultArrangerZoom << currentSong->insideWorldTickMagnitude);
	}

	uint32_t thisLength = kDisplayWidth * 3;
	while (thisLength < maxLength) {
		thisLength <<= 1;
	}

	if (thisLength < (kMaxSequenceLength >> 1)) {
		thisLength <<= 1;
	}

	int32_t maxZoom = thisLength >> kDisplayWidthMagnitude;

	return maxZoom;
}

void ArrangerView::tellMatrixDriverWhichRowsContainSomethingZoomable() {
	for (int32_t yDisplay = 0; yDisplay < kDisplayHeight; yDisplay++) {
		PadLEDs::transitionTakingPlaceOnRow[yDisplay] =
		    (outputsOnScreen[yDisplay] && outputsOnScreen[yDisplay]->clipInstances.getNumElements());
	}
}

void ArrangerView::scrollFinished() {
	TimelineView::scrollFinished();
	reassessWhetherDoingAutoScroll();
}

void ArrangerView::notifyPlaybackBegun() {
	mustRedrawTickSquares = true;
	if (currentUIMode == UI_MODE_HOLDING_ARRANGEMENT_ROW_AUDITION) {
		endAudition(outputsOnScreen[yPressedEffective], true);
	}
}

bool ArrangerView::getGreyoutRowsAndCols(uint32_t* cols, uint32_t* rows) {
	if (currentUIMode == UI_MODE_VIEWING_RECORD_ARMING) {
		*cols = 0xFFFFFFFD;
		*rows = 0;
		for (int32_t yDisplay = 0; yDisplay < kDisplayHeight; yDisplay++) {
			if (outputsOnScreen[yDisplay] && !outputsOnScreen[yDisplay]->armedForRecording) {
				*rows |= (1 << yDisplay);
			}
		}
		return true;
	}
	else {
		return false;
	}
}

uint32_t ArrangerView::getGreyedOutRowsNotRepresentingOutput(Output* output) {
	uint32_t rows = 0xFFFFFFFF;
	for (int32_t yDisplay = 0; yDisplay < kDisplayHeight; yDisplay++) {
		if (outputsOnScreen[yDisplay] == output) {
			rows &= ~(1 << yDisplay);
			break;
		}
	}
	return rows;
}

void ArrangerView::playbackEnded() {
	if (currentPlaybackMode == &arrangement) {
		autoScrollOnPlaybackEnd();
	}

	if (getCurrentUI() == &arrangerView) { // Why do we need to check this?
		if (display.type == DisplayType::OLED) {
			renderUIsForOled();
		}
		else {
			sessionView.redrawNumericDisplay();
		}
	}
}

void ArrangerView::clipNeedsReRendering(Clip* clip) {

	for (int32_t yDisplay = 0; yDisplay < kDisplayHeight; yDisplay++) {
		Output* output = outputsOnScreen[yDisplay];
		if (output == clip->output) {
			// In a perfect world we'd see if the Clip is actually horizontally scrolled on-screen
			uiNeedsRendering(this, (1 << yDisplay), 0);
			break;
		}
	}
}<|MERGE_RESOLUTION|>--- conflicted
+++ resolved
@@ -2353,125 +2353,7 @@
 		return;
 	}
 
-<<<<<<< HEAD
-	actionLogger.deleteAllLogs();
-
-	Instrument* oldInstrument = (Instrument*)output;
-
-	InstrumentType instrumentType = oldInstrument->type;
-
-	currentSong->ensureAllInstrumentsHaveAClipOrBackedUpParamManager("E063", "H063");
-
-	// If we're in MIDI or CV mode, easy - just change the channel
-	if (instrumentType == InstrumentType::MIDI_OUT || instrumentType == InstrumentType::CV) {
-
-		NonAudioInstrument* oldNonAudioInstrument = (NonAudioInstrument*)oldInstrument;
-
-		int32_t oldChannel = oldNonAudioInstrument->channel;
-		int32_t newChannel = oldNonAudioInstrument->channel;
-
-		int32_t oldChannelSuffix, newChannelSuffix;
-		if (instrumentType == InstrumentType::MIDI_OUT) {
-			oldChannelSuffix = ((MIDIInstrument*)oldNonAudioInstrument)->channelSuffix;
-			newChannelSuffix = ((MIDIInstrument*)oldNonAudioInstrument)->channelSuffix;
-		}
-
-		// CV
-		if (instrumentType == InstrumentType::CV) {
-			do {
-				newChannel = (newChannel + offset) & (NUM_CV_CHANNELS - 1);
-
-				if (newChannel == oldChannel) {
-cantDoIt:
-					display.displayPopup(
-					    deluge::l10n::get(deluge::l10n::Strings::STRING_FOR_NO_FREE_CHANNEL_SLOTS_AVAILABLE_IN_SONG));
-					return;
-				}
-
-			} while (currentSong->getInstrumentFromPresetSlot(instrumentType, newChannel, -1, NULL, NULL, false));
-		}
-
-		// Or MIDI
-		else {
-
-			oldNonAudioInstrument->channel = -1; // Get it out of the way
-
-			do {
-				newChannelSuffix += offset;
-
-				// Turned left
-				if (offset == -1) {
-					if (newChannelSuffix < -1) {
-						newChannel = (newChannel + offset) & 15;
-						newChannelSuffix = currentSong->getMaxMIDIChannelSuffix(newChannel);
-					}
-				}
-
-				// Turned right
-				else {
-					if (newChannelSuffix >= 26 || newChannelSuffix > currentSong->getMaxMIDIChannelSuffix(newChannel)) {
-						newChannel = (newChannel + offset) & 15;
-						newChannelSuffix = -1;
-					}
-				}
-
-				if (newChannel == oldChannel && newChannelSuffix == oldChannelSuffix) {
-					oldNonAudioInstrument->channel = oldChannel; // Put it back
-					goto cantDoIt;
-				}
-
-			} while (currentSong->getInstrumentFromPresetSlot(instrumentType, newChannel, newChannelSuffix, NULL, NULL,
-			                                                  false));
-
-			oldNonAudioInstrument->channel = oldChannel; // Put it back, before switching notes off etc
-		}
-
-		endAudition(oldNonAudioInstrument);
-		if (oldNonAudioInstrument->activeClip && (playbackHandler.playbackState & PLAYBACK_CLOCK_EITHER_ACTIVE)) {
-			oldNonAudioInstrument->activeClip->expectNoFurtherTicks(currentSong);
-		}
-
-		// Because these are just MIDI / CV instruments and we're changing them for all Clips, we can just change the existing Instrument object!
-		oldNonAudioInstrument->channel = newChannel;
-		if (instrumentType == InstrumentType::MIDI_OUT) {
-			((MIDIInstrument*)oldNonAudioInstrument)->channelSuffix = newChannelSuffix;
-		}
-
-		view.displayOutputName(oldNonAudioInstrument);
-		if (display.type == DisplayType::OLED) {
-			OLED::sendMainImage();
-		}
-	}
-
-	// Or if we're on a Kit or Synth...
-	else {
-
-		PresetNavigationResult results =
-		    loadInstrumentPresetUI.doPresetNavigation(offset, oldInstrument, Availability::INSTRUMENT_UNUSED, true);
-		if (results.error == NO_ERROR_BUT_GET_OUT) {
-removeWorkingAnimationAndGetOut:
-			display.removeWorkingAnimation();
-			return;
-		}
-		else if (results.error) {
-			display.displayError(results.error);
-			goto removeWorkingAnimationAndGetOut;
-		}
-
-		Instrument* newInstrument = results.fileItem->instrument;
-		Browser::emptyFileItems();
-
-		endAudition(oldInstrument);
-
-		currentSong->replaceInstrument(oldInstrument, newInstrument);
-
-		oldInstrument = newInstrument;
-		outputsOnScreen[yPressedEffective] = newInstrument;
-		display.removeLoadingAnimation();
-	}
-=======
 	endAudition(output);
->>>>>>> 04faf186
 
 	output = currentSong->navigateThroughPresetsForInstrument(output, offset);
 
