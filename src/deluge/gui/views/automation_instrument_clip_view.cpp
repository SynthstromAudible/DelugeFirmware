--- conflicted
+++ resolved
@@ -816,21 +816,15 @@
 	InstrumentClip* clip = getCurrentClip();
 	Instrument* instrument = (Instrument*)clip->output;
 
-<<<<<<< HEAD
-	knobPosLeft = view.calculateKnobPosForDisplay(clip->lastSelectedParamKind, clip->lastSelectedParamID, knobPosLeft);
-	knobPosRight =
-	    view.calculateKnobPosForDisplay(clip->lastSelectedParamKind, clip->lastSelectedParamID, knobPosRight);
-=======
 	//if you're not in a MIDI instrument clip, convert the knobPos to the same range as the menu (0-50)
 	if (instrument->type != InstrumentType::MIDI_OUT) {
 		if (knobPosLeft != kNoSelection) {
-			knobPosLeft = view.calculateKnobPosForDisplay(instrument->type, clip->lastSelectedParamID, knobPosLeft);
+			knobPosLeft = view.calculateKnobPosForDisplay(clip->lastSelectedParamKind, clip->lastSelectedParamID, knobPosLeft);
 		}
 		if (knobPosRight != kNoSelection) {
-			knobPosRight = view.calculateKnobPosForDisplay(instrument->type, clip->lastSelectedParamID, knobPosRight);
-		}
-	}
->>>>>>> 7ab16d63
+			knobPosRight = view.calculateKnobPosForDisplay(clip->lastSelectedParamKind, clip->lastSelectedParamID, knobPosRight);
+		}
+	}
 
 	//OLED Display
 	if (display->haveOLED()) {
@@ -958,7 +952,7 @@
 				lastPadSelectedKnobPos = knobPosLeft;
 			}
 			else if (lastPadSelectedKnobPos != kNoSelection) {
-				knobPosLeft = view.calculateKnobPosForDisplay(instrument->type, clip->lastSelectedParamID,
+				knobPosLeft = view.calculateKnobPosForDisplay(clip->lastSelectedParamKind, clip->lastSelectedParamID,
 				                                              lastPadSelectedKnobPos);
 			}
 		}
@@ -1024,7 +1018,7 @@
 
 //adjust the LED meters and update the display
 
-/*updated function for displaying automation when playback is enabled (called from ui_timer_manager). 
+/*updated function for displaying automation when playback is enabled (called from ui_timer_manager).
 Also used internally in the automation instrument clip view for updating the display and led indicators.*/
 
 void AutomationInstrumentClipView::displayAutomation(bool padSelected, bool updateDisplay) {
