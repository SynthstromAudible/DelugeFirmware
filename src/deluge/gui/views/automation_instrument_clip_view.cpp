--- conflicted
+++ resolved
@@ -679,16 +679,9 @@
 //this function started off as a copy of the renderRow function from the NoteRow class - I replaced "notes" with "nodes"
 //it worked for the most part, but there was bugs so I removed the buggy code and inserted my alternative rendering method
 //which always works. hoping to bring back the other code once I've worked out the bugs.
-<<<<<<< HEAD
-void AutomationInstrumentClipView::renderRow(ModelStackWithAutoParam* modelStack, RGB* image, uint8_t occupancyMask[],
-                                             bool overwriteExisting, uint32_t effectiveRowLength, bool allowNoteTails,
-                                             int32_t xScroll, uint32_t xZoom, int32_t xStartNow, int32_t xEnd,
-                                             bool drawRepeats, int32_t yDisplay, bool isAutomated) {
-=======
 void AutomationInstrumentClipView::renderRow(ModelStackWithTimelineCounter* modelStack,
-                                             ModelStackWithAutoParam* modelStackWithParam, uint8_t* image,
+                                             ModelStackWithAutoParam* modelStackWithParam, RGB* image,
                                              uint8_t occupancyMask[], int32_t yDisplay, bool isAutomated) {
->>>>>>> 7d8fe2ee
 
 	for (int32_t xDisplay = 0; xDisplay < kDisplayWidth; xDisplay++) {
 
