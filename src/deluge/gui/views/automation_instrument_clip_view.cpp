/*
 * Copyright © 2014-2023 Synthstrom Audible Limited
 *
 * This file is part of The Synthstrom Audible Deluge Firmware.
 *
 * The Synthstrom Audible Deluge Firmware is free software: you can redistribute it and/or modify it under the
 * terms of the GNU General Public License as published by the Free Software Foundation,
 * either version 3 of the License, or (at your option) any later version.
 *
 * This program is distributed in the hope that it will be useful, but WITHOUT ANY WARRANTY;
 * without even the implied warranty of MERCHANTABILITY or FITNESS FOR A PARTICULAR PURPOSE.
 * See the GNU General Public License for more details.
 *
 * You should have received a copy of the GNU General Public License along with this program.
 * If not, see <https://www.gnu.org/licenses/>.
*/

#include "gui/views/automation_instrument_clip_view.h"
#include "definitions_cxx.hpp"
#include "extern.h"
#include "gui/colour.h"
#include "gui/menu_item/colour.h"
#include "gui/menu_item/file_selector.h"
#include "gui/menu_item/multi_range.h"
#include "gui/ui/audio_recorder.h"
#include "gui/ui/browser/sample_browser.h"
#include "gui/ui/keyboard/keyboard_screen.h"
#include "gui/ui/load/load_instrument_preset_ui.h"
#include "gui/ui/menus.h"
#include "gui/ui/rename/rename_drum_ui.h"
#include "gui/ui/sample_marker_editor.h"
#include "gui/ui/sound_editor.h"
#include "gui/ui_timer_manager.h"
#include "gui/views/arranger_view.h"
#include "gui/views/instrument_clip_view.h"
#include "gui/views/session_view.h"
#include "gui/views/timeline_view.h"
#include "gui/views/view.h"
#include "hid/buttons.h"
#include "hid/display/display.h"
#include "hid/encoders.h"
#include "hid/led/indicator_leds.h"
#include "hid/led/pad_leds.h"
#include "io/debug/print.h"
#include "io/midi/midi_engine.h"
#include "memory/general_memory_allocator.h"
#include "model/action/action.h"
#include "model/action/action_logger.h"
#include "model/clip/clip.h"
#include "model/clip/instrument_clip.h"
#include "model/consequence/consequence_instrument_clip_multiply.h"
#include "model/consequence/consequence_note_array_change.h"
#include "model/consequence/consequence_note_row_horizontal_shift.h"
#include "model/consequence/consequence_note_row_length.h"
#include "model/consequence/consequence_note_row_mute.h"
#include "model/drum/drum.h"
#include "model/drum/kit.h"
#include "model/drum/midi_drum.h"
#include "model/instrument/melodic_instrument.h"
#include "model/instrument/midi_instrument.h"
#include "model/model_stack.h"
#include "model/note/copied_note_row.h"
#include "model/note/note.h"
#include "model/note/note_row.h"
#include "model/sample/sample.h"
#include "model/settings/runtime_feature_settings.h"
#include "model/song/song.h"
#include "modulation/automation/auto_param.h"
#include "modulation/params/param_manager.h"
#include "modulation/params/param_node.h"
#include "modulation/params/param_set.h"
#include "modulation/patch/patch_cable_set.h"
#include "playback/mode/playback_mode.h"
#include "playback/playback_handler.h"
#include "processing/engines/audio_engine.h"
#include "processing/engines/cv_engine.h"
#include "processing/sound/sound_drum.h"
#include "processing/sound/sound_instrument.h"
#include "storage/audio/audio_file_holder.h"
#include "storage/audio/audio_file_manager.h"
#include "storage/flash_storage.h"
#include "storage/multi_range/multi_range.h"
#include "storage/storage_manager.h"
#include "util/functions.h"
#include <new>
#include <string.h>

extern "C" {
#include "RZA1/uart/sio_char.h"
#include "util/cfunctions.h"
}

using namespace deluge::gui;

const uint32_t auditionPadActionUIModes[] = {UI_MODE_NOTES_PRESSED,
                                             UI_MODE_AUDITIONING,
                                             UI_MODE_HORIZONTAL_SCROLL,
                                             UI_MODE_RECORD_COUNT_IN,
                                             UI_MODE_HOLDING_HORIZONTAL_ENCODER_BUTTON,
                                             0};

const uint32_t editPadActionUIModes[] = {UI_MODE_NOTES_PRESSED, UI_MODE_AUDITIONING, 0};

const uint32_t mutePadActionUIModes[] = {UI_MODE_NOTES_PRESSED, UI_MODE_AUDITIONING, 0};

static const uint32_t verticalScrollUIModes[] = {UI_MODE_NOTES_PRESSED, UI_MODE_AUDITIONING, UI_MODE_RECORD_COUNT_IN,
                                                 0};

//synth and kit rows FX - sorted in the order that Parameters are scrolled through on the display
const std::array<std::pair<Param::Kind, ParamType>, kNumNonKitAffectEntireParamsForAutomation>
    nonKitAffectEntireParamsForAutomation{{
        {Param::Kind::PATCHED, Param::Global::VOLUME_POST_FX}, //Master Volume, Pitch, Pan
        {Param::Kind::PATCHED, Param::Local::PITCH_ADJUST},
        {Param::Kind::PATCHED, Param::Local::PAN},
        {Param::Kind::PATCHED, Param::Local::LPF_FREQ}, //LPF Cutoff, Resonance, Morph
        {Param::Kind::PATCHED, Param::Local::LPF_RESONANCE},
        {Param::Kind::PATCHED, Param::Local::LPF_MORPH},
        {Param::Kind::PATCHED, Param::Local::HPF_FREQ}, //HPF Cutoff, Resonance, Morph
        {Param::Kind::PATCHED, Param::Local::HPF_RESONANCE},
        {Param::Kind::PATCHED, Param::Local::HPF_MORPH},
        {Param::Kind::UNPATCHED, Param::Unpatched::BASS}, //Bass, Bass Freq
        {Param::Kind::UNPATCHED, Param::Unpatched::BASS_FREQ},
        {Param::Kind::UNPATCHED, Param::Unpatched::TREBLE}, //Treble, Treble Freq
        {Param::Kind::UNPATCHED, Param::Unpatched::TREBLE_FREQ},
        {Param::Kind::PATCHED, Param::Global::REVERB_AMOUNT}, //Reverb Amount
        {Param::Kind::PATCHED, Param::Global::DELAY_RATE},    //Delay Rate, Amount
        {Param::Kind::PATCHED, Param::Global::DELAY_FEEDBACK},
        {Param::Kind::PATCHED, Param::Global::VOLUME_POST_REVERB_SEND}, //Sidechain Send, Shape
        {Param::Kind::UNPATCHED, Param::Unpatched::COMPRESSOR_SHAPE},
        {Param::Kind::UNPATCHED, Param::Unpatched::SAMPLE_RATE_REDUCTION}, //Decimation, Bitcrush, Wavefolder
        {Param::Kind::UNPATCHED, Param::Unpatched::BITCRUSHING},
        {Param::Kind::PATCHED, Param::Local::FOLD},
        {Param::Kind::PATCHED,
         Param::Local::OSC_A_VOLUME}, //OSC 1 Volume, Pitch, Phase Width, Carrier Feedback, Wave Index
        {Param::Kind::PATCHED, Param::Local::OSC_A_PITCH_ADJUST},
        {Param::Kind::PATCHED, Param::Local::OSC_A_PHASE_WIDTH},
        {Param::Kind::PATCHED, Param::Local::CARRIER_0_FEEDBACK},
        {Param::Kind::PATCHED,
         Param::Local::OSC_A_WAVE_INDEX}, //OSC 2 Volume, Pitch, Phase Width, Carrier Feedback, Wave Index
        {Param::Kind::PATCHED, Param::Local::OSC_B_VOLUME},
        {Param::Kind::PATCHED, Param::Local::OSC_B_PITCH_ADJUST},
        {Param::Kind::PATCHED, Param::Local::OSC_B_PHASE_WIDTH},
        {Param::Kind::PATCHED, Param::Local::CARRIER_1_FEEDBACK},
        {Param::Kind::PATCHED, Param::Local::OSC_B_WAVE_INDEX},
        {Param::Kind::PATCHED, Param::Local::MODULATOR_0_VOLUME}, //FM Mod 1 Volume, Pitch, Feedback
        {Param::Kind::PATCHED, Param::Local::MODULATOR_0_PITCH_ADJUST},
        {Param::Kind::PATCHED, Param::Local::MODULATOR_0_FEEDBACK},
        {Param::Kind::PATCHED, Param::Local::MODULATOR_1_VOLUME}, //FM Mod 2 Volume, Pitch, Feedback
        {Param::Kind::PATCHED, Param::Local::MODULATOR_1_PITCH_ADJUST},
        {Param::Kind::PATCHED, Param::Local::MODULATOR_1_FEEDBACK},
        {Param::Kind::PATCHED, Param::Local::ENV_0_ATTACK}, //Env 1 ADSR
        {Param::Kind::PATCHED, Param::Local::ENV_0_DECAY},
        {Param::Kind::PATCHED, Param::Local::ENV_0_SUSTAIN},
        {Param::Kind::PATCHED, Param::Local::ENV_0_RELEASE},
        {Param::Kind::PATCHED, Param::Local::ENV_1_ATTACK}, //Env 2 ADSR
        {Param::Kind::PATCHED, Param::Local::ENV_1_DECAY},
        {Param::Kind::PATCHED, Param::Local::ENV_1_SUSTAIN},
        {Param::Kind::PATCHED, Param::Local::ENV_1_RELEASE},
        {Param::Kind::PATCHED, Param::Global::LFO_FREQ},           //LFO 1 Freq
        {Param::Kind::PATCHED, Param::Local::LFO_LOCAL_FREQ},      //LFO 2 Freq
        {Param::Kind::UNPATCHED, Param::Unpatched::MOD_FX_OFFSET}, //Mod FX Offset, Feedback, Depth, Rate
        {Param::Kind::UNPATCHED, Param::Unpatched::MOD_FX_FEEDBACK},
        {Param::Kind::PATCHED, Param::Global::MOD_FX_DEPTH},
        {Param::Kind::PATCHED, Param::Global::MOD_FX_RATE},
        {Param::Kind::PATCHED, Param::Global::ARP_RATE}, //Arp Rate, Gate
        {Param::Kind::UNPATCHED, Param::Unpatched::Sound::ARP_GATE},
        {Param::Kind::PATCHED, Param::Local::NOISE_VOLUME},            //Noise
        {Param::Kind::UNPATCHED, Param::Unpatched::Sound::PORTAMENTO}, //Portamento
    }};

//kit affect entire FX - sorted in the order that Parameters are scrolled through on the display
const std::array<std::pair<Param::Kind, ParamType>, kNumKitAffectEntireParamsForAutomation>
    kitAffectEntireParamsForAutomation{{
        {Param::Kind::GLOBAL_EFFECTABLE, Param::Unpatched::GlobalEffectable::VOLUME}, //Master Volume, Pitch, Pan
        {Param::Kind::GLOBAL_EFFECTABLE, Param::Unpatched::GlobalEffectable::PITCH_ADJUST},
        {Param::Kind::GLOBAL_EFFECTABLE, Param::Unpatched::GlobalEffectable::PAN},
        {Param::Kind::GLOBAL_EFFECTABLE, Param::Unpatched::GlobalEffectable::LPF_FREQ}, //LPF Cutoff, Resonance
        {Param::Kind::GLOBAL_EFFECTABLE, Param::Unpatched::GlobalEffectable::LPF_RES},
        {Param::Kind::GLOBAL_EFFECTABLE, Param::Unpatched::GlobalEffectable::HPF_FREQ}, //HPF Cutoff, Resonance
        {Param::Kind::GLOBAL_EFFECTABLE, Param::Unpatched::GlobalEffectable::HPF_RES},
        {Param::Kind::UNPATCHED, Param::Unpatched::BASS}, //Bass, Bass Freq
        {Param::Kind::UNPATCHED, Param::Unpatched::BASS_FREQ},
        {Param::Kind::UNPATCHED, Param::Unpatched::TREBLE}, //Treble, Treble Freq
        {Param::Kind::UNPATCHED, Param::Unpatched::TREBLE_FREQ},
        {Param::Kind::GLOBAL_EFFECTABLE, Param::Unpatched::GlobalEffectable::REVERB_SEND_AMOUNT}, //Reverb Amount
        {Param::Kind::GLOBAL_EFFECTABLE, Param::Unpatched::GlobalEffectable::DELAY_RATE},         //Delay Rate, Amount
        {Param::Kind::GLOBAL_EFFECTABLE, Param::Unpatched::GlobalEffectable::DELAY_AMOUNT},
        {Param::Kind::GLOBAL_EFFECTABLE, Param::Unpatched::GlobalEffectable::SIDECHAIN_VOLUME}, //Sidechain Send, Shape
        {Param::Kind::UNPATCHED, Param::Unpatched::COMPRESSOR_SHAPE},
        {Param::Kind::UNPATCHED, Param::Unpatched::SAMPLE_RATE_REDUCTION}, //Decimation, Bitcrush
        {Param::Kind::UNPATCHED, Param::Unpatched::BITCRUSHING},
        {Param::Kind::UNPATCHED, Param::Unpatched::MOD_FX_OFFSET}, //Mod FX Offset, Feedback, Depth, Rate
        {Param::Kind::UNPATCHED, Param::Unpatched::MOD_FX_FEEDBACK},
        {Param::Kind::GLOBAL_EFFECTABLE, Param::Unpatched::GlobalEffectable::MOD_FX_DEPTH},
        {Param::Kind::GLOBAL_EFFECTABLE, Param::Unpatched::GlobalEffectable::MOD_FX_RATE},
        {Param::Kind::UNPATCHED, Param::Unpatched::Sound::ARP_GATE},   //Arp Gate
        {Param::Kind::UNPATCHED, Param::Unpatched::Sound::PORTAMENTO}, //Portamento
    }};

//grid sized arrays to assign automatable parameters to the grid

const uint32_t patchedParamShortcutsForAutomation[kDisplayWidth][kDisplayHeight] = {
    {0xFFFFFFFF, 0xFFFFFFFF, 0xFFFFFFFF, 0xFFFFFFFF, 0xFFFFFFFF, 0xFFFFFFFF, 0xFFFFFFFF, 0xFFFFFFFF},
    {0xFFFFFFFF, 0xFFFFFFFF, 0xFFFFFFFF, 0xFFFFFFFF, 0xFFFFFFFF, 0xFFFFFFFF, 0xFFFFFFFF, 0xFFFFFFFF},
    {Param::Local::OSC_A_VOLUME, Param::Local::OSC_A_PITCH_ADJUST, 0xFFFFFFFF, Param::Local::OSC_A_PHASE_WIDTH,
     0xFFFFFFFF, Param::Local::CARRIER_0_FEEDBACK, Param::Local::OSC_A_WAVE_INDEX, Param::Local::NOISE_VOLUME},
    {Param::Local::OSC_B_VOLUME, Param::Local::OSC_B_PITCH_ADJUST, 0xFFFFFFFF, Param::Local::OSC_B_PHASE_WIDTH,
     0xFFFFFFFF, Param::Local::CARRIER_1_FEEDBACK, Param::Local::OSC_B_WAVE_INDEX, 0xFFFFFFFF},
    {Param::Local::MODULATOR_0_VOLUME, Param::Local::MODULATOR_0_PITCH_ADJUST, 0xFFFFFFFF, 0xFFFFFFFF, 0xFFFFFFFF,
     Param::Local::MODULATOR_0_FEEDBACK, 0xFFFFFFFF, 0xFFFFFFFF},
    {Param::Local::MODULATOR_1_VOLUME, Param::Local::MODULATOR_1_PITCH_ADJUST, 0xFFFFFFFF, 0xFFFFFFFF, 0xFFFFFFFF,
     Param::Local::MODULATOR_1_FEEDBACK, 0xFFFFFFFF, 0xFFFFFFFF},
    {Param::Global::VOLUME_POST_FX, 0xFFFFFFFF, Param::Local::PITCH_ADJUST, Param::Local::PAN, 0xFFFFFFFF, 0xFFFFFFFF,
     0xFFFFFFFF, 0xFFFFFFFF},
    {0xFFFFFFFF, 0xFFFFFFFF, 0xFFFFFFFF, 0xFFFFFFFF, 0xFFFFFFFF, 0xFFFFFFFF, 0xFFFFFFFF, Param::Local::FOLD},
    {Param::Local::ENV_0_RELEASE, Param::Local::ENV_0_SUSTAIN, Param::Local::ENV_0_DECAY, Param::Local::ENV_0_ATTACK,
     Param::Local::LPF_MORPH, 0xFFFFFFFF, Param::Local::LPF_RESONANCE, Param::Local::LPF_FREQ},
    {Param::Local::ENV_1_RELEASE, Param::Local::ENV_1_SUSTAIN, Param::Local::ENV_1_DECAY, Param::Local::ENV_1_ATTACK,
     Param::Local::HPF_MORPH, 0xFFFFFFFF, Param::Local::HPF_RESONANCE, Param::Local::HPF_FREQ},
    {0xFFFFFFFF, 0xFFFFFFFF, Param::Global::VOLUME_POST_REVERB_SEND, 0xFFFFFFFF, 0xFFFFFFFF, 0xFFFFFFFF, 0xFFFFFFFF,
     0xFFFFFFFF},
    {Param::Global::ARP_RATE, 0xFFFFFFFF, 0xFFFFFFFF, 0xFFFFFFFF, 0xFFFFFFFF, 0xFFFFFFFF, 0xFFFFFFFF, 0xFFFFFFFF},
    {Param::Global::LFO_FREQ, 0xFFFFFFFF, 0xFFFFFFFF, 0xFFFFFFFF, 0xFFFFFFFF, 0xFFFFFFFF, Param::Global::MOD_FX_DEPTH,
     Param::Global::MOD_FX_RATE},
    {Param::Local::LFO_LOCAL_FREQ, 0xFFFFFFFF, 0xFFFFFFFF, Param::Global::REVERB_AMOUNT, 0xFFFFFFFF, 0xFFFFFFFF,
     0xFFFFFFFF, 0xFFFFFFFF},
    {Param::Global::DELAY_RATE, 0xFFFFFFFF, 0xFFFFFFFF, Param::Global::DELAY_FEEDBACK, 0xFFFFFFFF, 0xFFFFFFFF,
     0xFFFFFFFF, 0xFFFFFFFF},
    {0xFFFFFFFF, 0xFFFFFFFF, 0xFFFFFFFF, 0xFFFFFFFF, 0xFFFFFFFF, 0xFFFFFFFF, 0xFFFFFFFF, 0xFFFFFFFF}};

const uint32_t unpatchedParamShortcutsForAutomation[kDisplayWidth][kDisplayHeight] = {
    {0xFFFFFFFF, 0xFFFFFFFF, 0xFFFFFFFF, 0xFFFFFFFF, 0xFFFFFFFF, 0xFFFFFFFF, 0xFFFFFFFF, 0xFFFFFFFF},
    {0xFFFFFFFF, 0xFFFFFFFF, 0xFFFFFFFF, 0xFFFFFFFF, 0xFFFFFFFF, 0xFFFFFFFF, 0xFFFFFFFF, 0xFFFFFFFF},
    {0xFFFFFFFF, 0xFFFFFFFF, 0xFFFFFFFF, 0xFFFFFFFF, 0xFFFFFFFF, 0xFFFFFFFF, 0xFFFFFFFF, 0xFFFFFFFF},
    {0xFFFFFFFF, 0xFFFFFFFF, 0xFFFFFFFF, 0xFFFFFFFF, 0xFFFFFFFF, 0xFFFFFFFF, 0xFFFFFFFF, 0xFFFFFFFF},
    {0xFFFFFFFF, 0xFFFFFFFF, 0xFFFFFFFF, 0xFFFFFFFF, 0xFFFFFFFF, 0xFFFFFFFF, 0xFFFFFFFF, 0xFFFFFFFF},
    {0xFFFFFFFF, 0xFFFFFFFF, 0xFFFFFFFF, 0xFFFFFFFF, 0xFFFFFFFF, 0xFFFFFFFF, 0xFFFFFFFF, 0xFFFFFFFF},
    {0xFFFFFFFF, 0xFFFFFFFF, 0xFFFFFFFF, 0xFFFFFFFF, 0xFFFFFFFF, Param::Unpatched::SAMPLE_RATE_REDUCTION,
     Param::Unpatched::BITCRUSHING, 0xFFFFFFFF},
    {Param::Unpatched::Sound::PORTAMENTO, 0xFFFFFFFF, 0xFFFFFFFF, 0xFFFFFFFF, 0xFFFFFFFF, 0xFFFFFFFF, 0xFFFFFFFF,
     0xFFFFFFFF},
    {0xFFFFFFFF, 0xFFFFFFFF, 0xFFFFFFFF, 0xFFFFFFFF, 0xFFFFFFFF, 0xFFFFFFFF, 0xFFFFFFFF, 0xFFFFFFFF},
    {0xFFFFFFFF, 0xFFFFFFFF, 0xFFFFFFFF, 0xFFFFFFFF, 0xFFFFFFFF, 0xFFFFFFFF, 0xFFFFFFFF, 0xFFFFFFFF},
    {0xFFFFFFFF, 0xFFFFFFFF, 0xFFFFFFFF, 0xFFFFFFFF, Param::Unpatched::COMPRESSOR_SHAPE, 0xFFFFFFFF,
     Param::Unpatched::BASS, Param::Unpatched::BASS_FREQ},
    {0xFFFFFFFF, 0xFFFFFFFF, Param::Unpatched::Sound::ARP_GATE, 0xFFFFFFFF, 0xFFFFFFFF, 0xFFFFFFFF,
     Param::Unpatched::TREBLE, Param::Unpatched::TREBLE_FREQ},
    {0xFFFFFFFF, 0xFFFFFFFF, 0xFFFFFFFF, 0xFFFFFFFF, Param::Unpatched::MOD_FX_OFFSET, Param::Unpatched::MOD_FX_FEEDBACK,
     0xFFFFFFFF, 0xFFFFFFFF},
    {0xFFFFFFFF, 0xFFFFFFFF, 0xFFFFFFFF, 0xFFFFFFFF, 0xFFFFFFFF, 0xFFFFFFFF, 0xFFFFFFFF, 0xFFFFFFFF},
    {0xFFFFFFFF, 0xFFFFFFFF, 0xFFFFFFFF, 0xFFFFFFFF, 0xFFFFFFFF, 0xFFFFFFFF, 0xFFFFFFFF, 0xFFFFFFFF},
    {0xFFFFFFFF, 0xFFFFFFFF, 0xFFFFFFFF, 0xFFFFFFFF, 0xFFFFFFFF, 0xFFFFFFFF, 0xFFFFFFFF, 0xFFFFFFFF}};

const uint32_t globalEffectableParamShortcutsForAutomation[kDisplayWidth][kDisplayHeight] = {
    {0xFFFFFFFF, 0xFFFFFFFF, 0xFFFFFFFF, 0xFFFFFFFF, 0xFFFFFFFF, 0xFFFFFFFF, 0xFFFFFFFF, 0xFFFFFFFF},
    {0xFFFFFFFF, 0xFFFFFFFF, 0xFFFFFFFF, 0xFFFFFFFF, 0xFFFFFFFF, 0xFFFFFFFF, 0xFFFFFFFF, 0xFFFFFFFF},
    {0xFFFFFFFF, 0xFFFFFFFF, 0xFFFFFFFF, 0xFFFFFFFF, 0xFFFFFFFF, 0xFFFFFFFF, 0xFFFFFFFF, 0xFFFFFFFF},
    {0xFFFFFFFF, 0xFFFFFFFF, 0xFFFFFFFF, 0xFFFFFFFF, 0xFFFFFFFF, 0xFFFFFFFF, 0xFFFFFFFF, 0xFFFFFFFF},
    {0xFFFFFFFF, 0xFFFFFFFF, 0xFFFFFFFF, 0xFFFFFFFF, 0xFFFFFFFF, 0xFFFFFFFF, 0xFFFFFFFF, 0xFFFFFFFF},
    {0xFFFFFFFF, 0xFFFFFFFF, 0xFFFFFFFF, 0xFFFFFFFF, 0xFFFFFFFF, 0xFFFFFFFF, 0xFFFFFFFF, 0xFFFFFFFF},
    {Param::Unpatched::GlobalEffectable::VOLUME, 0xFFFFFFFF, Param::Unpatched::GlobalEffectable::PITCH_ADJUST,
     Param::Unpatched::GlobalEffectable::PAN, 0xFFFFFFFF, 0xFFFFFFFF, 0xFFFFFFFF, 0xFFFFFFFF},
    {0xFFFFFFFF, 0xFFFFFFFF, 0xFFFFFFFF, 0xFFFFFFFF, 0xFFFFFFFF, 0xFFFFFFFF, 0xFFFFFFFF, 0xFFFFFFFF},
    {0xFFFFFFFF, 0xFFFFFFFF, 0xFFFFFFFF, 0xFFFFFFFF, 0xFFFFFFFF, 0xFFFFFFFF,
     Param::Unpatched::GlobalEffectable::LPF_RES, Param::Unpatched::GlobalEffectable::LPF_FREQ},
    {0xFFFFFFFF, 0xFFFFFFFF, 0xFFFFFFFF, 0xFFFFFFFF, 0xFFFFFFFF, 0xFFFFFFFF,
     Param::Unpatched::GlobalEffectable::HPF_RES, Param::Unpatched::GlobalEffectable::HPF_FREQ},
    {0xFFFFFFFF, 0xFFFFFFFF, Param::Unpatched::GlobalEffectable::SIDECHAIN_VOLUME, 0xFFFFFFFF, 0xFFFFFFFF, 0xFFFFFFFF,
     0xFFFFFFFF, 0xFFFFFFFF},
    {0xFFFFFFFF, 0xFFFFFFFF, 0xFFFFFFFF, 0xFFFFFFFF, 0xFFFFFFFF, 0xFFFFFFFF, 0xFFFFFFFF, 0xFFFFFFFF},
    {0xFFFFFFFF, 0xFFFFFFFF, 0xFFFFFFFF, 0xFFFFFFFF, 0xFFFFFFFF, 0xFFFFFFFF,
     Param::Unpatched::GlobalEffectable::MOD_FX_DEPTH, Param::Unpatched::GlobalEffectable::MOD_FX_RATE},
    {0xFFFFFFFF, 0xFFFFFFFF, 0xFFFFFFFF, Param::Unpatched::GlobalEffectable::REVERB_SEND_AMOUNT, 0xFFFFFFFF, 0xFFFFFFFF,
     0xFFFFFFFF, 0xFFFFFFFF},
    {Param::Unpatched::GlobalEffectable::DELAY_RATE, 0xFFFFFFFF, 0xFFFFFFFF,
     Param::Unpatched::GlobalEffectable::DELAY_AMOUNT, 0xFFFFFFFF, 0xFFFFFFFF, 0xFFFFFFFF, 0xFFFFFFFF},
    {0xFFFFFFFF, 0xFFFFFFFF, 0xFFFFFFFF, 0xFFFFFFFF, 0xFFFFFFFF, 0xFFFFFFFF, 0xFFFFFFFF, 0xFFFFFFFF}};

//grid sized array to assign midi cc values to each pad on the grid

const uint32_t midiCCShortcutsForAutomation[kDisplayWidth][kDisplayHeight] = {

    {0, 16, 32, 48, 64, 80, 96, 112},          {1, 17, 33, 49, 65, 81, 97, 113},

    {2, 18, 34, 50, 66, 82, 98, 114},          {3, 19, 35, 51, 67, 83, 99, 115},

    {4, 20, 36, 52, 68, 84, 100, 116},         {5, 21, 37, 53, 69, 85, 101, 117},

    {6, 22, 38, 54, 70, 86, 102, 118},         {7, 23, 39, 55, 71, 87, 103, 119},

    {8, 24, 40, 56, 72, 88, 104, 0xFFFFFFFF},  {9, 25, 41, 57, 73, 89, 105, 0xFFFFFFFF},

    {10, 26, 42, 58, 74, 90, 106, 0xFFFFFFFF}, {11, 27, 43, 59, 75, 91, 107, 0xFFFFFFFF},

    {12, 28, 44, 60, 76, 92, 108, 0xFFFFFFFF}, {13, 29, 45, 61, 77, 93, 109, 0xFFFFFFFF},

    {14, 30, 46, 62, 78, 94, 110, 120},        {15, 31, 47, 63, 79, 95, 111, 121}};

//let's render some love <3

const uint32_t love[kDisplayWidth][kDisplayHeight] = {
    {0, 0, 0, 0, 0, 0, 0, 0},
    {0, 0, 0, 0, 0xFFFFFFFF, 0xFFFFFFFF, 0, 0},
    {0, 0, 0, 0xFFFFFFFF, 0, 0, 0xFFFFFFFF, 0},
    {0, 0, 0xFFFFFFFF, 0, 0, 0, 0, 0xFFFFFFFF},
    {0, 0xFFFFFFFF, 0, 0, 0, 0, 0xFFFFFFFF, 0},
    {0xFFFFFFFF, 0, 0, 0, 0, 0xFFFFFFFF, 0, 0},
    {0, 0xFFFFFFFF, 0, 0, 0, 0, 0xFFFFFFFF, 0},
    {0, 0, 0xFFFFFFFF, 0, 0, 0, 0, 0xFFFFFFFF},
    {0, 0, 0, 0xFFFFFFFF, 0, 0, 0xFFFFFFFF, 0},
    {0, 0, 0, 0, 0xFFFFFFFF, 0xFFFFFFFF, 0, 0},
    {0xFFFFFFFF, 0xFFFFFFFF, 0, 0, 0, 0, 0, 0},
    {0xFFFFFFFF, 0xFFFFFFFF, 0xFFFFFFFF, 0xFFFFFFFF, 0xFFFFFFFF, 0, 0, 0},
    {0, 0, 0, 0, 0, 0xFFFFFFFF, 0, 0},
    {0, 0xFFFFFFFF, 0xFFFFFFFF, 0, 0, 0, 0xFFFFFFFF, 0},
    {0, 0xFFFFFFFF, 0xFFFFFFFF, 0xFFFFFFFF, 0xFFFFFFFF, 0xFFFFFFFF, 0xFFFFFFFF, 0xFFFFFFFF},
    {0, 0, 0, 0, 0, 0, 0, 0}};

//VU meter style colours for the automation editor

const uint8_t rowColour[kDisplayHeight][3] = {

    {0, 255, 0}, {36, 219, 0}, {73, 182, 0}, {109, 146, 0}, {146, 109, 0}, {182, 73, 0}, {219, 36, 0}, {255, 0, 0}};

const uint8_t rowTailColour[kDisplayHeight][3] = {

    {2, 53, 2}, {9, 46, 2}, {17, 38, 2}, {24, 31, 2}, {31, 24, 2}, {38, 17, 2}, {46, 9, 2}, {53, 2, 2}};

const uint8_t rowBlurColour[kDisplayHeight][3] = {

    {71, 111, 71}, {72, 101, 66}, {73, 90, 62}, {74, 80, 57}, {76, 70, 53}, {77, 60, 48}, {78, 49, 44}, {79, 39, 39}};

AutomationInstrumentClipView automationInstrumentClipView{};

AutomationInstrumentClipView::AutomationInstrumentClipView() {

	instrumentClipView.numEditPadPresses = 0;

	for (int32_t i = 0; i < kEditPadPressBufferSize; i++) {
		instrumentClipView.editPadPresses[i].isActive = false;
	}

	for (int32_t yDisplay = 0; yDisplay < kDisplayHeight; yDisplay++) {
		instrumentClipView.numEditPadPressesPerNoteRowOnScreen[yDisplay] = 0;
		instrumentClipView.lastAuditionedVelocityOnScreen[yDisplay] = 255;
		instrumentClipView.auditionPadIsPressed[yDisplay] = 0;
	}

	instrumentClipView.auditioningSilently = false;
	instrumentClipView.timeLastEditPadPress = 0;

	//initialize automation view specific variables
	interpolation = true;
	interpolationBefore = false;
	interpolationAfter = false;
	//used to prevent excessive blinking when you're scrolling with horizontal / vertical / mod encoders
	encoderAction = false;
	//used to reset shortcut blinking
	shortcutBlinking = false;
	//used to enter pad selection mode
	padSelectionOn = false;
	multiPadPressSelected = false;
	multiPadPressActive = false;
	leftPadSelectedX = kNoLastSelectedPad;
	leftPadSelectedY = kNoLastSelectedPad;
	rightPadSelectedX = kNoLastSelectedPad;
	rightPadSelectedY = kNoLastSelectedPad;
	lastPadSelectedKnobPos = kNoLastSelectedPad;
}

inline InstrumentClip* getCurrentClip() {
	return (InstrumentClip*)currentSong->currentClip;
}

//called everytime you open up the automation view
bool AutomationInstrumentClipView::opened() {

	//grab the default setting for interpolation
	interpolation = runtimeFeatureSettings.get(RuntimeFeatureSettingType::AutomationInterpolate);

	//re-initialize pad selection mode (so you start with the default automation editor)
	initPadSelection();

	InstrumentClip* clip = getCurrentClip();
	Instrument* instrument = (Instrument*)clip->output;

	//check if we for some reason, left the automation view, then switch clip types, then came back in
	//if you did that...reset the parameter selection and save the current parameter type selection
	//so we can check this again next time it happens
	if (instrument->type != clip->lastSelectedInstrumentType) {
		initParameterSelection();

		clip->lastSelectedInstrumentType = instrument->type;
	}

	if (clip->wrapEditing) { //turn led off if it's on
		indicator_leds::setLedState(IndicatorLED::CROSS_SCREEN_EDIT, false);
	}

	resetShortcutBlinking();

	openedInBackground();

	InstrumentClipMinder::opened();

	focusRegained();

	return true;
}

// Initializes some stuff to begin a new editing session
void AutomationInstrumentClipView::focusRegained() {

	InstrumentClip* clip = getCurrentClip();
	Instrument* instrument = (Instrument*)clip->output;

	if (clip->lastSelectedParamID != kNoLastSelectedParamID) {
		displayParameterName(clip->lastSelectedParamID);
		displayAutomation(); //update led indicator levels
	}

	if (instrument->type == InstrumentType::CV) {
		displayCVErrorMessage();
	}

	ClipView::focusRegained();

	instrumentClipView.auditioningSilently = false; // Necessary?

	InstrumentClipMinder::focusRegained();

	instrumentClipView.setLedStates();
}

void AutomationInstrumentClipView::openedInBackground() {

	InstrumentClip* clip = getCurrentClip();
	Instrument* instrument = (Instrument*)clip->output;

	clip->onKeyboardScreen = false;

	//used when you're in song view / arranger view / keyboard view
	//(so it knows to come back to automation view)
	clip->onAutomationInstrumentClipView = true;

	bool renderingToStore = (currentUIMode == UI_MODE_ANIMATION_FADE);

	instrumentClipView.recalculateColours();

	AudioEngine::routineWithClusterLoading(); // -----------------------------------
	AudioEngine::logAction("AutomationInstrumentClipView::beginSession 2");

	if (renderingToStore) {
		renderMainPads(0xFFFFFFFF, &PadLEDs::imageStore[kDisplayHeight], &PadLEDs::occupancyMaskStore[kDisplayHeight],
		               true);
		instrumentClipView.renderSidebar(0xFFFFFFFF, &PadLEDs::imageStore[kDisplayHeight],
		                                 &PadLEDs::occupancyMaskStore[kDisplayHeight]);
	}
	else {
		uiNeedsRendering(this);
	}
}

//used for the play cursor
void AutomationInstrumentClipView::graphicsRoutine() {
	// Briefly, if loading a song fails, during the creation of a new blank one, this could happen.
	if (!currentSong) {
		return;
	}

	char modelStackMemory[MODEL_STACK_MAX_SIZE];
	ModelStackWithTimelineCounter* modelStack = currentSong->setupModelStackWithCurrentClip(modelStackMemory);

	InstrumentClip* clip = (InstrumentClip*)modelStack->getTimelineCounter();

	if (isUIModeActive(UI_MODE_INSTRUMENT_CLIP_COLLAPSING)) {
		return;
	}

	if (PadLEDs::flashCursor == FLASH_CURSOR_OFF) {
		return;
	}

	int32_t newTickSquare;

	bool reallyNoTickSquare = (!playbackHandler.isEitherClockActive() || !currentSong->isClipActive(clip)
	                           || currentUIMode == UI_MODE_EXPLODE_ANIMATION || playbackHandler.ticksLeftInCountIn);

	if (reallyNoTickSquare) {
		newTickSquare = 255;
	}
	else {
		newTickSquare = getTickSquare();
		if (newTickSquare < 0 || newTickSquare >= kDisplayWidth) {
			newTickSquare = 255;
		}
	}

	uint8_t tickSquares[kDisplayHeight];
	memset(tickSquares, newTickSquare, kDisplayHeight);

	uint8_t colours[kDisplayHeight];
	uint8_t nonMutedColour = clip->getCurrentlyRecordingLinearly() ? 2 : 0;
	for (int32_t yDisplay = 0; yDisplay < kDisplayHeight; yDisplay++) {
		int32_t noteRowIndex;
		NoteRow* noteRow = clip->getNoteRowOnScreen(yDisplay, currentSong, &noteRowIndex);
		colours[yDisplay] = (noteRow && noteRow->muted) ? 1 : nonMutedColour;

		if (!reallyNoTickSquare) {
			if (noteRow && noteRow->hasIndependentPlayPos()) {

				int32_t noteRowId = clip->getNoteRowId(noteRow, noteRowIndex);
				ModelStackWithNoteRow* modelStackWithNoteRow = modelStack->addNoteRow(noteRowId, noteRow);

				int32_t rowTickSquare = getSquareFromPos(noteRow->getLivePos(modelStackWithNoteRow));
				if (rowTickSquare < 0 || rowTickSquare >= kDisplayWidth) {
					rowTickSquare = 255;
				}
				tickSquares[yDisplay] = rowTickSquare;
			}
		}
	}

	PadLEDs::setTickSquares(tickSquares, colours);
}

//rendering

//called whenever you call uiNeedsRendering(this) somewhere else
//used to render automation overview, automation editor
//used to setup the shortcut blinking
bool AutomationInstrumentClipView::renderMainPads(uint32_t whichRows, uint8_t image[][kDisplayWidth + kSideBarWidth][3],
                                                  uint8_t occupancyMask[][kDisplayWidth + kSideBarWidth],
                                                  bool drawUndefinedArea) {

	if (!image) {
		return true;
	}

	if (!occupancyMask) {
		return true;
	}

	if (isUIModeActive(UI_MODE_INSTRUMENT_CLIP_COLLAPSING)) {
		return true;
	}

	PadLEDs::renderingLock = true;

	instrumentClipView.recalculateColours();

	// erase current image as it will be refreshed
	memset(image, 0, sizeof(uint8_t) * kDisplayHeight * (kDisplayWidth + kSideBarWidth) * 3);

	// erase current occupancy mask as it will be refreshed
	memset(occupancyMask, 0, sizeof(uint8_t) * kDisplayHeight * (kDisplayWidth + kSideBarWidth));

	performActualRender(whichRows, &image[0][0][0], occupancyMask, currentSong->xScroll[NAVIGATION_CLIP],
	                    currentSong->xZoom[NAVIGATION_CLIP], kDisplayWidth, kDisplayWidth + kSideBarWidth,
	                    drawUndefinedArea);

	InstrumentClip* clip = getCurrentClip();

	if (encoderAction == false) {
		//if a Param has been selected for editing, blink its shortcut pad
		if (clip->lastSelectedParamShortcutX != kNoLastSelectedParamShortcut) {
			if (shortcutBlinking == false) {
				memset(soundEditor.sourceShortcutBlinkFrequencies, 255,
				       sizeof(soundEditor.sourceShortcutBlinkFrequencies));
				soundEditor.setupShortcutBlink(clip->lastSelectedParamShortcutX, clip->lastSelectedParamShortcutY, 10);
				soundEditor.blinkShortcut();

				shortcutBlinking = true;
			}
		}
		//unset previously set blink timers if not editing a parameter
		else {
			resetShortcutBlinking();
		}
	}
	else {
		//doing this so the shortcut doesn't blink like crazy while turning knobs that refresh UI
		encoderAction = false;
	}

	PadLEDs::renderingLock = false;

	return true;
}

//determines whether you should render the automation editor, automation overview or just render some love <3
void AutomationInstrumentClipView::performActualRender(uint32_t whichRows, uint8_t* image,
                                                       uint8_t occupancyMask[][kDisplayWidth + kSideBarWidth],
                                                       int32_t xScroll, uint32_t xZoom, int32_t renderWidth,
                                                       int32_t imageWidth, bool drawUndefinedArea) {

	InstrumentClip* clip = getCurrentClip();
	Instrument* instrument = (Instrument*)clip->output;

	char modelStackMemory[MODEL_STACK_MAX_SIZE];
	ModelStackWithTimelineCounter* modelStack = currentSong->setupModelStackWithCurrentClip(modelStackMemory);

	for (int32_t yDisplay = 0; yDisplay < kDisplayHeight; yDisplay++) {

		uint8_t* occupancyMaskOfRow = occupancyMask[yDisplay];

		if (instrument->type != InstrumentType::CV
		    && !(instrument->type == InstrumentType::KIT && !instrumentClipView.getAffectEntire()
		         && !((Kit*)instrument)->selectedDrum)) {

			//if parameter has been selected, show Automation Editor
			if (clip->lastSelectedParamID != kNoLastSelectedParamID) {

				renderAutomationEditor(modelStack, clip, instrument, image + (yDisplay * imageWidth * 3),
				                       occupancyMaskOfRow, renderWidth, xScroll, xZoom, yDisplay, drawUndefinedArea);
			}

			//if not editing a parameter, show Automation Overview
			else {

				renderAutomationOverview(modelStack, clip, instrument, image + (yDisplay * imageWidth * 3),
				                         occupancyMaskOfRow, yDisplay);
			}
		}

		else {
			if (instrument->type == InstrumentType::CV) {
				renderLove(image + (yDisplay * imageWidth * 3), occupancyMaskOfRow, yDisplay);
			}
		}
	}
}

//renders automation overview
void AutomationInstrumentClipView::renderAutomationOverview(ModelStackWithTimelineCounter* modelStack,
                                                            InstrumentClip* clip, Instrument* instrument,
                                                            uint8_t* image, uint8_t occupancyMask[], int32_t yDisplay) {

	for (int32_t xDisplay = 0; xDisplay < kDisplayWidth; xDisplay++) {

		uint8_t* pixel = image + (xDisplay * 3);

		ModelStackWithAutoParam* modelStackWithParam = nullptr;

		if ((instrument->type == InstrumentType::SYNTH
		     || (instrument->type == InstrumentType::KIT && !instrumentClipView.getAffectEntire()))
		    && ((patchedParamShortcutsForAutomation[xDisplay][yDisplay] != 0xFFFFFFFF)
		        || (unpatchedParamShortcutsForAutomation[xDisplay][yDisplay] != 0xFFFFFFFF))) {

			if (patchedParamShortcutsForAutomation[xDisplay][yDisplay] != 0xFFFFFFFF) {

				modelStackWithParam = getModelStackWithParam(
				    modelStack, clip, patchedParamShortcutsForAutomation[xDisplay][yDisplay], Param::Kind::PATCHED);
			}

			else if (unpatchedParamShortcutsForAutomation[xDisplay][yDisplay] != 0xFFFFFFFF) {

				modelStackWithParam = getModelStackWithParam(
				    modelStack, clip, unpatchedParamShortcutsForAutomation[xDisplay][yDisplay], Param::Kind::UNPATCHED);
			}
		}

		else if (instrument->type == InstrumentType::KIT && instrumentClipView.getAffectEntire()
		         && ((unpatchedParamShortcutsForAutomation[xDisplay][yDisplay] != 0xFFFFFFFF)
		             || (globalEffectableParamShortcutsForAutomation[xDisplay][yDisplay] != 0xFFFFFFFF))) {

			if (unpatchedParamShortcutsForAutomation[xDisplay][yDisplay] != 0xFFFFFFFF) {

				modelStackWithParam =
				    getModelStackWithParam(modelStack, clip, unpatchedParamShortcutsForAutomation[xDisplay][yDisplay]);
			}

			else if (globalEffectableParamShortcutsForAutomation[xDisplay][yDisplay] != 0xFFFFFFFF) {

				modelStackWithParam = getModelStackWithParam(
				    modelStack, clip, globalEffectableParamShortcutsForAutomation[xDisplay][yDisplay]);
			}
		}

		else if (instrument->type == InstrumentType::MIDI_OUT
		         && midiCCShortcutsForAutomation[xDisplay][yDisplay] != 0xFFFFFFFF) {
			modelStackWithParam =
			    getModelStackWithParam(modelStack, clip, midiCCShortcutsForAutomation[xDisplay][yDisplay]);
		}

		if (modelStackWithParam && modelStackWithParam->autoParam) {
			//highlight pad white if the parameter it represents is currently automated
			if (modelStackWithParam->autoParam->isAutomated()) {
				pixel[0] = 130;
				pixel[1] = 120;
				pixel[2] = 130;
			}

			else {

				if (instrument->type == InstrumentType::MIDI_OUT
				    && midiCCShortcutsForAutomation[xDisplay][yDisplay] <= 119) {

					//formula I came up with to render pad colours from green to red across 119 Midi CC pads
					pixel[0] = 2 + (midiCCShortcutsForAutomation[xDisplay][yDisplay] * ((51 << 20) / 119)) >> 20;
					pixel[1] = 53 - ((midiCCShortcutsForAutomation[xDisplay][yDisplay] * ((51 << 20) / 119)) >> 20);
					pixel[2] = 2;
				}

				//if we're not in a midi clip, highlight the automatable pads dimly grey
				else {

					pixel[0] = kUndefinedGreyShade;
					pixel[1] = kUndefinedGreyShade;
					pixel[2] = kUndefinedGreyShade;
				}
			}

			occupancyMask[xDisplay] = 64;
		}
	}
}

//gets the length of the clip, renders the pads corresponding to current parameter values set up to the clip length
//renders the undefined area of the clip that the user can't interact with
void AutomationInstrumentClipView::renderAutomationEditor(ModelStackWithTimelineCounter* modelStack,
                                                          InstrumentClip* clip, Instrument* instrument, uint8_t* image,
                                                          uint8_t occupancyMask[], int32_t renderWidth, int32_t xScroll,
                                                          uint32_t xZoom, int32_t yDisplay, bool drawUndefinedArea) {

	ModelStackWithAutoParam* modelStackWithParam =
	    getModelStackWithParam(modelStack, clip, clip->lastSelectedParamID, clip->lastSelectedParamKind);

	if (modelStackWithParam && modelStackWithParam->autoParam) {

		int32_t effectiveLength;

		if (instrument->type == InstrumentType::KIT && !instrumentClipView.getAffectEntire()) {
			ModelStackWithNoteRow* modelStackWithNoteRow = clip->getNoteRowForSelectedDrum(modelStack);

			effectiveLength = modelStackWithNoteRow->getLoopLength();
		}
		else {
			effectiveLength = clip->loopLength;
		}

		renderRow(modelStackWithParam, image, occupancyMask, true, effectiveLength, true, xScroll, xZoom, 0,
		          renderWidth, false, yDisplay, modelStackWithParam->autoParam->isAutomated());

		if (drawUndefinedArea == true) {

			clip->drawUndefinedArea(xScroll, xZoom, effectiveLength, image, occupancyMask, renderWidth, this,
			                        currentSong->tripletsOn);
		}
	}
}

//this function started off as a copy of the renderRow function from the NoteRow class - I replaced "notes" with "nodes"
//it worked for the most part, but there was bugs so I removed the buggy code and inserted my alternative rendering method
//which always works. hoping to bring back the other code once I've worked out the bugs.
void AutomationInstrumentClipView::renderRow(ModelStackWithAutoParam* modelStack, uint8_t* image,
                                             uint8_t occupancyMask[], bool overwriteExisting,
                                             uint32_t effectiveRowLength, bool allowNoteTails, int32_t xScroll,
                                             uint32_t xZoom, int32_t xStartNow, int32_t xEnd, bool drawRepeats,
                                             int32_t yDisplay, bool isAutomated) {

	for (int32_t xDisplay = 0; xDisplay < kDisplayWidth; xDisplay++) {

		uint32_t squareStart = getPosFromSquare(xDisplay);
		uint32_t squareWidth = instrumentClipView.getSquareWidth(xDisplay, effectiveRowLength);
		if (squareWidth != 3) {
			squareStart = squareStart + (squareWidth / 2);
		}

		int32_t knobPos = getParameterKnobPos(modelStack, squareStart) + kKnobPosOffset;

		uint8_t* pixel = image + (xDisplay * 3);

		if (knobPos > (yDisplay * kParamValueIncrementForAutomationDisplay)) {
			if (isAutomated) { //automated, render bright colour
				memcpy(pixel, &rowColour[yDisplay], 3);
			}
			else { //not automated, render less bright tail colour
				memcpy(pixel, &rowTailColour[yDisplay], 3);
			}
			occupancyMask[xDisplay] = 64;
		}

		if (padSelectionOn && ((xDisplay == leftPadSelectedX) || (xDisplay == rightPadSelectedX))) {

			if (knobPos > (yDisplay * kParamValueIncrementForAutomationDisplay)) {
				memcpy(pixel, &rowBlurColour[yDisplay], 3);
			}
			else {
				pixel[0] = kUndefinedGreyShade;
				pixel[1] = kUndefinedGreyShade;
				pixel[2] = kUndefinedGreyShade;
			}
			occupancyMask[xDisplay] = 64;
		}
	}
}

//easter egg lol. it is rendered when you press the CV clip button as you can't use automation view there
//it draws a cute heart and musical note
void AutomationInstrumentClipView::renderLove(uint8_t* image, uint8_t occupancyMask[], int32_t yDisplay) {

	for (int32_t xDisplay = 0; xDisplay < kDisplayWidth; xDisplay++) {

		uint8_t* pixel = image + (xDisplay * 3);

		if (love[xDisplay][yDisplay] == 0xFFFFFFFF) {

			memcpy(pixel, &rowColour[yDisplay], 3);
			occupancyMask[xDisplay] = 64;
		}
	}
}

//no change compared to the instrument clip view version
bool AutomationInstrumentClipView::renderSidebar(uint32_t whichRows, uint8_t image[][kDisplayWidth + kSideBarWidth][3],
                                                 uint8_t occupancyMask[][kDisplayWidth + kSideBarWidth]) {

	return instrumentClipView.renderSidebar(whichRows, image, occupancyMask);
}

//adjust the LED meters
void AutomationInstrumentClipView::displayAutomation() {

	if (!multiPadPressSelected) {

		InstrumentClip* clip = getCurrentClip();

		if (clip->lastSelectedParamID != kNoLastSelectedParamID) {

			char modelStackMemory[MODEL_STACK_MAX_SIZE];
			ModelStackWithTimelineCounter* modelStack = currentSong->setupModelStackWithCurrentClip(modelStackMemory);

			ModelStackWithAutoParam* modelStackWithParam =
			    getModelStackWithParam(modelStack, clip, clip->lastSelectedParamID, clip->lastSelectedParamKind);

			if (modelStackWithParam && modelStackWithParam->autoParam) {

				if (modelStackWithParam->getTimelineCounter()
				    == view.activeModControllableModelStack.getTimelineCounterAllowNull()) {

					int32_t knobPos = getParameterKnobPos(modelStackWithParam, view.modPos);

					indicator_leds::setKnobIndicatorLevel(0, knobPos + kKnobPosOffset);
					indicator_leds::setKnobIndicatorLevel(1, knobPos + kKnobPosOffset);
				}
			}
		}
	}
}

//button action

ActionResult AutomationInstrumentClipView::buttonAction(hid::Button b, bool on, bool inCardRoutine) {
	using namespace hid::button;

	InstrumentClip* clip = getCurrentClip();
	Instrument* instrument = (Instrument*)clip->output;

	// Scale mode button
	if (b == SCALE_MODE) {
		if (inCardRoutine) {
			return ActionResult::REMIND_ME_OUTSIDE_CARD_ROUTINE;
		}

		// Kits can't do scales!
		if (instrument->type == InstrumentType::KIT) {
			if (on) {
				indicator_leds::indicateAlertOnLed(IndicatorLED::KIT);
			}
			return ActionResult::DEALT_WITH;
		}

		actionLogger.deleteAllLogs(); // Can't undo past this!

		if (on && currentUIMode == UI_MODE_NONE) {
			// If user holding shift and we're already in scale mode, cycle through available scales
			if (Buttons::isShiftButtonPressed() && clip->inScaleMode) {
				cycleThroughScales();
				instrumentClipView.recalculateColours();
				uiNeedsRendering(this);
			}
			else if (clip->inScaleMode) {
				exitScaleMode();
			}
			else {
				enterScaleMode();
			}
		}
	}

	// Song view button
	else if (b == SESSION_VIEW) {
		if (on && currentUIMode == UI_MODE_NONE) {
			if (inCardRoutine) {
				return ActionResult::REMIND_ME_OUTSIDE_CARD_ROUTINE;
			}

			if (currentSong->lastClipInstanceEnteredStartPos != -1 || clip->isArrangementOnlyClip()) {
				bool success = arrangerView.transitionToArrangementEditor();
				if (!success) {
					goto doOther;
				}
			}
			else {
doOther:
				// Transition to session view
				//code taken from the keyboard screen instead of calling the transition to session view function
				currentUIMode = UI_MODE_INSTRUMENT_CLIP_COLLAPSING;
				int32_t transitioningToRow = sessionView.getClipPlaceOnScreen(clip);
				memcpy(&PadLEDs::imageStore, PadLEDs::image, sizeof(PadLEDs::image));
				memcpy(&PadLEDs::occupancyMaskStore, PadLEDs::occupancyMask, sizeof(PadLEDs::occupancyMask));
				PadLEDs::numAnimatedRows = kDisplayHeight;
				for (int32_t y = 0; y < kDisplayHeight; y++) {
					PadLEDs::animatedRowGoingTo[y] = transitioningToRow;
					PadLEDs::animatedRowGoingFrom[y] = y;
				}

				PadLEDs::setupInstrumentClipCollapseAnimation(true);
				PadLEDs::recordTransitionBegin(kClipCollapseSpeed);
				PadLEDs::renderClipExpandOrCollapse();
			}
			resetShortcutBlinking();
		}
	}

	// Keyboard button
	else if (b == KEYBOARD) {
		if (on && currentUIMode == UI_MODE_NONE) {
			if (inCardRoutine) {
				return ActionResult::REMIND_ME_OUTSIDE_CARD_ROUTINE;
			}

			changeRootUI(&keyboardScreen);
			//reset blinking if you're leaving automation view for keyboard view
			//blinking will be reset when you come back
			resetShortcutBlinking();
		}
	}

	// Clip button - exit mode
	//if you're holding shift or holding an audition pad while pressed clip, don't exit out of automation view
	//reset parameter selection and short blinking instead
	else if (b == CLIP_VIEW) {
		if (on && currentUIMode == UI_MODE_NONE) {
			if (inCardRoutine) {
				return ActionResult::REMIND_ME_OUTSIDE_CARD_ROUTINE;
			}

			if (Buttons::isShiftButtonPressed()) {
				initParameterSelection();
				uiNeedsRendering(this);
			}
			else {
				changeRootUI(&instrumentClipView);
			}
			resetShortcutBlinking();
		}
		else if (on && currentUIMode == UI_MODE_AUDITIONING) {
			initParameterSelection();
			resetShortcutBlinking();
			uiNeedsRendering(this);
		}
	}

	// Wrap edit button
	//does not currently work, added to list of future release items
	else if (b == CROSS_SCREEN_EDIT) {
		if (on) {
			if (currentUIMode == UI_MODE_NONE) {
				if (inCardRoutine) {
					return ActionResult::REMIND_ME_OUTSIDE_CARD_ROUTINE;
				}

				display->displayPopup(l10n::get(l10n::String::STRING_FOR_COMING_SOON));
			}
		}
	}

	//when switching clip type, reset parameter selection and shortcut blinking
	else if (b == KIT && currentUIMode == UI_MODE_NONE) {
		if (on) {
			//don't reset anything if you're already in a KIT clip
			if (instrument->type != InstrumentType::KIT) {
				initParameterSelection();
				resetShortcutBlinking();
			}

			if (inCardRoutine) {
				return ActionResult::REMIND_ME_OUTSIDE_CARD_ROUTINE;
			}

			if (Buttons::isNewOrShiftButtonPressed()) {
				instrumentClipView.createNewInstrument(InstrumentType::KIT);
			}
			else {
				instrumentClipView.changeInstrumentType(InstrumentType::KIT);
			}
		}
	}

	//when switching clip type, reset parameter selection and shortcut blinking
	else if (b == SYNTH && currentUIMode != UI_MODE_HOLDING_SAVE_BUTTON
	         && currentUIMode != UI_MODE_HOLDING_LOAD_BUTTON) {
		if (on) {
			//don't reset anything if you're already in a SYNTH clip
			if (instrument->type != InstrumentType::SYNTH) {
				initParameterSelection();
				resetShortcutBlinking();
			}

			if (inCardRoutine) {
				return ActionResult::REMIND_ME_OUTSIDE_CARD_ROUTINE;
			}

			if (currentUIMode == UI_MODE_NONE) {
				//this gets triggered when you change an existing clip to synth / create a new synth clip in song mode
				if (Buttons::isNewOrShiftButtonPressed()) {
					instrumentClipView.createNewInstrument(InstrumentType::SYNTH);
				}
				//this gets triggered when you change clip type to synth from within inside clip view
				else {
					instrumentClipView.changeInstrumentType(InstrumentType::SYNTH);
				}
			}
		}
	}

	//when switching clip type, reset parameter selection and shortcut blinking
	else if (b == MIDI) {
		if (on) {
			//don't reset anything if you're already in a MIDI clip
			if (instrument->type != InstrumentType::MIDI_OUT) {
				initParameterSelection();
				resetShortcutBlinking();
			}

			if (inCardRoutine) {
				return ActionResult::REMIND_ME_OUTSIDE_CARD_ROUTINE;
			}

			if (currentUIMode == UI_MODE_NONE) {
				instrumentClipView.changeInstrumentType(InstrumentType::MIDI_OUT);
			}
		}
	}

	//when switching clip type, reset parameter selection and shortcut blinking
	else if (b == CV) {
		initParameterSelection();
		resetShortcutBlinking();
		displayCVErrorMessage();

		if (on) {
			if (inCardRoutine) {
				return ActionResult::REMIND_ME_OUTSIDE_CARD_ROUTINE;
			}

			if (currentUIMode == UI_MODE_NONE) {
				instrumentClipView.changeInstrumentType(InstrumentType::CV);
			}
		}
	}

	// Horizontal encoder button
	else if (b == X_ENC) {

		// If user wants to "multiple" Clip contents
		if (on && Buttons::isShiftButtonPressed() && !isUIModeActiveExclusively(UI_MODE_NOTES_PRESSED)
		    && !isOnParameterGridMenuView()) {
			if (isNoUIModeActive()) {
				if (inCardRoutine) {
					return ActionResult::REMIND_ME_OUTSIDE_CARD_ROUTINE;
				}

				// Zoom to max if we weren't already there...
				if (!zoomToMax()) {
					// Or if we didn't need to do that, double Clip length
					instrumentClipView.doubleClipLengthAction();
				}
				else {
					displayZoomLevel();
				}
			}
			// Whether or not we did the "multiply" action above, we need to be in this UI mode, e.g. for rotating individual NoteRow
			enterUIMode(UI_MODE_HOLDING_HORIZONTAL_ENCODER_BUTTON);
		}

		// Otherwise...
		else {
			if (isUIModeActive(UI_MODE_AUDITIONING)) {
				if (!on) {
					instrumentClipView.timeHorizontalKnobLastReleased = AudioEngine::audioSampleTimer;
				}
			}
			goto passToOthers; // For exiting the UI mode, I think
		}
	}

	//if holding horizontal encoder button down and pressing back clear automation
	//if you're on automation overview, clear all automation
	//if you're in the automation editor, clear the automation for the parameter in focus

	else if (b == BACK && currentUIMode == UI_MODE_HOLDING_HORIZONTAL_ENCODER_BUTTON) {
		//only allow clearing of a clip if you're in the automation overview
		if (on && clip->lastSelectedParamID == kNoLastSelectedParamID) {
			goto passToOthers;
		}
		else if (on && clip->lastSelectedParamID != kNoLastSelectedParamID) {
			//delete automation of current parameter selected

			char modelStackMemory[MODEL_STACK_MAX_SIZE];
			ModelStackWithTimelineCounter* modelStack = currentSong->setupModelStackWithCurrentClip(modelStackMemory);

			ModelStackWithAutoParam* modelStackWithParam =
			    getModelStackWithParam(modelStack, clip, clip->lastSelectedParamID, clip->lastSelectedParamKind);

			if (modelStackWithParam && modelStackWithParam->autoParam) {
				Action* action = actionLogger.getNewAction(ACTION_AUTOMATION_DELETE, false);
				modelStackWithParam->autoParam->deleteAutomation(action, modelStackWithParam);

				display->displayPopup(l10n::get(l10n::String::STRING_FOR_AUTOMATION_DELETED));
				setDisplayParameterNameTimer();
			}
		}
	}

	//Select encoder
	//if you're not pressing shift and press down on the select encoder, toggle interpolation on/off

	else if (!Buttons::isShiftButtonPressed() && b == SELECT_ENC) {
		if (on) {
			if (interpolation == RuntimeFeatureStateToggle::Off) {

				interpolation = RuntimeFeatureStateToggle::On;

				display->displayPopup(l10n::get(l10n::String::STRING_FOR_INTERPOLATION_ENABLED));
			}
			else {
				interpolation = RuntimeFeatureStateToggle::Off;
				initInterpolation();

				display->displayPopup(l10n::get(l10n::String::STRING_FOR_INTERPOLATION_DISABLED));
			}
			setDisplayParameterNameTimer();
		}
	}

	//when you press affect entire in a kit, the parameter selection needs to reset
	else if (b == AFFECT_ENTIRE) {
		initParameterSelection();
		goto passToOthers;
	}

	else {
passToOthers:

		uiNeedsRendering(this);

		ActionResult result = InstrumentClipMinder::buttonAction(b, on, inCardRoutine);
		if (result != ActionResult::NOT_DEALT_WITH) {
			return result;
		}

		result = ClipView::buttonAction(b, on, inCardRoutine);

		if (on && (b == SAVE || b == LOAD)) {
			display->cancelPopup();
		}

		if (on && (b != SAVE && b != LOAD)) {
			setDisplayParameterNameTimer();
		}

		return result;
	}

	if (on && (b == KEYBOARD || b == CLIP_VIEW || b == SESSION_VIEW)) {
		display->cancelPopup();
	}

	if (on && (b != KEYBOARD && b != CLIP_VIEW && b != SESSION_VIEW)) {
		setDisplayParameterNameTimer();
		uiNeedsRendering(this);
	}

	return ActionResult::DEALT_WITH;
}

//simplified version of the InstrumentClipView::enterScaleMode function. No need to render any animation.
void AutomationInstrumentClipView::enterScaleMode(uint8_t yDisplay) {

	char modelStackMemory[MODEL_STACK_MAX_SIZE];
	ModelStackWithTimelineCounter* modelStack = currentSong->setupModelStackWithCurrentClip(modelStackMemory);
	InstrumentClip* clip = (InstrumentClip*)modelStack->getTimelineCounter();

	int32_t newRootNote;
	if (yDisplay == 255) {
		newRootNote = 2147483647;
	}
	else {
		newRootNote = clip->getYNoteFromYDisplay(yDisplay, currentSong);
	}

	int32_t newScroll = instrumentClipView.setupForEnteringScaleMode(newRootNote, yDisplay);

	clip->yScroll = newScroll;

	displayCurrentScaleName();

	// And tidy up
	setLedStates();
	setDisplayParameterNameTimer();
}

//simplified version of the InstrumentClipView::enterScaleMode function. No need to render any animation.
void AutomationInstrumentClipView::exitScaleMode() {
	int32_t scrollAdjust = instrumentClipView.setupForExitingScaleMode();

	char modelStackMemory[MODEL_STACK_MAX_SIZE];
	ModelStackWithTimelineCounter* modelStack = currentSong->setupModelStackWithCurrentClip(modelStackMemory);
	InstrumentClip* clip = (InstrumentClip*)modelStack->getTimelineCounter();

	clip->yScroll += scrollAdjust;

	instrumentClipView.recalculateColours();
	setLedStates();
}

//pad action
//handles shortcut pad action for automation (e.g. when you press shift + pad on the grid)
//everything else is pretty much the same as instrument clip view

ActionResult AutomationInstrumentClipView::padAction(int32_t x, int32_t y, int32_t velocity) {

	InstrumentClip* clip = getCurrentClip();
	Instrument* instrument = (Instrument*)clip->output;

	if (instrument->type == InstrumentType::CV) {
		displayCVErrorMessage();
		return ActionResult::DEALT_WITH;
	}

	char modelStackMemory[MODEL_STACK_MAX_SIZE];
	ModelStackWithTimelineCounter* modelStack = currentSong->setupModelStackWithCurrentClip(modelStackMemory);

	// Edit pad action...
	if (x < kDisplayWidth) {
		if (sdRoutineLock) {
			return ActionResult::REMIND_ME_OUTSIDE_CARD_ROUTINE;
		}

		//if the user wants to change the parameter they are editing using Shift + Pad shortcut
		if (velocity) {
			if (Buttons::isShiftButtonPressed()) {

				initPadSelection();
				handleSinglePadPress(modelStack, clip, x, y, true);

				return ActionResult::DEALT_WITH;
			}
		}
		//regular automation step editing action
		if (isUIModeWithinRange(editPadActionUIModes)) {
			editPadAction(velocity, y, x, currentSong->xZoom[NAVIGATION_CLIP]);
		}
	}

	// If mute pad action
	else if (x == kDisplayWidth) {
		if (currentUIMode == UI_MODE_MIDI_LEARN) {
			if (sdRoutineLock) {
				return ActionResult::REMIND_ME_OUTSIDE_CARD_ROUTINE;
			}

			if (instrument->type != InstrumentType::KIT) {
				return ActionResult::DEALT_WITH;
			}
			NoteRow* noteRow = clip->getNoteRowOnScreen(y, currentSong);
			if (!noteRow || !noteRow->drum) {
				return ActionResult::DEALT_WITH;
			}
			view.noteRowMuteMidiLearnPadPressed(velocity, noteRow);
		}
		else if (isUIModeWithinRange(mutePadActionUIModes) && velocity) {
			ModelStackWithNoteRow* modelStackWithNoteRow = clip->getNoteRowOnScreen(y, modelStack);

			//if we're in a kit, and you press a mute pad
			//check if it's a mute pad corresponding to the current selected drum
			//if not, change the drum selection, refresh parameter selection and go back to automation overview
			if (instrument->type == InstrumentType::KIT) {
				if (modelStackWithNoteRow->getNoteRowAllowNull()) {
					Drum* drum = modelStackWithNoteRow->getNoteRow()->drum;
					if (((Kit*)instrument)->selectedDrum != drum) {
						if (!instrumentClipView.getAffectEntire()) {
							initParameterSelection();
						}
					}
				}
			}

			instrumentClipView.mutePadPress(y);

			uiNeedsRendering(this); //re-render mute pads
		}
	}

	// Audition pad action
	else {
		if (x == kDisplayWidth + 1) {

			// "Learning" to this audition pad:
			if (isUIModeActiveExclusively(UI_MODE_MIDI_LEARN)) {
				if (getCurrentUI() == this) {
					if (sdRoutineLock) {
						return ActionResult::REMIND_ME_OUTSIDE_CARD_ROUTINE;
					}

					if (instrument->type == InstrumentType::KIT) {
						NoteRow* thisNoteRow = clip->getNoteRowOnScreen(y, currentSong);
						if (!thisNoteRow || !thisNoteRow->drum) {
							return ActionResult::DEALT_WITH;
						}
						view.drumMidiLearnPadPressed(velocity, thisNoteRow->drum, (Kit*)instrument);
					}
					else {
						view.melodicInstrumentMidiLearnPadPressed(velocity, (MelodicInstrument*)instrument);
					}
				}
			}

			// Actual basic audition pad press:
			else if (!velocity || isUIModeWithinRange(auditionPadActionUIModes)) {
				if (sdRoutineLock && !allowSomeUserActionsEvenWhenInCardRoutine) {
					return ActionResult::REMIND_ME_OUTSIDE_CARD_ROUTINE; // Allowable sometimes if in card routine.
				}
				auditionPadAction(velocity, y, Buttons::isShiftButtonPressed());
			}
			setDisplayParameterNameTimer();
		}
	}

	return ActionResult::DEALT_WITH;
}

//edit pad action
//handles single and multi pad presses for automation editing and for parameter selection on the automation overview
//stores pad presses in the EditPadPresses struct of the instrument clip view

void AutomationInstrumentClipView::editPadAction(bool state, uint8_t yDisplay, uint8_t xDisplay, uint32_t xZoom) {

	InstrumentClip* clip = getCurrentClip();
	Instrument* instrument = (Instrument*)clip->output;

	char modelStackMemory[MODEL_STACK_MAX_SIZE];
	ModelStackWithTimelineCounter* modelStack = currentSong->setupModelStackWithCurrentClip(modelStackMemory);

	// If button down
	if (state) {
		if (!isSquareDefined(xDisplay)) {

			return;
		}
		// If this is a automation-length-edit press...
		//needed for Automation
		if (clip->lastSelectedParamID != kNoLastSelectedParamID && instrumentClipView.numEditPadPresses == 1) {

			int32_t firstPadX = 255;
			int32_t firstPadY = 255;

			// Find that original press
			int32_t i;
			for (i = 0; i < kEditPadPressBufferSize; i++) {
				if (instrumentClipView.editPadPresses[i].isActive) {

					firstPadX = instrumentClipView.editPadPresses[i].xDisplay;
					firstPadY = instrumentClipView.editPadPresses[i].yDisplay;

					break;
				}
			}

			if (firstPadX != 255 && firstPadY != 255 && firstPadX != xDisplay) {
				recordSinglePadPress(xDisplay, yDisplay);

				multiPadPressSelected = true;
				multiPadPressActive = true;

				//the long press logic calculates and renders the interpolation as if the press was entered in a forward fashion
				//(where the first pad is to the left of the second pad). if the user happens to enter a long press backwards
				//then we fix that entry by re-ordering the pad presses so that it is forward again
				leftPadSelectedX = firstPadX > xDisplay ? xDisplay : firstPadX;
				leftPadSelectedY = firstPadX > xDisplay ? yDisplay : firstPadY;
				rightPadSelectedX = firstPadX > xDisplay ? firstPadX : xDisplay;
				rightPadSelectedY = firstPadX > xDisplay ? firstPadY : yDisplay;

				//if you're not in pad selection mode, allow user to enter a long press
				if (!padSelectionOn) {
					handleMultiPadPress(modelStack, clip, leftPadSelectedX, leftPadSelectedY, rightPadSelectedX,
					                    rightPadSelectedY);
				}
				else {
					uiNeedsRendering(this);
				}

				//set led indicators to left / right pad selection values
				ModelStackWithAutoParam* modelStackWithParam =
				    getModelStackWithParam(modelStack, clip, clip->lastSelectedParamID, clip->lastSelectedParamKind);

				if (modelStackWithParam && modelStackWithParam->autoParam) {

					int32_t knobPos =
					    getParameterKnobPos(modelStackWithParam, getPosFromSquare(leftPadSelectedX)) + kKnobPosOffset;
					indicator_leds::setKnobIndicatorLevel(0, knobPos);

					int32_t effectiveLength;

					if (instrument->type == InstrumentType::KIT && !instrumentClipView.getAffectEntire()) {
						ModelStackWithNoteRow* modelStackWithNoteRow = clip->getNoteRowForSelectedDrum(modelStack);

						effectiveLength = modelStackWithNoteRow->getLoopLength();
					}
					else {
						//this will differ for a kit when in note row mode
						effectiveLength = clip->loopLength;
					}

					int32_t squareRightEdge = getPosFromSquare(rightPadSelectedX + 1);
					uint32_t squareStart = std::min(effectiveLength, squareRightEdge) - kParamNodeWidth;
					knobPos = getParameterKnobPos(modelStackWithParam, squareStart) + kKnobPosOffset;
					indicator_leds::setKnobIndicatorLevel(1, knobPos);

					if (!playbackHandler.isEitherClockActive()) {
						if (modelStackWithParam->getTimelineCounter()
						    == view.activeModControllableModelStack.getTimelineCounterAllowNull()) {

							if (leftPadSelectedX == xDisplay) {
								squareStart = getPosFromSquare(leftPadSelectedX);
							}

							view.activeModControllableModelStack.paramManager->toForTimeline()->grabValuesFromPos(
							    squareStart, &view.activeModControllableModelStack);
						}
					}

					//display pad value of second pad pressed
					knobPos = getParameterKnobPos(modelStackWithParam, squareStart) + kKnobPosOffset;
					displayParameterValue(knobPos);
				}
			}
		}

		// Or, if this is a regular create-or-select press...
		else {
<<<<<<< HEAD
			instrumentClipView.timeLastEditPadPress = AudioEngine::audioSampleTimer;
			// Find an empty space in the press buffer, if there is one
			int32_t i;
			for (i = 0; i < kEditPadPressBufferSize; i++) {
				if (!instrumentClipView.editPadPresses[i].isActive) {
					break;
				}
			}
			if (i < kEditPadPressBufferSize) {
				multiPadPressActive = false;

=======
			if (recordSinglePadPress(xDisplay, yDisplay)) {
				multiPadPressActive = false;
>>>>>>> dbaa8420
				handleSinglePadPress(modelStack, clip, xDisplay, yDisplay);
			}
		}
	}

	// Or if pad press ended...
	else {
		// Find the corresponding press, if there is one
		int32_t i;
		for (i = 0; i < kEditPadPressBufferSize; i++) {
			if (instrumentClipView.editPadPresses[i].isActive
			    && instrumentClipView.editPadPresses[i].yDisplay == yDisplay
			    && instrumentClipView.editPadPresses[i].xDisplay == xDisplay) {
				break;
			}
		}

		// If we found it...
		if (i < kEditPadPressBufferSize) {
			instrumentClipView.endEditPadPress(i);

			instrumentClipView.checkIfAllEditPadPressesEnded();
		}

		//outside pad selection mode, exit multi pad press once you've let go of the first pad in the long press
		if ((clip->lastSelectedParamID != kNoLastSelectedParamID) && !padSelectionOn && multiPadPressSelected
		    && (currentUIMode != UI_MODE_NOTES_PRESSED)) {
			initPadSelection();
			displayAutomation();
		}
		//switch from long press selection to short press selection in pad selection mode
		else if ((clip->lastSelectedParamID != kNoLastSelectedParamID) && padSelectionOn && multiPadPressSelected
<<<<<<< HEAD
		         && !multiPadPressActive
=======
		         && !multiPadPressActive && (currentUIMode != UI_MODE_NOTES_PRESSED)
>>>>>>> dbaa8420
		         && ((AudioEngine::audioSampleTimer - instrumentClipView.timeLastEditPadPress) < kShortPressTime)) {

			multiPadPressSelected = false;

			leftPadSelectedX = xDisplay;
			rightPadSelectedX = kNoLastSelectedPad;

			uiNeedsRendering(this);
		}
<<<<<<< HEAD
=======

		if (currentUIMode != UI_MODE_NOTES_PRESSED) {
			lastPadSelectedKnobPos = kNoLastSelectedPad;
			setDisplayParameterNameTimer();
		}
	}
}

bool AutomationInstrumentClipView::recordSinglePadPress(int32_t xDisplay, int32_t yDisplay) {

	instrumentClipView.timeLastEditPadPress = AudioEngine::audioSampleTimer;
	// Find an empty space in the press buffer, if there is one
	int32_t i;
	for (i = 0; i < kEditPadPressBufferSize; i++) {
		if (!instrumentClipView.editPadPresses[i].isActive) {
			break;
		}
>>>>>>> dbaa8420
	}
	if (i < kEditPadPressBufferSize) {
		instrumentClipView.shouldIgnoreVerticalScrollKnobActionIfNotAlsoPressedForThisNotePress = false;

		// If this is the first press, record the time
		if (instrumentClipView.numEditPadPresses == 0) {
			instrumentClipView.timeFirstEditPadPress = AudioEngine::audioSampleTimer;
			instrumentClipView.shouldIgnoreHorizontalScrollKnobActionIfNotAlsoPressedForThisNotePress = false;
		}

		instrumentClipView.editPadPresses[i].isActive = true;
		instrumentClipView.editPadPresses[i].yDisplay = yDisplay;
		instrumentClipView.editPadPresses[i].xDisplay = xDisplay;
		instrumentClipView.numEditPadPresses++;
		instrumentClipView.numEditPadPressesPerNoteRowOnScreen[yDisplay]++;
		enterUIMode(UI_MODE_NOTES_PRESSED);

		return true;
	}
	return false;
}

//audition pad action
//don't think I changed anything in here compared to the instrument clip view version

void AutomationInstrumentClipView::auditionPadAction(int32_t velocity, int32_t yDisplay, bool shiftButtonDown) {

	char modelStackMemory[MODEL_STACK_MAX_SIZE];
	ModelStack* modelStack = setupModelStackWithSong(modelStackMemory, currentSong);

	bool clipIsActiveOnInstrument = makeCurrentClipActiveOnInstrumentIfPossible(modelStack);

	InstrumentClip* clip = getCurrentClip();
	Instrument* instrument = (Instrument*)clip->output;

	bool isKit = (instrument->type == InstrumentType::KIT);

	ModelStackWithTimelineCounter* modelStackWithTimelineCounter = modelStack->addTimelineCounter(clip);

	ModelStackWithNoteRow* modelStackWithNoteRowOnCurrentClip =
	    clip->getNoteRowOnScreen(yDisplay, modelStackWithTimelineCounter);

	Drum* drum = NULL;

	// If Kit...
	if (isKit) {

		//if we're in a kit, and you press an audition pad
		//check if it's a audition pad corresponding to the current selected drum
		//if not, change the drum selection, refresh parameter selection and go back to automation overview
		if (modelStackWithNoteRowOnCurrentClip->getNoteRowAllowNull()) {
			drum = modelStackWithNoteRowOnCurrentClip->getNoteRow()->drum;
			if (((Kit*)instrument)->selectedDrum != drum) {
				if (!instrumentClipView.getAffectEntire()) {
					initParameterSelection();
				}
			}
		}

		// If NoteRow doesn't exist here, we'll see about creating one
		else {

			// But not if we're actually not on this screen
			if (getCurrentUI() != this) {
				return;
			}

			// Press-down
			if (velocity) {

				instrumentClipView.setSelectedDrum(NULL);
			}

			goto getOut;
		}
	}

	// Or if synth
	else if (instrument->type == InstrumentType::SYNTH) {
		if (velocity) {
			if (getCurrentUI() == &soundEditor && soundEditor.getCurrentMenuItem() == &menu_item::multiRangeMenu) {
				menu_item::multiRangeMenu.noteOnToChangeRange(clip->getYNoteFromYDisplay(yDisplay, currentSong)
				                                              + ((SoundInstrument*)instrument)->transpose);
			}
		}
	}

	// Recording - only allowed if currentClip is activeClip
	if (clipIsActiveOnInstrument && playbackHandler.shouldRecordNotesNow() && currentSong->isClipActive(clip)) {

		// Note-on
		if (velocity) {

			// If count-in is on, we only got here if it's very nearly finished, so pre-empt that note.
			// This is basic. For MIDI input, we do this in a couple more cases - see noteMessageReceived()
			// in MelodicInstrument and Kit
			if (isUIModeActive(UI_MODE_RECORD_COUNT_IN)) {
				if (isKit) {
					if (drum) {
						drum->recordNoteOnEarly((velocity == USE_DEFAULT_VELOCITY) ? instrument->defaultVelocity
						                                                           : velocity,
						                        clip->allowNoteTails(modelStackWithNoteRowOnCurrentClip));
					}
				}
				else {
					// NoteRow is allowed to be NULL in this case.
					int32_t yNote = clip->getYNoteFromYDisplay(yDisplay, currentSong);
					((MelodicInstrument*)instrument)
					    ->earlyNotes.insertElementIfNonePresent(
					        yNote, instrument->defaultVelocity,
					        clip->allowNoteTails(modelStackWithNoteRowOnCurrentClip));
				}
			}

			else {

				// May need to create NoteRow if there wasn't one previously
				if (!modelStackWithNoteRowOnCurrentClip->getNoteRowAllowNull()) {

					modelStackWithNoteRowOnCurrentClip =
					    instrumentClipView.createNoteRowForYDisplay(modelStackWithTimelineCounter, yDisplay);
				}

				if (modelStackWithNoteRowOnCurrentClip->getNoteRowAllowNull()) {
					clip->recordNoteOn(modelStackWithNoteRowOnCurrentClip,
					                   (velocity == USE_DEFAULT_VELOCITY) ? instrument->defaultVelocity : velocity);
				}
			}
		}

		// Note-off
		else {

			if (modelStackWithNoteRowOnCurrentClip->getNoteRowAllowNull()) {
				clip->recordNoteOff(modelStackWithNoteRowOnCurrentClip);
			}
		}
	}

	{
		NoteRow* noteRowOnActiveClip;

		if (clipIsActiveOnInstrument) {
			noteRowOnActiveClip = modelStackWithNoteRowOnCurrentClip->getNoteRowAllowNull();
		}

		else {
			// Kit
			if (instrument->type == InstrumentType::KIT) {
				noteRowOnActiveClip = ((InstrumentClip*)instrument->activeClip)->getNoteRowForDrum(drum);
			}

			// Non-kit
			else {
				int32_t yNote = clip->getYNoteFromYDisplay(yDisplay, currentSong);
				noteRowOnActiveClip = ((InstrumentClip*)instrument->activeClip)->getNoteRowForYNote(yNote);
			}
		}

		// If note on...
		if (velocity) {
			int32_t velocityToSound = velocity;
			if (velocityToSound == USE_DEFAULT_VELOCITY) {
				velocityToSound = instrument->defaultVelocity;
			}

			// Yup, need to do this even if we're going to do a "silent" audition, so pad lights up etc.
			instrumentClipView.auditionPadIsPressed[yDisplay] = velocityToSound;

			if (noteRowOnActiveClip) {
				// Ensure our auditioning doesn't override a note playing in the sequence
				if (playbackHandler.isEitherClockActive()
				    && noteRowOnActiveClip->soundingStatus == STATUS_SEQUENCED_NOTE) {
					goto doSilentAudition;
				}
			}

			// If won't be actually sounding Instrument...
			if (shiftButtonDown || Buttons::isButtonPressed(hid::button::Y_ENC)) {

				instrumentClipView.fileBrowserShouldNotPreview = true;
doSilentAudition:
				instrumentClipView.auditioningSilently = true;
				instrumentClipView.reassessAllAuditionStatus();
			}
			else {
				if (!instrumentClipView.auditioningSilently) {

					instrumentClipView.fileBrowserShouldNotPreview = false;

					instrumentClipView.sendAuditionNote(true, yDisplay, velocityToSound, 0);

					{ instrumentClipView.lastAuditionedVelocityOnScreen[yDisplay] = velocityToSound; }
				}
			}

			// If wasn't already auditioning...
			if (!isUIModeActive(UI_MODE_AUDITIONING)) {
				instrumentClipView.shouldIgnoreVerticalScrollKnobActionIfNotAlsoPressedForThisNotePress = false;
				instrumentClipView.shouldIgnoreHorizontalScrollKnobActionIfNotAlsoPressedForThisNotePress = false;
				//instrumentClipView.editedAnyPerNoteRowStuffSinceAuditioningBegan = false;
				enterUIMode(UI_MODE_AUDITIONING);
			}

			instrumentClipView.drawNoteCode(yDisplay);
			instrumentClipView.lastAuditionedYDisplay = yDisplay;

			// Begin resampling / output-recording
			if (Buttons::isButtonPressed(hid::button::RECORD)
			    && audioRecorder.recordingSource == AudioInputChannel::NONE) {
				audioRecorder.beginOutputRecording();
				Buttons::recordButtonPressUsedUp = true;
			}

			if (isKit) {
				instrumentClipView.setSelectedDrum(drum);
				uiNeedsRendering(this); // need to redraw automation grid squares cause selected drum may have changed
				goto getOut;
			}
		}

		// Or if auditioning this NoteRow just finished...
		else {
			if (instrumentClipView.auditionPadIsPressed[yDisplay]) {
				instrumentClipView.auditionPadIsPressed[yDisplay] = 0;
				instrumentClipView.lastAuditionedVelocityOnScreen[yDisplay] = 255;

				// Stop the note sounding - but only if a sequenced note isn't in fact being played here.
				if (!noteRowOnActiveClip || noteRowOnActiveClip->soundingStatus == STATUS_OFF) {
					instrumentClipView.sendAuditionNote(false, yDisplay, 64, 0);
				}
			}
			instrumentClipView.someAuditioningHasEnded(true);
			actionLogger.closeAction(ACTION_NOTEROW_ROTATE);
		}

		renderingNeededRegardlessOfUI(0, 1 << yDisplay);
		uiNeedsRendering(this);
	}

getOut:

	// This has to happen after instrumentClipView.setSelectedDrum is called, cos that resets LEDs
	if (!clipIsActiveOnInstrument && velocity) {
		indicator_leds::indicateAlertOnLed(IndicatorLED::SESSION_VIEW);
	}
}

//horizontal encoder action
//using this to shift automations left / right
ActionResult AutomationInstrumentClipView::horizontalEncoderAction(int32_t offset) {

	//exit multi pad press selection but keep single pad press selection (if it's selected)
	multiPadPressSelected = false;
	rightPadSelectedX = kNoLastSelectedPad;

	InstrumentClip* clip = getCurrentClip();

	char modelStackMemory[MODEL_STACK_MAX_SIZE];
	ModelStackWithTimelineCounter* modelStack = currentSong->setupModelStackWithCurrentClip(modelStackMemory);

	encoderAction = true;

	if (clip->lastSelectedParamID != kNoLastSelectedParamID
	    && ((isNoUIModeActive() && Buttons::isButtonPressed(hid::button::Y_ENC))
	        || (isUIModeActiveExclusively(UI_MODE_HOLDING_HORIZONTAL_ENCODER_BUTTON)
	            && Buttons::isButtonPressed(hid::button::CLIP_VIEW))
	        || (isUIModeActiveExclusively(UI_MODE_AUDITIONING | UI_MODE_HOLDING_HORIZONTAL_ENCODER_BUTTON)))) {

		if (sdRoutineLock) {
			return ActionResult::REMIND_ME_OUTSIDE_CARD_ROUTINE; // Just be safe - maybe not necessary
		}

		shiftAutomationHorizontally(offset);

		if (offset < 0) {
			display->displayPopup(l10n::get(l10n::String::STRING_FOR_SHIFT_LEFT));
		}
		else if (offset > 0) {
			display->displayPopup(l10n::get(l10n::String::STRING_FOR_SHIFT_RIGHT));
		}

		if (offset != 0) {
			setDisplayParameterNameTimer();
		}

		return ActionResult::DEALT_WITH;
	}

	//else if showing the Parameter selection grid menu, disable this action
	else if (isOnParameterGridMenuView()) {
		return ActionResult::DEALT_WITH;
	}

	// Auditioning but not holding down <> encoder - edit length of just one row
	else if (isUIModeActiveExclusively(UI_MODE_AUDITIONING)) {
		if (!instrumentClipView.shouldIgnoreHorizontalScrollKnobActionIfNotAlsoPressedForThisNotePress) {
wantToEditNoteRowLength:
			if (sdRoutineLock) {
				return ActionResult::REMIND_ME_OUTSIDE_CARD_ROUTINE; // Just be safe - maybe not necessary
			}

			ModelStackWithNoteRow* modelStackWithNoteRow =
			    instrumentClipView.getOrCreateNoteRowForYDisplay(modelStack, instrumentClipView.lastAuditionedYDisplay);

			instrumentClipView.editNoteRowLength(modelStackWithNoteRow, offset,
			                                     instrumentClipView.lastAuditionedYDisplay);
			//instrumentClipView.editedAnyPerNoteRowStuffSinceAuditioningBegan = true;
			uiNeedsRendering(this);
		}

		// Unlike for all other cases where we protect against the user accidentally turning the encoder more after releasing their press on it,
		// for this edit-NoteRow-length action, because it's a related action, it's quite likely that the user actually will want to do it after the yes-pressed-encoder-down
		// action, which is "rotate/shift notes in row". So, we have a 250ms timeout for this one.
		else if ((uint32_t)(AudioEngine::audioSampleTimer - instrumentClipView.timeHorizontalKnobLastReleased)
		         >= 250 * 44) {
			instrumentClipView.shouldIgnoreHorizontalScrollKnobActionIfNotAlsoPressedForThisNotePress = false;
			goto wantToEditNoteRowLength;
		}
		return ActionResult::DEALT_WITH;
	}

	// Or, let parent deal with it
	else {
		ActionResult result = ClipView::horizontalEncoderAction(offset);
		uiNeedsRendering(this);
		setDisplayParameterNameTimer();
		return result;
	}
}

//new function created for automation instrument clip view to shift automations of the selected parameter
//previously users only had the option to shift ALL automations together
//as part of community feature i disabled automation shifting in the regular instrument clip view
void AutomationInstrumentClipView::shiftAutomationHorizontally(int32_t offset) {

	char modelStackMemory[MODEL_STACK_MAX_SIZE];
	InstrumentClip* clip = getCurrentClip();
	Instrument* instrument = (Instrument*)clip->output;

	ModelStackWithTimelineCounter* modelStack = currentSong->setupModelStackWithCurrentClip(modelStackMemory);

	ModelStackWithAutoParam* modelStackWithParam =
	    getModelStackWithParam(modelStack, clip, clip->lastSelectedParamID, clip->lastSelectedParamKind);

	if (modelStackWithParam && modelStackWithParam->autoParam) {

		for (int32_t xDisplay = 0; xDisplay < kDisplayWidth; xDisplay++) {

			uint32_t squareStart = getPosFromSquare(xDisplay);

			int32_t effectiveLength;

			if (instrument->type == InstrumentType::KIT && !instrumentClipView.getAffectEntire()) {
				ModelStackWithNoteRow* modelStackWithNoteRow = clip->getNoteRowForSelectedDrum(modelStack);

				effectiveLength = modelStackWithNoteRow->getLoopLength();
			}
			else {
				//this will differ for a kit when in note row mode
				effectiveLength = clip->loopLength;
			}

			if (squareStart < effectiveLength) {
				modelStackWithParam->autoParam->shiftHorizontally(offset, effectiveLength);
			}
		}
	}

	uiNeedsRendering(this);
}

//vertical encoder action
//no change compared to instrument clip view version

ActionResult AutomationInstrumentClipView::verticalEncoderAction(int32_t offset, bool inCardRoutine) {

	InstrumentClip* clip = getCurrentClip();
	Instrument* instrument = (Instrument*)clip->output;
	encoderAction = true;

	if (inCardRoutine && !allowSomeUserActionsEvenWhenInCardRoutine) {
		return ActionResult::REMIND_ME_OUTSIDE_CARD_ROUTINE; // Allow sometimes.
	}

	// If encoder button pressed
	if (Buttons::isButtonPressed(hid::button::Y_ENC)) {
		// If user not wanting to move a noteCode, they want to transpose the key
		if (!currentUIMode && instrument->type != InstrumentType::KIT) {

			if (inCardRoutine) {
				return ActionResult::REMIND_ME_OUTSIDE_CARD_ROUTINE;
			}

			actionLogger.deleteAllLogs();

			char modelStackMemory[MODEL_STACK_MAX_SIZE];
			ModelStackWithTimelineCounter* modelStack = currentSong->setupModelStackWithCurrentClip(modelStackMemory);

			// If shift button not pressed, transpose whole octave
			if (!Buttons::isShiftButtonPressed()) {
				offset = std::min((int32_t)1, std::max((int32_t)-1, offset));
				clip->transpose(offset * 12, modelStack);
				if (clip->isScaleModeClip()) {
					clip->yScroll += offset * (currentSong->numModeNotes - 12);
				}
				//display->displayPopup("OCTAVE");
			}

			// Otherwise, transpose single semitone
			else {
				// If current Clip not in scale-mode, just do it
				if (!clip->isScaleModeClip()) {
					clip->transpose(offset, modelStack);

					// If there are no scale-mode Clips at all, move the root note along as well - just in case the user wants to go back to scale mode (in which case the "previous" root note would be used to help guess what root note to go with)
					if (!currentSong->anyScaleModeClips()) {
						currentSong->rootNote += offset;
					}
				}

				// Otherwise, got to do all key-mode Clips
				else {
					currentSong->transposeAllScaleModeClips(offset);
				}
				//display->displayPopup("SEMITONE");
			}
		}
	}

	// Or, if shift key is pressed
	else if (Buttons::isShiftButtonPressed()) {
		uint32_t whichRowsToRender = 0;

		// If NoteRow(s) auditioned, shift its colour (Kits only)
		if (isUIModeActive(UI_MODE_AUDITIONING)) {
			//instrumentClipView.editedAnyPerNoteRowStuffSinceAuditioningBegan = true;
			if (!instrumentClipView.shouldIgnoreVerticalScrollKnobActionIfNotAlsoPressedForThisNotePress) {
				if (instrument->type != InstrumentType::KIT) {
					goto shiftAllColour;
				}

				char modelStackMemory[MODEL_STACK_MAX_SIZE];
				ModelStackWithTimelineCounter* modelStack =
				    currentSong->setupModelStackWithCurrentClip(modelStackMemory);

				for (int32_t yDisplay = 0; yDisplay < kDisplayHeight; yDisplay++) {
					if (instrumentClipView.auditionPadIsPressed[yDisplay]) {
						ModelStackWithNoteRow* modelStackWithNoteRow = clip->getNoteRowOnScreen(yDisplay, modelStack);
						NoteRow* noteRow = modelStackWithNoteRow->getNoteRowAllowNull();
						// This is fine. If we were in Kit mode, we could only be auditioning if there was a NoteRow already
						if (noteRow) {
							noteRow->colourOffset += offset;
							if (noteRow->colourOffset >= 72) {
								noteRow->colourOffset -= 72;
							}
							if (noteRow->colourOffset < 0) {
								noteRow->colourOffset += 72;
							}
							instrumentClipView.recalculateColour(yDisplay);
							whichRowsToRender |= (1 << yDisplay);
						}
					}
				}
			}
		}

		// Otherwise, adjust whole colour spectrum
		else if (currentUIMode == UI_MODE_NONE) {
shiftAllColour:
			clip->colourOffset += offset;
			instrumentClipView.recalculateColours();
			whichRowsToRender = 0xFFFFFFFF;
		}

		if (whichRowsToRender) {
			uiNeedsRendering(this, whichRowsToRender, whichRowsToRender);
		}
	}

	// If neither button is pressed, we'll do vertical scrolling
	else {
		if (isUIModeWithinRange(verticalScrollUIModes)) {
			if (!instrumentClipView.shouldIgnoreVerticalScrollKnobActionIfNotAlsoPressedForThisNotePress
			    || (!isUIModeActive(UI_MODE_NOTES_PRESSED) && !isUIModeActive(UI_MODE_AUDITIONING))) {

				return scrollVertical(offset, inCardRoutine, false);
			}
		}
	}

	return ActionResult::DEALT_WITH;
}

//don't think I touch anything here compared to the instrument clip view version
//so I might be able to remove this function and simply call the instrumentClipView.scrollVertical
//I'm not doing anything with it
//But this function could come in handy in the future if I implement vertical zooming

ActionResult AutomationInstrumentClipView::scrollVertical(int32_t scrollAmount, bool inCardRoutine,
                                                          bool draggingNoteRow) {

	InstrumentClip* clip = getCurrentClip();
	Instrument* instrument = (Instrument*)clip->output;

	int32_t noteRowToShiftI;
	int32_t noteRowToSwapWithI;

	bool isKit = instrument->type == InstrumentType::KIT;

	// If a Kit...
	if (isKit) {
		// Limit scrolling
		if (scrollAmount >= 0) {
			if ((int16_t)(clip->yScroll + scrollAmount) > (int16_t)(clip->getNumNoteRows() - 1)) {
				return ActionResult::DEALT_WITH;
			}
		}
		else {
			if (clip->yScroll + scrollAmount < 1 - kDisplayHeight) {
				return ActionResult::DEALT_WITH;
			}
		}
	}

	// Or if not a Kit...
	else {
		int32_t newYNote;
		if (scrollAmount > 0) {
			newYNote = clip->getYNoteFromYDisplay(kDisplayHeight - 1 + scrollAmount, currentSong);
		}
		else {
			newYNote = clip->getYNoteFromYDisplay(scrollAmount, currentSong);
		}

		if (!clip->isScrollWithinRange(scrollAmount, newYNote)) {
			return ActionResult::DEALT_WITH;
		}
	}

	if (inCardRoutine && (instrumentClipView.numEditPadPresses || draggingNoteRow)) {
		return ActionResult::REMIND_ME_OUTSIDE_CARD_ROUTINE;
	}

	bool currentClipIsActive = currentSong->isClipActive(clip);

	char modelStackMemory[MODEL_STACK_MAX_SIZE];
	ModelStackWithTimelineCounter* modelStack = currentSong->setupModelStackWithCurrentClip(modelStackMemory);

	// Switch off any auditioned notes. But leave on the one whose NoteRow we're moving, if we are
	for (int32_t yDisplay = 0; yDisplay < kDisplayHeight; yDisplay++) {
		if (instrumentClipView.lastAuditionedVelocityOnScreen[yDisplay] != 255
		    && (!draggingNoteRow || instrumentClipView.lastAuditionedYDisplay != yDisplay)) {
			instrumentClipView.sendAuditionNote(false, yDisplay, 127, 0);

			ModelStackWithNoteRow* modelStackWithNoteRow = clip->getNoteRowOnScreen(yDisplay, modelStack);
			NoteRow* noteRow = modelStackWithNoteRow->getNoteRowAllowNull();

			if (noteRow) {
				// If recording, record a note-off for this NoteRow, if one exists
				if (playbackHandler.shouldRecordNotesNow() && currentClipIsActive) {
					clip->recordNoteOff(modelStackWithNoteRow);
				}
			}
		}
	}

	// Do actual scroll
	clip->yScroll += scrollAmount;

	// Don't render - we'll do that after we've dealt with presses (potentially creating Notes)
	instrumentClipView.recalculateColours();

	// Switch on any auditioned notes - remembering that the one we're shifting (if we are) was left on before
	bool drawnNoteCodeYet = false;
	bool forceStoppedAnyAuditioning = false;
	bool changedActiveModControllable = false;
	for (int32_t yDisplay = 0; yDisplay < kDisplayHeight; yDisplay++) {
		if (instrumentClipView.lastAuditionedVelocityOnScreen[yDisplay] != 255) {
			// If shifting a NoteRow..
			if (draggingNoteRow && instrumentClipView.lastAuditionedYDisplay == yDisplay) {}

			// Otherwise, switch its audition back on
			else {
				// Check NoteRow exists, incase we've got a Kit
				ModelStackWithNoteRow* modelStackWithNoteRow = clip->getNoteRowOnScreen(yDisplay, modelStack);

				if (!isKit || modelStackWithNoteRow->getNoteRowAllowNull()) {

					if (modelStackWithNoteRow->getNoteRowAllowNull()
					    && modelStackWithNoteRow->getNoteRow()->soundingStatus == STATUS_SEQUENCED_NOTE) {}
					else {

						// Record note-on if we're recording
						if (playbackHandler.shouldRecordNotesNow() && currentClipIsActive) {

							// If no NoteRow existed before, try creating one
							if (!modelStackWithNoteRow->getNoteRowAllowNull()) {
								modelStackWithNoteRow =
								    instrumentClipView.createNoteRowForYDisplay(modelStack, yDisplay);
							}

							if (modelStackWithNoteRow->getNoteRowAllowNull()) {
								clip->recordNoteOn(modelStackWithNoteRow, instrument->defaultVelocity);
							}
						}

						// Should this technically grab the note-length of the note if there is one?
						instrumentClipView.sendAuditionNote(
						    true, yDisplay, instrumentClipView.lastAuditionedVelocityOnScreen[yDisplay], 0);
					}
				}
				else {
					instrumentClipView.auditionPadIsPressed[yDisplay] = false;
					instrumentClipView.lastAuditionedVelocityOnScreen[yDisplay] = 255;
					forceStoppedAnyAuditioning = true;
				}
			}
			// If we're shiftingNoteRow, no need to re-draw the noteCode, because it'll be the same
			if (!draggingNoteRow && !drawnNoteCodeYet && instrumentClipView.auditionPadIsPressed[yDisplay]) {
				instrumentClipView.drawNoteCode(yDisplay);
				if (isKit) {
					Drum* newSelectedDrum = NULL;
					NoteRow* noteRow = clip->getNoteRowOnScreen(yDisplay, currentSong);
					if (noteRow) {
						newSelectedDrum = noteRow->drum;
					}
					instrumentClipView.setSelectedDrum(newSelectedDrum, true);
					changedActiveModControllable = !instrumentClipView.getAffectEntire();
				}

				if (instrument->type == InstrumentType::SYNTH) {
					if (getCurrentUI() == &soundEditor
					    && soundEditor.getCurrentMenuItem() == &menu_item::multiRangeMenu) {
						menu_item::multiRangeMenu.noteOnToChangeRange(clip->getYNoteFromYDisplay(yDisplay, currentSong)
						                                              + ((SoundInstrument*)instrument)->transpose);
					}
				}

				drawnNoteCodeYet = true;
			}
		}
	}
	if (forceStoppedAnyAuditioning) {
		instrumentClipView.someAuditioningHasEnded(true);
	}

	uiNeedsRendering(this);
	return ActionResult::DEALT_WITH;
}

//mod encoder action

//used to change the value of a step when you press and hold a pad on the timeline
//used to record live automations in
void AutomationInstrumentClipView::modEncoderAction(int32_t whichModEncoder, int32_t offset) {

	encoderAction = true;

	instrumentClipView.dontDeleteNotesOnDepress();

	InstrumentClip* clip = getCurrentClip();
	Instrument* instrument = (Instrument*)clip->output;

	char modelStackMemory[MODEL_STACK_MAX_SIZE];
	ModelStack* modelStack = setupModelStackWithSong(modelStackMemory, currentSong);

	//if user holding a node down, we'll adjust the value of the selected parameter being automated
	if (isUIModeActive(UI_MODE_NOTES_PRESSED) || padSelectionOn) {

		if (clip->lastSelectedParamID != kNoLastSelectedParamID
		    && ((instrumentClipView.numEditPadPresses > 0
		         && ((int32_t)(instrumentClipView.timeLastEditPadPress + 80 * 44 - AudioEngine::audioSampleTimer) < 0))
		        || padSelectionOn)) {

			ModelStackWithTimelineCounter* modelStack = currentSong->setupModelStackWithCurrentClip(modelStackMemory);

			ModelStackWithAutoParam* modelStackWithParam =
			    getModelStackWithParam(modelStack, clip, clip->lastSelectedParamID, clip->lastSelectedParamKind);

			if (modelStackWithParam && modelStackWithParam->autoParam) {

				int32_t xDisplay = 0;

				//for a multi pad press, adjust value of first or last pad depending on mod encoder turned
				if (multiPadPressSelected) {
					if (whichModEncoder == 0) {
						xDisplay = leftPadSelectedX;
					}
					else if (whichModEncoder == 1) {
						xDisplay = rightPadSelectedX;
					}
				}

				//if not multi pad press, but in pad selection mode, then just adjust the single selected pad
				else if (padSelectionOn) {
					xDisplay = leftPadSelectedX;
				}

				//otherwise if not in pad selection mode, adjust the value of the pad currently being held
				else {
					// find pads that are currently pressed
					int32_t i;
					for (i = 0; i < kEditPadPressBufferSize; i++) {
						if (instrumentClipView.editPadPresses[i].isActive) {
							xDisplay = instrumentClipView.editPadPresses[i].xDisplay;
						}
					}
				}

				int32_t effectiveLength = 0;

				if (instrument->type == InstrumentType::KIT && !instrumentClipView.getAffectEntire()) {
					ModelStackWithNoteRow* modelStackWithNoteRow = clip->getNoteRowForSelectedDrum(modelStack);

					effectiveLength = modelStackWithNoteRow->getLoopLength();
				}
				else {
					effectiveLength = clip->loopLength;
				}

				uint32_t squareStart = 0;

				//for the second pad pressed in a long press, the square start position is set to the very last nodes position
				if (multiPadPressSelected && (whichModEncoder == 1)) {

					int32_t squareRightEdge = getPosFromSquare(xDisplay + 1);
					squareStart = std::min(effectiveLength, squareRightEdge) - kParamNodeWidth;
				}
				else {
					squareStart = getPosFromSquare(xDisplay);
				}

				if (squareStart < effectiveLength) {

					int32_t knobPos = getParameterKnobPos(modelStackWithParam, squareStart);

					int32_t newKnobPos = calculateKnobPosForModEncoderTurn(knobPos, offset);

					//use default interpolation settings
					initInterpolation();

					setParameterAutomationValue(modelStackWithParam, newKnobPos, squareStart, xDisplay,
					                            effectiveLength);

					//once first or last pad in a multi pad press is adjusted, re-render calculate multi pad press based on revised start/ending values

					if (multiPadPressSelected) {

						handleMultiPadPress(modelStack, clip, leftPadSelectedX, 0, rightPadSelectedX, 0, true);

						indicator_leds::setKnobIndicatorLevel(whichModEncoder, newKnobPos + kKnobPosOffset);

						if (!playbackHandler.isEitherClockActive()) {
							if (modelStackWithParam->getTimelineCounter()
							    == view.activeModControllableModelStack.getTimelineCounterAllowNull()) {

								view.activeModControllableModelStack.paramManager->toForTimeline()->grabValuesFromPos(
								    squareStart, &view.activeModControllableModelStack);
							}
						}

						return;
					}
				}
			}
		}

		else {
			goto followOnAction;
		}
	}

	else { //if playback is enabled and you are recording, you will be able to record in live automations for the selected parameter

		if (clip->lastSelectedParamID != kNoLastSelectedParamID) {

			ModelStackWithTimelineCounter* modelStack = currentSong->setupModelStackWithCurrentClip(modelStackMemory);

			ModelStackWithAutoParam* modelStackWithParam =
			    getModelStackWithParam(modelStack, clip, clip->lastSelectedParamID, clip->lastSelectedParamKind);

			if (modelStackWithParam && modelStackWithParam->autoParam) {

				if (modelStackWithParam->getTimelineCounter()
				    == view.activeModControllableModelStack.getTimelineCounterAllowNull()) {

					int32_t knobPos = getParameterKnobPos(modelStackWithParam, view.modPos);

					int32_t newKnobPos = calculateKnobPosForModEncoderTurn(knobPos, offset);

					int32_t newValue =
					    modelStackWithParam->paramCollection->knobPosToParamValue(newKnobPos, modelStackWithParam);

					//use default interpolation settings
					initInterpolation();

					modelStackWithParam->autoParam->setValuePossiblyForRegion(newValue, modelStackWithParam,
					                                                          view.modPos, view.modLength);

					modelStack->getTimelineCounter()->instrumentBeenEdited();

					displayParameterValue(newKnobPos + kKnobPosOffset);
					indicator_leds::setKnobIndicatorLevel(0, newKnobPos + kKnobPosOffset);
					indicator_leds::setKnobIndicatorLevel(1, newKnobPos + kKnobPosOffset);
				}
			}
		}
		else {
			goto followOnAction;
		}
	}

	uiNeedsRendering(this);
	return;

followOnAction:
	ClipNavigationTimelineView::modEncoderAction(whichModEncoder, offset);
}

//used to copy paste automation or to delete automation of the current selected parameter
void AutomationInstrumentClipView::modEncoderButtonAction(uint8_t whichModEncoder, bool on) {

	InstrumentClip* clip = getCurrentClip();
	Instrument* instrument = (Instrument*)clip->output;
	char modelStackMemory[MODEL_STACK_MAX_SIZE];
	ModelStackWithTimelineCounter* modelStack = currentSong->setupModelStackWithCurrentClip(modelStackMemory);

	// If they want to copy or paste automation...
	if (Buttons::isButtonPressed(hid::button::LEARN)) {
		if (on && instrument->type != InstrumentType::CV) {
			if (Buttons::isShiftButtonPressed()) {
				//paste within Automation Editor
				if (clip->lastSelectedParamID != kNoLastSelectedParamID) {
					pasteAutomation();
				}
				//paste on Automation Overview
				else {
					instrumentClipView.pasteAutomation(whichModEncoder);
				}
			}
			else {
				//copy within Automation Editor
				if (clip->lastSelectedParamID != kNoLastSelectedParamID) {
					copyAutomation();
				}
				//copy on Automation Overview
				else {
					instrumentClipView.copyAutomation(whichModEncoder);
				}
			}
		}
	}

	//delete automation of current parameter selected
	else if (Buttons::isShiftButtonPressed() && clip->lastSelectedParamID != kNoLastSelectedParamID) {

		ModelStackWithAutoParam* modelStackWithParam =
		    getModelStackWithParam(modelStack, clip, clip->lastSelectedParamID, clip->lastSelectedParamKind);

		if (modelStackWithParam && modelStackWithParam->autoParam) {
			Action* action = actionLogger.getNewAction(ACTION_AUTOMATION_DELETE, false);
			modelStackWithParam->autoParam->deleteAutomation(action, modelStackWithParam);

			display->displayPopup(l10n::get(l10n::String::STRING_FOR_AUTOMATION_DELETED));
			setDisplayParameterNameTimer();
		}
	}

	//de-select multi pad press
	else if (clip->lastSelectedParamID != kNoLastSelectedParamID) {
		if (on) {
			if (padSelectionOn) {

				display->displayPopup(l10n::get(l10n::String::STRING_FOR_PAD_SELECTION_OFF));

				initPadSelection();
				displayAutomation();
			}
			else {
				display->displayPopup(l10n::get(l10n::String::STRING_FOR_PAD_SELECTION_ON));

				padSelectionOn = true;
				multiPadPressSelected = false;
				multiPadPressActive = false;

				//display only left cursor initially
				leftPadSelectedX = 0;
				rightPadSelectedX = kNoLastSelectedPad;
			}
		}
	}

	uiNeedsRendering(this);
	setDisplayParameterNameTimer();
	return;

followOnAction: //it will come here when you are on the automation overview iscreen

	view.modEncoderButtonAction(whichModEncoder, on);
	uiNeedsRendering(this);
	setDisplayParameterNameTimer();
}

void AutomationInstrumentClipView::copyAutomation() {
	if (copiedParamAutomation.nodes) {
		GeneralMemoryAllocator::get().dealloc(copiedParamAutomation.nodes);
		copiedParamAutomation.nodes = NULL;
		copiedParamAutomation.numNodes = 0;
	}

	int32_t startPos = getPosFromSquare(0);
	int32_t endPos = getPosFromSquare(kDisplayWidth);
	if (startPos == endPos) {
		return;
	}

	InstrumentClip* clip = getCurrentClip();
	char modelStackMemory[MODEL_STACK_MAX_SIZE];

	ModelStackWithTimelineCounter* modelStack = currentSong->setupModelStackWithCurrentClip(modelStackMemory);

	ModelStackWithAutoParam* modelStackWithParam =
	    getModelStackWithParam(modelStack, clip, clip->lastSelectedParamID, clip->lastSelectedParamKind);

	if (modelStackWithParam && modelStackWithParam->autoParam) {

		bool isPatchCable = (modelStackWithParam->paramCollection
		                     == modelStackWithParam->paramManager->getPatchCableSetAllowJibberish());
		// Ok this is cursed, but will work fine so long as
		// the possibly invalid memory here doesn't accidentally
		// equal modelStack->paramCollection.

		modelStackWithParam->autoParam->copy(startPos, endPos, &copiedParamAutomation, isPatchCable,
		                                     modelStackWithParam);

		if (copiedParamAutomation.nodes) {
			display->displayPopup(l10n::get(l10n::String::STRING_FOR_AUTOMATION_COPIED));
			setDisplayParameterNameTimer();
			return;
		}
	}

	display->displayPopup(l10n::get(l10n::String::STRING_FOR_NO_AUTOMATION_TO_COPY));
	setDisplayParameterNameTimer();
}

void AutomationInstrumentClipView::pasteAutomation() {
	if (!copiedParamAutomation.nodes) {
		display->displayPopup(l10n::get(l10n::String::STRING_FOR_NO_AUTOMATION_TO_PASTE));
		setDisplayParameterNameTimer();
		return;
	}

	int32_t startPos = getPosFromSquare(0);
	int32_t endPos = getPosFromSquare(kDisplayWidth);

	int32_t pastedAutomationWidth = endPos - startPos;
	if (pastedAutomationWidth == 0) {
		return;
	}

	float scaleFactor = (float)pastedAutomationWidth / copiedParamAutomation.width;

	InstrumentClip* clip = getCurrentClip();
	char modelStackMemory[MODEL_STACK_MAX_SIZE];

	ModelStackWithTimelineCounter* modelStack = currentSong->setupModelStackWithCurrentClip(modelStackMemory);

	ModelStackWithAutoParam* modelStackWithParam =
	    getModelStackWithParam(modelStack, clip, clip->lastSelectedParamID, clip->lastSelectedParamKind);

	if (modelStackWithParam && modelStackWithParam->autoParam) {
		Action* action = actionLogger.getNewAction(ACTION_AUTOMATION_PASTE, false);

		if (action) {
			action->recordParamChangeIfNotAlreadySnapshotted(modelStackWithParam, false);
		}

		bool isPatchCable = (modelStackWithParam->paramCollection
		                     == modelStackWithParam->paramManager->getPatchCableSetAllowJibberish());
		// Ok this is cursed, but will work fine so long as
		// the possibly invalid memory here doesn't accidentally
		// equal modelStack->paramCollection.

		modelStackWithParam->autoParam->paste(startPos, endPos, scaleFactor, modelStackWithParam,
		                                      &copiedParamAutomation, isPatchCable);

		display->displayPopup(l10n::get(l10n::String::STRING_FOR_AUTOMATION_PASTED));
		setDisplayParameterNameTimer();

		if (playbackHandler.isEitherClockActive()) {
			currentPlaybackMode->reversionDone(); // Re-gets automation and stuff
		}

		return;
	}

	display->displayPopup(l10n::get(l10n::String::STRING_FOR_CANT_PASTE_AUTOMATION));
	setDisplayParameterNameTimer();
}

//select encoder action

//used to change the parameter selection and reset shortcut pad settings so that new pad can be blinked
//once parameter is selected
void AutomationInstrumentClipView::selectEncoderAction(int8_t offset) {

	//change midi CC or param ID
	InstrumentClip* clip = getCurrentClip();
	Instrument* instrument = (Instrument*)clip->output;

	if (instrument->type == InstrumentType::SYNTH || instrument->type == InstrumentType::KIT) {

		//if you're a kit with affect entire enabled
		if (instrument->type == InstrumentType::KIT && instrumentClipView.getAffectEntire()) {

			//if you haven't selected a parameter yet, start at the beginning of the list
			if (clip->lastSelectedParamID == kNoLastSelectedParamID) {
				auto idx = 0;
				auto [kind, id] = kitAffectEntireParamsForAutomation[idx];
				clip->lastSelectedParamID = id;
				clip->lastSelectedParamKind = kind;
				clip->lastSelectedParamArrayPosition = idx;
			}
			//if you are scrolling left and are at the beginning of the list, go to the end of the list
			else if ((clip->lastSelectedParamArrayPosition + offset) < 0) {
				auto idx = kNumKitAffectEntireParamsForAutomation - 1;
				auto [kind, id] = kitAffectEntireParamsForAutomation[idx];
				clip->lastSelectedParamID = id;
				clip->lastSelectedParamKind = kind;
				clip->lastSelectedParamArrayPosition = idx;
			}
			//if you are scrolling right and are at the end of the list, go to the beginning of the list
			else if ((clip->lastSelectedParamArrayPosition + offset) > (kNumKitAffectEntireParamsForAutomation - 1)) {
				auto idx = 0;
				auto [kind, id] = kitAffectEntireParamsForAutomation[idx];
				clip->lastSelectedParamID = id;
				clip->lastSelectedParamKind = kind;
				clip->lastSelectedParamArrayPosition = idx;
			}
			//otherwise scrolling left/right within the list
			else {
				auto idx = clip->lastSelectedParamArrayPosition + offset;
				auto [kind, id] = kitAffectEntireParamsForAutomation[idx];
				clip->lastSelectedParamID = id;
				clip->lastSelectedParamKind = kind;
				clip->lastSelectedParamArrayPosition = idx;
			}
		}

		//if you're a synth or a kit (with affect entire off and a drum selected)
		else if (instrument->type == InstrumentType::SYNTH
		         || (instrument->type == InstrumentType::KIT && ((Kit*)instrument)->selectedDrum)) {

			//if you haven't selected a parameter yet, start at the beginning of the list
			if (clip->lastSelectedParamID == kNoLastSelectedParamID) {
				auto idx = 0;
				auto [kind, id] = nonKitAffectEntireParamsForAutomation[idx];
				clip->lastSelectedParamID = id;
				clip->lastSelectedParamKind = kind;
				clip->lastSelectedParamArrayPosition = idx;
			}
			//if you are scrolling left and are at the beginning of the list, go to the end of the list
			else if ((clip->lastSelectedParamArrayPosition + offset) < 0) {
				auto idx = kNumNonKitAffectEntireParamsForAutomation - 1;
				auto [kind, id] = nonKitAffectEntireParamsForAutomation[idx];
				clip->lastSelectedParamID = id;
				clip->lastSelectedParamKind = kind;
				clip->lastSelectedParamArrayPosition = idx;
			}
			//if you are scrolling right and are at the end of the list, go to the beginning of the list
			else if ((clip->lastSelectedParamArrayPosition + offset)
			         > (kNumNonKitAffectEntireParamsForAutomation - 1)) {
				auto idx = 0;
				auto [kind, id] = nonKitAffectEntireParamsForAutomation[idx];
				clip->lastSelectedParamID = id;
				clip->lastSelectedParamKind = kind;
				clip->lastSelectedParamArrayPosition = idx;
			}
			//otherwise scrolling left/right within the list
			else {
				auto idx = clip->lastSelectedParamArrayPosition + offset;
				auto [kind, id] = nonKitAffectEntireParamsForAutomation[idx];
				clip->lastSelectedParamID = id;
				clip->lastSelectedParamKind = kind;
				clip->lastSelectedParamArrayPosition = idx;
			}
		}

		for (int32_t x = 0; x < kDisplayWidth; x++) {
			for (int32_t y = 0; y < kDisplayHeight; y++) {

				if ((clip->lastSelectedParamKind == Param::Kind::PATCHED
				     && patchedParamShortcutsForAutomation[x][y] == clip->lastSelectedParamID)
				    || (clip->lastSelectedParamKind == Param::Kind::UNPATCHED
				        && unpatchedParamShortcutsForAutomation[x][y] == clip->lastSelectedParamID)
				    || (clip->lastSelectedParamKind == Param::Kind::GLOBAL_EFFECTABLE
				        && globalEffectableParamShortcutsForAutomation[x][y] == clip->lastSelectedParamID)) {
					clip->lastSelectedParamShortcutX = x;
					clip->lastSelectedParamShortcutY = y;

					goto flashShortcut;
				}
			}
		}
	}

	else if (instrument->type == InstrumentType::MIDI_OUT) {

		if (clip->lastSelectedParamID == kNoLastSelectedParamID) {
			clip->lastSelectedParamID = 0;
		}
		else if ((clip->lastSelectedParamID + offset) < 0) {
			clip->lastSelectedParamID = kLastMidiCCForAutomation;
		}
		else if ((clip->lastSelectedParamID + offset) > kLastMidiCCForAutomation) {
			clip->lastSelectedParamID = 0;
		}
		else {
			clip->lastSelectedParamID += offset;
		}

		for (int32_t x = 0; x < kDisplayWidth; x++) {
			for (int32_t y = 0; y < kDisplayHeight; y++) {
				if (midiCCShortcutsForAutomation[x][y] == clip->lastSelectedParamID) {

					clip->lastSelectedParamShortcutX = x;
					clip->lastSelectedParamShortcutY = y;

					goto flashShortcut;
				}
			}
		}

		goto flashShortcut;
	}

	return;

flashShortcut:

	lastPadSelectedKnobPos = kNoLastSelectedPad;
	displayParameterName(clip->lastSelectedParamID);
	displayAutomation();
	resetShortcutBlinking();
	uiNeedsRendering(this);
}

//tempo encoder action
void AutomationInstrumentClipView::tempoEncoderAction(int8_t offset, bool encoderButtonPressed,
                                                      bool shiftButtonPressed) {

	playbackHandler.tempoEncoderAction(offset, encoderButtonPressed, shiftButtonPressed);
}

//called by melodic_instrument.cpp or kit.cpp
void AutomationInstrumentClipView::noteRowChanged(InstrumentClip* clip, NoteRow* noteRow) {

	instrumentClipView.noteRowChanged(clip, noteRow);
}

//called by playback_handler.cpp
void AutomationInstrumentClipView::notifyPlaybackBegun() {
	instrumentClipView.reassessAllAuditionStatus();
}

//resets the Parameter Selection which sends you back to the Automation Overview screen
//these values are saved on a clip basis
void AutomationInstrumentClipView::initParameterSelection() {
	InstrumentClip* clip = getCurrentClip();
	Instrument* instrument = (Instrument*)clip->output;

	initPadSelection();

	clip->lastSelectedParamID = kNoLastSelectedParamID;
	clip->lastSelectedParamKind = Param::Kind::NONE;
	clip->lastSelectedParamShortcutX = kNoLastSelectedParamShortcut;
	clip->lastSelectedParamShortcutY = kNoLastSelectedParamShortcut;
	clip->lastSelectedParamArrayPosition = 0;

	display->cancelPopup();

	//if we're going back to the Automation Overview, set the display to show Midi Channel again (7seg only)
	if (instrument->type == InstrumentType::MIDI_OUT) {

		if (display->have7SEG()) {
			if (((MIDIInstrument*)instrument)->channel < 16) {
				display->setTextAsSlot(((MIDIInstrument*)instrument)->channel + 1,
				                       ((MIDIInstrument*)instrument)->channelSuffix, false, false);
			}
			else {
				char const* text =
				    (((MIDIInstrument*)instrument)->channel == MIDI_CHANNEL_MPE_LOWER_ZONE) ? "Lower" : "Upper";
				display->setText(text, false, 255, false);
			}
		}
	}
}

void AutomationInstrumentClipView::initPadSelection() {

	padSelectionOn = false;
	multiPadPressSelected = false;
	multiPadPressActive = false;
	leftPadSelectedX = kNoLastSelectedPad;
	rightPadSelectedX = kNoLastSelectedPad;
	lastPadSelectedKnobPos = kNoLastSelectedPad;
}

void AutomationInstrumentClipView::initInterpolation() {

	automationInstrumentClipView.interpolationBefore = false;
	automationInstrumentClipView.interpolationAfter = false;
}

//get's the modelstack for the parameters that are being edited
//the model stack differs for SYNTH's, KIT's, MIDI clip's
ModelStackWithAutoParam* AutomationInstrumentClipView::getModelStackWithParam(ModelStackWithTimelineCounter* modelStack,
                                                                              InstrumentClip* clip, int32_t paramID,
                                                                              Param::Kind paramKind) {

	ModelStackWithAutoParam* modelStackWithParam = nullptr;
	Instrument* instrument = (Instrument*)clip->output;

	if (instrument->type == InstrumentType::SYNTH) {
		ModelStackWithThreeMainThings* modelStackWithThreeMainThings =
		    modelStack->addOtherTwoThingsButNoNoteRow(instrument->toModControllable(), &clip->paramManager);

		if (modelStackWithThreeMainThings) {

			ParamCollectionSummary* summary = nullptr;

			if (paramKind == Param::Kind::PATCHED) {
				summary = modelStackWithThreeMainThings->paramManager->getPatchedParamSetSummary();
			}

			else if (paramKind == Param::Kind::UNPATCHED) {
				summary = modelStackWithThreeMainThings->paramManager->getUnpatchedParamSetSummary();
			}

			if (summary) {
				ParamSet* paramSet = (ParamSet*)summary->paramCollection;
				modelStackWithParam =
				    modelStackWithThreeMainThings->addParam(paramSet, summary, paramID, &paramSet->params[paramID]);
			}
		}
	}

	else if (instrument->type == InstrumentType::KIT) {
		//for a kit we have two types of automation: with Affect Entire and without Affect Entire
		//for a kit with affect entire off, we are automating information at the noterow level
		if (!instrumentClipView.getAffectEntire()) {

			Drum* drum = ((Kit*)instrument)->selectedDrum;

			if (drum) {
				if (drum->type == DrumType::SOUND) { //no automation for MIDI or CV kit drum types

					ModelStackWithNoteRow* modelStackWithNoteRow = clip->getNoteRowForSelectedDrum(modelStack);

					if (modelStackWithNoteRow) {

						ModelStackWithThreeMainThings* modelStackWithThreeMainThings =
						    modelStackWithNoteRow->addOtherTwoThingsAutomaticallyGivenNoteRow();

						if (modelStackWithThreeMainThings) {

							ParamCollectionSummary* summary = nullptr;

							if (paramKind == Param::Kind::PATCHED) {
								summary = modelStackWithThreeMainThings->paramManager->getPatchedParamSetSummary();
							}

							else if (paramKind == Param::Kind::UNPATCHED) {
								summary = modelStackWithThreeMainThings->paramManager->getUnpatchedParamSetSummary();
							}

							if (summary) {
								ParamSet* paramSet = (ParamSet*)summary->paramCollection;
								modelStackWithParam = modelStackWithThreeMainThings->addParam(
								    paramSet, summary, paramID, &paramSet->params[paramID]);
							}
						}
					}
				}
			}
		}

		else { //model stack for automating kit params when "affect entire" is enabled

			ModelStackWithThreeMainThings* modelStackWithThreeMainThings =
			    modelStack->addOtherTwoThingsButNoNoteRow(instrument->toModControllable(), &clip->paramManager);

			if (modelStackWithThreeMainThings) {

				ParamCollectionSummary* summary = nullptr;

				summary = modelStackWithThreeMainThings->paramManager->getUnpatchedParamSetSummary();

				if (summary) {
					ParamSet* paramSet = (ParamSet*)summary->paramCollection;
					modelStackWithParam =
					    modelStackWithThreeMainThings->addParam(paramSet, summary, paramID, &paramSet->params[paramID]);
				}
			}
		}
	}

	else if (instrument->type == InstrumentType::MIDI_OUT) {

		ModelStackWithThreeMainThings* modelStackWithThreeMainThings =
		    modelStack->addOtherTwoThingsButNoNoteRow(instrument->toModControllable(), &clip->paramManager);

		if (modelStackWithThreeMainThings) {

			MIDIInstrument* instrument = (MIDIInstrument*)instrument;

			modelStackWithParam =
			    instrument->getParamToControlFromInputMIDIChannel(paramID, modelStackWithThreeMainThings);
		}
	}

	return modelStackWithParam;
}

//this function obtains a parameters value and converts it to a knobPos
//the knobPos is used for rendering the current parameter values in the automation editor
//it's also used for obtaining the start and end position values for a multi pad press
//and also used for increasing/decreasing parameter values with the mod encoders

int32_t AutomationInstrumentClipView::getParameterKnobPos(ModelStackWithAutoParam* modelStack, uint32_t squareStart) {
	//obtain value corresponding to the two pads that were pressed in a multi pad press action
	int32_t currentValue = modelStack->autoParam->getValuePossiblyAtPos(squareStart, modelStack);
	int32_t knobPos = modelStack->paramCollection->paramValueToKnobPos(currentValue, modelStack);

	return knobPos;
}

//this function is based off the code in AutoParam::getValueAtPos, it was tweaked to just return interpolation status
//of the left node or right node (depending on the reversed parameter which is used to indicate what node in what direction
//we are looking for (e.g. we want status of left node, or right node, relative to the current pos we are looking at
bool AutomationInstrumentClipView::getNodeInterpolation(ModelStackWithAutoParam* modelStack, int32_t pos,
                                                        bool reversed) {

	if (!modelStack->autoParam->nodes.getNumElements()) {
		return false;
	}

	int32_t rightI = modelStack->autoParam->nodes.search(pos + (int32_t)!reversed, GREATER_OR_EQUAL);
	if (rightI >= modelStack->autoParam->nodes.getNumElements()) {
		rightI = 0;
	}
	ParamNode* rightNode = modelStack->autoParam->nodes.getElement(rightI);

	int32_t leftI = rightI - 1;
	if (leftI < 0) {
		leftI += modelStack->autoParam->nodes.getNumElements();
	}
	ParamNode* leftNode = modelStack->autoParam->nodes.getElement(leftI);

	if (reversed) {
		return leftNode->interpolated;
	}
	else {
		return rightNode->interpolated;
	}
}

//this function writes the new values calculated by the handleSinglePadPress and handleMultiPadPress functions
void AutomationInstrumentClipView::setParameterAutomationValue(ModelStackWithAutoParam* modelStack, int32_t knobPos,
                                                               int32_t squareStart, int32_t xDisplay,
                                                               int32_t effectiveLength, bool displayValue) {

	int32_t newValue = modelStack->paramCollection->knobPosToParamValue(knobPos, modelStack);

	uint32_t squareWidth = 0;

	//for a multi pad press, the beginning and ending pad presses are set with a square width of 3 (1 node).
	if (multiPadPressSelected) {
		squareWidth = kParamNodeWidth;
	}
	else {
		squareWidth = instrumentClipView.getSquareWidth(xDisplay, effectiveLength);
	}

	//if you're doing a single pad press, you don't want the values around that single press position to change
	//they will change if those nodes around the single pad press were created with interpolation turned on
	//to fix this, re-create those nodes with their current value with interpolation off

	interpolationBefore = getNodeInterpolation(modelStack, squareStart, true);
	interpolationAfter = getNodeInterpolation(modelStack, squareStart, false);

	//create a node to the left with the current interpolation status
	int32_t squareNodeLeftStart = squareStart - kParamNodeWidth;
	if (squareNodeLeftStart >= 0) {
		int32_t currentValue = modelStack->autoParam->getValuePossiblyAtPos(squareNodeLeftStart, modelStack);
		modelStack->autoParam->setValuePossiblyForRegion(currentValue, modelStack, squareNodeLeftStart,
		                                                 kParamNodeWidth);
	}

	//create a node to the right with the current interpolation status
	int32_t squareNodeRightStart = squareStart + kParamNodeWidth;
	if (squareNodeRightStart < effectiveLength) {
		int32_t currentValue = modelStack->autoParam->getValuePossiblyAtPos(squareNodeRightStart, modelStack);
		modelStack->autoParam->setValuePossiblyForRegion(currentValue, modelStack, squareNodeRightStart,
		                                                 kParamNodeWidth);
	}

	//reset interpolation to false for the single pad we're changing (so that the nodes around it don't also change)
	initInterpolation();

	//called twice because there was a weird bug where for some reason the first call wasn't taking effect
	//on one pad (and whatever pad it was changed every time)...super weird...calling twice fixed it...
	modelStack->autoParam->setValuePossiblyForRegion(newValue, modelStack, squareStart, squareWidth);
	modelStack->autoParam->setValuePossiblyForRegion(newValue, modelStack, squareStart, squareWidth);

	modelStack->getTimelineCounter()->instrumentBeenEdited();

	//in a multi pad press, no need to display all the values calculated
	if (displayValue) {
		displayParameterValue(knobPos + kKnobPosOffset);
	}
}

//takes care of setting the automation value for the single pad that was pressed
void AutomationInstrumentClipView::handleSinglePadPress(ModelStackWithTimelineCounter* modelStack, InstrumentClip* clip,
                                                        int32_t xDisplay, int32_t yDisplay, bool shortcutPress) {

	Instrument* instrument = (Instrument*)clip->output;

	if ((shortcutPress || clip->lastSelectedParamID == kNoLastSelectedParamID)
	    && (!(instrument->type == InstrumentType::KIT && !instrumentClipView.getAffectEntire()
	          && !((Kit*)instrument)->selectedDrum)
	        || (instrument->type == InstrumentType::KIT
	            && instrumentClipView.getAffectEntire()))) { //this means you are selecting a parameter

		if ((instrument->type == InstrumentType::SYNTH
		     || (instrument->type == InstrumentType::KIT && !instrumentClipView.getAffectEntire()))
		    && ((patchedParamShortcutsForAutomation[xDisplay][yDisplay] != 0xFFFFFFFF)
		        || (unpatchedParamShortcutsForAutomation[xDisplay][yDisplay] != 0xFFFFFFFF))) {

			if (patchedParamShortcutsForAutomation[xDisplay][yDisplay] != 0xFFFFFFFF) {
				clip->lastSelectedParamKind = Param::Kind::PATCHED;
				//if you are in a synth or a kit clip and the shortcut is valid, set current selected ParamID
				clip->lastSelectedParamID = patchedParamShortcutsForAutomation[xDisplay][yDisplay];
			}

			else if (unpatchedParamShortcutsForAutomation[xDisplay][yDisplay] != 0xFFFFFFFF) {
				clip->lastSelectedParamKind = Param::Kind::UNPATCHED;
				//if you are in a synth or a kit clip and the shortcut is valid, set current selected ParamID
				clip->lastSelectedParamID = unpatchedParamShortcutsForAutomation[xDisplay][yDisplay];
			}

			for (auto idx = 0; idx < kNumNonKitAffectEntireParamsForAutomation; idx++) {

				auto [kind, id] = nonKitAffectEntireParamsForAutomation[idx];

				if ((id == clip->lastSelectedParamID) && (kind == clip->lastSelectedParamKind)) {
					clip->lastSelectedParamArrayPosition = idx;
					break;
				}
			}
		}

		else if (instrument->type == InstrumentType::KIT && instrumentClipView.getAffectEntire()
		         && ((unpatchedParamShortcutsForAutomation[xDisplay][yDisplay] != 0xFFFFFFFF)
		             || (globalEffectableParamShortcutsForAutomation[xDisplay][yDisplay] != 0xFFFFFFFF))) {

			if (unpatchedParamShortcutsForAutomation[xDisplay][yDisplay] != 0xFFFFFFFF) {
				clip->lastSelectedParamKind = Param::Kind::UNPATCHED;
				//if you are in a kit clip with affect entire enabled and the shortcut is valid, set current selected ParamID
				clip->lastSelectedParamID = unpatchedParamShortcutsForAutomation[xDisplay][yDisplay];
			}

			else if (globalEffectableParamShortcutsForAutomation[xDisplay][yDisplay] != 0xFFFFFFFF) {
				clip->lastSelectedParamKind = Param::Kind::GLOBAL_EFFECTABLE;
				//if you are in a kit clip with affect entire enabled and the shortcut is valid, set current selected ParamID
				clip->lastSelectedParamID = globalEffectableParamShortcutsForAutomation[xDisplay][yDisplay];
			}

			for (auto idx = 0; idx < kNumKitAffectEntireParamsForAutomation; idx++) {

				auto [kind, id] = kitAffectEntireParamsForAutomation[idx];

				if ((id == clip->lastSelectedParamID) && (kind == clip->lastSelectedParamKind)) {
					clip->lastSelectedParamArrayPosition = idx;
					break;
				}
			}
		}

		else if (instrument->type == InstrumentType::MIDI_OUT
		         && midiCCShortcutsForAutomation[xDisplay][yDisplay] != 0xFFFFFFFF) {

			//if you are in a midi clip and the shortcut is valid, set the current selected ParamID
			clip->lastSelectedParamID = midiCCShortcutsForAutomation[xDisplay][yDisplay];
		}

		else {
			return;
		}

		//save the selected parameter ID's shortcut pad x,y coords so that you can setup the shortcut blink
		clip->lastSelectedParamShortcutX = xDisplay;
		clip->lastSelectedParamShortcutY = yDisplay;

		displayParameterName(clip->lastSelectedParamID);
		displayAutomation();
		resetShortcutBlinking();
	}

	else if (clip->lastSelectedParamID != kNoLastSelectedParamID) { //this means you are editing a parameter's value

		ModelStackWithAutoParam* modelStackWithParam =
		    getModelStackWithParam(modelStack, clip, clip->lastSelectedParamID, clip->lastSelectedParamKind);

		if (padSelectionOn) {
			//display pad's value

			int32_t effectiveLength;

			if (instrument->type == InstrumentType::KIT && !instrumentClipView.getAffectEntire()) {
				ModelStackWithNoteRow* modelStackWithNoteRow = clip->getNoteRowForSelectedDrum(modelStack);

				effectiveLength = modelStackWithNoteRow->getLoopLength();
			}
			else {
				effectiveLength = clip->loopLength;
			}

			uint32_t squareStart = 0;

			//if a long press is selected and you're checking value of start or end pad
			//display value at very first or very last node
			if (multiPadPressSelected && ((leftPadSelectedX == xDisplay) || (rightPadSelectedX == xDisplay))) {
				if (leftPadSelectedX == xDisplay) {
					squareStart = getPosFromSquare(xDisplay);
				}
				else {
					int32_t squareRightEdge = getPosFromSquare(rightPadSelectedX + 1);
					squareStart = std::min(effectiveLength, squareRightEdge) - kParamNodeWidth;
				}
			}
			//display pad's middle value
			else {
				squareStart = getPosFromSquare(xDisplay);
				uint32_t squareWidth = instrumentClipView.getSquareWidth(xDisplay, effectiveLength);
				if (squareWidth != 3) {
					squareStart = squareStart + (squareWidth / 2);
				}
			}

			int32_t knobPos = getParameterKnobPos(modelStackWithParam, squareStart);
			displayParameterValue(knobPos + kKnobPosOffset);

			if (modelStackWithParam && modelStackWithParam->autoParam) {

				if (!playbackHandler.isEitherClockActive()) {
					if (modelStackWithParam->getTimelineCounter()
					    == view.activeModControllableModelStack.getTimelineCounterAllowNull()) {

						view.activeModControllableModelStack.paramManager->toForTimeline()->grabValuesFromPos(
						    squareStart, &view.activeModControllableModelStack);
					}
				}
			}

			if (!multiPadPressSelected) {
				leftPadSelectedX = xDisplay;
			}
		}

		else if (modelStackWithParam && modelStackWithParam->autoParam) {

			uint32_t squareStart = getPosFromSquare(xDisplay);

			int32_t effectiveLength;

			if (instrument->type == InstrumentType::KIT && !instrumentClipView.getAffectEntire()) {
				ModelStackWithNoteRow* modelStackWithNoteRow = clip->getNoteRowForSelectedDrum(modelStack);

				effectiveLength = modelStackWithNoteRow->getLoopLength();
			}
			else {
				effectiveLength = clip->loopLength;
			}

			if (squareStart < effectiveLength) {

				//use default interpolation settings
				initInterpolation();

				int32_t newKnobPos = calculateKnobPosForSinglePadPress(yDisplay);
				setParameterAutomationValue(modelStackWithParam, newKnobPos, squareStart, xDisplay, effectiveLength);
			}
		}
	}

	uiNeedsRendering(this);
}

//calculates what the new parameter value is when you press a single pad
int32_t AutomationInstrumentClipView::calculateKnobPosForSinglePadPress(int32_t yDisplay) {

	int32_t newKnobPos = 0;

	//if you press bottom pad, value is 0, for all other pads except for the top pad, value = row Y * 18
	if (yDisplay < 7) {
		newKnobPos = yDisplay * kParamValueIncrementForAutomationSinglePadPress;
	}
	//if you are pressing the top pad, set the value to max (128)
	else {
		newKnobPos = kMaxKnobPos;
	}

	//in the deluge knob positions are stored in the range of -64 to + 64, so need to adjust newKnobPos set above.
	newKnobPos = newKnobPos - kKnobPosOffset;

	return newKnobPos;
}

//takes care of setting the automation values for the two pads pressed and the pads in between
void AutomationInstrumentClipView::handleMultiPadPress(ModelStackWithTimelineCounter* modelStack, InstrumentClip* clip,
                                                       int32_t firstPadX, int32_t firstPadY, int32_t secondPadX,
                                                       int32_t secondPadY, bool modEncoderAction) {

	Instrument* instrument = (Instrument*)clip->output;

	if (modelStack) {

		ModelStackWithAutoParam* modelStackWithParam =
		    getModelStackWithParam(modelStack, clip, clip->lastSelectedParamID, clip->lastSelectedParamKind);

		if (modelStackWithParam && modelStackWithParam->autoParam) {

			int32_t effectiveLength = 0;

			if (instrument->type == InstrumentType::KIT && !instrumentClipView.getAffectEntire()) {
				ModelStackWithNoteRow* modelStackWithNoteRow = clip->getNoteRowForSelectedDrum(modelStack);

				effectiveLength = modelStackWithNoteRow->getLoopLength();
			}
			else {
				effectiveLength = clip->loopLength;
			}

			int32_t firstPadValue = 0;
			int32_t secondPadValue = 0;

			//if we're updating the long press values via mod encoder action, then get current values of pads pressed and re-interpolate
			if (modEncoderAction) {
				firstPadValue = getParameterKnobPos(modelStackWithParam, getPosFromSquare(firstPadX)) + kKnobPosOffset;

				int32_t squareRightEdge = getPosFromSquare(secondPadX + 1);
				uint32_t squareStart = std::min(effectiveLength, squareRightEdge) - kParamNodeWidth;

				secondPadValue = getParameterKnobPos(modelStackWithParam, squareStart) + kKnobPosOffset;
			}

			//otherwise if it's a regular long press, calculate values from the y position of the pads pressed
			else {
				firstPadValue = calculateKnobPosForSinglePadPress(firstPadY) + kKnobPosOffset;
				secondPadValue = calculateKnobPosForSinglePadPress(secondPadY) + kKnobPosOffset;
			}

			//converting variables to float for more accurate interpolation calculation
			float firstPadValueFloat = static_cast<float>(firstPadValue);
			float firstPadXFloat = static_cast<float>(getPosFromSquare(firstPadX));
			float secondPadValueFloat = static_cast<float>(secondPadValue);
			float secondPadXFloat = static_cast<float>(getPosFromSquare(secondPadX + 1) - kParamNodeWidth);

			//clear existing nodes from long press range
			int32_t squareRightEdge = getPosFromSquare(secondPadX + 1);

			//reset interpolation settings to default
			initInterpolation();

			//set value for beginning pad press at the very first node position within that pad

			uint32_t squareStart = getPosFromSquare(firstPadX);
			setParameterAutomationValue(modelStackWithParam, firstPadValue - kKnobPosOffset, squareStart, firstPadX,
			                            effectiveLength, false);

			//set value for ending pad press at the very last node position within that pad
			squareStart = std::min(effectiveLength, squareRightEdge) - kParamNodeWidth;
			setParameterAutomationValue(modelStackWithParam, secondPadValue - kKnobPosOffset, squareStart, secondPadX,
			                            effectiveLength, false);

			//loop from first pad to last pad, setting values for nodes in between
			//these values will serve as "key frames" for the interpolation to flow through
			for (int32_t x = firstPadX; x <= secondPadX; x++) {

				int32_t newKnobPos = 0;
				uint32_t squareWidth = 0;

				//we've already set the value for the very first node corresponding to the first pad above
				//now we will set the value for the remaining nodes within the first pad
				if (x == firstPadX) {
					squareStart = getPosFromSquare(x) + kParamNodeWidth;
					squareWidth = instrumentClipView.getSquareWidth(x, effectiveLength) - kParamNodeWidth;
				}

				//we've already set the value for the very last node corresponding to the second pad above
				//now we will set the value for the remaining nodes within the second pad
				else if (x == secondPadX) {
					squareStart = getPosFromSquare(x);
					squareWidth = instrumentClipView.getSquareWidth(x, effectiveLength) - kParamNodeWidth;
				}

				//now we will set the values for the nodes between the first and second pad's pressed
				else {
					squareStart = getPosFromSquare(x);
					squareWidth = instrumentClipView.getSquareWidth(x, effectiveLength);
				}

				//linear interpolation formula to calculate the value of the pads
				//f(x) = A + (x - Ax) * ((B - A) / (Bx - Ax))
				float newKnobPosFloat = std::round(firstPadValueFloat
				                                   + (((squareStart - firstPadXFloat) / kParamNodeWidth)
				                                      * ((secondPadValueFloat - firstPadValueFloat)
				                                         / ((secondPadXFloat - firstPadXFloat) / kParamNodeWidth))));

				newKnobPos = static_cast<int32_t>(newKnobPosFloat);
				newKnobPos = newKnobPos - kKnobPosOffset;

				//if interpolation is off, values for nodes in between first and second pad will not be set in a staggered/step fashion
				if (interpolation) {
					interpolationBefore = true;
					interpolationAfter = true;
				}

				//set value for pads in between
				int32_t newValue =
				    modelStackWithParam->paramCollection->knobPosToParamValue(newKnobPos, modelStackWithParam);
				modelStackWithParam->autoParam->setValuePossiblyForRegion(newValue, modelStackWithParam, squareStart,
				                                                          squareWidth);
				modelStackWithParam->autoParam->setValuePossiblyForRegion(newValue, modelStackWithParam, squareStart,
				                                                          squareWidth);

				modelStackWithParam->getTimelineCounter()->instrumentBeenEdited();
			}

			//reset interpolation settings to off
			initInterpolation();

			//render the multi pad press
			uiNeedsRendering(this);
		}
	}
}

//used to calculate new knobPos when you turn the mod encoders (gold knobs)
int32_t AutomationInstrumentClipView::calculateKnobPosForModEncoderTurn(int32_t knobPos, int32_t offset) {

	//adjust the current knob so that it is within the range of 0-128 for calculation purposes
	knobPos = knobPos + kKnobPosOffset;

	int32_t newKnobPos = 0;

	if ((knobPos + offset) < 0) {
		newKnobPos = knobPos;
	}
	else if ((knobPos + offset) <= kMaxKnobPos) {
		newKnobPos = knobPos + offset;
	}
	else if ((knobPos + offset) > kMaxKnobPos) {
		newKnobPos = kMaxKnobPos;
	}
	else {
		newKnobPos = knobPos;
	}

	//in the deluge knob positions are stored in the range of -64 to + 64, so need to adjust newKnobPos set above.
	newKnobPos = newKnobPos - kKnobPosOffset;

	return newKnobPos;
}

//used to disable certain actions on the automation overview screen
//e.g. doubling clip length, editing clip length
bool AutomationInstrumentClipView::isOnParameterGridMenuView() {

	InstrumentClip* clip = getCurrentClip();

	if (clip->lastSelectedParamID == kNoLastSelectedParamID) {
		return true;
	}
	return false;
}

//displays patched param names or midi cc names
void AutomationInstrumentClipView::displayParameterName(int32_t paramID) {

	if (isUIModeActive(UI_MODE_NOTES_PRESSED) && (lastPadSelectedKnobPos != kNoLastSelectedPad)) {

		displayParameterValue(lastPadSelectedKnobPos);

		return;
	}

	InstrumentClip* clip = getCurrentClip();
	Instrument* instrument = (Instrument*)clip->output;
	char modelStackMemory[MODEL_STACK_MAX_SIZE];
	ModelStackWithTimelineCounter* modelStack = currentSong->setupModelStackWithCurrentClip(modelStackMemory);
	ModelStackWithAutoParam* modelStackWithParam =
	    getModelStackWithParam(modelStack, clip, paramID, clip->lastSelectedParamKind);
	bool isAutomated = false;

	//check if Parameter is currently automated so that the automation status can be drawn on the screen with the Parameter Name
	if (modelStackWithParam && modelStackWithParam->autoParam) {
		if (modelStackWithParam->autoParam->isAutomated()) {
			isAutomated = true;
		}
	}

	if (instrument->type == InstrumentType::SYNTH || instrument->type == InstrumentType::KIT) {

		char buffer[30];

		if (clip->lastSelectedParamKind == Param::Kind::PATCHED) {
			strncpy(buffer, getPatchedParamDisplayName(paramID), 29);
		}
		else if (clip->lastSelectedParamKind == Param::Kind::UNPATCHED) {
			strncpy(buffer, getUnpatchedParamDisplayName(paramID), 29);
		}
		else if (clip->lastSelectedParamKind == Param::Kind::GLOBAL_EFFECTABLE) {
			strncpy(buffer, getGlobalEffectableParamDisplayName(paramID), 29);
		}

		//drawing Parameter Names on 7SEG isn't legible and not done currently, so won't do it here either
		if (display->haveOLED()) {
			if (isAutomated) {
				strncat(buffer, "\n(automated)", 29);
			}

			display->popupText(buffer);
		}
		else {
			display->setScrollingText(buffer);
		}
	}

	else if (instrument->type == InstrumentType::MIDI_OUT) {

		InstrumentClipMinder::drawMIDIControlNumber(paramID, isAutomated);
	}
}

//display parameter value when it is changed
void AutomationInstrumentClipView::displayParameterValue(int32_t knobPos) {

	lastPadSelectedKnobPos = knobPos;

	char buffer[5];

	intToString(knobPos, buffer);
	if (isUIModeActive(UI_MODE_NOTES_PRESSED)) {
		if (display->haveOLED()) {
			display->popupText(buffer);
		}
		else {
			display->setText(buffer, false, 255, false);
		}
	}
	else {
		display->displayPopup(buffer);
		setDisplayParameterNameTimer();
	}

	if (padSelectionOn && !multiPadPressSelected) {
		indicator_leds::setKnobIndicatorLevel(0, knobPos);
		indicator_leds::setKnobIndicatorLevel(1, knobPos);
	}
}

void AutomationInstrumentClipView::displayCVErrorMessage() {
	display->displayPopup(l10n::get(l10n::String::STRING_FOR_CANT_AUTOMATE_CV));
}

void AutomationInstrumentClipView::setDisplayParameterNameTimer() {

	InstrumentClip* clip = getCurrentClip();
	Instrument* instrument = (Instrument*)clip->output;

	//after you displayed a pop up with the parameter value, redisplay the parameter name on the screen
	if (clip->lastSelectedParamID != kNoLastSelectedParamID) {

		uiTimerManager.setTimer(TIMER_AUTOMATION_VIEW, 700);
	}
}

//created this function to undo any existing blinking so that it doesn't get rendered in my view
//also created it so that i can reset blinking when a parameter is deselected or when you enter/exit automation view
void AutomationInstrumentClipView::resetShortcutBlinking() {
	memset(soundEditor.sourceShortcutBlinkFrequencies, 255, sizeof(soundEditor.sourceShortcutBlinkFrequencies));
	uiTimerManager.unsetTimer(TIMER_SHORTCUT_BLINK);
	shortcutBlinking = false;
}<|MERGE_RESOLUTION|>--- conflicted
+++ resolved
@@ -1452,22 +1452,8 @@
 
 		// Or, if this is a regular create-or-select press...
 		else {
-<<<<<<< HEAD
-			instrumentClipView.timeLastEditPadPress = AudioEngine::audioSampleTimer;
-			// Find an empty space in the press buffer, if there is one
-			int32_t i;
-			for (i = 0; i < kEditPadPressBufferSize; i++) {
-				if (!instrumentClipView.editPadPresses[i].isActive) {
-					break;
-				}
-			}
-			if (i < kEditPadPressBufferSize) {
-				multiPadPressActive = false;
-
-=======
 			if (recordSinglePadPress(xDisplay, yDisplay)) {
 				multiPadPressActive = false;
->>>>>>> dbaa8420
 				handleSinglePadPress(modelStack, clip, xDisplay, yDisplay);
 			}
 		}
@@ -1500,11 +1486,7 @@
 		}
 		//switch from long press selection to short press selection in pad selection mode
 		else if ((clip->lastSelectedParamID != kNoLastSelectedParamID) && padSelectionOn && multiPadPressSelected
-<<<<<<< HEAD
-		         && !multiPadPressActive
-=======
 		         && !multiPadPressActive && (currentUIMode != UI_MODE_NOTES_PRESSED)
->>>>>>> dbaa8420
 		         && ((AudioEngine::audioSampleTimer - instrumentClipView.timeLastEditPadPress) < kShortPressTime)) {
 
 			multiPadPressSelected = false;
@@ -1514,8 +1496,6 @@
 
 			uiNeedsRendering(this);
 		}
-<<<<<<< HEAD
-=======
 
 		if (currentUIMode != UI_MODE_NOTES_PRESSED) {
 			lastPadSelectedKnobPos = kNoLastSelectedPad;
@@ -1533,7 +1513,6 @@
 		if (!instrumentClipView.editPadPresses[i].isActive) {
 			break;
 		}
->>>>>>> dbaa8420
 	}
 	if (i < kEditPadPressBufferSize) {
 		instrumentClipView.shouldIgnoreVerticalScrollKnobActionIfNotAlsoPressedForThisNotePress = false;
