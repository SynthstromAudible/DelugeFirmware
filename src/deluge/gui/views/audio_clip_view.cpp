--- conflicted
+++ resolved
@@ -342,19 +342,8 @@
 				uint32_t newLength = sampleHolder->getLoopLengthAtSystemSampleRate();
 
 				if (sampleHolder) {
-<<<<<<< HEAD
-
-					if (newLength > oldLength) {
-						action = lengthenClip(newLength);
-					}
-					else {
-						action = shortenClip(newLength);
-					}
-					// refresh clip to show adjusted clip length
-					uiNeedsRendering(this, 0xFFFFFFFF, 0);
-=======
+
 					adjustLoopLength(sampleHolder->getLoopLengthAtSystemSampleRate());
->>>>>>> 52790c2a
 				}
 				if (action) {
 					displayNumberOfBarsAndBeats(newLength, currentSong->xZoom[NAVIGATION_CLIP], false, "LONG");
