--- conflicted
+++ resolved
@@ -142,13 +142,10 @@
 	void drawNoteCode(uint8_t yDisplay);
 	void createNewInstrument(InstrumentType instrumentType);
 	void changeInstrumentType(InstrumentType newInstrumentType);
-	Drum* flipThroughAvailableDrums(int newOffset, Drum* drum, bool mayBeNone = false);
-	void enterDrumCreator(ModelStackWithNoteRow* modelStack, bool doRecording = false);
-	NoteRow* createNewNoteRowForKit(ModelStackWithTimelineCounter* modelStack, int yDisplay, int* getIndex = NULL);
 	Sound* getSoundForNoteRow(NoteRow* noteRow, ParamManagerForTimeline** getParamManager);
-	ModelStackWithNoteRow* createNoteRowForYDisplay(ModelStackWithTimelineCounter* modelStack, int yDisplay);
-	ModelStackWithNoteRow* getOrCreateNoteRowForYDisplay(ModelStackWithTimelineCounter* modelStack, int yDisplay);
-	void editNoteRowLength(ModelStackWithNoteRow* modelStack, int offset, int yDisplay);
+	ModelStackWithNoteRow* createNoteRowForYDisplay(ModelStackWithTimelineCounter* modelStack, int32_t yDisplay);
+	ModelStackWithNoteRow* getOrCreateNoteRowForYDisplay(ModelStackWithTimelineCounter* modelStack, int32_t yDisplay);
+	void editNoteRowLength(ModelStackWithNoteRow* modelStack, int32_t offset, int32_t yDisplay);
 	void someAuditioningHasEnded(bool recalculateLastAuditionedNoteOnScreen);
 	bool getAffectEntire();
 	void checkIfAllEditPadPressesEnded(bool mayRenderSidebar = true);
@@ -209,19 +206,11 @@
 	int32_t quantizeAmount;
 
 	Drum* getNextDrum(Drum* oldDrum, bool mayBeNone = false);
-<<<<<<< HEAD
-
-	void adjustProbability(int offset);
-=======
 	Drum* flipThroughAvailableDrums(int32_t newOffset, Drum* drum, bool mayBeNone = false);
 	NoteRow* createNewNoteRowForKit(ModelStackWithTimelineCounter* modelStack, int32_t yDisplay,
 	                                int32_t* getIndex = NULL);
 	void enterDrumCreator(ModelStackWithNoteRow* modelStack, bool doRecording = false);
-	bool getAffectEntire();
-	void createNewInstrument(InstrumentType instrumentType);
-	Sound* getSoundForNoteRow(NoteRow* noteRow, ParamManagerForTimeline** getParamManager);
 	void adjustProbability(int32_t offset);
->>>>>>> a014117b
 	void copyNotes();
 	void pasteNotes();
 	void deleteCopiedNoteRows();
@@ -238,12 +227,6 @@
 	void editNumEuclideanEvents(ModelStackWithNoteRow* modelStack, int32_t offset, int32_t yDisplay);
 	void rotateNoteRowHorizontally(ModelStackWithNoteRow* modelStack, int32_t offset, int32_t yDisplay,
 	                               bool shouldDisplayDirectionEvenIfNoNoteRow = false);
-<<<<<<< HEAD
-=======
-	void editNoteRowLength(ModelStackWithNoteRow* modelStack, int32_t offset, int32_t yDisplay);
-	ModelStackWithNoteRow* createNoteRowForYDisplay(ModelStackWithTimelineCounter* modelStack, int32_t yDisplay);
-	ModelStackWithNoteRow* getOrCreateNoteRowForYDisplay(ModelStackWithTimelineCounter* modelStack, int32_t yDisplay);
->>>>>>> a014117b
 
 	void quantizeNotes(int32_t offset, int32_t nudgeMode);
 };
