--- conflicted
+++ resolved
@@ -859,15 +859,12 @@
 
 			// Or, if normal case - an actual param
 			else {
-<<<<<<< HEAD
-=======
 				char modelStackTempMemory[MODEL_STACK_MAX_SIZE];
 				copyModelStack(modelStackTempMemory, modelStackWithParam, sizeof(ModelStackWithThreeMainThings));
 				ModelStackWithThreeMainThings* tempModelStack = (ModelStackWithThreeMainThings*)modelStackTempMemory;
 
 				InstrumentClip* clip = (InstrumentClip*)tempModelStack->getTimelineCounter();
 
->>>>>>> 7a752d7e
 				int32_t value = modelStackWithParam->autoParam->getValuePossiblyAtPos(modPos, modelStackWithParam);
 				int32_t knobPos = modelStackWithParam->paramCollection->paramValueToKnobPos(value, modelStackWithParam);
 				int32_t lowerLimit = std::min(-64_i32, knobPos);
