--- conflicted
+++ resolved
@@ -1763,19 +1763,11 @@
 			uiNeedsRendering(&instrumentClipView);
 		}
 
-<<<<<<< HEAD
-		display->removeLoadingAnimation();
-=======
 		else if (getCurrentUI() == &automationInstrumentClipView) {
 			uiNeedsRendering(&automationInstrumentClipView);
 		}
 
-#if HAVE_OLED
-		OLED::removeWorkingAnimation();
-#else
-		numericDriver.removeTopLayer();
-#endif
->>>>>>> 0afc68d6
+		display->removeLoadingAnimation();
 	}
 
 	instrumentChanged(modelStack, newInstrument);
