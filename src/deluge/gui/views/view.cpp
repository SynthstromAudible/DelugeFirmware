--- conflicted
+++ resolved
@@ -1848,24 +1848,19 @@
 		if (clip->launchStyle == LAUNCH_STYLE_DEFAULT) {
 			// If it's stopped, red.
 			if (!clip->activeIfNoSolo) {
-				menu_item::stoppedColourMenu.getRGB(thisColour);
-			}
-
-<<<<<<< HEAD
+				if (overwriteStopped) {
+					thisColour[0] = stoppedColour[0];
+					thisColour[1] = stoppedColour[1];
+					thisColour[2] = stoppedColour[2];
+				}
+				else {
+					menu_item::stoppedColourMenu.getRGB(thisColour);
+				}
+			}
+
 			// Or, green.
 			else {
 				menu_item::activeColourMenu.getRGB(thisColour);
-=======
-		// If it's stopped, red.
-		if (!clip->activeIfNoSolo) {
-			if (overwriteStopped) {
-				thisColour[0] = stoppedColour[0];
-				thisColour[1] = stoppedColour[1];
-				thisColour[2] = stoppedColour[2];
-			}
-			else {
-				menu_item::stoppedColourMenu.getRGB(thisColour);
->>>>>>> 04faf186
 			}
 		}
 		else {
