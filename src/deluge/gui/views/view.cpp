--- conflicted
+++ resolved
@@ -303,8 +303,7 @@
 		}
 	}
 
-<<<<<<< HEAD
-	else if (x == syncScalingButtonX && y == syncScalingButtonY) {
+	else if (b == SYNC_SCALING) {
 
 		// <shift><Sync-scaling> -> change song time-stretching CBC
 		if (on && Buttons::isShiftButtonPressed()) {
@@ -321,12 +320,7 @@
 		}
 
 		// legacy sync-scaling behaviour
-		else if (on && currentUIMode == UI_MODE_NONE) {
-=======
-	// Sync-scaling button
-	else if (b == SYNC_SCALING) {
 		if (on && currentUIMode == UI_MODE_NONE) {
->>>>>>> 5728bc64
 
 			if (playbackHandler.recording == RECORDING_ARRANGEMENT) {
 cant:
