--- conflicted
+++ resolved
@@ -1051,29 +1051,7 @@
 	}
 	indicator_leds::setLedState(IndicatorLED::AFFECT_ENTIRE, affectEntire);
 
-<<<<<<< HEAD
 	IndicatorLEDs::setLedState(clipViewLedX, clipViewLedY, !itsTheSong);
-=======
-	indicator_leds::setLedState(IndicatorLED::CLIP_VIEW, !itsTheSong);
-#else
-	if (!itsTheSong) {
-		bool shouldBlink = false;
-		if (getRootUI() == &instrumentClipView) {
-			InstrumentClip* clip = (InstrumentClip*)activeModControllableTimelineCounter;
-			shouldBlink = (clip->output->type == INSTRUMENT_TYPE_KIT) ? clip->affectEntire : clip->onKeyboardScreen;
-		}
-
-		if (!shouldBlink)
-			goto noBlinking;
-		indicator_leds::blinkLed(IndicatorLED::CLIP_VIEW);
-	}
-
-	else {
-noBlinking:
-		indicator_leds::setLedState(IndicatorLED::CLIP_VIEW, !itsTheSong);
-	}
-#endif
->>>>>>> 8b49b706
 
 	// Sort out the session/arranger view LEDs
 	if (itsTheSong) {
@@ -1287,18 +1265,10 @@
 			clip = (InstrumentClip*)clip;
 		}
 
-<<<<<<< HEAD
 		IndicatorLEDs::setLedState(keyboardLedX, keyboardLedY, (clip && clip->onKeyboardScreen));
 		IndicatorLEDs::setLedState(scaleModeLedX, scaleModeLedY,
 		                           (clip && clip->inScaleMode && clip->output->type != INSTRUMENT_TYPE_KIT));
 		IndicatorLEDs::setLedState(crossScreenEditLedX, crossScreenEditLedY, (clip && clip->wrapEditing));
-=======
-#if DELUGE_MODEL != DELUGE_MODEL_40_PAD
-		setLedState(LED::KEYBOARD, (clip && clip->onKeyboardScreen));
-#endif
-		setLedState(LED::SCALE_MODE, (clip && clip->inScaleMode && clip->output->type != INSTRUMENT_TYPE_KIT));
-		setLedState(LED::CROSS_SCREEN_EDIT, (clip && clip->wrapEditing));
->>>>>>> 8b49b706
 	}
 
 #if HAVE_OLED
