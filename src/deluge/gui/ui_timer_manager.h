/*
 * Copyright © 2014-2023 Synthstrom Audible Limited
 *
 * This file is part of The Synthstrom Audible Deluge Firmware.
 *
 * The Synthstrom Audible Deluge Firmware is free software: you can redistribute it and/or modify it under the
 * terms of the GNU General Public License as published by the Free Software Foundation,
 * either version 3 of the License, or (at your option) any later version.
 *
 * This program is distributed in the hope that it will be useful, but WITHOUT ANY WARRANTY;
 * without even the implied warranty of MERCHANTABILITY or FITNESS FOR A PARTICULAR PURPOSE.
 * See the GNU General Public License for more details.
 *
 * You should have received a copy of the GNU General Public License along with this program.
 * If not, see <https://www.gnu.org/licenses/>.
 */

#pragma once

#include "definitions_cxx.hpp"

#define TIMER_DISPLAY 0
#define TIMER_MIDI_LEARN_FLASH 1
#define TIMER_DEFAULT_ROOT_NOTE 2
#define TIMER_TAP_TEMPO_SWITCH_OFF 3
#define TIMER_PLAY_ENABLE_FLASH 4
#define TIMER_LED_BLINK 5
#define TIMER_LED_BLINK_TYPE_1 6
#define TIMER_LEVEL_INDICATOR_BLINK 7
#define TIMER_SHORTCUT_BLINK 8
#define TIMER_MATRIX_DRIVER 9
#define TIMER_UI_SPECIFIC 10
#define TIMER_DISPLAY_AUTOMATION 11
#define TIMER_READ_INPUTS 12
#define TIMER_BATT_LED_BLINK 13
#define TIMER_GRAPHICS_ROUTINE 14
#define TIMER_AUTOMATION_VIEW 15

<<<<<<< HEAD
#define TIMER_OLED_LOW_LEVEL 15
#define TIMER_OLED_CONSOLE 16
#define TIMER_OLED_SCROLLING_AND_BLINKING 17
#define NUM_TIMERS 18

=======
#if HAVE_OLED
#define TIMER_OLED_LOW_LEVEL 16
#define TIMER_OLED_CONSOLE 17
#define TIMER_OLED_SCROLLING_AND_BLINKING 18
#define NUM_TIMERS 19

#else
#define NUM_TIMERS 16
#endif

>>>>>>> 0afc68d6
struct Timer {
	bool active;
	uint32_t triggerTime;
};

class UITimerManager {
public:
	UITimerManager();

	void routine();
	void setTimer(int32_t i, int32_t ms);
	void setTimerSamples(int32_t i, int32_t samples);
	void unsetTimer(int32_t i);

	bool isTimerSet(int32_t i);
	void setTimerByOtherTimer(int32_t i, int32_t j);

	Timer timers[NUM_TIMERS];

private:
	uint32_t timeNextEvent;
	void workOutNextEventTime();
};

extern UITimerManager uiTimerManager;<|MERGE_RESOLUTION|>--- conflicted
+++ resolved
@@ -36,24 +36,11 @@
 #define TIMER_GRAPHICS_ROUTINE 14
 #define TIMER_AUTOMATION_VIEW 15
 
-<<<<<<< HEAD
-#define TIMER_OLED_LOW_LEVEL 15
-#define TIMER_OLED_CONSOLE 16
-#define TIMER_OLED_SCROLLING_AND_BLINKING 17
-#define NUM_TIMERS 18
-
-=======
-#if HAVE_OLED
 #define TIMER_OLED_LOW_LEVEL 16
 #define TIMER_OLED_CONSOLE 17
 #define TIMER_OLED_SCROLLING_AND_BLINKING 18
 #define NUM_TIMERS 19
 
-#else
-#define NUM_TIMERS 16
-#endif
-
->>>>>>> 0afc68d6
 struct Timer {
 	bool active;
 	uint32_t triggerTime;
