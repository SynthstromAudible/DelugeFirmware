--- conflicted
+++ resolved
@@ -46,20 +46,11 @@
 
 	virtual hid::Button getAcceptButton() { return hid::button::SELECT_ENC; }
 
-<<<<<<< HEAD
-	int currentOption = 0; // Don't make static. We'll have multiple nested ContextMenus open at the same time
+	int32_t currentOption = 0; // Don't make static. We'll have multiple nested ContextMenus open at the same time
 
 	// OLED Only
 	void renderOLED(uint8_t image[][OLED_MAIN_WIDTH_PIXELS]) override;
-	int scrollPos = 0; // Don't make static. We'll have multiple nested ContextMenus open at the same time
-=======
-	int32_t currentOption; // Don't make static. We'll have multiple nested ContextMenus open at the same time
-
-#if HAVE_OLED
-	void renderOLED(uint8_t image[][OLED_MAIN_WIDTH_PIXELS]);
-	int32_t scrollPos; // Don't make static. We'll have multiple nested ContextMenus open at the same time
-#endif
->>>>>>> d1596e7f
+	int32_t scrollPos = 0; // Don't make static. We'll have multiple nested ContextMenus open at the same time
 	virtual char const* getTitle() = 0;
 };
 
