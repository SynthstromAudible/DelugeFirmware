/*
 * Copyright (c) 2014-2023 Synthstrom Audible Limited
 *
 * This file is part of The Synthstrom Audible Deluge Firmware.
 *
 * The Synthstrom Audible Deluge Firmware is free software: you can redistribute it and/or modify it under the
 * terms of the GNU General Public License as published by the Free Software Foundation,
 * either version 3 of the License, or (at your option) any later version.
 *
 * This program is distributed in the hope that it will be useful, but WITHOUT ANY WARRANTY;
 * without even the implied warranty of MERCHANTABILITY or FITNESS FOR A PARTICULAR PURPOSE.
 * See the GNU General Public License for more details.
 *
 * You should have received a copy of the GNU General Public License along with this program.
 * If not, see <https://www.gnu.org/licenses/>.
*/
#pragma once
#include "gui/menu_item/integer.h"
#include "model/model_stack.h"
#include "gui/ui/sound_editor.h"
#include "processing/sound/sound.h"

namespace deluge::gui::menu_item::unison {
class Count final : public Integer {
public:
	using Integer::Integer;
	void readCurrentValue() override { this->value_ = soundEditor.currentSound->numUnison; }
	void writeCurrentValue() override {
		char modelStackMemory[MODEL_STACK_MAX_SIZE];
		ModelStackWithSoundFlags* modelStack = soundEditor.getCurrentModelStack(modelStackMemory)->addSoundFlags();
		soundEditor.currentSound->setNumUnison(this->value_, modelStack);
	}
<<<<<<< HEAD
	[[nodiscard]] int getMinValue() const override { return 1; }
	[[nodiscard]] int getMaxValue() const override { return maxNumUnison; }
=======
	int getMinValue() const { return 1; }
	int getMaxValue() const { return kMaxNumVoicesUnison; }
>>>>>>> c1145254
};
} // namespace deluge::gui::menu_item::unison<|MERGE_RESOLUTION|>--- conflicted
+++ resolved
@@ -30,12 +30,7 @@
 		ModelStackWithSoundFlags* modelStack = soundEditor.getCurrentModelStack(modelStackMemory)->addSoundFlags();
 		soundEditor.currentSound->setNumUnison(this->value_, modelStack);
 	}
-<<<<<<< HEAD
 	[[nodiscard]] int getMinValue() const override { return 1; }
-	[[nodiscard]] int getMaxValue() const override { return maxNumUnison; }
-=======
-	int getMinValue() const { return 1; }
-	int getMaxValue() const { return kMaxNumVoicesUnison; }
->>>>>>> c1145254
+	[[nodiscard]] int getMaxValue() const override { return kMaxNumVoicesUnison; }
 };
 } // namespace deluge::gui::menu_item::unison