--- conflicted
+++ resolved
@@ -32,13 +32,8 @@
 		ModelStackWithSoundFlags* modelStack = soundEditor.getCurrentModelStack(modelStackMemory)->addSoundFlags();
 		soundEditor.currentSound->setNumUnison(this->value_, modelStack);
 	}
-<<<<<<< HEAD
-	[[nodiscard]] int getMinValue() const override { return 1; }
-	[[nodiscard]] int getMaxValue() const override { return kMaxNumVoicesUnison; }
-=======
-	int32_t getMinValue() const { return 1; }
-	int32_t getMaxValue() const { return kMaxNumVoicesUnison; }
->>>>>>> 0848049c
+	[[nodiscard]] int32_t getMinValue() const override { return 1; }
+	[[nodiscard]] int32_t getMaxValue() const override { return kMaxNumVoicesUnison; }
 
 	MenuItem* selectButtonPress() override { return &unison::stereoSpreadMenu; }
 };
