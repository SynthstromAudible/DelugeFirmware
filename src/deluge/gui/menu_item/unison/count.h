/*
 * Copyright (c) 2014-2023 Synthstrom Audible Limited
 *
 * This file is part of The Synthstrom Audible Deluge Firmware.
 *
 * The Synthstrom Audible Deluge Firmware is free software: you can redistribute it and/or modify it under the
 * terms of the GNU General Public License as published by the Free Software Foundation,
 * either version 3 of the License, or (at your option) any later version.
 *
 * This program is distributed in the hope that it will be useful, but WITHOUT ANY WARRANTY;
 * without even the implied warranty of MERCHANTABILITY or FITNESS FOR A PARTICULAR PURPOSE.
 * See the GNU General Public License for more details.
 *
 * You should have received a copy of the GNU General Public License along with this program.
 * If not, see <https://www.gnu.org/licenses/>.
*/
#pragma once
#include "gui/menu_item/integer.h"
#include "model/model_stack.h"
#include "gui/ui/sound_editor.h"
#include "processing/sound/sound.h"
#include "stereoSpread.h"

<<<<<<< HEAD
namespace deluge::gui::menu_item::unison {
=======
namespace menu_item::unison {

>>>>>>> 1f236666
class Count final : public Integer {
public:
	using Integer::Integer;
	void readCurrentValue() override { this->value_ = soundEditor.currentSound->numUnison; }
	void writeCurrentValue() override {
		char modelStackMemory[MODEL_STACK_MAX_SIZE];
		ModelStackWithSoundFlags* modelStack = soundEditor.getCurrentModelStack(modelStackMemory)->addSoundFlags();
		soundEditor.currentSound->setNumUnison(this->value_, modelStack);
	}
<<<<<<< HEAD
	[[nodiscard]] int getMinValue() const override { return 1; }
	[[nodiscard]] int getMaxValue() const override { return kMaxNumVoicesUnison; }
=======
	int getMinValue() const { return 1; }
	int getMaxValue() const { return kMaxNumVoicesUnison; }

	MenuItem* selectButtonPress() override { return &unisonStereoSpreadMenu; }
>>>>>>> 1f236666
};
} // namespace deluge::gui::menu_item::unison<|MERGE_RESOLUTION|>--- conflicted
+++ resolved
@@ -21,12 +21,8 @@
 #include "processing/sound/sound.h"
 #include "stereoSpread.h"
 
-<<<<<<< HEAD
 namespace deluge::gui::menu_item::unison {
-=======
-namespace menu_item::unison {
 
->>>>>>> 1f236666
 class Count final : public Integer {
 public:
 	using Integer::Integer;
@@ -36,14 +32,9 @@
 		ModelStackWithSoundFlags* modelStack = soundEditor.getCurrentModelStack(modelStackMemory)->addSoundFlags();
 		soundEditor.currentSound->setNumUnison(this->value_, modelStack);
 	}
-<<<<<<< HEAD
 	[[nodiscard]] int getMinValue() const override { return 1; }
 	[[nodiscard]] int getMaxValue() const override { return kMaxNumVoicesUnison; }
-=======
-	int getMinValue() const { return 1; }
-	int getMaxValue() const { return kMaxNumVoicesUnison; }
 
 	MenuItem* selectButtonPress() override { return &unisonStereoSpreadMenu; }
->>>>>>> 1f236666
 };
 } // namespace deluge::gui::menu_item::unison