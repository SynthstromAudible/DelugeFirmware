/*
 * Copyright (c) 2014-2023 Synthstrom Audible Limited
 *
 * This file is part of The Synthstrom Audible Deluge Firmware.
 *
 * The Synthstrom Audible Deluge Firmware is free software: you can redistribute it and/or modify it under the
 * terms of the GNU General Public License as published by the Free Software Foundation,
 * either version 3 of the License, or (at your option) any later version.
 *
 * This program is distributed in the hope that it will be useful, but WITHOUT ANY WARRANTY;
 * without even the implied warranty of MERCHANTABILITY or FITNESS FOR A PARTICULAR PURPOSE.
 * See the GNU General Public License for more details.
 *
 * You should have received a copy of the GNU General Public License along with this program.
 * If not, see <https://www.gnu.org/licenses/>.
*/
#pragma once
#include "model/model_stack.h"
#include "gui/menu_item/integer.h"
#include "gui/ui/sound_editor.h"
#include "processing/sound/sound.h"

namespace deluge::gui::menu_item::unison {
class Detune final : public Integer {
public:
	using Integer::Integer;
	void readCurrentValue() override { this->value_ = soundEditor.currentSound->unisonDetune; }
	void writeCurrentValue() override {
		char modelStackMemory[MODEL_STACK_MAX_SIZE];
		ModelStackWithSoundFlags* modelStack = soundEditor.getCurrentModelStack(modelStackMemory)->addSoundFlags();

		soundEditor.currentSound->setUnisonDetune(this->value_, modelStack);
	}
<<<<<<< HEAD
	[[nodiscard]] int getMaxValue() const override { return MAX_UNISON_DETUNE; }
=======
	int getMaxValue() const { return kMaxUnisonDetune; }
>>>>>>> c1145254
};
} // namespace deluge::gui::menu_item::unison<|MERGE_RESOLUTION|>--- conflicted
+++ resolved
@@ -31,10 +31,6 @@
 
 		soundEditor.currentSound->setUnisonDetune(this->value_, modelStack);
 	}
-<<<<<<< HEAD
-	[[nodiscard]] int getMaxValue() const override { return MAX_UNISON_DETUNE; }
-=======
-	int getMaxValue() const { return kMaxUnisonDetune; }
->>>>>>> c1145254
+	[[nodiscard]] int getMaxValue() const override { return kMaxUnisonDetune; }
 };
 } // namespace deluge::gui::menu_item::unison