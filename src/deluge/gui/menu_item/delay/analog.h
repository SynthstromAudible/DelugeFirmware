/*
 * Copyright (c) 2014-2023 Synthstrom Audible Limited
 *
 * This file is part of The Synthstrom Audible Deluge Firmware.
 *
 * The Synthstrom Audible Deluge Firmware is free software: you can redistribute it and/or modify it under the
 * terms of the GNU General Public License as published by the Free Software Foundation,
 * either version 3 of the License, or (at your option) any later version.
 *
 * This program is distributed in the hope that it will be useful, but WITHOUT ANY WARRANTY;
 * without even the implied warranty of MERCHANTABILITY or FITNESS FOR A PARTICULAR PURPOSE.
 * See the GNU General Public License for more details.
 *
 * You should have received a copy of the GNU General Public License along with this program.
 * If not, see <https://www.gnu.org/licenses/>.
*/
#pragma once
#include "gui/menu_item/selection/selection.h"
#include "gui/menu_item/sync_level.h"
#include "gui/ui/sound_editor.h"
#include "model/mod_controllable/mod_controllable_audio.h"

namespace deluge::gui::menu_item::delay {

class Analog final : public Selection<2> {
public:
	using Selection::Selection;
<<<<<<< HEAD
	void readCurrentValue() { soundEditor.currentValue = soundEditor.currentModControllable->delay.analog; }
	void writeCurrentValue() { soundEditor.currentModControllable->delay.analog = soundEditor.currentValue; }
	char const** getOptions() {
		static char const* options[] = {"Digital", "Analog", NULL};
		return options;
	}
=======
	void readCurrentValue() override { this->value_ = soundEditor.currentModControllable->delay.analog; }
	void writeCurrentValue() override { soundEditor.currentModControllable->delay.analog = this->value_; }
	static_vector<string, 2> getOptions() override { return {"Digital", HAVE_OLED ? "Analog" : "ANA"}; }
>>>>>>> feb0d711
};

} // namespace deluge::gui::menu_item::delay<|MERGE_RESOLUTION|>--- conflicted
+++ resolved
@@ -25,18 +25,9 @@
 class Analog final : public Selection<2> {
 public:
 	using Selection::Selection;
-<<<<<<< HEAD
-	void readCurrentValue() { soundEditor.currentValue = soundEditor.currentModControllable->delay.analog; }
-	void writeCurrentValue() { soundEditor.currentModControllable->delay.analog = soundEditor.currentValue; }
-	char const** getOptions() {
-		static char const* options[] = {"Digital", "Analog", NULL};
-		return options;
-	}
-=======
 	void readCurrentValue() override { this->value_ = soundEditor.currentModControllable->delay.analog; }
 	void writeCurrentValue() override { soundEditor.currentModControllable->delay.analog = this->value_; }
 	static_vector<string, 2> getOptions() override { return {"Digital", HAVE_OLED ? "Analog" : "ANA"}; }
->>>>>>> feb0d711
 };
 
 } // namespace deluge::gui::menu_item::delay