--- conflicted
+++ resolved
@@ -35,7 +35,6 @@
 		}
 	}
 
-<<<<<<< HEAD
 	static_vector<std::string_view, capacity()> getOptions() override {
 		using enum l10n::String;
 		return {
@@ -44,11 +43,8 @@
 		    l10n::getView(STRING_FOR_CHORUS),        //<
 		    l10n::getView(STRING_FOR_PHASER),        //<
 		    l10n::getView(STRING_FOR_STEREO_CHORUS), //<
+		    l10n ::getView(STRING_FOR_GRAIN),        //<
 		};
-=======
-	static_vector<std::string, capacity()> getOptions() override {
-		return {"OFF", "FLANGER", "CHORUS", "PHASER", "STEREO CHORUS", "GRAIN"};
->>>>>>> 6bcc90bf
 	}
 };
 } // namespace deluge::gui::menu_item::mod_fx