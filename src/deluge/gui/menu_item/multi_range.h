/*
 * Copyright © 2018-2023 Synthstrom Audible Limited
 *
 * This file is part of The Synthstrom Audible Deluge Firmware.
 *
 * The Synthstrom Audible Deluge Firmware is free software: you can redistribute it and/or modify it under the
 * terms of the GNU General Public License as published by the Free Software Foundation,
 * either version 3 of the License, or (at your option) any later version.
 *
 * This program is distributed in the hope that it will be useful, but WITHOUT ANY WARRANTY;
 * without even the implied warranty of MERCHANTABILITY or FITNESS FOR A PARTICULAR PURPOSE.
 * See the GNU General Public License for more details.
 *
 * You should have received a copy of the GNU General Public License along with this program.
 * If not, see <https://www.gnu.org/licenses/>.
*/

#pragma once
#include "menu_item.h"
#include "range.h"

namespace deluge::gui::menu_item {

class MultiRange final : public Range {
public:
	using Range::Range;

	void beginSession(MenuItem* navigatedBackwardFrom) override;
	void selectEncoderAction(int32_t offset) override;
	MenuItem* selectButtonPress() override;
	void noteOnToChangeRange(int32_t noteCode);
	bool isRangeDependent() override { return true; }
	void deletePress();
	MenuItem* menuItemHeadingTo;

protected:
	void getText(char* buffer, int32_t* getLeftLength = nullptr, int32_t* getRightLength = nullptr,

	             bool mayShowJustOne = true) override;
	bool mayEditRangeEdge(RangeEdit whichEdge) override;

<<<<<<< HEAD
	// OLED ONLY
	const string& getTitle() const override { return "Note range"; };
=======
#if HAVE_OLED
	[[nodiscard]] std::string_view getTitle() const override {
		return "Note range";
	};
>>>>>>> f91cab6e
	void drawPixelsForOled() override;
};

extern MultiRange multiRangeMenu;
} // namespace deluge::gui::menu_item<|MERGE_RESOLUTION|>--- conflicted
+++ resolved
@@ -39,15 +39,8 @@
 	             bool mayShowJustOne = true) override;
 	bool mayEditRangeEdge(RangeEdit whichEdge) override;
 
-<<<<<<< HEAD
 	// OLED ONLY
-	const string& getTitle() const override { return "Note range"; };
-=======
-#if HAVE_OLED
-	[[nodiscard]] std::string_view getTitle() const override {
-		return "Note range";
-	};
->>>>>>> f91cab6e
+	[[nodiscard]] std::string_view getTitle() const override { return "Note range"; };
 	void drawPixelsForOled() override;
 };
 
