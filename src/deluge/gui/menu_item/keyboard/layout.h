/*
 * Copyright (c) 2014-2023 Synthstrom Audible Limited
 *
 * This file is part of The Synthstrom Audible Deluge Firmware.
 *
 * The Synthstrom Audible Deluge Firmware is free software: you can redistribute it and/or modify it under the
 * terms of the GNU General Public License as published by the Free Software Foundation,
 * either version 3 of the License, or (at your option) any later version.
 *
 * This program is distributed in the hope that it will be useful, but WITHOUT ANY WARRANTY;
 * without even the implied warranty of MERCHANTABILITY or FITNESS FOR A PARTICULAR PURPOSE.
 * See the GNU General Public License for more details.
 *
 * You should have received a copy of the GNU General Public License along with this program.
 * If not, see <https://www.gnu.org/licenses/>.
*/
#pragma once
<<<<<<< HEAD
#include "definitions.h"
=======
#include "definitions_cxx.hpp"
>>>>>>> c1145254
#include "storage/flash_storage.h"
#include "gui/menu_item/selection.h"
#include "gui/ui/sound_editor.h"
#include "util/misc.h"

namespace deluge::gui::menu_item::keyboard {
class Layout final : public Selection<3> {
public:
	using Selection::Selection;
<<<<<<< HEAD
	void readCurrentValue() override { this->value_ = FlashStorage::keyboardLayout; }
	void writeCurrentValue() override { FlashStorage::keyboardLayout = this->value_; }
	static_vector<string, capacity()> getOptions() override {
		return {"QWERTY", "AZERTY", HAVE_OLED ? "QWERTZ" : "QRTZ"};
=======
	void readCurrentValue() { soundEditor.currentValue = util::to_underlying(FlashStorage::keyboardLayout); }
	void writeCurrentValue() { FlashStorage::keyboardLayout = static_cast<KeyboardLayout>(soundEditor.currentValue); }
	char const** getOptions() {
		static char const* options[] = {
			"QWERTY",
			"AZERTY",
#if HAVE_OLED
			"QWERTZ",
			NULL
#else
			"QRTZ"
#endif
		};
		return options;
	}
	int getNumOptions() {
		return kNumKeyboardLayouts;
>>>>>>> c1145254
	}
};
} // namespace deluge::gui::menu_item::keyboard<|MERGE_RESOLUTION|>--- conflicted
+++ resolved
@@ -15,11 +15,7 @@
  * If not, see <https://www.gnu.org/licenses/>.
 */
 #pragma once
-<<<<<<< HEAD
-#include "definitions.h"
-=======
 #include "definitions_cxx.hpp"
->>>>>>> c1145254
 #include "storage/flash_storage.h"
 #include "gui/menu_item/selection.h"
 #include "gui/ui/sound_editor.h"
@@ -29,30 +25,10 @@
 class Layout final : public Selection<3> {
 public:
 	using Selection::Selection;
-<<<<<<< HEAD
-	void readCurrentValue() override { this->value_ = FlashStorage::keyboardLayout; }
-	void writeCurrentValue() override { FlashStorage::keyboardLayout = this->value_; }
+	void readCurrentValue() override { this->value_ = util::to_underlying(FlashStorage::keyboardLayout); }
+	void writeCurrentValue() override { FlashStorage::keyboardLayout = static_cast<KeyboardLayout>(this->value_); }
 	static_vector<string, capacity()> getOptions() override {
 		return {"QWERTY", "AZERTY", HAVE_OLED ? "QWERTZ" : "QRTZ"};
-=======
-	void readCurrentValue() { soundEditor.currentValue = util::to_underlying(FlashStorage::keyboardLayout); }
-	void writeCurrentValue() { FlashStorage::keyboardLayout = static_cast<KeyboardLayout>(soundEditor.currentValue); }
-	char const** getOptions() {
-		static char const* options[] = {
-			"QWERTY",
-			"AZERTY",
-#if HAVE_OLED
-			"QWERTZ",
-			NULL
-#else
-			"QRTZ"
-#endif
-		};
-		return options;
-	}
-	int getNumOptions() {
-		return kNumKeyboardLayouts;
->>>>>>> c1145254
 	}
 };
 } // namespace deluge::gui::menu_item::keyboard