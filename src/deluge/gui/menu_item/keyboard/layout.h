--- conflicted
+++ resolved
@@ -34,12 +34,6 @@
 		                                nullptr};                      // Null-term
 		return options;
 	}
-<<<<<<< HEAD
-	int getNumOptions() { return kNumKeyboardLayouts; }
-=======
-	int32_t getNumOptions() {
-		return kNumKeyboardLayouts;
-	}
->>>>>>> d1596e7f
+	int32_t getNumOptions() { return kNumKeyboardLayouts; }
 };
 } // namespace menu_item::keyboard