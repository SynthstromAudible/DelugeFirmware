--- conflicted
+++ resolved
@@ -24,25 +24,11 @@
 namespace deluge::gui::menu_item::keyboard {
 class Layout final : public TypedSelection<KeyboardLayout, kNumKeyboardLayouts> {
 public:
-<<<<<<< HEAD
-	using Selection::Selection;
-	void readCurrentValue() { soundEditor.currentValue = util::to_underlying(FlashStorage::keyboardLayout); }
-	void writeCurrentValue() { FlashStorage::keyboardLayout = static_cast<KeyboardLayout>(soundEditor.currentValue); }
-	char const** getOptions() {
-		static char const* options[] = {"QWERTY",                      // QWERTY
-		                                "AZERTY",                      // AZERTY
-		                                HAVE_OLED ? "QWERTZ" : "QRTZ", // QWERTZ
-		                                nullptr};                      // Null-term
-		return options;
-	}
-	int32_t getNumOptions() { return kNumKeyboardLayouts; }
-=======
 	using TypedSelection::TypedSelection;
 	void readCurrentValue() override { this->value_ = FlashStorage::keyboardLayout; }
 	void writeCurrentValue() override { FlashStorage::keyboardLayout = this->value_; }
 	static_vector<string, capacity()> getOptions() override {
 		return {"QWERTY", "AZERTY", HAVE_OLED ? "QWERTZ" : "QRTZ"};
 	}
->>>>>>> feb0d711
 };
 } // namespace deluge::gui::menu_item::keyboard