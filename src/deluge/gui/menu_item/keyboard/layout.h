--- conflicted
+++ resolved
@@ -24,17 +24,10 @@
 namespace deluge::gui::menu_item::keyboard {
 class Layout final : public Selection<kNumKeyboardLayouts> {
 public:
-<<<<<<< HEAD
 	using Selection::Selection;
 	void readCurrentValue() override { this->setValue(FlashStorage::keyboardLayout); }
 	void writeCurrentValue() override { FlashStorage::keyboardLayout = this->getValue<KeyboardLayout>(); }
-	static_vector<string, capacity()> getOptions() override {
-=======
-	using TypedSelection::TypedSelection;
-	void readCurrentValue() override { this->value_ = FlashStorage::keyboardLayout; }
-	void writeCurrentValue() override { FlashStorage::keyboardLayout = this->value_; }
 	static_vector<std::string, capacity()> getOptions() override {
->>>>>>> 0eba3254
 		return {"QWERTY", "AZERTY", HAVE_OLED ? "QWERTZ" : "QRTZ"};
 	}
 };
