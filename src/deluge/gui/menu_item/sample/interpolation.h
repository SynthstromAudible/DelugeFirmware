/*
 * Copyright (c) 2014-2023 Synthstrom Audible Limited
 *
 * This file is part of The Synthstrom Audible Deluge Firmware.
 *
 * The Synthstrom Audible Deluge Firmware is free software: you can redistribute it and/or modify it under the
 * terms of the GNU General Public License as published by the Free Software Foundation,
 * either version 3 of the License, or (at your option) any later version.
 *
 * This program is distributed in the hope that it will be useful, but WITHOUT ANY WARRANTY;
 * without even the implied warranty of MERCHANTABILITY or FITNESS FOR A PARTICULAR PURPOSE.
 * See the GNU General Public License for more details.
 *
 * You should have received a copy of the GNU General Public License along with this program.
 * If not, see <https://www.gnu.org/licenses/>.
*/
#pragma once
<<<<<<< HEAD
#include "gui/menu_item/formatted_title.h"
=======
#include "definitions_cxx.hpp"
>>>>>>> c1145254
#include "model/sample/sample_controls.h"
#include "gui/menu_item/selection.h"
#include "gui/ui/sound_editor.h"
#include "processing/sound/sound.h"
#include "util/misc.h"

namespace deluge::gui::menu_item::sample {
class Interpolation final : public Selection<2>, public FormattedTitle {
public:
<<<<<<< HEAD
	Interpolation(const string& name, const string& title_format_str)
	    : Selection(name), FormattedTitle(title_format_str) {}

	[[nodiscard]] const string& getTitle() const override { return FormattedTitle::title(); }

	void readCurrentValue() override { this->value_ = soundEditor.currentSampleControls->interpolationMode; }

	void writeCurrentValue() override { soundEditor.currentSampleControls->interpolationMode = this->value_; }

	static_vector<string, capacity()> getOptions() override { return {"Linear", "Sinc"}; }

	bool isRelevant(Sound* sound, int whichThing) override {
		if (sound == nullptr) {
=======
	Interpolation(char const* newName = NULL) : Selection(newName) {}
	void readCurrentValue() {
		soundEditor.currentValue = util::to_underlying(soundEditor.currentSampleControls->interpolationMode);
	}
	void writeCurrentValue() {
		soundEditor.currentSampleControls->interpolationMode = static_cast<InterpolationMode>(soundEditor.currentValue);
	}
	char const** getOptions() {
		static char const* options[] = {"Linear", "Sinc", NULL};
		return options;
	}
	bool isRelevant(Sound* sound, int whichThing) {
		if (!sound) {
>>>>>>> c1145254
			return true;
		}
		Source* source = &sound->sources[whichThing];
		return (sound->getSynthMode() == SynthMode::SUBTRACTIVE
		        && ((source->oscType == OscType::SAMPLE && source->hasAtLeastOneAudioFileLoaded())
		            || source->oscType == OscType::INPUT_L || source->oscType == OscType::INPUT_R
		            || source->oscType == OscType::INPUT_STEREO));
	}
};
} // namespace deluge::gui::menu_item::sample<|MERGE_RESOLUTION|>--- conflicted
+++ resolved
@@ -15,11 +15,8 @@
  * If not, see <https://www.gnu.org/licenses/>.
 */
 #pragma once
-<<<<<<< HEAD
+#include "definitions_cxx.hpp"
 #include "gui/menu_item/formatted_title.h"
-=======
-#include "definitions_cxx.hpp"
->>>>>>> c1145254
 #include "model/sample/sample_controls.h"
 #include "gui/menu_item/selection.h"
 #include "gui/ui/sound_editor.h"
@@ -29,35 +26,19 @@
 namespace deluge::gui::menu_item::sample {
 class Interpolation final : public Selection<2>, public FormattedTitle {
 public:
-<<<<<<< HEAD
 	Interpolation(const string& name, const string& title_format_str)
 	    : Selection(name), FormattedTitle(title_format_str) {}
 
 	[[nodiscard]] const string& getTitle() const override { return FormattedTitle::title(); }
 
-	void readCurrentValue() override { this->value_ = soundEditor.currentSampleControls->interpolationMode; }
+	void readCurrentValue() override { this->value_ = util::to_underlying(soundEditor.currentSampleControls->interpolationMode); }
 
-	void writeCurrentValue() override { soundEditor.currentSampleControls->interpolationMode = this->value_; }
+	void writeCurrentValue() override { soundEditor.currentSampleControls->interpolationMode = static_cast<InterpolationMode>(this->value_); }
 
 	static_vector<string, capacity()> getOptions() override { return {"Linear", "Sinc"}; }
 
 	bool isRelevant(Sound* sound, int whichThing) override {
 		if (sound == nullptr) {
-=======
-	Interpolation(char const* newName = NULL) : Selection(newName) {}
-	void readCurrentValue() {
-		soundEditor.currentValue = util::to_underlying(soundEditor.currentSampleControls->interpolationMode);
-	}
-	void writeCurrentValue() {
-		soundEditor.currentSampleControls->interpolationMode = static_cast<InterpolationMode>(soundEditor.currentValue);
-	}
-	char const** getOptions() {
-		static char const* options[] = {"Linear", "Sinc", NULL};
-		return options;
-	}
-	bool isRelevant(Sound* sound, int whichThing) {
-		if (!sound) {
->>>>>>> c1145254
 			return true;
 		}
 		Source* source = &sound->sources[whichThing];
