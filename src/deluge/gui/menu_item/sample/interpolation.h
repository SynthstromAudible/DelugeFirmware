/*
 * Copyright (c) 2014-2023 Synthstrom Audible Limited
 *
 * This file is part of The Synthstrom Audible Deluge Firmware.
 *
 * The Synthstrom Audible Deluge Firmware is free software: you can redistribute it and/or modify it under the
 * terms of the GNU General Public License as published by the Free Software Foundation,
 * either version 3 of the License, or (at your option) any later version.
 *
 * This program is distributed in the hope that it will be useful, but WITHOUT ANY WARRANTY;
 * without even the implied warranty of MERCHANTABILITY or FITNESS FOR A PARTICULAR PURPOSE.
 * See the GNU General Public License for more details.
 *
 * You should have received a copy of the GNU General Public License along with this program.
 * If not, see <https://www.gnu.org/licenses/>.
*/
#pragma once
#include "definitions_cxx.hpp"
#include "gui/menu_item/formatted_title.h"
#include "gui/menu_item/selection/typed_selection.h"
#include "gui/ui/sound_editor.h"
#include "model/sample/sample_controls.h"
#include "processing/sound/sound.h"
#include "util/misc.h"

namespace deluge::gui::menu_item::sample {
class Interpolation final : public TypedSelection<InterpolationMode, kNumInterpolationModes>, public FormattedTitle {
public:
<<<<<<< HEAD
	Interpolation(const string& name, const string& title_format_str)
	    : TypedSelection(name), FormattedTitle(title_format_str) {}

	[[nodiscard]] const string& getTitle() const override { return FormattedTitle::title(); }

	void readCurrentValue() override { this->value_ = soundEditor.currentSampleControls->interpolationMode; }

	void writeCurrentValue() override { soundEditor.currentSampleControls->interpolationMode = this->value_; }

	static_vector<string, capacity()> getOptions() override { return {"Linear", "Sinc"}; }

	bool isRelevant(Sound* sound, int whichThing) override {
		if (sound == nullptr) {
=======
	Interpolation(char const* newName = NULL) : Selection(newName) {}
	void readCurrentValue() {
		soundEditor.currentValue = util::to_underlying(soundEditor.currentSampleControls->interpolationMode);
	}
	void writeCurrentValue() {
		soundEditor.currentSampleControls->interpolationMode = static_cast<InterpolationMode>(soundEditor.currentValue);
	}
	char const** getOptions() {
		static char const* options[] = {"Linear", "Sinc", NULL};
		return options;
	}
	bool isRelevant(Sound* sound, int32_t whichThing) {
		if (!sound) {
>>>>>>> 0848049c
			return true;
		}
		Source* source = &sound->sources[whichThing];
		return (sound->getSynthMode() == SynthMode::SUBTRACTIVE
		        && ((source->oscType == OscType::SAMPLE && source->hasAtLeastOneAudioFileLoaded())
		            || source->oscType == OscType::INPUT_L || source->oscType == OscType::INPUT_R
		            || source->oscType == OscType::INPUT_STEREO));
	}
};
} // namespace deluge::gui::menu_item::sample<|MERGE_RESOLUTION|>--- conflicted
+++ resolved
@@ -26,7 +26,6 @@
 namespace deluge::gui::menu_item::sample {
 class Interpolation final : public TypedSelection<InterpolationMode, kNumInterpolationModes>, public FormattedTitle {
 public:
-<<<<<<< HEAD
 	Interpolation(const string& name, const string& title_format_str)
 	    : TypedSelection(name), FormattedTitle(title_format_str) {}
 
@@ -38,23 +37,8 @@
 
 	static_vector<string, capacity()> getOptions() override { return {"Linear", "Sinc"}; }
 
-	bool isRelevant(Sound* sound, int whichThing) override {
+	bool isRelevant(Sound* sound, int32_t whichThing) override {
 		if (sound == nullptr) {
-=======
-	Interpolation(char const* newName = NULL) : Selection(newName) {}
-	void readCurrentValue() {
-		soundEditor.currentValue = util::to_underlying(soundEditor.currentSampleControls->interpolationMode);
-	}
-	void writeCurrentValue() {
-		soundEditor.currentSampleControls->interpolationMode = static_cast<InterpolationMode>(soundEditor.currentValue);
-	}
-	char const** getOptions() {
-		static char const* options[] = {"Linear", "Sinc", NULL};
-		return options;
-	}
-	bool isRelevant(Sound* sound, int32_t whichThing) {
-		if (!sound) {
->>>>>>> 0848049c
 			return true;
 		}
 		Source* source = &sound->sources[whichThing];
