/*
 * Copyright (c) 2014-2023 Synthstrom Audible Limited
 *
 * This file is part of The Synthstrom Audible Deluge Firmware.
 *
 * The Synthstrom Audible Deluge Firmware is free software: you can redistribute it and/or modify it under the
 * terms of the GNU General Public License as published by the Free Software Foundation,
 * either version 3 of the License, or (at your option) any later version.
 *
 * This program is distributed in the hope that it will be useful, but WITHOUT ANY WARRANTY;
 * without even the implied warranty of MERCHANTABILITY or FITNESS FOR A PARTICULAR PURPOSE.
 * See the GNU General Public License for more details.
 *
 * You should have received a copy of the GNU General Public License along with this program.
 * If not, see <https://www.gnu.org/licenses/>.
*/
#pragma once
#include "loop_point.h"

namespace deluge::gui::menu_item::sample {
class Start final : public LoopPoint {
public:
<<<<<<< HEAD
	Start(char const* newName = nullptr) : LoopPoint(newName) { markerType = MARKER_START; }
=======
	Start(char const* newName = NULL) : LoopPoint(newName) { markerType = MarkerType::START; }
>>>>>>> c1145254
};
} // namespace deluge::gui::menu_item::sample<|MERGE_RESOLUTION|>--- conflicted
+++ resolved
@@ -20,10 +20,6 @@
 namespace deluge::gui::menu_item::sample {
 class Start final : public LoopPoint {
 public:
-<<<<<<< HEAD
-	Start(char const* newName = nullptr) : LoopPoint(newName) { markerType = MARKER_START; }
-=======
-	Start(char const* newName = NULL) : LoopPoint(newName) { markerType = MarkerType::START; }
->>>>>>> c1145254
+	Start(char const* newName = nullptr) : LoopPoint(newName) { markerType = MarkerType::START; }
 };
 } // namespace deluge::gui::menu_item::sample