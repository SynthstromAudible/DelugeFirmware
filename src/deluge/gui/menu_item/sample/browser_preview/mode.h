--- conflicted
+++ resolved
@@ -23,14 +23,8 @@
 class Mode final : public Selection<3> {
 public:
 	using Selection::Selection;
-<<<<<<< HEAD
 	void readCurrentValue() override { this->setValue(FlashStorage::sampleBrowserPreviewMode); }
 	void writeCurrentValue() override { FlashStorage::sampleBrowserPreviewMode = this->getValue(); }
-	static_vector<string, 3> getOptions() override { return {"Off", "Conditional", "On"}; }
-=======
-	void readCurrentValue() override { this->value_ = FlashStorage::sampleBrowserPreviewMode; }
-	void writeCurrentValue() override { FlashStorage::sampleBrowserPreviewMode = this->value_; }
 	static_vector<std::string, 3> getOptions() override { return {"Off", "Conditional", "On"}; }
->>>>>>> 0eba3254
 };
 } // namespace deluge::gui::menu_item::sample::browser_preview