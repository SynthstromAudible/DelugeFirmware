/*
 * Copyright (c) 2014-2023 Synthstrom Audible Limited
 *
 * This file is part of The Synthstrom Audible Deluge Firmware.
 *
 * The Synthstrom Audible Deluge Firmware is free software: you can redistribute it and/or modify it under the
 * terms of the GNU General Public License as published by the Free Software Foundation,
 * either version 3 of the License, or (at your option) any later version.
 *
 * This program is distributed in the hope that it will be useful, but WITHOUT ANY WARRANTY;
 * without even the implied warranty of MERCHANTABILITY or FITNESS FOR A PARTICULAR PURPOSE.
 * See the GNU General Public License for more details.
 *
 * You should have received a copy of the GNU General Public License along with this program.
 * If not, see <https://www.gnu.org/licenses/>.
*/
#pragma once
#include "gui/menu_item/selection/selection.h"
#include "processing/sound/sound.h"

namespace deluge::gui::menu_item::sample {
template <size_t n>
class Selection : public menu_item::Selection<n> {
public:
<<<<<<< HEAD
	using menu_item::Selection<n>::Selection;
	bool isRelevant(Sound* sound, int whichThing) override {
		if (sound == nullptr) {
=======
	Selection(char const* newName = NULL) : menu_item::Selection(newName) {}
	bool isRelevant(Sound* sound, int32_t whichThing) {
		if (!sound) {
>>>>>>> 0848049c
			return true; // For AudioClips
		}

		Source* source = &sound->sources[whichThing];
		return (sound->getSynthMode() == SynthMode::SUBTRACTIVE && source->oscType == OscType::SAMPLE
		        && source->hasAtLeastOneAudioFileLoaded());
	}
};
} // namespace deluge::gui::menu_item::sample<|MERGE_RESOLUTION|>--- conflicted
+++ resolved
@@ -22,15 +22,9 @@
 template <size_t n>
 class Selection : public menu_item::Selection<n> {
 public:
-<<<<<<< HEAD
 	using menu_item::Selection<n>::Selection;
-	bool isRelevant(Sound* sound, int whichThing) override {
+	bool isRelevant(Sound* sound, int32_t whichThing) override {
 		if (sound == nullptr) {
-=======
-	Selection(char const* newName = NULL) : menu_item::Selection(newName) {}
-	bool isRelevant(Sound* sound, int32_t whichThing) {
-		if (!sound) {
->>>>>>> 0848049c
 			return true; // For AudioClips
 		}
 
