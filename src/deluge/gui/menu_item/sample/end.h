/*
 * Copyright (c) 2014-2023 Synthstrom Audible Limited
 *
 * This file is part of The Synthstrom Audible Deluge Firmware.
 *
 * The Synthstrom Audible Deluge Firmware is free software: you can redistribute it and/or modify it under the
 * terms of the GNU General Public License as published by the Free Software Foundation,
 * either version 3 of the License, or (at your option) any later version.
 *
 * This program is distributed in the hope that it will be useful, but WITHOUT ANY WARRANTY;
 * without even the implied warranty of MERCHANTABILITY or FITNESS FOR A PARTICULAR PURPOSE.
 * See the GNU General Public License for more details.
 *
 * You should have received a copy of the GNU General Public License along with this program.
 * If not, see <https://www.gnu.org/licenses/>.
*/
#pragma once
#include "loop_point.h"

namespace deluge::gui::menu_item::sample {
class End final : public LoopPoint {
public:
<<<<<<< HEAD
	End(char const* newName = nullptr) : LoopPoint(newName) { markerType = MARKER_END; }
=======
	End(char const* newName = NULL) : LoopPoint(newName) { markerType = MarkerType::END; }
>>>>>>> c1145254
};
} // namespace deluge::gui::menu_item::sample<|MERGE_RESOLUTION|>--- conflicted
+++ resolved
@@ -20,10 +20,6 @@
 namespace deluge::gui::menu_item::sample {
 class End final : public LoopPoint {
 public:
-<<<<<<< HEAD
-	End(char const* newName = nullptr) : LoopPoint(newName) { markerType = MARKER_END; }
-=======
-	End(char const* newName = NULL) : LoopPoint(newName) { markerType = MarkerType::END; }
->>>>>>> c1145254
+	End(char const* newName = nullptr) : LoopPoint(newName) { markerType = MarkerType::END; }
 };
 } // namespace deluge::gui::menu_item::sample