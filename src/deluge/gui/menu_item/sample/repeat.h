--- conflicted
+++ resolved
@@ -31,13 +31,8 @@
 
 class Repeat final : public Selection<kNumRepeatModes>, public FormattedTitle {
 public:
-<<<<<<< HEAD
-	Repeat(const string& name, const fmt::format_string<int32_t>& title_format_str)
+	Repeat(const std::string& name, const fmt::format_string<int32_t>& title_format_str)
 	    : Selection(name), FormattedTitle(title_format_str) {}
-=======
-	Repeat(const std::string& name, const fmt::format_string<int32_t>& title_format_str)
-	    : TypedSelection(name), FormattedTitle(title_format_str) {}
->>>>>>> 0eba3254
 
 	[[nodiscard]] std::string_view getTitle() const override { return FormattedTitle::title(); }
 
