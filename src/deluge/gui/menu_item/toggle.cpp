--- conflicted
+++ resolved
@@ -26,22 +26,14 @@
 }
 
 void Toggle::drawValue() {
-<<<<<<< HEAD
 	if (display.type == DisplayType::OLED) {
 		renderUIsForOled();
 	}
 	else {
-		display.setText(this->value_ //<
+		display.setText(this->getValue() //<
 		                    ? l10n::get(l10n::Strings::STRING_FOR_ENABLED)
 		                    : l10n::get(l10n::Strings::STRING_FOR_DISABLED));
 	}
-=======
-#if HAVE_OLED
-	renderUIsForOled();
-#else
-	numericDriver.setText(this->getValue() ? "ON" : "OFF");
-#endif
->>>>>>> 35e070fa
 }
 
 void Toggle::drawPixelsForOled() {
@@ -49,16 +41,11 @@
 	// Move scroll
 	soundEditor.menuCurrentScroll = std::clamp<int32_t>(soundEditor.menuCurrentScroll, 0, 1);
 
-<<<<<<< HEAD
 	char const* options[] = {
 	    l10n::get(l10n::Strings::STRING_FOR_DISABLED),
 	    l10n::get(l10n::Strings::STRING_FOR_ENABLED),
 	};
-	int32_t selectedOption = this->value_ - soundEditor.menuCurrentScroll;
-=======
-	char const* options[] = {"Off", "On"};
 	int32_t selectedOption = this->getValue() - soundEditor.menuCurrentScroll;
->>>>>>> 35e070fa
 
 	int32_t baseY = (OLED_MAIN_HEIGHT_PIXELS == 64) ? 15 : 14;
 	baseY += OLED_MAIN_TOPMOST_PIXEL;
