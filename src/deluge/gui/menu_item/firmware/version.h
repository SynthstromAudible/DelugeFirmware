--- conflicted
+++ resolved
@@ -29,15 +29,8 @@
 		OLED::drawStringCentredShrinkIfNecessary(kFirmwareVersionString, 22, OLED::oledMainImage[0],
 		                                         OLED_MAIN_WIDTH_PIXELS, 18, 20);
 	}
-<<<<<<< HEAD
-=======
-#else
-	void beginSession(MenuItem* navigatedBackwardFrom) override {
-		drawValue();
-	}
->>>>>>> feb0d711
 
-	void beginSession(MenuItem* navigatedBackwardFrom) { drawValue(); }
+	void beginSession(MenuItem* navigatedBackwardFrom) override { drawValue(); }
 
 	void drawValue() { display.setScrollingText(kFirmwareVersionString); }
 };
