--- conflicted
+++ resolved
@@ -69,20 +69,8 @@
 		}
 	}
 
-<<<<<<< HEAD
 	static_vector<string, capacity()> getOptions() override {
 		static_vector<string, capacity()> sequenceDirectionOptions = {"FORWARD", "REVERSED", "PING-PONG"};
-=======
-	int32_t getNumOptions() {
-		char modelStackMemory[MODEL_STACK_MAX_SIZE];
-		ModelStackWithTimelineCounter* modelStack = currentSong->setupModelStackWithCurrentClip(modelStackMemory);
-		ModelStackWithNoteRow* modelStackWithNoteRow = getIndividualNoteRow(modelStack);
-		return modelStackWithNoteRow->getNoteRowAllowNull() ? 4 : 3;
-	}
-
-	char const** getOptions() {
-		static char const* sequenceDirectionOptions[] = {"FORWARD", "REVERSED", "PING-PONG", NULL, NULL};
->>>>>>> 0848049c
 
 		char modelStackMemory[MODEL_STACK_MAX_SIZE];
 		ModelStackWithTimelineCounter* modelStack = currentSong->setupModelStackWithCurrentClip(modelStackMemory);
@@ -94,13 +82,8 @@
 		return sequenceDirectionOptions;
 	}
 
-<<<<<<< HEAD
-	MenuPermission checkPermissionToBeginSession(Sound* sound, int whichThing, ::MultiRange** currentRange) override {
+	MenuPermission checkPermissionToBeginSession(Sound* sound, int32_t whichThing, ::MultiRange** currentRange) override {
 		if (!(static_cast<InstrumentClip*>(currentSong->currentClip))->affectEntire
-=======
-	MenuPermission checkPermissionToBeginSession(Sound* sound, int32_t whichThing, MultiRange** currentRange) {
-		if (!((InstrumentClip*)currentSong->currentClip)->affectEntire
->>>>>>> 0848049c
 		    && currentSong->currentClip->output->type == InstrumentType::KIT
 		    && ((static_cast<Kit*>(currentSong->currentClip->output))->selectedDrum == nullptr)) {
 			return MenuPermission::NO;
