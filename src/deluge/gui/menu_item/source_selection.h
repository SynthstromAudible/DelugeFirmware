--- conflicted
+++ resolved
@@ -22,17 +22,11 @@
 class ParamDescriptor;
 
 namespace deluge::gui::menu_item {
-class SourceSelection : public Value<int> {
+class SourceSelection : public Value<int32_t> {
 public:
-<<<<<<< HEAD
 	using Value::Value;
 	void beginSession(MenuItem* navigatedBackwardFrom = nullptr) override;
-	void selectEncoderAction(int offset) final;
-=======
-	SourceSelection() = default;
-	void beginSession(MenuItem* navigatedBackwardFrom = NULL);
 	void selectEncoderAction(int32_t offset) final;
->>>>>>> 0848049c
 	virtual ParamDescriptor getDestinationDescriptor() = 0;
 	uint8_t getIndexOfPatchedParamToBlink() final;
 	uint8_t shouldBlinkPatchingSourceShortcut(PatchSource s, uint8_t* colour) final;
