--- conflicted
+++ resolved
@@ -26,11 +26,6 @@
 
 	virtual ParamDescriptor getLearningThing() = 0;
 	void unlearnAction();
-<<<<<<< HEAD
 	[[nodiscard]] bool allowsLearnMode() const { return true; }
-	void learnKnob(MIDIDevice* fromDevice, int whichKnob, int modKnobMode, int midiChannel);
-=======
-	bool allowsLearnMode() { return true; }
 	void learnKnob(MIDIDevice* fromDevice, int32_t whichKnob, int32_t modKnobMode, int32_t midiChannel);
->>>>>>> 0848049c
 };