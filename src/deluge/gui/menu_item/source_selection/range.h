--- conflicted
+++ resolved
@@ -24,15 +24,7 @@
 	ParamDescriptor getDestinationDescriptor() override;
 	MenuItem* selectButtonPress() override;
 	MenuItem* patchingSourceShortcutPress(PatchSource newS, bool previousPressStillActive) override;
-<<<<<<< HEAD
-	const string& getTitle() const override { return "Modulate depth"; };
-=======
-#if HAVE_OLED
-	std::string_view getTitle() const override {
-		return "Modulate depth";
-	};
-#endif
->>>>>>> f91cab6e
+	std::string_view getTitle() const override { return "Modulate depth"; };
 };
 extern Range rangeMenu;
 } // namespace deluge::gui::menu_item::source_selection