/*
 * Copyright (c) 2014-2023 Synthstrom Audible Limited
 *
 * This file is part of The Synthstrom Audible Deluge Firmware.
 *
 * The Synthstrom Audible Deluge Firmware is free software: you can redistribute it and/or modify it under the
 * terms of the GNU General Public License as published by the Free Software Foundation,
 * either version 3 of the License, or (at your option) any later version.
 *
 * This program is distributed in the hope that it will be useful, but WITHOUT ANY WARRANTY;
 * without even the implied warranty of MERCHANTABILITY or FITNESS FOR A PARTICULAR PURPOSE.
 * See the GNU General Public License for more details.
 *
 * You should have received a copy of the GNU General Public License along with this program.
 * If not, see <https://www.gnu.org/licenses/>.
*/
#pragma once
#include "definitions_cxx.hpp"
#include "gui/menu_item/source_selection.h"

namespace deluge::gui::menu_item::source_selection {
class Regular final : public SourceSelection {
public:
<<<<<<< HEAD
	Regular() { basicTitle = "Modulate with"; }
	void beginSession(MenuItem* navigatedBackwardFrom = NULL);
	ParamDescriptor getDestinationDescriptor();
	MenuItem* selectButtonPress();
=======
	using SourceSelection::SourceSelection;
	void beginSession(MenuItem* navigatedBackwardFrom = nullptr) override;
	ParamDescriptor getDestinationDescriptor() override;
	MenuItem* selectButtonPress() override;
>>>>>>> feb0d711
	MenuItem* patchingSourceShortcutPress(PatchSource newS, bool previousPressStillActive) override;
#if HAVE_OLED
	const string& getTitle() const override {
		return "Modulate with";
	};
#endif
};

extern Regular regularMenu;
} // namespace deluge::gui::menu_item::source_selection<|MERGE_RESOLUTION|>--- conflicted
+++ resolved
@@ -21,23 +21,14 @@
 namespace deluge::gui::menu_item::source_selection {
 class Regular final : public SourceSelection {
 public:
-<<<<<<< HEAD
-	Regular() { basicTitle = "Modulate with"; }
-	void beginSession(MenuItem* navigatedBackwardFrom = NULL);
-	ParamDescriptor getDestinationDescriptor();
-	MenuItem* selectButtonPress();
-=======
 	using SourceSelection::SourceSelection;
 	void beginSession(MenuItem* navigatedBackwardFrom = nullptr) override;
 	ParamDescriptor getDestinationDescriptor() override;
 	MenuItem* selectButtonPress() override;
->>>>>>> feb0d711
 	MenuItem* patchingSourceShortcutPress(PatchSource newS, bool previousPressStillActive) override;
-#if HAVE_OLED
 	const string& getTitle() const override {
 		return "Modulate with";
 	};
-#endif
 };
 
 extern Regular regularMenu;
