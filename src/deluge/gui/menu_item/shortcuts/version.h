--- conflicted
+++ resolved
@@ -22,15 +22,6 @@
 class Version final : public Selection<NUM_SHORTCUTS_VERSIONS> {
 public:
 	using Selection::Selection;
-<<<<<<< HEAD
-	void readCurrentValue() { soundEditor.currentValue = soundEditor.shortcutsVersion; }
-	void writeCurrentValue() { soundEditor.setShortcutsVersion(soundEditor.currentValue); }
-	char const** getOptions() {
-		static char const* options[] = {HAVE_OLED ? "1.0" : " 1.0", HAVE_OLED ? "3.0" : " 3.0", NULL};
-		return options;
-	}
-	int32_t getNumOptions() { return NUM_SHORTCUTS_VERSIONS; }
-=======
 	void readCurrentValue() override { this->value_ = soundEditor.shortcutsVersion; }
 	void writeCurrentValue() override { soundEditor.setShortcutsVersion(this->value_); }
 	static_vector<string, capacity()> getOptions() override {
@@ -39,6 +30,5 @@
 		    HAVE_OLED ? "3.0" : "  3.0", //<
 		};
 	}
->>>>>>> feb0d711
 };
 } // namespace deluge::gui::menu_item::shortcuts