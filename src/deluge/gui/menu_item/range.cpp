--- conflicted
+++ resolved
@@ -48,22 +48,13 @@
 		if (soundEditor.editingRangeEdge == RangeEdit::LEFT) {
 switchOff:
 			soundEditor.editingRangeEdge = RangeEdit::OFF;
-<<<<<<< HEAD
 			if (display.type == DisplayType::OLED) {
 				goto justDrawValueForEditingRange;
 			}
 			else {
-				int startPos = (soundEditor.editingRangeEdge == RangeEdit::RIGHT) ? 999 : 0;
+				int32_t startPos = (soundEditor.editingRangeEdge == RangeEdit::RIGHT) ? 999 : 0;
 				drawValue(startPos);
 			}
-=======
-#if HAVE_OLED
-			goto justDrawValueForEditingRange;
-#else
-			int32_t startPos = (soundEditor.editingRangeEdge == RangeEdit::RIGHT) ? 999 : 0;
-			drawValue(startPos);
-#endif
->>>>>>> d1596e7f
 		}
 
 		else {
@@ -119,17 +110,8 @@
 	return true;
 }
 
-<<<<<<< HEAD
-void Range::drawValue(int startPos, bool renderSidebarToo) {
+void Range::drawValue(int32_t startPos, bool renderSidebarToo) {
 	if (display.type == DisplayType::OLED) {
-=======
-void Range::drawValue(int32_t startPos, bool renderSidebarToo) {
-#if HAVE_OLED
-	renderUIsForOled();
-#else
-	char* buffer = shortStringBuffer;
-	getText(buffer);
->>>>>>> d1596e7f
 
 		renderUIsForOled();
 	}
@@ -147,19 +129,12 @@
 }
 
 void Range::drawValueForEditingRange(bool blinkImmediately) {
-<<<<<<< HEAD
 	if (display.type == DisplayType::OLED) {
 		renderUIsForOled();
 		return;
 	}
 
-	int leftLength, rightLength;
-=======
-#if HAVE_OLED
-	renderUIsForOled();
-#else
 	int32_t leftLength, rightLength;
->>>>>>> d1596e7f
 	char* buffer = shortStringBuffer;
 
 	getText(buffer, &leftLength, &rightLength, false);
