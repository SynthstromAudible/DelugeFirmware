/*
 * Copyright © 2018-2023 Synthstrom Audible Limited
 *
 * This file is part of The Synthstrom Audible Deluge Firmware.
 *
 * The Synthstrom Audible Deluge Firmware is free software: you can redistribute it and/or modify it under the
 * terms of the GNU General Public License as published by the Free Software Foundation,
 * either version 3 of the License, or (at your option) any later version.
 *
 * This program is distributed in the hope that it will be useful, but WITHOUT ANY WARRANTY;
 * without even the implied warranty of MERCHANTABILITY or FITNESS FOR A PARTICULAR PURPOSE.
 * See the GNU General Public License for more details.
 *
 * You should have received a copy of the GNU General Public License along with this program.
 * If not, see <https://www.gnu.org/licenses/>.
*/

#include "range.h"

#include "gui/menu_item/range.h"
#include "gui/ui/sound_editor.h"
#include "hid/display.h"
#include "util/functions.h"
#include "hid/led/indicator_leds.h"
#include "hid/matrix/matrix_driver.h"
#include "hid/buttons.h"

namespace menu_item {

void Range::beginSession(MenuItem* navigatedBackwardFrom) {

	soundEditor.editingRangeEdge = RangeEdit::OFF;

	if (display.type != DisplayType::OLED) {
		drawValue(0, false);
	}
}

void Range::horizontalEncoderAction(int offset) {

	if (Buttons::isShiftButtonPressed()) {
		return;
	}

	// Turn left
	if (offset < 0) {

		if (soundEditor.editingRangeEdge == RangeEdit::LEFT) {
switchOff:
			soundEditor.editingRangeEdge = RangeEdit::OFF;
			if (display.type == DisplayType::OLED) {
				goto justDrawValueForEditingRange;
			}
			else {
				int startPos = (soundEditor.editingRangeEdge == RangeEdit::RIGHT) ? 999 : 0;
				drawValue(startPos);
			}
		}

		else {

			if (mayEditRangeEdge(RangeEdit::LEFT)) {
				soundEditor.editingRangeEdge = RangeEdit::LEFT;
justDrawValueForEditingRange:
				if (display.type == DisplayType::OLED) {
					renderUIsForOled();
				}
				else {
					drawValueForEditingRange(true);
				}
			}
			else {
				if (soundEditor.editingRangeEdge == RangeEdit::RIGHT) {
					goto switchOff;
				}
			}
		}
	}

	// Turn right
	else {
		if (soundEditor.editingRangeEdge == RangeEdit::RIGHT) {
			goto switchOff;
		}

		else {

			if (mayEditRangeEdge(RangeEdit::RIGHT)) {
				soundEditor.editingRangeEdge = RangeEdit::RIGHT;
				goto justDrawValueForEditingRange;
			}
			else {
				if (soundEditor.editingRangeEdge == RangeEdit::LEFT) {
					goto switchOff;
				}
			}
		}
	}
}

// Returns whether there was anything to cancel
bool Range::cancelEditingIfItsOn() {
	if (soundEditor.editingRangeEdge == RangeEdit::OFF) {
		return false;
	}

	int startPos = (soundEditor.editingRangeEdge == RangeEdit::RIGHT) ? 999 : 0;
	soundEditor.editingRangeEdge = RangeEdit::OFF;
	drawValue(startPos);
	return true;
}

void Range::drawValue(int startPos, bool renderSidebarToo) {
	if (display.type == DisplayType::OLED) {

<<<<<<< HEAD
		renderUIsForOled();
=======
	if (strlen(buffer) <= kNumericDisplayLength) {
		numericDriver.setText(buffer, true);
>>>>>>> c1145254
	}
	else {
		char* buffer = shortStringBuffer;
		getText(buffer);

		if (strlen(buffer) <= NUMERIC_DISPLAY_LENGTH) {
			display.setText(buffer, true);
		}
		else {
			display.setScrollingText(buffer, startPos);
		}
	}
}

void Range::drawValueForEditingRange(bool blinkImmediately) {
	if (display.type == DisplayType::OLED) {
		renderUIsForOled();
	}
	else {
		int leftLength, rightLength;
		char* buffer = shortStringBuffer;

		getText(buffer, &leftLength, &rightLength, false);

		int textLength = leftLength + rightLength + 1;

<<<<<<< HEAD
		uint8_t blinkMask[NUMERIC_DISPLAY_LENGTH];
		if (soundEditor.editingRangeEdge == RangeEdit::LEFT) {
			for (int i = 0; i < NUMERIC_DISPLAY_LENGTH; i++) {
				if (i < leftLength + NUMERIC_DISPLAY_LENGTH - getMin(4, textLength))
					blinkMask[i] = 0;
				else
					blinkMask[i] = 255;
			}
=======
	uint8_t blinkMask[kNumericDisplayLength];
	if (soundEditor.editingRangeEdge == RangeEdit::LEFT) {
		for (int i = 0; i < kNumericDisplayLength; i++) {
			if (i < leftLength + kNumericDisplayLength - getMin(4, textLength))
				blinkMask[i] = 0;
			else
				blinkMask[i] = 255;
>>>>>>> c1145254
		}

<<<<<<< HEAD
		else {
			for (int i = 0; i < NUMERIC_DISPLAY_LENGTH; i++) {
				if (NUMERIC_DISPLAY_LENGTH - 1 - i < rightLength)
					blinkMask[i] = 0;
				else
					blinkMask[i] = 255;
			}
=======
	else {
		for (int i = 0; i < kNumericDisplayLength; i++) {
			if (kNumericDisplayLength - 1 - i < rightLength)
				blinkMask[i] = 0;
			else
				blinkMask[i] = 255;
>>>>>>> c1145254
		}

<<<<<<< HEAD
		bool alignRight = (soundEditor.editingRangeEdge == RangeEdit::RIGHT) || (textLength < NUMERIC_DISPLAY_LENGTH);
=======
	bool alignRight = (soundEditor.editingRangeEdge == RangeEdit::RIGHT) || (textLength < kNumericDisplayLength);
>>>>>>> c1145254

	// Sorta hackish, to reset timing of blinking LED and always show text "on" initially on edit value
	indicator_leds::blinkLed(IndicatorLED::BACK, 255, 0, !blinkImmediately);

	display.setText(buffer, alignRight, 255, true, blinkMask);

		soundEditor.possibleChangeToCurrentRangeDisplay();
	}
}

void Range::drawPixelsForOled() {
	int leftLength, rightLength;
	char* buffer = shortStringBuffer;

	getText(buffer, &leftLength, &rightLength, soundEditor.editingRangeEdge == RangeEdit::OFF);

	int textLength = leftLength + rightLength + (bool)rightLength;

	int baseY = 18;
	int digitWidth = kTextHugeSpacingX;
	int digitHeight = kTextHugeSizeY;

	int stringWidth = digitWidth * textLength;
	int stringStartX = (OLED_MAIN_WIDTH_PIXELS - stringWidth) >> 1;

	OLED::drawString(buffer, stringStartX, baseY, OLED::oledMainImage[0], OLED_MAIN_WIDTH_PIXELS, digitWidth,
	                 digitHeight);

	int hilightStartX, hilightWidth;

	if (soundEditor.editingRangeEdge == RangeEdit::LEFT) {
		hilightStartX = stringStartX;
		hilightWidth = digitWidth * leftLength;
doHilightJustOneEdge:
		OLED::invertArea(hilightStartX, hilightWidth, baseY - 1, baseY + digitHeight + 1, OLED::oledMainImage);
	}
	else if (soundEditor.editingRangeEdge == RangeEdit::RIGHT) {
		int stringEndX = (OLED_MAIN_WIDTH_PIXELS + stringWidth) >> 1;
		hilightWidth = digitWidth * rightLength;
		hilightStartX = stringEndX - hilightWidth;
		goto doHilightJustOneEdge;
	}
}
} // namespace menu_item<|MERGE_RESOLUTION|>--- conflicted
+++ resolved
@@ -113,18 +113,13 @@
 void Range::drawValue(int startPos, bool renderSidebarToo) {
 	if (display.type == DisplayType::OLED) {
 
-<<<<<<< HEAD
 		renderUIsForOled();
-=======
-	if (strlen(buffer) <= kNumericDisplayLength) {
-		numericDriver.setText(buffer, true);
->>>>>>> c1145254
 	}
 	else {
 		char* buffer = shortStringBuffer;
 		getText(buffer);
 
-		if (strlen(buffer) <= NUMERIC_DISPLAY_LENGTH) {
+		if (strlen(buffer) <= kNumericDisplayLength) {
 			display.setText(buffer, true);
 		}
 		else {
@@ -136,25 +131,16 @@
 void Range::drawValueForEditingRange(bool blinkImmediately) {
 	if (display.type == DisplayType::OLED) {
 		renderUIsForOled();
-	}
-	else {
-		int leftLength, rightLength;
-		char* buffer = shortStringBuffer;
-
-		getText(buffer, &leftLength, &rightLength, false);
-
-		int textLength = leftLength + rightLength + 1;
-
-<<<<<<< HEAD
-		uint8_t blinkMask[NUMERIC_DISPLAY_LENGTH];
-		if (soundEditor.editingRangeEdge == RangeEdit::LEFT) {
-			for (int i = 0; i < NUMERIC_DISPLAY_LENGTH; i++) {
-				if (i < leftLength + NUMERIC_DISPLAY_LENGTH - getMin(4, textLength))
-					blinkMask[i] = 0;
-				else
-					blinkMask[i] = 255;
-			}
-=======
+		return;
+	}
+
+	int leftLength, rightLength;
+	char* buffer = shortStringBuffer;
+
+	getText(buffer, &leftLength, &rightLength, false);
+
+	int textLength = leftLength + rightLength + 1;
+
 	uint8_t blinkMask[kNumericDisplayLength];
 	if (soundEditor.editingRangeEdge == RangeEdit::LEFT) {
 		for (int i = 0; i < kNumericDisplayLength; i++) {
@@ -162,40 +148,26 @@
 				blinkMask[i] = 0;
 			else
 				blinkMask[i] = 255;
->>>>>>> c1145254
-		}
-
-<<<<<<< HEAD
-		else {
-			for (int i = 0; i < NUMERIC_DISPLAY_LENGTH; i++) {
-				if (NUMERIC_DISPLAY_LENGTH - 1 - i < rightLength)
-					blinkMask[i] = 0;
-				else
-					blinkMask[i] = 255;
-			}
-=======
+		}
+	}
+
 	else {
 		for (int i = 0; i < kNumericDisplayLength; i++) {
 			if (kNumericDisplayLength - 1 - i < rightLength)
 				blinkMask[i] = 0;
 			else
 				blinkMask[i] = 255;
->>>>>>> c1145254
-		}
-
-<<<<<<< HEAD
-		bool alignRight = (soundEditor.editingRangeEdge == RangeEdit::RIGHT) || (textLength < NUMERIC_DISPLAY_LENGTH);
-=======
+		}
+	}
+
 	bool alignRight = (soundEditor.editingRangeEdge == RangeEdit::RIGHT) || (textLength < kNumericDisplayLength);
->>>>>>> c1145254
 
 	// Sorta hackish, to reset timing of blinking LED and always show text "on" initially on edit value
 	indicator_leds::blinkLed(IndicatorLED::BACK, 255, 0, !blinkImmediately);
 
 	display.setText(buffer, alignRight, 255, true, blinkMask);
 
-		soundEditor.possibleChangeToCurrentRangeDisplay();
-	}
+	soundEditor.possibleChangeToCurrentRangeDisplay();
 }
 
 void Range::drawPixelsForOled() {
