/*
 * Copyright © 2018-2023 Synthstrom Audible Limited
 *
 * This file is part of The Synthstrom Audible Deluge Firmware.
 *
 * The Synthstrom Audible Deluge Firmware is free software: you can redistribute it and/or modify it under the
 * terms of the GNU General Public License as published by the Free Software Foundation,
 * either version 3 of the License, or (at your option) any later version.
 *
 * This program is distributed in the hope that it will be useful, but WITHOUT ANY WARRANTY;
 * without even the implied warranty of MERCHANTABILITY or FITNESS FOR A PARTICULAR PURPOSE.
 * See the GNU General Public License for more details.
 *
 * You should have received a copy of the GNU General Public License along with this program.
 * If not, see <https://www.gnu.org/licenses/>.
*/

#include "range.h"

#include "gui/menu_item/range.h"
#include "gui/ui/sound_editor.h"
#include "hid/buttons.h"
#include "hid/display.h"
#include "hid/led/indicator_leds.h"
#include "hid/matrix/matrix_driver.h"
#include "util/functions.h"

namespace deluge::gui::menu_item {

void Range::beginSession(MenuItem* navigatedBackwardFrom) {

	soundEditor.editingRangeEdge = RangeEdit::OFF;

	if (display.type != DisplayType::OLED) {
		drawValue(0, false);
	}
}

void Range::horizontalEncoderAction(int32_t offset) {

	if (Buttons::isShiftButtonPressed()) {
		return;
	}

	// Turn left
	if (offset < 0) {

		if (soundEditor.editingRangeEdge == RangeEdit::LEFT) {
switchOff:
			soundEditor.editingRangeEdge = RangeEdit::OFF;
			if (display.type == DisplayType::OLED) {
				goto justDrawValueForEditingRange;
			}
			else {
				int32_t startPos = (soundEditor.editingRangeEdge == RangeEdit::RIGHT) ? 999 : 0;
				drawValue(startPos);
			}
		}

		else {

			if (mayEditRangeEdge(RangeEdit::LEFT)) {
				soundEditor.editingRangeEdge = RangeEdit::LEFT;
justDrawValueForEditingRange:
				if (display.type == DisplayType::OLED) {
					renderUIsForOled();
				}
				else {
					drawValueForEditingRange(true);
				}
			}
			else {
				if (soundEditor.editingRangeEdge == RangeEdit::RIGHT) {
					goto switchOff;
				}
			}
		}
	}

	// Turn right
	else {
		if (soundEditor.editingRangeEdge == RangeEdit::RIGHT) {
			goto switchOff;
		}

		else {

			if (mayEditRangeEdge(RangeEdit::RIGHT)) {
				soundEditor.editingRangeEdge = RangeEdit::RIGHT;
				goto justDrawValueForEditingRange;
			}
			else {
				if (soundEditor.editingRangeEdge == RangeEdit::LEFT) {
					goto switchOff;
				}
			}
		}
	}
}

// Returns whether there was anything to cancel
bool Range::cancelEditingIfItsOn() {
	if (soundEditor.editingRangeEdge == RangeEdit::OFF) {
		return false;
	}

	int32_t startPos = (soundEditor.editingRangeEdge == RangeEdit::RIGHT) ? 999 : 0;
	soundEditor.editingRangeEdge = RangeEdit::OFF;
	drawValue(startPos);
	return true;
}

void Range::drawValue(int32_t startPos, bool renderSidebarToo) {
	if (display.type == DisplayType::OLED) {

		renderUIsForOled();
	}
	else {
		char* buffer = shortStringBuffer;
		getText(buffer);

		if (strlen(buffer) <= kNumericDisplayLength) {
			display.setText(buffer, true);
		}
		else {
			display.setScrollingText(buffer, startPos);
		}
	}
}

void Range::drawValueForEditingRange(bool blinkImmediately) {
	if (display.type == DisplayType::OLED) {
		renderUIsForOled();
		return;
	}

	int32_t leftLength, rightLength;
	char* buffer = shortStringBuffer;

	getText(buffer, &leftLength, &rightLength, false);

	int32_t textLength = leftLength + rightLength + 1;

	uint8_t blinkMask[kNumericDisplayLength];
	if (soundEditor.editingRangeEdge == RangeEdit::LEFT) {
		for (int32_t i = 0; i < kNumericDisplayLength; i++) {
			if (i < leftLength + kNumericDisplayLength - std::min(4_i32, textLength))
				blinkMask[i] = 0;
			else
				blinkMask[i] = 255;
		}
	}

	else {
		for (int32_t i = 0; i < kNumericDisplayLength; i++) {
			if (kNumericDisplayLength - 1 - i < rightLength)
				blinkMask[i] = 0;
			else
				blinkMask[i] = 255;
		}
	}

	bool alignRight = (soundEditor.editingRangeEdge == RangeEdit::RIGHT) || (textLength < kNumericDisplayLength);

	// Sorta hackish, to reset timing of blinking LED and always show text "on" initially on edit value
	indicator_leds::blinkLed(IndicatorLED::BACK, 255, 0, !blinkImmediately);

	display.setText(buffer, alignRight, 255, true, blinkMask);

	soundEditor.possibleChangeToCurrentRangeDisplay();
}

void Range::drawPixelsForOled() {
	int32_t leftLength, rightLength;
	char* buffer = shortStringBuffer;

	getText(buffer, &leftLength, &rightLength, soundEditor.editingRangeEdge == RangeEdit::OFF);

	int32_t textLength = leftLength + rightLength + (bool)rightLength;

	int32_t baseY = 18;
	int32_t digitWidth = kTextHugeSpacingX;
	int32_t digitHeight = kTextHugeSizeY;

	int32_t stringWidth = digitWidth * textLength;
	int32_t stringStartX = (OLED_MAIN_WIDTH_PIXELS - stringWidth) >> 1;

	OLED::drawString(buffer, stringStartX, baseY, OLED::oledMainImage[0], OLED_MAIN_WIDTH_PIXELS, digitWidth,
	                 digitHeight);

	int32_t hilightStartX, hilightWidth;

	if (soundEditor.editingRangeEdge == RangeEdit::LEFT) {
		hilightStartX = stringStartX;
		hilightWidth = digitWidth * leftLength;
doHilightJustOneEdge:
		OLED::invertArea(hilightStartX, hilightWidth, baseY - 1, baseY + digitHeight + 1, OLED::oledMainImage);
	}
	else if (soundEditor.editingRangeEdge == RangeEdit::RIGHT) {
		int32_t stringEndX = (OLED_MAIN_WIDTH_PIXELS + stringWidth) >> 1;
		hilightWidth = digitWidth * rightLength;
		hilightStartX = stringEndX - hilightWidth;
		goto doHilightJustOneEdge;
	}
}
<<<<<<< HEAD
} // namespace menu_item
=======
#endif
} // namespace deluge::gui::menu_item
>>>>>>> feb0d711
<|MERGE_RESOLUTION|>--- conflicted
+++ resolved
@@ -203,9 +203,4 @@
 		goto doHilightJustOneEdge;
 	}
 }
-<<<<<<< HEAD
-} // namespace menu_item
-=======
-#endif
-} // namespace deluge::gui::menu_item
->>>>>>> feb0d711
+} // namespace deluge::gui::menu_item