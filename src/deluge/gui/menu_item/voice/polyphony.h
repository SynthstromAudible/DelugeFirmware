--- conflicted
+++ resolved
@@ -16,11 +16,7 @@
 */
 #pragma once
 
-<<<<<<< HEAD
-#include "definitions.h"
-=======
 #include "definitions_cxx.hpp"
->>>>>>> c1145254
 #include "model/clip/clip.h"
 #include "model/drum/drum.h"
 #include "model/drum/kit.h"
@@ -29,52 +25,32 @@
 #include "processing/sound/sound.h"
 #include "processing/sound/sound_drum.h"
 #include "gui/ui/sound_editor.h"
-<<<<<<< HEAD
+#include "util/misc.h"
 #include "util/container/static_vector.hpp"
-=======
-#include "util/misc.h"
->>>>>>> c1145254
 
 namespace deluge::gui::menu_item::voice {
 class Polyphony final : public Selection<NUM_POLYPHONY_TYPES> {
 public:
-<<<<<<< HEAD
 	using Selection::Selection;
-	void readCurrentValue() override { this->value_ = soundEditor.currentSound->polyphonic; }
+	void readCurrentValue() override { this->value_ = util::to_underlying(soundEditor.currentSound->polyphonic); }
 	void writeCurrentValue() override {
-=======
-	Polyphony(char const* newName = NULL) : Selection(newName) {}
-	void readCurrentValue() { soundEditor.currentValue = util::to_underlying(soundEditor.currentSound->polyphonic); }
-	void writeCurrentValue() {
->>>>>>> c1145254
 
 		// If affect-entire button held, do whole kit
 		if (currentUIMode == UI_MODE_HOLDING_AFFECT_ENTIRE_IN_SOUND_EDITOR && soundEditor.editingKit()) {
 
 			Kit* kit = dynamic_cast<Kit*>(currentSong->currentClip->output);
 
-<<<<<<< HEAD
 			for (Drum* thisDrum = kit->firstDrum; thisDrum != nullptr; thisDrum = thisDrum->next) {
-				if (thisDrum->type == DRUM_TYPE_SOUND) {
+				if (thisDrum->type == DrumType::SOUND) {
 					auto* soundDrum = dynamic_cast<SoundDrum*>(thisDrum);
-					soundDrum->polyphonic = this->value_;
-=======
-			for (Drum* thisDrum = kit->firstDrum; thisDrum; thisDrum = thisDrum->next) {
-				if (thisDrum->type == DrumType::SOUND) {
-					SoundDrum* soundDrum = (SoundDrum*)thisDrum;
-					soundDrum->polyphonic = static_cast<PolyphonyMode>(soundEditor.currentValue);
->>>>>>> c1145254
+					soundDrum->polyphonic = static_cast<PolyphonyMode>(this->value_);
 				}
 			}
 		}
 
 		// Or, the normal case of just one sound
 		else {
-<<<<<<< HEAD
-			soundEditor.currentSound->polyphonic = this->value_;
-=======
-			soundEditor.currentSound->polyphonic = static_cast<PolyphonyMode>(soundEditor.currentValue);
->>>>>>> c1145254
+			soundEditor.currentSound->polyphonic = static_cast<PolyphonyMode>(this->value_);
 		}
 	}
 
@@ -82,15 +58,9 @@
 		static_vector<string, capacity()> options = {"Auto", "Polyphonic", "Monophonic", "Legato"};
 
 		if (soundEditor.editingKit()) {
-<<<<<<< HEAD
 			options.push_back("Choke");
 		}
 		return options;
-=======
-			return kNumPolyphonyModes;
-		}
-		return kNumPolyphonyModes - 1;
->>>>>>> c1145254
 	}
 
 	bool usesAffectEntire() override { return true; }
