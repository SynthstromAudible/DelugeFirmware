/*
 * Copyright © 2020-2023 Synthstrom Audible Limited
 *
 * This file is part of The Synthstrom Audible Deluge Firmware.
 *
 * The Synthstrom Audible Deluge Firmware is free software: you can redistribute it and/or modify it under the
 * terms of the GNU General Public License as published by the Free Software Foundation,
 * either version 3 of the License, or (at your option) any later version.
 *
 * This program is distributed in the hope that it will be useful, but WITHOUT ANY WARRANTY;
 * without even the implied warranty of MERCHANTABILITY or FITNESS FOR A PARTICULAR PURPOSE.
 * See the GNU General Public License for more details.
 *
 * You should have received a copy of the GNU General Public License along with this program.
 * If not, see <https://www.gnu.org/licenses/>.
*/

#pragma once
#include "gui/menu_item/selection.h"

namespace deluge::gui::menu_item {

class Colour final : public Selection {
public:
	enum Option : uint8_t {
		RED,
		GREEN,
		BLUE,
		YELLOW,
		CYAN,
		MAGENTA,
		AMBER,
		WHITE,
		PINK,
	};

	using Selection::Selection;
	void readCurrentValue() override { this->setValue(value); }
	void writeCurrentValue() override {
		value = static_cast<Option>(this->getValue());
		renderingNeededRegardlessOfUI();
	};
<<<<<<< HEAD
	static_vector<std::string_view, capacity()> getOptions() override {
=======
	std::vector<std::string_view> getOptions() override {
>>>>>>> 7335a581
		return {
		    l10n::getView(l10n::String::STRING_FOR_RED),   l10n::getView(l10n::String::STRING_FOR_GREEN),
		    l10n::getView(l10n::String::STRING_FOR_BLUE),  l10n::getView(l10n::String::STRING_FOR_YELLOW),
		    l10n::getView(l10n::String::STRING_FOR_CYAN),  l10n::getView(l10n::String::STRING_FOR_MAGENTA),
		    l10n::getView(l10n::String::STRING_FOR_AMBER), l10n::getView(l10n::String::STRING_FOR_WHITE),
		    l10n::getView(l10n::String::STRING_FOR_PINK),
		};
	}
	[[nodiscard]] RGB getRGB() const;
	Option value;
};

extern Colour activeColourMenu;
extern Colour stoppedColourMenu;
extern Colour mutedColourMenu;
extern Colour soloColourMenu;

} // namespace deluge::gui::menu_item<|MERGE_RESOLUTION|>--- conflicted
+++ resolved
@@ -40,11 +40,7 @@
 		value = static_cast<Option>(this->getValue());
 		renderingNeededRegardlessOfUI();
 	};
-<<<<<<< HEAD
-	static_vector<std::string_view, capacity()> getOptions() override {
-=======
 	std::vector<std::string_view> getOptions() override {
->>>>>>> 7335a581
 		return {
 		    l10n::getView(l10n::String::STRING_FOR_RED),   l10n::getView(l10n::String::STRING_FOR_GREEN),
 		    l10n::getView(l10n::String::STRING_FOR_BLUE),  l10n::getView(l10n::String::STRING_FOR_YELLOW),
