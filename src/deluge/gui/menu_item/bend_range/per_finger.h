--- conflicted
+++ resolved
@@ -38,11 +38,7 @@
 			expressionParams->bendRanges[BEND_RANGE_FINGER_LEVEL] = this->value_;
 		}
 	}
-<<<<<<< HEAD
-	bool isRelevant(Sound* sound, int whichThing) override {
-=======
-	bool isRelevant(Sound* sound, int32_t whichThing) {
->>>>>>> 0848049c
+	bool isRelevant(Sound* sound, int32_t whichThing) override {
 		return soundEditor.navigationDepth == 1 || soundEditor.editingKit();
 	}
 };
