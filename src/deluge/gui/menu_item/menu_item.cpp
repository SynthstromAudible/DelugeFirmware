/*
 * Copyright © 2014-2023 Synthstrom Audible Limited
 *
 * This file is part of The Synthstrom Audible Deluge Firmware.
 *
 * The Synthstrom Audible Deluge Firmware is free software: you can redistribute it and/or modify it under the
 * terms of the GNU General Public License as published by the Free Software Foundation,
 * either version 3 of the License, or (at your option) any later version.
 *
 * This program is distributed in the hope that it will be useful, but WITHOUT ANY WARRANTY;
 * without even the implied warranty of MERCHANTABILITY or FITNESS FOR A PARTICULAR PURPOSE.
 * See the GNU General Public License for more details.
 *
 * You should have received a copy of the GNU General Public License along with this program.
 * If not, see <https://www.gnu.org/licenses/>.
*/

#include "menu_item.h"
#include "hid/display/numeric_driver.h"

using namespace deluge;

MenuPermission MenuItem::checkPermissionToBeginSession(Sound* sound, int whichThing, MultiRange** currentRange) {
	bool toReturn = isRelevant(sound, whichThing);
	return toReturn ? MenuPermission::YES : MenuPermission::NO;
}

void MenuItem::learnCC(MIDIDevice* fromDevice, int channel, int ccNumber, int value) {
	learnKnob(fromDevice, ccNumber, 0, channel);
}

#if HAVE_OLED

<<<<<<< HEAD
=======
// This is virtual. Some classes with override it and generate some name on the fly.
// May return pointer to that buffer, or to some other constant char string.
char const* MenuItem::getTitle() {
	return basicTitle;
}

>>>>>>> c1145254
void MenuItem::renderOLED() {
	OLED::drawScreenTitle(getTitle().c_str());
	drawPixelsForOled();
}

<<<<<<< HEAD
=======
// A couple of our child classes call this - that's all
void MenuItem::drawItemsForOled(char const** options, int selectedOption) {

	int baseY = (OLED_MAIN_HEIGHT_PIXELS == 64) ? 15 : 14;
	baseY += OLED_MAIN_TOPMOST_PIXEL;

	for (int o = 0; o < OLED_HEIGHT_CHARS - 1; o++) {
		if (!options[o]) {
			break;
		}

		int yPixel = o * kTextSpacingY + baseY;

		OLED::drawString(options[o], kTextSpacingX, yPixel, OLED::oledMainImage[0], OLED_MAIN_WIDTH_PIXELS,
		                 kTextSpacingX, kTextSpacingY);

		if (o == selectedOption) {
			OLED::invertArea(0, OLED_MAIN_WIDTH_PIXELS, yPixel, yPixel + 8, &OLED::oledMainImage[0]);
			OLED::setupSideScroller(0, options[o], kTextSpacingX, OLED_MAIN_WIDTH_PIXELS, yPixel, yPixel + 8,
			                        kTextSpacingX, kTextSpacingY, true);
		}
	}
}

>>>>>>> c1145254
#else

void MenuItem::drawName() {
	numericDriver.setText(getName().c_str(), false, shouldDrawDotOnName());
}

#endif<|MERGE_RESOLUTION|>--- conflicted
+++ resolved
@@ -31,47 +31,11 @@
 
 #if HAVE_OLED
 
-<<<<<<< HEAD
-=======
-// This is virtual. Some classes with override it and generate some name on the fly.
-// May return pointer to that buffer, or to some other constant char string.
-char const* MenuItem::getTitle() {
-	return basicTitle;
-}
-
->>>>>>> c1145254
 void MenuItem::renderOLED() {
 	OLED::drawScreenTitle(getTitle().c_str());
 	drawPixelsForOled();
 }
 
-<<<<<<< HEAD
-=======
-// A couple of our child classes call this - that's all
-void MenuItem::drawItemsForOled(char const** options, int selectedOption) {
-
-	int baseY = (OLED_MAIN_HEIGHT_PIXELS == 64) ? 15 : 14;
-	baseY += OLED_MAIN_TOPMOST_PIXEL;
-
-	for (int o = 0; o < OLED_HEIGHT_CHARS - 1; o++) {
-		if (!options[o]) {
-			break;
-		}
-
-		int yPixel = o * kTextSpacingY + baseY;
-
-		OLED::drawString(options[o], kTextSpacingX, yPixel, OLED::oledMainImage[0], OLED_MAIN_WIDTH_PIXELS,
-		                 kTextSpacingX, kTextSpacingY);
-
-		if (o == selectedOption) {
-			OLED::invertArea(0, OLED_MAIN_WIDTH_PIXELS, yPixel, yPixel + 8, &OLED::oledMainImage[0]);
-			OLED::setupSideScroller(0, options[o], kTextSpacingX, OLED_MAIN_WIDTH_PIXELS, yPixel, yPixel + 8,
-			                        kTextSpacingX, kTextSpacingY, true);
-		}
-	}
-}
-
->>>>>>> c1145254
 #else
 
 void MenuItem::drawName() {
