/*
 * Copyright (c) 2014-2023 Synthstrom Audible Limited
 *
 * This file is part of The Synthstrom Audible Deluge Firmware.
 *
 * The Synthstrom Audible Deluge Firmware is free software: you can redistribute it and/or modify it under the
 * terms of the GNU General Public License as published by the Free Software Foundation,
 * either version 3 of the License, or (at your option) any later version.
 *
 * This program is distributed in the hope that it will be useful, but WITHOUT ANY WARRANTY;
 * without even the implied warranty of MERCHANTABILITY or FITNESS FOR A PARTICULAR PURPOSE.
 * See the GNU General Public License for more details.
 *
 * You should have received a copy of the GNU General Public License along with this program.
 * If not, see <https://www.gnu.org/licenses/>.
*/
#pragma once
#include "gui/menu_item/integer.h"
#include "gui/menu_item/menu_item_with_cc_learning.h"
#include "gui/menu_item/patched_param.h"
#include "gui/ui/sound_editor.h"
#include "menu_item_with_cc_learning.h"
#include "model/model_stack.h"
#include "processing/sound/sound.h"

namespace deluge::gui::menu_item {
class MasterTranspose final : public Integer, public PatchedParam {
public:
	using Integer::Integer;
	void readCurrentValue() override { this->value_ = soundEditor.currentSound->transpose; }
	void writeCurrentValue() override {
		soundEditor.currentSound->transpose = this->value_;
		char modelStackMemory[MODEL_STACK_MAX_SIZE];
		ModelStackWithSoundFlags* modelStack = soundEditor.getCurrentModelStack(modelStackMemory)->addSoundFlags();
		soundEditor.currentSound->recalculateAllVoicePhaseIncrements(modelStack);
	}
	MenuItem* selectButtonPress() override { return PatchedParam::selectButtonPress(); }
	uint8_t shouldDrawDotOnName() override { return PatchedParam::shouldDrawDotOnName(); }
	uint8_t getPatchedParamIndex() override { return ::Param::Local::PITCH_ADJUST; }
	uint8_t getP() override { return ::Param::Local::PITCH_ADJUST; }
	uint8_t shouldBlinkPatchingSourceShortcut(PatchSource s, uint8_t* colour) override {
		return PatchedParam::shouldBlinkPatchingSourceShortcut(s, colour);
	}
	MenuItem* patchingSourceShortcutPress(PatchSource s, bool previousPressStillActive = false) override {
		return PatchedParam::patchingSourceShortcutPress(s, previousPressStillActive);
	}
<<<<<<< HEAD

	void drawValue() { PatchedParam::drawValue(); }

	void unlearnAction() { MenuItemWithCCLearning::unlearnAction(); }
	bool allowsLearnMode() { return MenuItemWithCCLearning::allowsLearnMode(); }
	void learnKnob(MIDIDevice* fromDevice, int32_t whichKnob, int32_t modKnobMode, int32_t midiChannel) {
		MenuItemWithCCLearning::learnKnob(fromDevice, whichKnob, modKnobMode, midiChannel);
	};

	int32_t getMinValue() const { return -96; }
	int32_t getMaxValue() const { return 96; }
=======
#if !HAVE_OLED
	void drawValue() override {
		numericDriver.setTextAsNumber(this->value_, shouldDrawDotOnName());
	}
#endif

	void unlearnAction() override {
		MenuItemWithCCLearning::unlearnAction();
	}
	bool allowsLearnMode() override {
		return MenuItemWithCCLearning::allowsLearnMode();
	}
	void learnKnob(MIDIDevice* fromDevice, int32_t whichKnob, int32_t modKnobMode, int32_t midiChannel) override {
		MenuItemWithCCLearning::learnKnob(fromDevice, whichKnob, modKnobMode, midiChannel);
	};

	[[nodiscard]] int32_t getMinValue() const override {
		return -96;
	}
	[[nodiscard]] int32_t getMaxValue() const override {
		return 96;
	}
>>>>>>> feb0d711
};
} // namespace deluge::gui::menu_item<|MERGE_RESOLUTION|>--- conflicted
+++ resolved
@@ -44,41 +44,16 @@
 	MenuItem* patchingSourceShortcutPress(PatchSource s, bool previousPressStillActive = false) override {
 		return PatchedParam::patchingSourceShortcutPress(s, previousPressStillActive);
 	}
-<<<<<<< HEAD
 
-	void drawValue() { PatchedParam::drawValue(); }
+	void drawValue() override { numericDriver.setTextAsNumber(this->value_, shouldDrawDotOnName()); }
 
-	void unlearnAction() { MenuItemWithCCLearning::unlearnAction(); }
-	bool allowsLearnMode() { return MenuItemWithCCLearning::allowsLearnMode(); }
-	void learnKnob(MIDIDevice* fromDevice, int32_t whichKnob, int32_t modKnobMode, int32_t midiChannel) {
-		MenuItemWithCCLearning::learnKnob(fromDevice, whichKnob, modKnobMode, midiChannel);
-	};
-
-	int32_t getMinValue() const { return -96; }
-	int32_t getMaxValue() const { return 96; }
-=======
-#if !HAVE_OLED
-	void drawValue() override {
-		numericDriver.setTextAsNumber(this->value_, shouldDrawDotOnName());
-	}
-#endif
-
-	void unlearnAction() override {
-		MenuItemWithCCLearning::unlearnAction();
-	}
-	bool allowsLearnMode() override {
-		return MenuItemWithCCLearning::allowsLearnMode();
-	}
+	void unlearnAction() override { MenuItemWithCCLearning::unlearnAction(); }
+	bool allowsLearnMode() override { return MenuItemWithCCLearning::allowsLearnMode(); }
 	void learnKnob(MIDIDevice* fromDevice, int32_t whichKnob, int32_t modKnobMode, int32_t midiChannel) override {
 		MenuItemWithCCLearning::learnKnob(fromDevice, whichKnob, modKnobMode, midiChannel);
 	};
 
-	[[nodiscard]] int32_t getMinValue() const override {
-		return -96;
-	}
-	[[nodiscard]] int32_t getMaxValue() const override {
-		return 96;
-	}
->>>>>>> feb0d711
+	[[nodiscard]] int32_t getMinValue() const override { return -96; }
+	[[nodiscard]] int32_t getMaxValue() const override { return 96; }
 };
 } // namespace deluge::gui::menu_item