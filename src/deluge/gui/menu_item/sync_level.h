--- conflicted
+++ resolved
@@ -33,14 +33,8 @@
 protected:
 	void drawValue() final;
 	virtual void getNoteLengthName(char* buffer);
-<<<<<<< HEAD
 
-	void drawPixelsForOled();
-=======
-#if HAVE_OLED
 	void drawPixelsForOled() override;
-#endif
->>>>>>> feb0d711
 };
 
 } // namespace deluge::gui::menu_item