--- conflicted
+++ resolved
@@ -88,26 +88,16 @@
 		                 kTextSpacingX, kTextSizeYUpdated);
 	}
 }
-<<<<<<< HEAD
 
-void Command::drawValue() {
-	char const* output;
-=======
-#else
 void Command::drawValue() const {
 	char const* output = nullptr;
->>>>>>> feb0d711
 	if (!midiEngine.globalMIDICommands[util::to_underlying(commandNumber)].containsSomething()) {
 		output = "NONE";
 	}
 	else {
 		output = "SET";
 	}
-<<<<<<< HEAD
 	display.setText(output);
-=======
-	numericDriver.setText(output);
->>>>>>> feb0d711
 }
 
 void Command::selectEncoderAction(int32_t offset) {
