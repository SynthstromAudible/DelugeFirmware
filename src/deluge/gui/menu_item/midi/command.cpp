/*
 * Copyright © 2017-2023 Synthstrom Audible Limited
 *
 * This file is part of The Synthstrom Audible Deluge Firmware.
 *
 * The Synthstrom Audible Deluge Firmware is free software: you can redistribute it and/or modify it under the
 * terms of the GNU General Public License as published by the Free Software Foundation,
 * either version 3 of the License, or (at your option) any later version.
 *
 * This program is distributed in the hope that it will be useful, but WITHOUT ANY WARRANTY;
 * without even the implied warranty of MERCHANTABILITY or FITNESS FOR A PARTICULAR PURPOSE.
 * See the GNU General Public License for more details.
 *
 * You should have received a copy of the GNU General Public License along with this program.
 * If not, see <https://www.gnu.org/licenses/>.
*/

#include "command.h"
#include "definitions_cxx.hpp"
#include "io/midi/midi_engine.h"
#include "gui/ui/sound_editor.h"
#include "hid/display/numeric_driver.h"
#include "hid/display/oled.h"
#include "io/midi/midi_device.h"
#include "util/misc.h"

extern "C" {
#include "util/cfunctions.h"
}

namespace deluge::gui::menu_item::midi {

void Command::beginSession(MenuItem* navigatedBackwardFrom) {
#if !HAVE_OLED
	drawValue();
#endif
}

#if HAVE_OLED
void Command::drawPixelsForOled() {
	LearnedMIDI* command = &midiEngine.globalMIDICommands[util::to_underlying(commandNumber)];
	int yPixel = 20;
	if (!command->containsSomething()) {
		OLED::drawString("Command unassigned", 0, yPixel, OLED::oledMainImage[0], OLED_MAIN_WIDTH_PIXELS, kTextSpacingX,
		                 kTextSizeYUpdated);
	}
	else {
		char const* deviceString = "Any MIDI device";
		if (command->device) {
			deviceString = command->device->getDisplayName();
		}
		OLED::drawString(deviceString, 0, yPixel, OLED::oledMainImage[0], OLED_MAIN_WIDTH_PIXELS, kTextSpacingX,
		                 kTextSizeYUpdated);
		OLED::setupSideScroller(0, deviceString, kTextSpacingX, OLED_MAIN_WIDTH_PIXELS, yPixel, yPixel + 8,
		                        kTextSpacingX, kTextSpacingY, false);

		yPixel += kTextSpacingY;

		char const* channelText;
		if (command->channelOrZone == MIDI_CHANNEL_MPE_LOWER_ZONE) {
			channelText = "MPE lower zone";
		}
		else if (command->channelOrZone == MIDI_CHANNEL_MPE_UPPER_ZONE) {
			channelText = "MPE upper zone";
		}
		else {
			channelText = "Channel";
			char buffer[12];
			int channelmod = (command->channelOrZone >= IS_A_CC) * IS_A_CC;
			intToString(command->channelOrZone + 1 - channelmod, buffer, 1);
			OLED::drawString(buffer, kTextSpacingX * 8, yPixel, OLED::oledMainImage[0], OLED_MAIN_WIDTH_PIXELS,
			                 kTextSpacingX, kTextSizeYUpdated);
		}
		OLED::drawString(channelText, 0, yPixel, OLED::oledMainImage[0], OLED_MAIN_WIDTH_PIXELS, kTextSpacingX,
		                 kTextSizeYUpdated);

		yPixel += kTextSpacingY;
		if (command->channelOrZone < IS_A_CC) {
			OLED::drawString("Note", 0, yPixel, OLED::oledMainImage[0], OLED_MAIN_WIDTH_PIXELS, kTextSpacingX,
			                 kTextSizeYUpdated);
		}
		else {
			OLED::drawString("CC", 0, yPixel, OLED::oledMainImage[0], OLED_MAIN_WIDTH_PIXELS, kTextSpacingX,
			                 kTextSizeYUpdated);
		}

		char buffer[12];
		intToString(command->noteOrCC, buffer, 1);
		OLED::drawString(buffer, kTextSpacingX * 5, yPixel, OLED::oledMainImage[0], OLED_MAIN_WIDTH_PIXELS,
		                 kTextSpacingX, kTextSizeYUpdated);
	}
}
#else
<<<<<<< HEAD
void Command::drawValue() const {
	char const* output = nullptr;
	if (!midiEngine.globalMIDICommands[commandNumber].containsSomething()) {
=======
void Command::drawValue() {
	char const* output;
	if (!midiEngine.globalMIDICommands[util::to_underlying(commandNumber)].containsSomething())
>>>>>>> c1145254
		output = "NONE";
	}
	else {
		output = "SET";
	}
	numericDriver.setText(output);
}
#endif

void Command::selectEncoderAction(int offset) {
	midiEngine.globalMIDICommands[util::to_underlying(commandNumber)].clear();
#if HAVE_OLED
	renderUIsForOled();
#else
	drawValue();
#endif
}

void Command::unlearnAction() {
	midiEngine.globalMIDICommands[util::to_underlying(commandNumber)].clear();
	if (soundEditor.getCurrentMenuItem() == this) {
#if HAVE_OLED
		renderUIsForOled();
#else
		drawValue();
#endif
	}
	else {
		numericDriver.displayPopup("UNLEARNED");
	}
}

bool Command::learnNoteOn(MIDIDevice* device, int channel, int noteCode) {
	midiEngine.globalMIDICommands[util::to_underlying(commandNumber)].device = device;
	midiEngine.globalMIDICommands[util::to_underlying(commandNumber)].channelOrZone = channel;
	midiEngine.globalMIDICommands[util::to_underlying(commandNumber)].noteOrCC = noteCode;
	if (soundEditor.getCurrentMenuItem() == this) {
#if HAVE_OLED
		renderUIsForOled();
#else
		drawValue();
#endif
	}
	else {
		numericDriver.displayPopup("LEARNED");
	}
	return true;
}

void Command::learnCC(MIDIDevice* device, int channel, int ccNumber, int value) {
	if (value != 0) {
		learnNoteOn(device, channel + IS_A_CC, ccNumber);
	}
}
} // namespace deluge::gui::menu_item::midi<|MERGE_RESOLUTION|>--- conflicted
+++ resolved
@@ -91,15 +91,9 @@
 	}
 }
 #else
-<<<<<<< HEAD
 void Command::drawValue() const {
 	char const* output = nullptr;
-	if (!midiEngine.globalMIDICommands[commandNumber].containsSomething()) {
-=======
-void Command::drawValue() {
-	char const* output;
-	if (!midiEngine.globalMIDICommands[util::to_underlying(commandNumber)].containsSomething())
->>>>>>> c1145254
+	if (!midiEngine.globalMIDICommands[util::to_underlying(commandNumber)].containsSomething()) {
 		output = "NONE";
 	}
 	else {
