/*
 * Copyright (c) 2014-2023 Synthstrom Audible Limited
 *
 * This file is part of The Synthstrom Audible Deluge Firmware.
 *
 * The Synthstrom Audible Deluge Firmware is free software: you can redistribute it and/or modify it under the
 * terms of the GNU General Public License as published by the Free Software Foundation,
 * either version 3 of the License, or (at your option) any later version.
 *
 * This program is distributed in the hope that it will be useful, but WITHOUT ANY WARRANTY;
 * without even the implied warranty of MERCHANTABILITY or FITNESS FOR A PARTICULAR PURPOSE.
 * See the GNU General Public License for more details.
 *
 * You should have received a copy of the GNU General Public License along with this program.
 * If not, see <https://www.gnu.org/licenses/>.
*/
#pragma once
#include "gui/menu_item/integer.h"
#include "gui/ui/sound_editor.h"
#include "hid/display/display.h"
#include "hid/display/numeric_driver.h"
#include "model/clip/clip.h"
#include "model/clip/instrument_clip.h"
#include "model/output.h"
#include "model/song/song.h"

namespace deluge::gui::menu_item::midi {
class Preset : public Integer {
public:
	using Integer::Integer;

	[[nodiscard]] int32_t getMaxValue() const override { return 128; } // Probably not needed cos we override below...

	void drawInteger(int32_t textWidth, int32_t textHeight, int32_t yPixel) {
		char buffer[12];
		char const* text;
		if (this->getValue() == 128) {
			text = "NONE";
		}
		else {
			intToString(this->getValue() + 1, buffer, 1);
			text = buffer;
		}
		OLED::drawStringCentred(text, yPixel + OLED_MAIN_TOPMOST_PIXEL, OLED::oledMainImage[0], OLED_MAIN_WIDTH_PIXELS,
		                        textWidth, textHeight);
	}

	void drawValue() override {
<<<<<<< HEAD
		if (this->value_ == 128) {
			display.setText("NONE");
		}
		else {
			display.setTextAsNumber(this->value_ + 1);
=======
		if (this->getValue() == 128) {
			numericDriver.setText("NONE");
		}
		else {
			numericDriver.setTextAsNumber(this->getValue() + 1);
>>>>>>> 35e070fa
		}
	}

	bool isRelevant(Sound* sound, int32_t whichThing) override {
		return currentSong->currentClip->output->type == InstrumentType::MIDI_OUT;
	}

	void selectEncoderAction(int32_t offset) override {
		this->setValue(this->getValue() + offset);
		if (this->getValue() >= 129) {
			this->setValue(this->getValue() - 129);
		}
		else if (this->getValue() < 0) {
			this->setValue(this->getValue() + 129);
		}
		Number::selectEncoderAction(offset);
	}
};
} // namespace deluge::gui::menu_item::midi<|MERGE_RESOLUTION|>--- conflicted
+++ resolved
@@ -46,19 +46,11 @@
 	}
 
 	void drawValue() override {
-<<<<<<< HEAD
-		if (this->value_ == 128) {
+		if (this->getValue() == 128) {
 			display.setText("NONE");
 		}
 		else {
-			display.setTextAsNumber(this->value_ + 1);
-=======
-		if (this->getValue() == 128) {
-			numericDriver.setText("NONE");
-		}
-		else {
-			numericDriver.setTextAsNumber(this->getValue() + 1);
->>>>>>> 35e070fa
+			display.setTextAsNumber(this->getValue() + 1);
 		}
 	}
 
