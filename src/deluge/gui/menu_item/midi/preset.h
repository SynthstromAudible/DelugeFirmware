--- conflicted
+++ resolved
@@ -29,11 +29,7 @@
 public:
 	using Integer::Integer;
 
-<<<<<<< HEAD
-	[[nodiscard]] int getMaxValue() const override { return 128; } // Probably not needed cos we override below...
-=======
-	int32_t getMaxValue() const { return 128; } // Probably not needed cos we override below...
->>>>>>> 0848049c
+	[[nodiscard]] int32_t getMaxValue() const override { return 128; } // Probably not needed cos we override below...
 
 #if HAVE_OLED
 	void drawInteger(int32_t textWidth, int32_t textHeight, int32_t yPixel) {
@@ -59,25 +55,14 @@
 		}
 	}
 #endif
-<<<<<<< HEAD
-	bool isRelevant(Sound* sound, int whichThing) override {
+	bool isRelevant(Sound* sound, int32_t whichThing) override {
 		return currentSong->currentClip->output->type == InstrumentType::MIDI_OUT;
 	}
 
-	void selectEncoderAction(int offset) override {
+	void selectEncoderAction(int32_t offset) override {
 		this->value_ += offset;
 		if (this->value_ >= 129) {
 			this->value_ -= 129;
-=======
-	bool isRelevant(Sound* sound, int32_t whichThing) {
-		return currentSong->currentClip->output->type == InstrumentType::MIDI_OUT;
-	}
-
-	void selectEncoderAction(int32_t offset) {
-		soundEditor.currentValue += offset;
-		if (soundEditor.currentValue >= 129) {
-			soundEditor.currentValue -= 129;
->>>>>>> 0848049c
 		}
 		else if (this->value_ < 0) {
 			this->value_ += 129;
