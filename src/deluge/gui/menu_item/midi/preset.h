--- conflicted
+++ resolved
@@ -55,13 +55,8 @@
 		}
 	}
 #endif
-<<<<<<< HEAD
 	bool isRelevant(Sound* sound, int whichThing) override {
-		return currentSong->currentClip->output->type == INSTRUMENT_TYPE_MIDI_OUT;
-=======
-	bool isRelevant(Sound* sound, int whichThing) {
 		return currentSong->currentClip->output->type == InstrumentType::MIDI_OUT;
->>>>>>> c1145254
 	}
 
 	void selectEncoderAction(int offset) override {
