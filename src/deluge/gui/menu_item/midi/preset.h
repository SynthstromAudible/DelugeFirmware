--- conflicted
+++ resolved
@@ -31,12 +31,7 @@
 
 	int32_t getMaxValue() const { return 128; } // Probably not needed cos we override below...
 
-<<<<<<< HEAD
-	void drawInteger(int textWidth, int textHeight, int yPixel) {
-=======
-#if HAVE_OLED
 	void drawInteger(int32_t textWidth, int32_t textHeight, int32_t yPixel) {
->>>>>>> d1596e7f
 		char buffer[12];
 		char const* text;
 		if (soundEditor.currentValue == 128) {
@@ -58,13 +53,8 @@
 			display.setTextAsNumber(soundEditor.currentValue + 1);
 		}
 	}
-<<<<<<< HEAD
 
-	bool isRelevant(Sound* sound, int whichThing) {
-=======
-#endif
 	bool isRelevant(Sound* sound, int32_t whichThing) {
->>>>>>> d1596e7f
 		return currentSong->currentClip->output->type == InstrumentType::MIDI_OUT;
 	}
 
