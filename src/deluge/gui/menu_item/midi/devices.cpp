--- conflicted
+++ resolved
@@ -28,11 +28,6 @@
 
 namespace deluge::gui::menu_item::midi {
 
-<<<<<<< HEAD
-Devices devicesMenu{"Devices", "MIDI devices"};
-
-=======
->>>>>>> 6b170910
 static const int lowestDeviceNum = -3;
 
 void Devices::beginSession(MenuItem* navigatedBackwardFrom) {
