/*
 * Copyright © 2021-2023 Synthstrom Audible Limited
 *
 * This file is part of The Synthstrom Audible Deluge Firmware.
 *
 * The Synthstrom Audible Deluge Firmware is free software: you can redistribute it and/or modify it under the
 * terms of the GNU General Public License as published by the Free Software Foundation,
 * either version 3 of the License, or (at your option) any later version.
 *
 * This program is distributed in the hope that it will be useful, but WITHOUT ANY WARRANTY;
 * without even the implied warranty of MERCHANTABILITY or FITNESS FOR A PARTICULAR PURPOSE.
 * See the GNU General Public License for more details.
 *
 * You should have received a copy of the GNU General Public License along with this program.
 * If not, see <https://www.gnu.org/licenses/>.
*/

#pragma once

#include "gui/menu_item/value.h"

class MIDIDevice;

namespace deluge::gui::menu_item::midi {

class Devices final : public Value<int> {
public:
<<<<<<< HEAD
	using Value::Value;
	void beginSession(MenuItem* navigatedBackwardFrom = nullptr) override;
	void selectEncoderAction(int offset) override;
	MIDIDevice* getDevice(int deviceIndex);
	virtual void drawValue();
	MenuItem* selectButtonPress() override;
=======
	using MenuItem::MenuItem;
	void beginSession(MenuItem* navigatedBackwardFrom = NULL);
	void selectEncoderAction(int32_t offset);
	MIDIDevice* getDevice(int32_t deviceIndex);
	void drawValue();
	MenuItem* selectButtonPress();
>>>>>>> 0848049c
	void drawPixelsForOled();
};

extern Devices devicesMenu;
} // namespace deluge::gui::menu_item::midi<|MERGE_RESOLUTION|>--- conflicted
+++ resolved
@@ -23,23 +23,14 @@
 
 namespace deluge::gui::menu_item::midi {
 
-class Devices final : public Value<int> {
+class Devices final : public Value<int32_t> {
 public:
-<<<<<<< HEAD
 	using Value::Value;
 	void beginSession(MenuItem* navigatedBackwardFrom = nullptr) override;
-	void selectEncoderAction(int offset) override;
-	MIDIDevice* getDevice(int deviceIndex);
+	void selectEncoderAction(int32_t offset) override;
+	MIDIDevice* getDevice(int32_t deviceIndex);
 	virtual void drawValue();
 	MenuItem* selectButtonPress() override;
-=======
-	using MenuItem::MenuItem;
-	void beginSession(MenuItem* navigatedBackwardFrom = NULL);
-	void selectEncoderAction(int32_t offset);
-	MIDIDevice* getDevice(int32_t deviceIndex);
-	void drawValue();
-	MenuItem* selectButtonPress();
->>>>>>> 0848049c
 	void drawPixelsForOled();
 };
 
