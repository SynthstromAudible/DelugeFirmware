/*
 * Copyright (c) 2014-2023 Synthstrom Audible Limited
 *
 * This file is part of The Synthstrom Audible Deluge Firmware.
 *
 * The Synthstrom Audible Deluge Firmware is free software: you can redistribute it and/or modify it under the
 * terms of the GNU General Public License as published by the Free Software Foundation,
 * either version 3 of the License, or (at your option) any later version.
 *
 * This program is distributed in the hope that it will be useful, but WITHOUT ANY WARRANTY;
 * without even the implied warranty of MERCHANTABILITY or FITNESS FOR A PARTICULAR PURPOSE.
 * See the GNU General Public License for more details.
 *
 * You should have received a copy of the GNU General Public License along with this program.
 * If not, see <https://www.gnu.org/licenses/>.
*/
#pragma once
#include "definitions_cxx.hpp"
#include "gui/menu_item/selection.h"
#include "io/midi/midi_engine.h"
#include "gui/ui/sound_editor.h"
#include "util/misc.h"

namespace deluge::gui::menu_item::midi {
class Takeover final : public Selection<NUM_MIDI_TAKEOVER_MODES> {
public:
	using Selection::Selection;
<<<<<<< HEAD
	void readCurrentValue() override { this->value_ = midiEngine.midiTakeover; }
	void writeCurrentValue() override { midiEngine.midiTakeover = this->value_; }
	static_vector<string, capacity()> getOptions() override {
		return {"Jump", "Pickup", "Scale"};
	}
=======
	void readCurrentValue() { soundEditor.currentValue = util::to_underlying(midiEngine.midiTakeover); }
	void writeCurrentValue() { midiEngine.midiTakeover = static_cast<MIDITakeoverMode>(soundEditor.currentValue); }
	char const** getOptions() {
		static char const* options[] = {"Jump", "Pickup", "Scale", NULL};
		return options;
	}
	int getNumOptions() { return kNumMIDITakeoverModes; }
>>>>>>> c1145254
};
} // namespace menu_item::midi<|MERGE_RESOLUTION|>--- conflicted
+++ resolved
@@ -22,23 +22,13 @@
 #include "util/misc.h"
 
 namespace deluge::gui::menu_item::midi {
-class Takeover final : public Selection<NUM_MIDI_TAKEOVER_MODES> {
+class Takeover final : public Selection<kNumMIDITakeoverModes> {
 public:
 	using Selection::Selection;
-<<<<<<< HEAD
-	void readCurrentValue() override { this->value_ = midiEngine.midiTakeover; }
-	void writeCurrentValue() override { midiEngine.midiTakeover = this->value_; }
+	void readCurrentValue() override { this->value_ = util::to_underlying(midiEngine.midiTakeover); }
+	void writeCurrentValue() override { midiEngine.midiTakeover = static_cast<MIDITakeoverMode>(this->value_); }
 	static_vector<string, capacity()> getOptions() override {
 		return {"Jump", "Pickup", "Scale"};
 	}
-=======
-	void readCurrentValue() { soundEditor.currentValue = util::to_underlying(midiEngine.midiTakeover); }
-	void writeCurrentValue() { midiEngine.midiTakeover = static_cast<MIDITakeoverMode>(soundEditor.currentValue); }
-	char const** getOptions() {
-		static char const* options[] = {"Jump", "Pickup", "Scale", NULL};
-		return options;
-	}
-	int getNumOptions() { return kNumMIDITakeoverModes; }
->>>>>>> c1145254
 };
 } // namespace menu_item::midi