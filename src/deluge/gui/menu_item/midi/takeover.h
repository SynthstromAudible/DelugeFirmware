--- conflicted
+++ resolved
@@ -24,16 +24,9 @@
 namespace deluge::gui::menu_item::midi {
 class Takeover final : public Selection<kNumMIDITakeoverModes> {
 public:
-<<<<<<< HEAD
 	using Selection::Selection;
 	void readCurrentValue() override { this->setValue(midiEngine.midiTakeover); }
 	void writeCurrentValue() override { midiEngine.midiTakeover = this->getValue<MIDITakeoverMode>(); }
-	static_vector<string, capacity()> getOptions() override { return {"Jump", "Pickup", "Scale"}; }
-=======
-	using TypedSelection::TypedSelection;
-	void readCurrentValue() override { this->value_ = midiEngine.midiTakeover; }
-	void writeCurrentValue() override { midiEngine.midiTakeover = this->value_; }
 	static_vector<std::string, capacity()> getOptions() override { return {"Jump", "Pickup", "Scale"}; }
->>>>>>> 0eba3254
 };
 } // namespace deluge::gui::menu_item::midi