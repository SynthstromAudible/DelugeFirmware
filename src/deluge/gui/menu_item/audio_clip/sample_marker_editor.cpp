--- conflicted
+++ resolved
@@ -35,13 +35,8 @@
 	}
 
 	// Before going ahead, make sure a Sample is loaded
-<<<<<<< HEAD
 	if ((dynamic_cast<AudioClip*>(currentSong->currentClip))->sampleHolder.audioFile == nullptr) {
-		return MENU_PERMISSION_NO;
-=======
-	if (!((AudioClip*)currentSong->currentClip)->sampleHolder.audioFile) {
 		return MenuPermission::NO;
->>>>>>> c1145254
 	}
 
 	return MenuPermission::YES;
