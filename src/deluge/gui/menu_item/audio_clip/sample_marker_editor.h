/*
 * Copyright © 2014-2023 Synthstrom Audible Limited
 *
 * This file is part of The Synthstrom Audible Deluge Firmware.
 *
 * The Synthstrom Audible Deluge Firmware is free software: you can redistribute it and/or modify it under the
 * terms of the GNU General Public License as published by the Free Software Foundation,
 * either version 3 of the License, or (at your option) any later version.
 *
 * This program is distributed in the hope that it will be useful, but WITHOUT ANY WARRANTY;
 * without even the implied warranty of MERCHANTABILITY or FITNESS FOR A PARTICULAR PURPOSE.
 * See the GNU General Public License for more details.
 *
 * You should have received a copy of the GNU General Public License along with this program.
 * If not, see <https://www.gnu.org/licenses/>.
*/

#pragma once
#include "definitions_cxx.hpp"
#include "gui/menu_item/menu_item.h"

namespace deluge::gui::menu_item::audio_clip {

class SampleMarkerEditor final : public MenuItem {
public:
<<<<<<< HEAD
	SampleMarkerEditor(char const* newName = nullptr, int newWhichMarker = 0)
	    : MenuItem(newName), whichMarker(newWhichMarker) {}

	virtual int checkPermissionToBeginSession(Sound* sound, int whichThing, MultiRange** currentRange);
	void beginSession(MenuItem* navigatedBackwardFrom) override;
=======
	SampleMarkerEditor(char const* newName = NULL, MarkerType newWhichMarker = MarkerType::START) : MenuItem(newName) {
		whichMarker = newWhichMarker;
	}

	MenuPermission checkPermissionToBeginSession(Sound* sound, int whichThing, MultiRange** currentRange);
	void beginSession(MenuItem* navigatedBackwardFrom);
>>>>>>> c1145254

	MarkerType whichMarker;
};

} // namespace deluge::gui::menu_item::audio_clip<|MERGE_RESOLUTION|>--- conflicted
+++ resolved
@@ -23,20 +23,11 @@
 
 class SampleMarkerEditor final : public MenuItem {
 public:
-<<<<<<< HEAD
-	SampleMarkerEditor(char const* newName = nullptr, int newWhichMarker = 0)
+	SampleMarkerEditor(char const* newName = nullptr, MarkerType newWhichMarker = MarkerType::START)
 	    : MenuItem(newName), whichMarker(newWhichMarker) {}
 
-	virtual int checkPermissionToBeginSession(Sound* sound, int whichThing, MultiRange** currentRange);
+	virtual MenuPermission checkPermissionToBeginSession(Sound* sound, int whichThing, MultiRange** currentRange);
 	void beginSession(MenuItem* navigatedBackwardFrom) override;
-=======
-	SampleMarkerEditor(char const* newName = NULL, MarkerType newWhichMarker = MarkerType::START) : MenuItem(newName) {
-		whichMarker = newWhichMarker;
-	}
-
-	MenuPermission checkPermissionToBeginSession(Sound* sound, int whichThing, MultiRange** currentRange);
-	void beginSession(MenuItem* navigatedBackwardFrom);
->>>>>>> c1145254
 
 	MarkerType whichMarker;
 };
