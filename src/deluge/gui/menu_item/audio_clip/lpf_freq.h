--- conflicted
+++ resolved
@@ -22,18 +22,11 @@
 class LPFFreq final : public UnpatchedParam {
 public:
 	using UnpatchedParam::UnpatchedParam;
-<<<<<<< HEAD
 
 	// 7Seg ONLY
-	void drawValue() {
-		if (soundEditor.currentValue == 50) {
-			display.setText("OFF");
-=======
-#if !HAVE_OLED
 	void drawValue() override {
 		if (this->value_ == 50) {
-			numericDriver.setText("OFF");
->>>>>>> feb0d711
+			display.setText("OFF");
 		}
 		else {
 			UnpatchedParam::drawValue();
