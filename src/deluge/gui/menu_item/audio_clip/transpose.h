/*
 * Copyright (c) 2014-2023 Synthstrom Audible Limited
 *
 * This file is part of The Synthstrom Audible Deluge Firmware.
 *
 * The Synthstrom Audible Deluge Firmware is free software: you can redistribute it and/or modify it under the
 * terms of the GNU General Public License as published by the Free Software Foundation,
 * either version 3 of the License, or (at your option) any later version.
 *
 * This program is distributed in the hope that it will be useful, but WITHOUT ANY WARRANTY;
 * without even the implied warranty of MERCHANTABILITY or FITNESS FOR A PARTICULAR PURPOSE.
 * See the GNU General Public License for more details.
 *
 * You should have received a copy of the GNU General Public License along with this program.
 * If not, see <https://www.gnu.org/licenses/>.
*/
#pragma once
#include "gui/menu_item/decimal.h"
#include "gui/menu_item/menu_item_with_cc_learning.h"
#include "gui/ui/sound_editor.h"
#include "model/clip/audio_clip.h"
#include "model/song/song.h"

namespace deluge::gui::menu_item::audio_clip {
class Transpose final : public Decimal, public MenuItemWithCCLearning {
public:
	using Decimal::Decimal;
	void readCurrentValue() override {
		this->value_ = (static_cast<AudioClip*>(currentSong->currentClip))->sampleHolder.transpose * 100
		               + (static_cast<AudioClip*>(currentSong->currentClip))->sampleHolder.cents;
	}
<<<<<<< HEAD
	void writeCurrentValue() override {
		int currentValue = this->value_ + 25600;
=======
	void writeCurrentValue() {
		int32_t currentValue = soundEditor.currentValue + 25600;
>>>>>>> 0848049c

		int32_t semitones = (currentValue + 50) / 100;
		int32_t cents = currentValue - semitones * 100;
		int32_t transpose = semitones - 256;

		auto& sampleHolder = (static_cast<AudioClip*>(currentSong->currentClip))->sampleHolder;
		sampleHolder.transpose = transpose;
		sampleHolder.cents = cents;
		sampleHolder.recalculateNeutralPhaseIncrement();
	}

<<<<<<< HEAD
	[[nodiscard]] int getMinValue() const override { return -9600; }
	[[nodiscard]] int getMaxValue() const override { return 9600; }
	[[nodiscard]] int getNumDecimalPlaces() const override { return 2; }

	void unlearnAction() override { MenuItemWithCCLearning::unlearnAction(); }
	bool allowsLearnMode() override { return MenuItemWithCCLearning::allowsLearnMode(); }
	void learnKnob(MIDIDevice* fromDevice, int whichKnob, int modKnobMode, int midiChannel) override {
=======
	int32_t getMinValue() const { return -9600; }
	int32_t getMaxValue() const { return 9600; }
	int32_t getNumDecimalPlaces() const { return 2; }

	void unlearnAction() { MenuItemWithCCLearning::unlearnAction(); }
	bool allowsLearnMode() { return MenuItemWithCCLearning::allowsLearnMode(); }
	void learnKnob(MIDIDevice* fromDevice, int32_t whichKnob, int32_t modKnobMode, int32_t midiChannel) {
>>>>>>> 0848049c
		MenuItemWithCCLearning::learnKnob(fromDevice, whichKnob, modKnobMode, midiChannel);
	};

	ParamDescriptor getLearningThing() override {
		ParamDescriptor paramDescriptor;
		paramDescriptor.setToHaveParamOnly(::Param::Unpatched::START
		                                   + ::Param::Unpatched::GlobalEffectable::PITCH_ADJUST);
		return paramDescriptor;
	}
};
} // namespace deluge::gui::menu_item::audio_clip<|MERGE_RESOLUTION|>--- conflicted
+++ resolved
@@ -29,13 +29,8 @@
 		this->value_ = (static_cast<AudioClip*>(currentSong->currentClip))->sampleHolder.transpose * 100
 		               + (static_cast<AudioClip*>(currentSong->currentClip))->sampleHolder.cents;
 	}
-<<<<<<< HEAD
 	void writeCurrentValue() override {
-		int currentValue = this->value_ + 25600;
-=======
-	void writeCurrentValue() {
-		int32_t currentValue = soundEditor.currentValue + 25600;
->>>>>>> 0848049c
+		int32_t currentValue = this->value_ + 25600;
 
 		int32_t semitones = (currentValue + 50) / 100;
 		int32_t cents = currentValue - semitones * 100;
@@ -47,23 +42,13 @@
 		sampleHolder.recalculateNeutralPhaseIncrement();
 	}
 
-<<<<<<< HEAD
-	[[nodiscard]] int getMinValue() const override { return -9600; }
-	[[nodiscard]] int getMaxValue() const override { return 9600; }
-	[[nodiscard]] int getNumDecimalPlaces() const override { return 2; }
+	[[nodiscard]] int32_t getMinValue() const override { return -9600; }
+	[[nodiscard]] int32_t getMaxValue() const override { return 9600; }
+	[[nodiscard]] int32_t getNumDecimalPlaces() const override { return 2; }
 
 	void unlearnAction() override { MenuItemWithCCLearning::unlearnAction(); }
 	bool allowsLearnMode() override { return MenuItemWithCCLearning::allowsLearnMode(); }
-	void learnKnob(MIDIDevice* fromDevice, int whichKnob, int modKnobMode, int midiChannel) override {
-=======
-	int32_t getMinValue() const { return -9600; }
-	int32_t getMaxValue() const { return 9600; }
-	int32_t getNumDecimalPlaces() const { return 2; }
-
-	void unlearnAction() { MenuItemWithCCLearning::unlearnAction(); }
-	bool allowsLearnMode() { return MenuItemWithCCLearning::allowsLearnMode(); }
-	void learnKnob(MIDIDevice* fromDevice, int32_t whichKnob, int32_t modKnobMode, int32_t midiChannel) {
->>>>>>> 0848049c
+	void learnKnob(MIDIDevice* fromDevice, int32_t whichKnob, int32_t modKnobMode, int32_t midiChannel) override {
 		MenuItemWithCCLearning::learnKnob(fromDevice, whichKnob, modKnobMode, midiChannel);
 	};
 
