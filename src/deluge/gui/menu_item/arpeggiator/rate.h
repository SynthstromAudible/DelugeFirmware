--- conflicted
+++ resolved
@@ -21,13 +21,8 @@
 namespace deluge::gui::menu_item::arpeggiator {
 class Rate final : public patched_param::Integer {
 public:
-<<<<<<< HEAD
 	using patched_param::Integer::Integer;
-	bool isRelevant(Sound* sound, int whichThing) override { return !soundEditor.editingCVOrMIDIClip(); }
-=======
-	Rate(char const* newName = NULL, int32_t newP = 0) : Integer(newName, newP) {}
-	bool isRelevant(Sound* sound, int32_t whichThing) { return !soundEditor.editingCVOrMIDIClip(); }
->>>>>>> 0848049c
+	bool isRelevant(Sound* sound, int32_t whichThing) override { return !soundEditor.editingCVOrMIDIClip(); }
 };
 
 } // namespace deluge::gui::menu_item::arpeggiator