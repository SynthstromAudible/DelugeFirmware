--- conflicted
+++ resolved
@@ -39,12 +39,7 @@
 			    (uint32_t)this->value_ * 85899345 - 2147483648;
 		}
 	}
-<<<<<<< HEAD
-	[[nodiscard]] int getMaxValue() const override { return 50; }
-	bool isRelevant(Sound* sound, int whichThing) override { return soundEditor.editingCVOrMIDIClip(); }
-=======
-	int32_t getMaxValue() const { return 50; }
-	bool isRelevant(Sound* sound, int32_t whichThing) { return soundEditor.editingCVOrMIDIClip(); }
->>>>>>> 0848049c
+	[[nodiscard]] int32_t getMaxValue() const override { return 50; }
+	bool isRelevant(Sound* sound, int32_t whichThing) override { return soundEditor.editingCVOrMIDIClip(); }
 };
 } // namespace deluge::gui::menu_item::arpeggiator::midi_cv