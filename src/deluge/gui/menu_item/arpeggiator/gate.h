--- conflicted
+++ resolved
@@ -21,13 +21,8 @@
 namespace deluge::gui::menu_item::arpeggiator {
 class Gate final : public UnpatchedParam {
 public:
-<<<<<<< HEAD
 	using UnpatchedParam::UnpatchedParam;
-	bool isRelevant(Sound* sound, int whichThing) override { return !soundEditor.editingCVOrMIDIClip(); }
-=======
-	Gate(char const* newName = NULL, int32_t newP = 0) : UnpatchedParam(newName, newP) {}
-	bool isRelevant(Sound* sound, int32_t whichThing) { return !soundEditor.editingCVOrMIDIClip(); }
->>>>>>> 0848049c
+	bool isRelevant(Sound* sound, int32_t whichThing) override { return !soundEditor.editingCVOrMIDIClip(); }
 };
 
 } // namespace deluge::gui::menu_item::arpeggiator