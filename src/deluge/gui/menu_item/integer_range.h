--- conflicted
+++ resolved
@@ -23,20 +23,12 @@
 
 class IntegerRange final : public Range {
 public:
-<<<<<<< HEAD
-	IntegerRange(const string& newName, const string& title, int newMin, int newMax)
+	IntegerRange(const string& newName, const string& title, int32_t newMin, int32_t newMax)
 	    : Range(newName, title), minValue(newMin), maxValue(newMax) {}
 	void beginSession(MenuItem* navigatedBackwardFrom) override;
-	void getText(char* buffer, int* getLeftLength, int* getRightLength, bool mayShowJustOne) override;
-	void selectEncoderAction(int offset) override;
-	int getRandomValueInRange();
-=======
-	IntegerRange(char const* newName = NULL, int32_t newMin = 0, int32_t newMax = 0);
-	void beginSession(MenuItem* navigatedBackwardFrom);
-	void getText(char* buffer, int32_t* getLeftLength, int32_t* getRightLength, bool mayShowJustOne);
-	void selectEncoderAction(int32_t offset);
+	void getText(char* buffer, int32_t* getLeftLength, int32_t* getRightLength, bool mayShowJustOne) override;
+	void selectEncoderAction(int32_t offset) override;
 	int32_t getRandomValueInRange();
->>>>>>> 0848049c
 
 	int32_t lower, upper;
 
