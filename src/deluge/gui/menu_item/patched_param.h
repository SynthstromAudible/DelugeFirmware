--- conflicted
+++ resolved
@@ -28,13 +28,8 @@
 
 class PatchedParam : public Param, public MenuItemWithCCLearning {
 public:
-<<<<<<< HEAD
 	PatchedParam() = default;
-	PatchedParam(int newP) : Param(newP) {}
-=======
-	PatchedParam() {}
 	PatchedParam(int32_t newP) : Param(newP) {}
->>>>>>> 0848049c
 	MenuItem* selectButtonPress();
 #if !HAVE_OLED
 	virtual void drawValue() = 0;
