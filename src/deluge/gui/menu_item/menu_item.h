--- conflicted
+++ resolved
@@ -18,8 +18,7 @@
 #pragma once
 
 #include "RZA1/system/r_typedefs.h"
-<<<<<<< HEAD
-#include "definitions.h"
+#include "definitions_cxx.hpp"
 #include "util/container/static_vector.hpp"
 #include "util/sized.h"
 #include "util/string.h"
@@ -27,9 +26,6 @@
 #if HAVE_OLED
 #include "hid/display/oled.h"
 #endif
-=======
-#include "definitions_cxx.hpp"
->>>>>>> c1145254
 
 enum class MenuPermission {
 	NO,
@@ -52,62 +48,21 @@
 	deluge::string name; // As viewed in a menu list. For OLED, up to 20 chars.
 	[[nodiscard]] virtual const deluge::string& getName() const { return name; }
 
-<<<<<<< HEAD
 	virtual void horizontalEncoderAction(int offset) {}
 	virtual void selectEncoderAction(int offset) {}
 	virtual void beginSession(MenuItem* navigatedBackwardFrom = nullptr){};
 	virtual bool isRelevant(Sound* sound, int whichThing) { return true; }
 	virtual MenuItem* selectButtonPress() { return nullptr; }
-	virtual int checkPermissionToBeginSession(Sound* sound, int whichThing, MultiRange** currentRange);
+	virtual MenuPermission checkPermissionToBeginSession(Sound* sound, int whichThing, MultiRange** currentRange);
 	virtual void readValueAgain() {}
 	virtual bool selectEncoderActionEditsInstrument() { return false; }
 	virtual uint8_t getPatchedParamIndex() { return 255; }
 	virtual uint8_t getIndexOfPatchedParamToBlink() { return 255; }
 	virtual uint8_t shouldDrawDotOnName() { return 255; }
-	virtual uint8_t shouldBlinkPatchingSourceShortcut(int s, uint8_t* colour) { return 255; }
+	virtual uint8_t shouldBlinkPatchingSourceShortcut(PatchSource s, uint8_t* colour) { return 255; }
 
-	virtual MenuItem* patchingSourceShortcutPress(int s, bool previousPressStillActive = false) {
+	virtual MenuItem* patchingSourceShortcutPress(PatchSource s, bool previousPressStillActive = false) {
 		return nullptr; // nullptr means do nothing. 0xFFFFFFFF means go up a level
-=======
-	virtual void horizontalEncoderAction(int offset) {
-	}
-	virtual void selectEncoderAction(int offset) {
-	}
-	virtual void beginSession(MenuItem* navigatedBackwardFrom = NULL){};
-	virtual bool isRelevant(Sound* sound, int whichThing) {
-		return true;
-	}
-	virtual MenuItem* selectButtonPress() {
-		return NULL;
-	}
-	virtual MenuPermission checkPermissionToBeginSession(Sound* sound, int whichThing, MultiRange** currentRange);
-	virtual void readValueAgain() {
-	}
-	virtual bool selectEncoderActionEditsInstrument() {
-		return false;
-	}
-	virtual uint8_t getPatchedParamIndex() {
-		return 255;
-	}
-	virtual uint8_t getIndexOfPatchedParamToBlink() {
-		return 255;
-	}
-	virtual uint8_t shouldDrawDotOnName() {
-		return 255;
-	}
-	virtual uint8_t shouldBlinkPatchingSourceShortcut(PatchSource s, uint8_t* colour) {
-		return 255;
-	}
-	virtual MenuItem* patchingSourceShortcutPress(PatchSource s, bool previousPressStillActive = false) {
-		return NULL;
-	} // NULL means do nothing. 0xFFFFFFFF means go up a level
-	virtual void unlearnAction() {
-	}
-	virtual bool allowsLearnMode() {
-		return false;
-	}
-	virtual void learnKnob(MIDIDevice* fromDevice, int whichKnob, int modKnobMode, int midiChannel) {
->>>>>>> c1145254
 	}
 
 	virtual void unlearnAction() {}
