/*
 * Copyright © 2014-2023 Synthstrom Audible Limited
 *
 * This file is part of The Synthstrom Audible Deluge Firmware.
 *
 * The Synthstrom Audible Deluge Firmware is free software: you can redistribute it and/or modify it under the
 * terms of the GNU General Public License as published by the Free Software Foundation,
 * either version 3 of the License, or (at your option) any later version.
 *
 * This program is distributed in the hope that it will be useful, but WITHOUT ANY WARRANTY;
 * without even the implied warranty of MERCHANTABILITY or FITNESS FOR A PARTICULAR PURPOSE.
 * See the GNU General Public License for more details.
 *
 * You should have received a copy of the GNU General Public License along with this program.
 * If not, see <https://www.gnu.org/licenses/>.
*/

#pragma once

#include "definitions_cxx.hpp"
#include "gui/l10n/l10n.h"
#include "gui/l10n/strings.h"
#include "hid/display/display.h"
#include "hid/display/oled.h"
#include "util/container/static_vector.hpp"
#include "util/sized.h"

#include <cstdint>

enum class MenuPermission {
	NO,
	YES,
	MUST_SELECT_RANGE,
};

class Sound;
class MultiRange;
class MIDIDevice;

class MenuItem {
public:
	MenuItem() : name(deluge::l10n::String::EMPTY_STRING), title(deluge::l10n::String::EMPTY_STRING) {}
	MenuItem(deluge::l10n::String newName, deluge::l10n::String newTitle = deluge::l10n::String::EMPTY_STRING)
	    : name(newName), title(newTitle) {
		if (newTitle == deluge::l10n::String::EMPTY_STRING) {
			title = newName;
		}
	}

	MenuItem(const MenuItem& other) = delete;
	MenuItem(const MenuItem&& other) = delete;
	MenuItem& operator=(const MenuItem& other) = delete;
	MenuItem& operator=(const MenuItem&& other) = delete;

	virtual ~MenuItem() = default;

	/// As viewed in a menu list. For OLED, up to 20 chars.
	const deluge::l10n::String name;
	[[nodiscard]] virtual std::string_view getName() const { return deluge::l10n::getView(name); }

	virtual void horizontalEncoderAction(int32_t offset) {}
	virtual void selectEncoderAction(int32_t offset) {}
	virtual void beginSession(MenuItem* navigatedBackwardFrom = nullptr){};
	virtual bool isRelevant(Sound* sound, int32_t whichThing) { return true; }
	virtual MenuItem* selectButtonPress() { return nullptr; }
	virtual MenuPermission checkPermissionToBeginSession(Sound* sound, int32_t whichThing, MultiRange** currentRange);
	virtual void readValueAgain() {}
	virtual bool selectEncoderActionEditsInstrument() { return false; }
	virtual uint8_t getPatchedParamIndex() { return 255; }
	virtual uint8_t getIndexOfPatchedParamToBlink() { return 255; }
	virtual uint8_t shouldDrawDotOnName() { return 255; }
	virtual uint8_t shouldBlinkPatchingSourceShortcut(PatchSource s, uint8_t* colour) { return 255; }

	virtual MenuItem* patchingSourceShortcutPress(PatchSource s, bool previousPressStillActive = false) {
		return nullptr; // nullptr means do nothing. 0xFFFFFFFF means go up a level
	}

	virtual void unlearnAction() {}
	virtual bool allowsLearnMode() { return false; }
	virtual void learnKnob(MIDIDevice* fromDevice, int32_t whichKnob, int32_t modKnobMode, int32_t midiChannel) {}
	virtual bool learnNoteOn(MIDIDevice* fromDevice, int32_t channel, int32_t noteCode) {
		return false;
	} // Returns whether it was used, I think?
	virtual void learnCC(MIDIDevice* fromDevice, int32_t channel, int32_t ccNumber, int32_t value);
	virtual bool shouldBlinkLearnLed() { return false; }
	virtual bool isRangeDependent() { return false; }
	virtual bool usesAffectEntire() { return false; }

	virtual ActionResult timerCallback() { return ActionResult::DEALT_WITH; }

	/// Can get overridden by getTitle(). Actual max num chars for OLED display is 14.
	deluge::l10n::String title;

	/// Get the title to be used when rendering on OLED. If not overriden, defaults to returning `title`.
	///
	/// The returned pointer must live long enough for us to draw the title, which for practical purposes means "the
	/// lifetime of this menu item"
	[[nodiscard]] virtual std::string_view getTitle() const { return deluge::l10n::getView(name); }


	virtual void renderOLED();
	virtual void drawPixelsForOled() {}
	void drawItemsForOled(char const** options, int32_t selectedOption);

	template <size_t n>
	static void drawItemsForOled(deluge::static_vector<std::string_view, n>& options, int32_t selectedOption,
	                             int32_t offset = 0);
	/// Get the title to be used when rendering on OLED. If not overriden, defaults to returning `title`.
	virtual void drawName();
};

// A couple of our child classes call this - that's all
template <size_t n>
void MenuItem::drawItemsForOled(deluge::static_vector<std::string_view, n>& options, const int32_t selectedOption,
                                const int32_t offset) {
	int32_t baseY = (OLED_MAIN_HEIGHT_PIXELS == 64) ? 15 : 14;
	baseY += OLED_MAIN_TOPMOST_PIXEL;

	auto* it = std::next(options.begin(), offset); // fast-forward to the first option visible
	for (int32_t o = 0; o < OLED_HEIGHT_CHARS - 1 && o < options.size() - offset; o++) {
		int32_t yPixel = o * kTextSpacingY + baseY;

<<<<<<< HEAD
		deluge::hid::display::OLED::drawString(options[o + offset].data(), kTextSpacingX, yPixel,
		                                       deluge::hid::display::OLED::oledMainImage[0], OLED_MAIN_WIDTH_PIXELS,
		                                       kTextSpacingX, kTextSpacingY);

		if (o == selectedOption) {
			deluge::hid::display::OLED::invertArea(0, OLED_MAIN_WIDTH_PIXELS, yPixel, yPixel + 8,
			                                       &deluge::hid::display::OLED::oledMainImage[0]);
			deluge::hid::display::OLED::setupSideScroller(0, options[o + offset].data(), kTextSpacingX,
			                                              OLED_MAIN_WIDTH_PIXELS, yPixel, yPixel + 8, kTextSpacingX,
			                                              kTextSpacingY, true);
=======
		OLED::drawString(options[o + offset], kTextSpacingX, yPixel, OLED::oledMainImage[0], OLED_MAIN_WIDTH_PIXELS,
		                 kTextSpacingX, kTextSpacingY);

		if (o == selectedOption) {
			OLED::invertArea(0, OLED_MAIN_WIDTH_PIXELS, yPixel, yPixel + 8, &OLED::oledMainImage[0]);
			OLED::setupSideScroller(0, options[o + offset], kTextSpacingX, OLED_MAIN_WIDTH_PIXELS, yPixel, yPixel + 8,
			                        kTextSpacingX, kTextSpacingY, true);
>>>>>>> 0afc68d6
		}
	}
}<|MERGE_RESOLUTION|>--- conflicted
+++ resolved
@@ -103,7 +103,7 @@
 	void drawItemsForOled(char const** options, int32_t selectedOption);
 
 	template <size_t n>
-	static void drawItemsForOled(deluge::static_vector<std::string_view, n>& options, int32_t selectedOption,
+	static void drawItemsForOled(deluge::static_vector<std::string_view_view, n>& options, int32_t selectedOption,
 	                             int32_t offset = 0);
 	/// Get the title to be used when rendering on OLED. If not overriden, defaults to returning `title`.
 	virtual void drawName();
@@ -111,7 +111,7 @@
 
 // A couple of our child classes call this - that's all
 template <size_t n>
-void MenuItem::drawItemsForOled(deluge::static_vector<std::string_view, n>& options, const int32_t selectedOption,
+void MenuItem::drawItemsForOled(deluge::static_vector<std::string_view_view, n>& options, const int32_t selectedOption,
                                 const int32_t offset) {
 	int32_t baseY = (OLED_MAIN_HEIGHT_PIXELS == 64) ? 15 : 14;
 	baseY += OLED_MAIN_TOPMOST_PIXEL;
@@ -120,26 +120,16 @@
 	for (int32_t o = 0; o < OLED_HEIGHT_CHARS - 1 && o < options.size() - offset; o++) {
 		int32_t yPixel = o * kTextSpacingY + baseY;
 
-<<<<<<< HEAD
-		deluge::hid::display::OLED::drawString(options[o + offset].data(), kTextSpacingX, yPixel,
+		deluge::hid::display::OLED::drawString(options[o + offset], kTextSpacingX, yPixel,
 		                                       deluge::hid::display::OLED::oledMainImage[0], OLED_MAIN_WIDTH_PIXELS,
 		                                       kTextSpacingX, kTextSpacingY);
 
 		if (o == selectedOption) {
 			deluge::hid::display::OLED::invertArea(0, OLED_MAIN_WIDTH_PIXELS, yPixel, yPixel + 8,
 			                                       &deluge::hid::display::OLED::oledMainImage[0]);
-			deluge::hid::display::OLED::setupSideScroller(0, options[o + offset].data(), kTextSpacingX,
+			deluge::hid::display::OLED::setupSideScroller(0, options[o + offset], kTextSpacingX,
 			                                              OLED_MAIN_WIDTH_PIXELS, yPixel, yPixel + 8, kTextSpacingX,
 			                                              kTextSpacingY, true);
-=======
-		OLED::drawString(options[o + offset], kTextSpacingX, yPixel, OLED::oledMainImage[0], OLED_MAIN_WIDTH_PIXELS,
-		                 kTextSpacingX, kTextSpacingY);
-
-		if (o == selectedOption) {
-			OLED::invertArea(0, OLED_MAIN_WIDTH_PIXELS, yPixel, yPixel + 8, &OLED::oledMainImage[0]);
-			OLED::setupSideScroller(0, options[o + offset], kTextSpacingX, OLED_MAIN_WIDTH_PIXELS, yPixel, yPixel + 8,
-			                        kTextSpacingX, kTextSpacingY, true);
->>>>>>> 0afc68d6
 		}
 	}
 }