/*
 * Copyright © 2014-2023 Synthstrom Audible Limited
 *
 * This file is part of The Synthstrom Audible Deluge Firmware.
 *
 * The Synthstrom Audible Deluge Firmware is free software: you can redistribute it and/or modify it under the
 * terms of the GNU General Public License as published by the Free Software Foundation,
 * either version 3 of the License, or (at your option) any later version.
 *
 * This program is distributed in the hope that it will be useful, but WITHOUT ANY WARRANTY;
 * without even the implied warranty of MERCHANTABILITY or FITNESS FOR A PARTICULAR PURPOSE.
 * See the GNU General Public License for more details.
 *
 * You should have received a copy of the GNU General Public License along with this program.
 * If not, see <https://www.gnu.org/licenses/>.
*/

#pragma once

#include "definitions_cxx.hpp"
<<<<<<< HEAD
#include "util/container/static_vector.hpp"
#include "util/sized.h"
#include "util/string.h"

#if HAVE_OLED
#include "hid/display/oled.h"
#endif
=======
#include <cstdint>
>>>>>>> 0848049c

enum class MenuPermission {
	NO,
	YES,
	MUST_SELECT_RANGE,
};

class Sound;
class MultiRange;
class MIDIDevice;

class MenuItem {
public:
	MenuItem(const deluge::string& newName = "", const deluge::string& newTitle = "") : name(newName), title(newTitle) {
		if (newTitle.empty()) {
			title = newName;
		}
	}

	deluge::string name; // As viewed in a menu list. For OLED, up to 20 chars.
	[[nodiscard]] virtual const deluge::string& getName() const { return name; }

<<<<<<< HEAD
	virtual void horizontalEncoderAction(int offset) {}
	virtual void selectEncoderAction(int offset) {}
	virtual void beginSession(MenuItem* navigatedBackwardFrom = nullptr){};
	virtual bool isRelevant(Sound* sound, int whichThing) { return true; }
	virtual MenuItem* selectButtonPress() { return nullptr; }
	virtual MenuPermission checkPermissionToBeginSession(Sound* sound, int whichThing, MultiRange** currentRange);
	virtual void readValueAgain() {}
	virtual bool selectEncoderActionEditsInstrument() { return false; }
	virtual uint8_t getPatchedParamIndex() { return 255; }
	virtual uint8_t getIndexOfPatchedParamToBlink() { return 255; }
	virtual uint8_t shouldDrawDotOnName() { return 255; }
	virtual uint8_t shouldBlinkPatchingSourceShortcut(PatchSource s, uint8_t* colour) { return 255; }

	virtual MenuItem* patchingSourceShortcutPress(PatchSource s, bool previousPressStillActive = false) {
		return nullptr; // nullptr means do nothing. 0xFFFFFFFF means go up a level
	}

	virtual void unlearnAction() {}
	virtual bool allowsLearnMode() { return false; }
	virtual void learnKnob(MIDIDevice* fromDevice, int whichKnob, int modKnobMode, int midiChannel) {}
	virtual bool learnNoteOn(MIDIDevice* fromDevice, int channel, int noteCode) {
		return false;
	} // Returns whether it was used, I think?
	virtual void learnCC(MIDIDevice* fromDevice, int channel, int ccNumber, int value);
	virtual bool shouldBlinkLearnLed() { return false; }
	virtual bool isRangeDependent() { return false; }
	virtual bool usesAffectEntire() { return false; }

	deluge::string title; // Can get overridden by getTitle(). Actual max num chars for OLED display is 14.

	/// Get the title to be used when rendering on OLED. If not overriden, defaults to returning `title`.
	[[nodiscard]] virtual const deluge::string& getTitle() const { return title; }
=======
	virtual void horizontalEncoderAction(int32_t offset) {
	}
	virtual void selectEncoderAction(int32_t offset) {
	}
	virtual void beginSession(MenuItem* navigatedBackwardFrom = NULL){};
	virtual bool isRelevant(Sound* sound, int32_t whichThing) {
		return true;
	}
	virtual MenuItem* selectButtonPress() {
		return NULL;
	}
	virtual MenuPermission checkPermissionToBeginSession(Sound* sound, int32_t whichThing, MultiRange** currentRange);
	virtual void readValueAgain() {
	}
	virtual bool selectEncoderActionEditsInstrument() {
		return false;
	}
	virtual uint8_t getPatchedParamIndex() {
		return 255;
	}
	virtual uint8_t getIndexOfPatchedParamToBlink() {
		return 255;
	}
	virtual uint8_t shouldDrawDotOnName() {
		return 255;
	}
	virtual uint8_t shouldBlinkPatchingSourceShortcut(PatchSource s, uint8_t* colour) {
		return 255;
	}
	virtual MenuItem* patchingSourceShortcutPress(PatchSource s, bool previousPressStillActive = false) {
		return NULL;
	} // NULL means do nothing. 0xFFFFFFFF means go up a level
	virtual void unlearnAction() {
	}
	virtual bool allowsLearnMode() {
		return false;
	}
	virtual void learnKnob(MIDIDevice* fromDevice, int32_t whichKnob, int32_t modKnobMode, int32_t midiChannel) {
	}
	virtual bool learnNoteOn(MIDIDevice* fromDevice, int32_t channel, int32_t noteCode) {
		return false;
	} // Returns whether it was used, I think?
	virtual void learnCC(MIDIDevice* fromDevice, int32_t channel, int32_t ccNumber, int32_t value);
	virtual bool shouldBlinkLearnLed() {
		return false;
	}
	virtual bool isRangeDependent() {
		return false;
	}
	virtual bool usesAffectEntire() {
		return false;
	}
>>>>>>> 0848049c

#if HAVE_OLED
	virtual void renderOLED();
	virtual void drawPixelsForOled() {
	}
<<<<<<< HEAD
=======
	void drawItemsForOled(char const** options, int32_t selectedOption);

	/// Get the title to be used when rendering on OLED. If not overriden, defaults to returning `basicTitle`.
	virtual char const* getTitle();
>>>>>>> 0848049c

	template <size_t n>
	static void drawItemsForOled(deluge::static_vector<deluge::string, n>& options, int selectedOption, int offset = 0);
#else
	/// Get the title to be used when rendering on OLED. If not overriden, defaults to returning `title`.
	virtual void drawName();
#endif
};

#if HAVE_OLED
// A couple of our child classes call this - that's all
template <size_t n>
void MenuItem::drawItemsForOled(deluge::static_vector<deluge::string, n>& options, const int selectedOption,
                                const int offset) {
	int baseY = (OLED_MAIN_HEIGHT_PIXELS == 64) ? 15 : 14;
	baseY += OLED_MAIN_TOPMOST_PIXEL;

	auto* it = std::next(options.begin(), offset); // fast-forward to the first option visible
	for (int o = 0; o < OLED_HEIGHT_CHARS - 1 && o < options.size() - offset; o++) {
		int yPixel = o * kTextSpacingY + baseY;

		OLED::drawString(options[o + offset].c_str(), kTextSpacingX, yPixel, OLED::oledMainImage[0],
		                 OLED_MAIN_WIDTH_PIXELS, kTextSpacingX, kTextSpacingY);

		if (o == selectedOption) {
			OLED::invertArea(0, OLED_MAIN_WIDTH_PIXELS, yPixel, yPixel + 8, &OLED::oledMainImage[0]);
			OLED::setupSideScroller(0, options[o + offset].c_str(), kTextSpacingX, OLED_MAIN_WIDTH_PIXELS, yPixel,
			                        yPixel + 8, kTextSpacingX, kTextSpacingY, true);
		}
	}
}
#endif<|MERGE_RESOLUTION|>--- conflicted
+++ resolved
@@ -18,17 +18,15 @@
 #pragma once
 
 #include "definitions_cxx.hpp"
-<<<<<<< HEAD
 #include "util/container/static_vector.hpp"
 #include "util/sized.h"
 #include "util/string.h"
+#include <cstdint>
 
 #if HAVE_OLED
 #include "hid/display/oled.h"
 #endif
-=======
-#include <cstdint>
->>>>>>> 0848049c
+
 
 enum class MenuPermission {
 	NO,
@@ -51,13 +49,12 @@
 	deluge::string name; // As viewed in a menu list. For OLED, up to 20 chars.
 	[[nodiscard]] virtual const deluge::string& getName() const { return name; }
 
-<<<<<<< HEAD
-	virtual void horizontalEncoderAction(int offset) {}
-	virtual void selectEncoderAction(int offset) {}
+	virtual void horizontalEncoderAction(int32_t offset) {}
+	virtual void selectEncoderAction(int32_t offset) {}
 	virtual void beginSession(MenuItem* navigatedBackwardFrom = nullptr){};
-	virtual bool isRelevant(Sound* sound, int whichThing) { return true; }
+	virtual bool isRelevant(Sound* sound, int32_t whichThing) { return true; }
 	virtual MenuItem* selectButtonPress() { return nullptr; }
-	virtual MenuPermission checkPermissionToBeginSession(Sound* sound, int whichThing, MultiRange** currentRange);
+	virtual MenuPermission checkPermissionToBeginSession(Sound* sound, int32_t whichThing, MultiRange** currentRange);
 	virtual void readValueAgain() {}
 	virtual bool selectEncoderActionEditsInstrument() { return false; }
 	virtual uint8_t getPatchedParamIndex() { return 255; }
@@ -71,11 +68,11 @@
 
 	virtual void unlearnAction() {}
 	virtual bool allowsLearnMode() { return false; }
-	virtual void learnKnob(MIDIDevice* fromDevice, int whichKnob, int modKnobMode, int midiChannel) {}
-	virtual bool learnNoteOn(MIDIDevice* fromDevice, int channel, int noteCode) {
+	virtual void learnKnob(MIDIDevice* fromDevice, int32_t whichKnob, int32_t modKnobMode, int32_t midiChannel) {}
+	virtual bool learnNoteOn(MIDIDevice* fromDevice, int32_t channel, int32_t noteCode) {
 		return false;
 	} // Returns whether it was used, I think?
-	virtual void learnCC(MIDIDevice* fromDevice, int channel, int ccNumber, int value);
+	virtual void learnCC(MIDIDevice* fromDevice, int32_t channel, int32_t ccNumber, int32_t value);
 	virtual bool shouldBlinkLearnLed() { return false; }
 	virtual bool isRangeDependent() { return false; }
 	virtual bool usesAffectEntire() { return false; }
@@ -84,75 +81,14 @@
 
 	/// Get the title to be used when rendering on OLED. If not overriden, defaults to returning `title`.
 	[[nodiscard]] virtual const deluge::string& getTitle() const { return title; }
-=======
-	virtual void horizontalEncoderAction(int32_t offset) {
-	}
-	virtual void selectEncoderAction(int32_t offset) {
-	}
-	virtual void beginSession(MenuItem* navigatedBackwardFrom = NULL){};
-	virtual bool isRelevant(Sound* sound, int32_t whichThing) {
-		return true;
-	}
-	virtual MenuItem* selectButtonPress() {
-		return NULL;
-	}
-	virtual MenuPermission checkPermissionToBeginSession(Sound* sound, int32_t whichThing, MultiRange** currentRange);
-	virtual void readValueAgain() {
-	}
-	virtual bool selectEncoderActionEditsInstrument() {
-		return false;
-	}
-	virtual uint8_t getPatchedParamIndex() {
-		return 255;
-	}
-	virtual uint8_t getIndexOfPatchedParamToBlink() {
-		return 255;
-	}
-	virtual uint8_t shouldDrawDotOnName() {
-		return 255;
-	}
-	virtual uint8_t shouldBlinkPatchingSourceShortcut(PatchSource s, uint8_t* colour) {
-		return 255;
-	}
-	virtual MenuItem* patchingSourceShortcutPress(PatchSource s, bool previousPressStillActive = false) {
-		return NULL;
-	} // NULL means do nothing. 0xFFFFFFFF means go up a level
-	virtual void unlearnAction() {
-	}
-	virtual bool allowsLearnMode() {
-		return false;
-	}
-	virtual void learnKnob(MIDIDevice* fromDevice, int32_t whichKnob, int32_t modKnobMode, int32_t midiChannel) {
-	}
-	virtual bool learnNoteOn(MIDIDevice* fromDevice, int32_t channel, int32_t noteCode) {
-		return false;
-	} // Returns whether it was used, I think?
-	virtual void learnCC(MIDIDevice* fromDevice, int32_t channel, int32_t ccNumber, int32_t value);
-	virtual bool shouldBlinkLearnLed() {
-		return false;
-	}
-	virtual bool isRangeDependent() {
-		return false;
-	}
-	virtual bool usesAffectEntire() {
-		return false;
-	}
->>>>>>> 0848049c
 
 #if HAVE_OLED
 	virtual void renderOLED();
 	virtual void drawPixelsForOled() {
 	}
-<<<<<<< HEAD
-=======
-	void drawItemsForOled(char const** options, int32_t selectedOption);
-
-	/// Get the title to be used when rendering on OLED. If not overriden, defaults to returning `basicTitle`.
-	virtual char const* getTitle();
->>>>>>> 0848049c
 
 	template <size_t n>
-	static void drawItemsForOled(deluge::static_vector<deluge::string, n>& options, int selectedOption, int offset = 0);
+	static void drawItemsForOled(deluge::static_vector<deluge::string, n>& options, int32_t selectedOption, int32_t offset = 0);
 #else
 	/// Get the title to be used when rendering on OLED. If not overriden, defaults to returning `title`.
 	virtual void drawName();
@@ -162,14 +98,14 @@
 #if HAVE_OLED
 // A couple of our child classes call this - that's all
 template <size_t n>
-void MenuItem::drawItemsForOled(deluge::static_vector<deluge::string, n>& options, const int selectedOption,
-                                const int offset) {
-	int baseY = (OLED_MAIN_HEIGHT_PIXELS == 64) ? 15 : 14;
+void MenuItem::drawItemsForOled(deluge::static_vector<deluge::string, n>& options, const int32_t selectedOption,
+                                const int32_t offset) {
+	int32_t baseY = (OLED_MAIN_HEIGHT_PIXELS == 64) ? 15 : 14;
 	baseY += OLED_MAIN_TOPMOST_PIXEL;
 
 	auto* it = std::next(options.begin(), offset); // fast-forward to the first option visible
-	for (int o = 0; o < OLED_HEIGHT_CHARS - 1 && o < options.size() - offset; o++) {
-		int yPixel = o * kTextSpacingY + baseY;
+	for (int32_t o = 0; o < OLED_HEIGHT_CHARS - 1 && o < options.size() - offset; o++) {
+		int32_t yPixel = o * kTextSpacingY + baseY;
 
 		OLED::drawString(options[o + offset].c_str(), kTextSpacingX, yPixel, OLED::oledMainImage[0],
 		                 OLED_MAIN_WIDTH_PIXELS, kTextSpacingX, kTextSpacingY);
