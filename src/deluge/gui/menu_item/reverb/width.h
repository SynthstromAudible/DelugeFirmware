--- conflicted
+++ resolved
@@ -25,14 +25,8 @@
 class Width final : public Integer {
 public:
 	using Integer::Integer;
-<<<<<<< HEAD
 	void readCurrentValue() override { this->value_ = std::round(AudioEngine::reverb.getwidth() * 50); }
 	void writeCurrentValue() override { AudioEngine::reverb.setwidth((float)this->value_ / 50); }
-	[[nodiscard]] int getMaxValue() const override { return 50; }
-=======
-	void readCurrentValue() { soundEditor.currentValue = std::round(AudioEngine::reverb.getwidth() * 50); }
-	void writeCurrentValue() { AudioEngine::reverb.setwidth((float)soundEditor.currentValue / 50); }
-	int32_t getMaxValue() const { return 50; }
->>>>>>> 0848049c
+	[[nodiscard]] int32_t getMaxValue() const override { return 50; }
 };
 } // namespace deluge::gui::menu_item::reverb