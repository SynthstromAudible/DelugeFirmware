/*
 * Copyright (c) 2014-2023 Synthstrom Audible Limited
 *
 * This file is part of The Synthstrom Audible Deluge Firmware.
 *
 * The Synthstrom Audible Deluge Firmware is free software: you can redistribute it and/or modify it under the
 * terms of the GNU General Public License as published by the Free Software Foundation,
 * either version 3 of the License, or (at your option) any later version.
 *
 * This program is distributed in the hope that it will be useful, but WITHOUT ANY WARRANTY;
 * without even the implied warranty of MERCHANTABILITY or FITNESS FOR A PARTICULAR PURPOSE.
 * See the GNU General Public License for more details.
 *
 * You should have received a copy of the GNU General Public License along with this program.
 * If not, see <https://www.gnu.org/licenses/>.
*/
#pragma once
#include "dsp/reverb/freeverb/revmodel.hpp"
#include "gui/menu_item/integer.h"
#include "gui/ui/sound_editor.h"
#include "processing/engines/audio_engine.h"
#include <cmath>

namespace deluge::gui::menu_item::reverb {
class RoomSize final : public Integer {
public:
	using Integer::Integer;
<<<<<<< HEAD
	void readCurrentValue() override { this->value_ = std::round(AudioEngine::reverb.getroomsize() * 50); }
	void writeCurrentValue() override { AudioEngine::reverb.setroomsize((float)this->value_ / 50); }
	[[nodiscard]] int getMaxValue() const override { return 50; }
=======
	void readCurrentValue() { soundEditor.currentValue = std::round(AudioEngine::reverb.getroomsize() * 50); }
	void writeCurrentValue() { AudioEngine::reverb.setroomsize((float)soundEditor.currentValue / 50); }
	int32_t getMaxValue() const { return 50; }
>>>>>>> 0848049c
};
} // namespace deluge::gui::menu_item::reverb<|MERGE_RESOLUTION|>--- conflicted
+++ resolved
@@ -25,14 +25,8 @@
 class RoomSize final : public Integer {
 public:
 	using Integer::Integer;
-<<<<<<< HEAD
 	void readCurrentValue() override { this->value_ = std::round(AudioEngine::reverb.getroomsize() * 50); }
 	void writeCurrentValue() override { AudioEngine::reverb.setroomsize((float)this->value_ / 50); }
-	[[nodiscard]] int getMaxValue() const override { return 50; }
-=======
-	void readCurrentValue() { soundEditor.currentValue = std::round(AudioEngine::reverb.getroomsize() * 50); }
-	void writeCurrentValue() { AudioEngine::reverb.setroomsize((float)soundEditor.currentValue / 50); }
-	int32_t getMaxValue() const { return 50; }
->>>>>>> 0848049c
+	[[nodiscard]] int32_t getMaxValue() const override { return 50; }
 };
 } // namespace deluge::gui::menu_item::reverb