/*
 * Copyright (c) 2014-2023 Synthstrom Audible Limited
 *
 * This file is part of The Synthstrom Audible Deluge Firmware.
 *
 * The Synthstrom Audible Deluge Firmware is free software: you can redistribute it and/or modify it under the
 * terms of the GNU General Public License as published by the Free Software Foundation,
 * either version 3 of the License, or (at your option) any later version.
 *
 * This program is distributed in the hope that it will be useful, but WITHOUT ANY WARRANTY;
 * without even the implied warranty of MERCHANTABILITY or FITNESS FOR A PARTICULAR PURPOSE.
 * See the GNU General Public License for more details.
 *
 * You should have received a copy of the GNU General Public License along with this program.
 * If not, see <https://www.gnu.org/licenses/>.
*/
#pragma once
#include "gui/menu_item/integer.h"
#include "gui/ui/sound_editor.h"
#include "processing/engines/audio_engine.h"
#include "processing/sound/sound.h"

namespace deluge::gui::menu_item::reverb::compressor {

class Volume final : public Integer {
public:
	using Integer::Integer;
	void readCurrentValue() override { this->value_ = AudioEngine::reverbCompressorVolume / 21474836; }
	void writeCurrentValue() override {
		AudioEngine::reverbCompressorVolume = this->value_ * 21474836;
		AudioEngine::mustUpdateReverbParamsBeforeNextRender = true;
	}
<<<<<<< HEAD
	[[nodiscard]] int getMaxValue() const override { return 50; }
	[[nodiscard]] int getMinValue() const override { return -1; }
=======
	int32_t getMaxValue() const { return 50; }
	int32_t getMinValue() const { return -1; }
>>>>>>> 0848049c
#if !HAVE_OLED
	void drawValue() override {
		if (this->value_ < 0) {
			numericDriver.setText("AUTO");
		}
		else {
			Integer::drawValue();
		}
	}
#endif
};

} // namespace deluge::gui::menu_item::reverb::compressor<|MERGE_RESOLUTION|>--- conflicted
+++ resolved
@@ -30,13 +30,8 @@
 		AudioEngine::reverbCompressorVolume = this->value_ * 21474836;
 		AudioEngine::mustUpdateReverbParamsBeforeNextRender = true;
 	}
-<<<<<<< HEAD
-	[[nodiscard]] int getMaxValue() const override { return 50; }
-	[[nodiscard]] int getMinValue() const override { return -1; }
-=======
-	int32_t getMaxValue() const { return 50; }
-	int32_t getMinValue() const { return -1; }
->>>>>>> 0848049c
+	[[nodiscard]] int32_t getMaxValue() const override { return 50; }
+	[[nodiscard]] int32_t getMinValue() const override { return -1; }
 #if !HAVE_OLED
 	void drawValue() override {
 		if (this->value_ < 0) {
