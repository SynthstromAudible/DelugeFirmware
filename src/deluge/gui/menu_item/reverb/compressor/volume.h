--- conflicted
+++ resolved
@@ -30,15 +30,9 @@
 		AudioEngine::reverbCompressorVolume = soundEditor.currentValue * 21474836;
 		AudioEngine::mustUpdateReverbParamsBeforeNextRender = true;
 	}
-<<<<<<< HEAD
-	int getMaxValue() const { return 50; }
-	int getMinValue() const { return -1; }
-
-=======
 	int32_t getMaxValue() const { return 50; }
 	int32_t getMinValue() const { return -1; }
-#if !HAVE_OLED
->>>>>>> d1596e7f
+
 	void drawValue() {
 		if (soundEditor.currentValue < 0) {
 			display.setText("AUTO");
