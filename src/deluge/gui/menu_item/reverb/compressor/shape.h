--- conflicted
+++ resolved
@@ -32,12 +32,7 @@
 		AudioEngine::reverbCompressorShape = (uint32_t)this->value_ * 85899345 - 2147483648;
 		AudioEngine::mustUpdateReverbParamsBeforeNextRender = true;
 	}
-<<<<<<< HEAD
-	[[nodiscard]] int getMaxValue() const override { return 50; }
-	bool isRelevant(Sound* sound, int whichThing) override { return (AudioEngine::reverbCompressorVolume >= 0); }
-=======
-	int32_t getMaxValue() const { return 50; }
-	bool isRelevant(Sound* sound, int32_t whichThing) { return (AudioEngine::reverbCompressorVolume >= 0); }
->>>>>>> 0848049c
+	[[nodiscard]] int32_t getMaxValue() const override { return 50; }
+	bool isRelevant(Sound* sound, int32_t whichThing) override { return (AudioEngine::reverbCompressorVolume >= 0); }
 };
 } // namespace deluge::gui::menu_item::reverb::compressor