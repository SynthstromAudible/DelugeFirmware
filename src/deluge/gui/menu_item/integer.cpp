/*
 * Copyright © 2014-2023 Synthstrom Audible Limited
 *
 * This file is part of The Synthstrom Audible Deluge Firmware.
 *
 * The Synthstrom Audible Deluge Firmware is free software: you can redistribute it and/or modify it under the
 * terms of the GNU General Public License as published by the Free Software Foundation,
 * either version 3 of the License, or (at your option) any later version.
 *
 * This program is distributed in the hope that it will be useful, but WITHOUT ANY WARRANTY;
 * without even the implied warranty of MERCHANTABILITY or FITNESS FOR A PARTICULAR PURPOSE.
 * See the GNU General Public License for more details.
 *
 * You should have received a copy of the GNU General Public License along with this program.
 * If not, see <https://www.gnu.org/licenses/>.
*/

#include "integer.h"
#include "gui/ui/sound_editor.h"
#include "hid/display.h"
#include <cstring>

extern "C" {
#include "util/cfunctions.h"
}

namespace deluge::gui::menu_item {

void Integer::selectEncoderAction(int32_t offset) {
	this->value_ += offset;
	int32_t maxValue = getMaxValue();
	if (this->value_ > maxValue) {
		this->value_ = maxValue;
	}
	else {
		int32_t minValue = getMinValue();
		if (this->value_ < minValue) {
			this->value_ = minValue;
		}
	}

	Number::selectEncoderAction(offset);
}

void Integer::drawValue() {
<<<<<<< HEAD
	display.setTextAsNumber(soundEditor.currentValue);
}

void IntegerWithOff::drawValue() {
	if (soundEditor.currentValue == 0) {
		display.setText("OFF");
=======
	numericDriver.setTextAsNumber(this->value_);
}

void IntegerWithOff::drawValue() {
	if (this->value_ == 0) {
		numericDriver.setText("OFF");
>>>>>>> feb0d711
	}
	else {
		Integer::drawValue();
	}
}

void Integer::drawInteger(int32_t textWidth, int32_t textHeight, int32_t yPixel) {
	char buffer[12];
	intToString(this->value_, buffer, 1);
	OLED::drawStringCentred(buffer, yPixel + OLED_MAIN_TOPMOST_PIXEL, OLED::oledMainImage[0], OLED_MAIN_WIDTH_PIXELS,
	                        textWidth, textHeight);
}

void Integer::drawPixelsForOled() {
	drawInteger(kTextHugeSpacingX, kTextHugeSizeY, 18);
}

void IntegerContinuous::drawPixelsForOled() {

#if OLED_MAIN_HEIGHT_PIXELS == 64
	drawInteger(13, 15, 20);
#else
	drawInteger(kTextBigSpacingX, kTextBigSizeY, 15);
#endif

	drawBar(35, 10);
}
<<<<<<< HEAD
} // namespace menu_item
=======
#endif
} // namespace deluge::gui::menu_item
>>>>>>> feb0d711
<|MERGE_RESOLUTION|>--- conflicted
+++ resolved
@@ -43,21 +43,12 @@
 }
 
 void Integer::drawValue() {
-<<<<<<< HEAD
-	display.setTextAsNumber(soundEditor.currentValue);
-}
-
-void IntegerWithOff::drawValue() {
-	if (soundEditor.currentValue == 0) {
-		display.setText("OFF");
-=======
-	numericDriver.setTextAsNumber(this->value_);
+	display.setTextAsNumber(this->value_);
 }
 
 void IntegerWithOff::drawValue() {
 	if (this->value_ == 0) {
-		numericDriver.setText("OFF");
->>>>>>> feb0d711
+		display.setText("OFF");
 	}
 	else {
 		Integer::drawValue();
@@ -85,9 +76,4 @@
 
 	drawBar(35, 10);
 }
-<<<<<<< HEAD
-} // namespace menu_item
-=======
-#endif
-} // namespace deluge::gui::menu_item
->>>>>>> feb0d711
+} // namespace deluge::gui::menu_item