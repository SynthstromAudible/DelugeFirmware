/*
 * Copyright (c) 2014-2023 Synthstrom Audible Limited
 *
 * This file is part of The Synthstrom Audible Deluge Firmware.
 *
 * The Synthstrom Audible Deluge Firmware is free software: you can redistribute it and/or modify it under the
 * terms of the GNU General Public License as published by the Free Software Foundation,
 * either version 3 of the License, or (at your option) any later version.
 *
 * This program is distributed in the hope that it will be useful, but WITHOUT ANY WARRANTY;
 * without even the implied warranty of MERCHANTABILITY or FITNESS FOR A PARTICULAR PURPOSE.
 * See the GNU General Public License for more details.
 *
 * You should have received a copy of the GNU General Public License along with this program.
 * If not, see <https://www.gnu.org/licenses/>.
*/
#pragma once
<<<<<<< HEAD
#include "definitions.h"
=======
#include "definitions_cxx.hpp"
>>>>>>> c1145254
#include "gui/menu_item/selection.h"
#include "processing/engines/audio_engine.h"
#include "gui/ui/sound_editor.h"
#include "util/misc.h"

namespace deluge::gui::menu_item::monitor {
class Mode final : public Selection<NUM_INPUT_MONITORING_MODES> {
public:
	using Selection::Selection;

<<<<<<< HEAD
	void readCurrentValue() override { this->value_ = AudioEngine::inputMonitoringMode; }
	void writeCurrentValue() override { AudioEngine::inputMonitoringMode = this->value_; }
	static_vector<string, capacity()> getOptions() override { return {"Conditional", "On", "Off"}; }
=======
	void readCurrentValue() { soundEditor.currentValue = util::to_underlying(AudioEngine::inputMonitoringMode); }
	void writeCurrentValue() {
		AudioEngine::inputMonitoringMode = static_cast<InputMonitoringMode>(soundEditor.currentValue);
	}
	char const** getOptions() {
		static char const* options[] = {"Conditional", "On", "Off", NULL};
		return options;
	}
	int getNumOptions() { return kNumInputMonitoringModes; }
>>>>>>> c1145254
};
} // namespace deluge::gui::menu_item::monitor<|MERGE_RESOLUTION|>--- conflicted
+++ resolved
@@ -15,35 +15,20 @@
  * If not, see <https://www.gnu.org/licenses/>.
 */
 #pragma once
-<<<<<<< HEAD
-#include "definitions.h"
-=======
 #include "definitions_cxx.hpp"
->>>>>>> c1145254
 #include "gui/menu_item/selection.h"
 #include "processing/engines/audio_engine.h"
 #include "gui/ui/sound_editor.h"
 #include "util/misc.h"
 
 namespace deluge::gui::menu_item::monitor {
-class Mode final : public Selection<NUM_INPUT_MONITORING_MODES> {
+class Mode final : public Selection<kNumInputMonitoringModes> {
 public:
 	using Selection::Selection;
 
-<<<<<<< HEAD
-	void readCurrentValue() override { this->value_ = AudioEngine::inputMonitoringMode; }
-	void writeCurrentValue() override { AudioEngine::inputMonitoringMode = this->value_; }
+	void readCurrentValue() override { this->value_ = util::to_underlying(AudioEngine::inputMonitoringMode); }
+	void writeCurrentValue() override { AudioEngine::inputMonitoringMode = static_cast<InputMonitoringMode>(this->value_); }
 	static_vector<string, capacity()> getOptions() override { return {"Conditional", "On", "Off"}; }
-=======
-	void readCurrentValue() { soundEditor.currentValue = util::to_underlying(AudioEngine::inputMonitoringMode); }
-	void writeCurrentValue() {
-		AudioEngine::inputMonitoringMode = static_cast<InputMonitoringMode>(soundEditor.currentValue);
-	}
-	char const** getOptions() {
-		static char const* options[] = {"Conditional", "On", "Off", NULL};
-		return options;
-	}
-	int getNumOptions() { return kNumInputMonitoringModes; }
->>>>>>> c1145254
+
 };
 } // namespace deluge::gui::menu_item::monitor