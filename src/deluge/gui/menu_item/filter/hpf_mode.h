--- conflicted
+++ resolved
@@ -32,11 +32,7 @@
 	void writeCurrentValue() override {
 		soundEditor.currentModControllable->hpfMode = static_cast<FilterMode>(this->getValue() + kFirstHPFMode);
 	}
-<<<<<<< HEAD
-	static_vector<std::string_view, capacity()> getOptions() override { return {"HPLadder", "HPSV"}; }
-=======
-	static_vector<std::string, capacity()> getOptions() override { return {"SV_Band", "SV_Notch", "HPLadder"}; }
->>>>>>> 0afc68d6
+	static_vector<std::string_view, capacity()> getOptions() override { return {"SV_Band", "SV_Notch", "HPLadder"}; }
 	bool isRelevant(Sound* sound, int32_t whichThing) override {
 		return ((sound == nullptr) || sound->synthMode != ::SynthMode::FM);
 	}
