--- conflicted
+++ resolved
@@ -23,30 +23,14 @@
 #include "util/misc.h"
 
 namespace deluge::gui::menu_item::filter {
-class LPFMode final : public Selection<4> {
+class LPFMode final : public Selection<kNumLPFModes> {
 public:
-<<<<<<< HEAD
 	using Selection::Selection;
-	void readCurrentValue() override { this->value_ = soundEditor.currentModControllable->lpfMode; }
-	void writeCurrentValue() override { soundEditor.currentModControllable->lpfMode = this->value_; }
+	void readCurrentValue() override { this->value_ = util::to_underlying(soundEditor.currentModControllable->lpfMode); }
+	void writeCurrentValue() override { soundEditor.currentModControllable->lpfMode = static_cast<::LPFMode>(this->value_); }
 	static_vector<string, capacity()> getOptions() override { return {"12dB", "24dB", "Drive", "SVF"}; }
 	bool isRelevant(Sound* sound, int whichThing) override {
 		return ((sound == nullptr) || sound->synthMode != SYNTH_MODE_FM);
 	}
-=======
-	LPFMode(char const* newName = NULL) : Selection(newName) {}
-	void readCurrentValue() {
-		soundEditor.currentValue = util::to_underlying(soundEditor.currentModControllable->lpfMode);
-	}
-	void writeCurrentValue() {
-		soundEditor.currentModControllable->lpfMode = static_cast<::LPFMode>(soundEditor.currentValue);
-	}
-	char const** getOptions() {
-		static char const* options[] = {"12dB", "24dB", "Drive", "SVF", NULL};
-		return options;
-	}
-	int getNumOptions() { return kNumLPFModes; }
-	bool isRelevant(Sound* sound, int whichThing) { return (!sound || sound->synthMode != SynthMode::FM); }
->>>>>>> c1145254
 };
 } // namespace deluge::gui::menu_item::filter