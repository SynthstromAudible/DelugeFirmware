/*
 * Copyright (c) 2014-2023 Synthstrom Audible Limited
 *
 * This file is part of The Synthstrom Audible Deluge Firmware.
 *
 * The Synthstrom Audible Deluge Firmware is free software: you can redistribute it and/or modify it under the
 * terms of the GNU General Public License as published by the Free Software Foundation,
 * either version 3 of the License, or (at your option) any later version.
 *
 * This program is distributed in the hope that it will be useful, but WITHOUT ANY WARRANTY;
 * without even the implied warranty of MERCHANTABILITY or FITNESS FOR A PARTICULAR PURPOSE.
 * See the GNU General Public License for more details.
 *
 * You should have received a copy of the GNU General Public License along with this program.
 * If not, see <https://www.gnu.org/licenses/>.
*/
#pragma once
#include "definitions_cxx.hpp"
#include "gui/l10n/l10n.h"
#include "gui/menu_item/selection.h"
#include "gui/ui/sound_editor.h"
#include "model/mod_controllable/mod_controllable_audio.h"
#include "processing/sound/sound.h"
#include "util/misc.h"

namespace deluge::gui::menu_item::filter {
class LPFMode final : public Selection<kNumLPFModes> {
public:
	using Selection::Selection;
	void readCurrentValue() override { this->setValue<::FilterMode>(soundEditor.currentModControllable->lpfMode); }
	void writeCurrentValue() override { soundEditor.currentModControllable->lpfMode = this->getValue<::FilterMode>(); }
<<<<<<< HEAD
	static_vector<std::string_view, capacity()> getOptions() override {
		using enum l10n::String;
		return {
		    "12dB",
		    "24dB",
		    l10n::getView(STRING_FOR_DRIVE),
		    l10n::getView(STRING_FOR_SVF),
		};
=======
	static_vector<std::string, capacity()> getOptions() override {
		return {"12dB", "24dB", "Drive", "SV_Band", "SV_Notch"};
>>>>>>> 0afc68d6
	}
	bool isRelevant(Sound* sound, int32_t whichThing) override {
		return ((sound == nullptr) || sound->synthMode != ::SynthMode::FM);
	}
};
} // namespace deluge::gui::menu_item::filter<|MERGE_RESOLUTION|>--- conflicted
+++ resolved
@@ -29,19 +29,15 @@
 	using Selection::Selection;
 	void readCurrentValue() override { this->setValue<::FilterMode>(soundEditor.currentModControllable->lpfMode); }
 	void writeCurrentValue() override { soundEditor.currentModControllable->lpfMode = this->getValue<::FilterMode>(); }
-<<<<<<< HEAD
 	static_vector<std::string_view, capacity()> getOptions() override {
 		using enum l10n::String;
 		return {
 		    "12dB",
 		    "24dB",
 		    l10n::getView(STRING_FOR_DRIVE),
-		    l10n::getView(STRING_FOR_SVF),
+		    l10n::getView(STRING_FOR_SVF_BAND),
+			l10n::getView(STRING_FOR_SVF_NOTCH),
 		};
-=======
-	static_vector<std::string, capacity()> getOptions() override {
-		return {"12dB", "24dB", "Drive", "SV_Band", "SV_Notch"};
->>>>>>> 0afc68d6
 	}
 	bool isRelevant(Sound* sound, int32_t whichThing) override {
 		return ((sound == nullptr) || sound->synthMode != ::SynthMode::FM);
