/*
 * Copyright (c) 2014-2023 Synthstrom Audible Limited
 *
 * This file is part of The Synthstrom Audible Deluge Firmware.
 *
 * The Synthstrom Audible Deluge Firmware is free software: you can redistribute it and/or modify it under the
 * terms of the GNU General Public License as published by the Free Software Foundation,
 * either version 3 of the License, or (at your option) any later version.
 *
 * This program is distributed in the hope that it will be useful, but WITHOUT ANY WARRANTY;
 * without even the implied warranty of MERCHANTABILITY or FITNESS FOR A PARTICULAR PURPOSE.
 * See the GNU General Public License for more details.
 *
 * You should have received a copy of the GNU General Public License along with this program.
 * If not, see <https://www.gnu.org/licenses/>.
*/
#pragma once
#include "gui/menu_item/patched_param/integer_non_fm.h"
#include "gui/ui/sound_editor.h"
#include "modulation/patch/patch_cable_set.h"

namespace menu_item::filter {
class LPFFreq final : public patched_param::IntegerNonFM {
public:
<<<<<<< HEAD
	LPFFreq(char const* newName = 0, int newP = 0) : patched_param::IntegerNonFM(newName, newP) {}

	// 7Seg ONLY
=======
	LPFFreq(char const* newName = 0, int32_t newP = 0) : patched_param::IntegerNonFM(newName, newP) {}
#if !HAVE_OLED
>>>>>>> d1596e7f
	void drawValue() {
		if (soundEditor.currentValue == 50
		    && !soundEditor.currentParamManager->getPatchCableSet()->doesParamHaveSomethingPatchedToIt(
		        ::Param::Local::LPF_FREQ)) {
			display.setText("Off");
		}
		else {
			patched_param::IntegerNonFM::drawValue();
		}
	}
};
} // namespace menu_item::filter<|MERGE_RESOLUTION|>--- conflicted
+++ resolved
@@ -22,14 +22,9 @@
 namespace menu_item::filter {
 class LPFFreq final : public patched_param::IntegerNonFM {
 public:
-<<<<<<< HEAD
-	LPFFreq(char const* newName = 0, int newP = 0) : patched_param::IntegerNonFM(newName, newP) {}
+	LPFFreq(char const* newName = 0, int32_t newP = 0) : patched_param::IntegerNonFM(newName, newP) {}
 
 	// 7Seg ONLY
-=======
-	LPFFreq(char const* newName = 0, int32_t newP = 0) : patched_param::IntegerNonFM(newName, newP) {}
-#if !HAVE_OLED
->>>>>>> d1596e7f
 	void drawValue() {
 		if (soundEditor.currentValue == 50
 		    && !soundEditor.currentParamManager->getPatchCableSet()->doesParamHaveSomethingPatchedToIt(
