/*
 * Copyright (c) 2014-2023 Synthstrom Audible Limited
 *
 * This file is part of The Synthstrom Audible Deluge Firmware.
 *
 * The Synthstrom Audible Deluge Firmware is free software: you can redistribute it and/or modify it under the
 * terms of the GNU General Public License as published by the Free Software Foundation,
 * either version 3 of the License, or (at your option) any later version.
 *
 * This program is distributed in the hope that it will be useful, but WITHOUT ANY WARRANTY;
 * without even the implied warranty of MERCHANTABILITY or FITNESS FOR A PARTICULAR PURPOSE.
 * See the GNU General Public License for more details.
 *
 * You should have received a copy of the GNU General Public License along with this program.
 * If not, see <https://www.gnu.org/licenses/>.
*/
#pragma once
#include "gui/menu_item/patched_param/integer_non_fm.h"
#include "gui/ui/sound_editor.h"
#include "modulation/patch/patch_cable_set.h"

namespace deluge::gui::menu_item::filter {
class LPFFreq final : public patched_param::IntegerNonFM {
public:
<<<<<<< HEAD
	LPFFreq(char const* newName = 0, int32_t newP = 0) : patched_param::IntegerNonFM(newName, newP) {}

	// 7Seg ONLY
	void drawValue() {
		if (soundEditor.currentValue == 50
=======
	using patched_param::IntegerNonFM::IntegerNonFM;
#if !HAVE_OLED
	void drawValue() override {
		if (this->value_ == 50
>>>>>>> feb0d711
		    && !soundEditor.currentParamManager->getPatchCableSet()->doesParamHaveSomethingPatchedToIt(
		        ::Param::Local::LPF_FREQ)) {
			display.setText("Off");
		}
		else {
			patched_param::IntegerNonFM::drawValue();
		}
	}
};
} // namespace deluge::gui::menu_item::filter<|MERGE_RESOLUTION|>--- conflicted
+++ resolved
@@ -22,18 +22,11 @@
 namespace deluge::gui::menu_item::filter {
 class LPFFreq final : public patched_param::IntegerNonFM {
 public:
-<<<<<<< HEAD
-	LPFFreq(char const* newName = 0, int32_t newP = 0) : patched_param::IntegerNonFM(newName, newP) {}
+	using patched_param::IntegerNonFM::IntegerNonFM;
 
 	// 7Seg ONLY
-	void drawValue() {
-		if (soundEditor.currentValue == 50
-=======
-	using patched_param::IntegerNonFM::IntegerNonFM;
-#if !HAVE_OLED
 	void drawValue() override {
 		if (this->value_ == 50
->>>>>>> feb0d711
 		    && !soundEditor.currentParamManager->getPatchCableSet()->doesParamHaveSomethingPatchedToIt(
 		        ::Param::Local::LPF_FREQ)) {
 			display.setText("Off");
