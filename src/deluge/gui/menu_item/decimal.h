/*
 * Copyright © 2017-2023 Synthstrom Audible Limited
 *
 * This file is part of The Synthstrom Audible Deluge Firmware.
 *
 * The Synthstrom Audible Deluge Firmware is free software: you can redistribute it and/or modify it under the
 * terms of the GNU General Public License as published by the Free Software Foundation,
 * either version 3 of the License, or (at your option) any later version.
 *
 * This program is distributed in the hope that it will be useful, but WITHOUT ANY WARRANTY;
 * without even the implied warranty of MERCHANTABILITY or FITNESS FOR A PARTICULAR PURPOSE.
 * See the GNU General Public License for more details.
 *
 * You should have received a copy of the GNU General Public License along with this program.
 * If not, see <https://www.gnu.org/licenses/>.
*/

#pragma once

#include "number.h"
#include "patched_param.h"

namespace deluge::gui::menu_item {

class Decimal : public Number {
public:
	using Number::Number;
	void beginSession(MenuItem* navigatedBackwardFrom = nullptr) override;
	void selectEncoderAction(int32_t offset) final;
	void horizontalEncoderAction(int32_t offset) override;

protected:
<<<<<<< HEAD
	void drawValue();
	virtual int32_t getNumDecimalPlaces() const = 0;
	virtual int32_t getDefaultEditPos() const { return 2; }

	// OLED only
=======
	virtual void drawValue();
	[[nodiscard]] virtual int32_t getNumDecimalPlaces() const = 0;
	[[nodiscard]] virtual int32_t getDefaultEditPos() const { return 2; }
#if HAVE_OLED
>>>>>>> feb0d711
	void drawPixelsForOled();

	// 7Seg Only
	virtual void drawActualValue(bool justDidHorizontalScroll = false);

private:
	void scrollToGoodPos();
};

} // namespace deluge::gui::menu_item<|MERGE_RESOLUTION|>--- conflicted
+++ resolved
@@ -30,18 +30,11 @@
 	void horizontalEncoderAction(int32_t offset) override;
 
 protected:
-<<<<<<< HEAD
-	void drawValue();
-	virtual int32_t getNumDecimalPlaces() const = 0;
-	virtual int32_t getDefaultEditPos() const { return 2; }
-
-	// OLED only
-=======
 	virtual void drawValue();
 	[[nodiscard]] virtual int32_t getNumDecimalPlaces() const = 0;
 	[[nodiscard]] virtual int32_t getDefaultEditPos() const { return 2; }
-#if HAVE_OLED
->>>>>>> feb0d711
+
+	// OLED only
 	void drawPixelsForOled();
 
 	// 7Seg Only
