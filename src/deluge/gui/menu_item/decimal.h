/*
 * Copyright © 2017-2023 Synthstrom Audible Limited
 *
 * This file is part of The Synthstrom Audible Deluge Firmware.
 *
 * The Synthstrom Audible Deluge Firmware is free software: you can redistribute it and/or modify it under the
 * terms of the GNU General Public License as published by the Free Software Foundation,
 * either version 3 of the License, or (at your option) any later version.
 *
 * This program is distributed in the hope that it will be useful, but WITHOUT ANY WARRANTY;
 * without even the implied warranty of MERCHANTABILITY or FITNESS FOR A PARTICULAR PURPOSE.
 * See the GNU General Public License for more details.
 *
 * You should have received a copy of the GNU General Public License along with this program.
 * If not, see <https://www.gnu.org/licenses/>.
*/

#pragma once

#include "number.h"
#include "patched_param.h"

namespace menu_item {

class Decimal : public Number {
public:
	Decimal(char const* newName = NULL) : Number(newName) {}
	void beginSession(MenuItem* navigatedBackwardFrom = NULL);
	void selectEncoderAction(int32_t offset) final;
	void horizontalEncoderAction(int32_t offset);

protected:
	void drawValue();
<<<<<<< HEAD
	virtual int getNumDecimalPlaces() const = 0;
	virtual int getDefaultEditPos() const { return 2; }

	// OLED only
=======
	virtual int32_t getNumDecimalPlaces() const = 0;
	virtual int32_t getDefaultEditPos() const { return 2; }
#if HAVE_OLED
>>>>>>> d1596e7f
	void drawPixelsForOled();

	// 7Seg Only
	virtual void drawActualValue(bool justDidHorizontalScroll = false);

private:
	void scrollToGoodPos();
};

} // namespace menu_item<|MERGE_RESOLUTION|>--- conflicted
+++ resolved
@@ -31,16 +31,10 @@
 
 protected:
 	void drawValue();
-<<<<<<< HEAD
-	virtual int getNumDecimalPlaces() const = 0;
-	virtual int getDefaultEditPos() const { return 2; }
+	virtual int32_t getNumDecimalPlaces() const = 0;
+	virtual int32_t getDefaultEditPos() const { return 2; }
 
 	// OLED only
-=======
-	virtual int32_t getNumDecimalPlaces() const = 0;
-	virtual int32_t getDefaultEditPos() const { return 2; }
-#if HAVE_OLED
->>>>>>> d1596e7f
 	void drawPixelsForOled();
 
 	// 7Seg Only
