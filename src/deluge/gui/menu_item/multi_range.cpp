--- conflicted
+++ resolved
@@ -83,15 +83,9 @@
 
 			// Raising
 			if (offset >= 0) {
-<<<<<<< HEAD
-				int maximum;
+				int32_t maximum;
 				if (this->value_ < soundEditor.currentSource->ranges.getNumElements() - 1) {
 					::MultiRange* currentRange = soundEditor.currentSource->ranges.getElement(this->value_);
-=======
-				int32_t maximum;
-				if (soundEditor.currentValue < soundEditor.currentSource->ranges.getNumElements() - 1) {
-					::MultiRange* currentRange = soundEditor.currentSource->ranges.getElement(soundEditor.currentValue);
->>>>>>> 0848049c
 					maximum = currentRange->topNote - 1;
 				}
 				else {
@@ -105,16 +99,9 @@
 
 			// Lowering
 			else {
-<<<<<<< HEAD
-				int minimum;
+				int32_t minimum;
 				if (this->value_ >= 2) {
 					::MultiRange* lowerLowerRange = soundEditor.currentSource->ranges.getElement(this->value_ - 2);
-=======
-				int32_t minimum;
-				if (soundEditor.currentValue >= 2) {
-					::MultiRange* lowerLowerRange =
-					    soundEditor.currentSource->ranges.getElement(soundEditor.currentValue - 2);
->>>>>>> 0848049c
 					minimum = lowerLowerRange->topNote + 1;
 				}
 				else {
@@ -134,16 +121,9 @@
 
 			// Raising
 			if (offset >= 0) {
-<<<<<<< HEAD
-				int maximum;
+				int32_t maximum;
 				if (this->value_ < soundEditor.currentSource->ranges.getNumElements() - 2) {
 					::MultiRange* higherRange = soundEditor.currentSource->ranges.getElement(this->value_ + 1);
-=======
-				int32_t maximum;
-				if (soundEditor.currentValue < soundEditor.currentSource->ranges.getNumElements() - 2) {
-					::MultiRange* higherRange =
-					    soundEditor.currentSource->ranges.getElement(soundEditor.currentValue + 1);
->>>>>>> 0848049c
 					maximum = higherRange->topNote - 1;
 				}
 				else {
@@ -157,16 +137,9 @@
 
 			// Lowering
 			else {
-<<<<<<< HEAD
-				int minimum;
+				int32_t minimum;
 				if (this->value_ >= 1) {
 					::MultiRange* lowerRange = soundEditor.currentSource->ranges.getElement(this->value_ - 1);
-=======
-				int32_t minimum;
-				if (soundEditor.currentValue >= 1) {
-					::MultiRange* lowerRange =
-					    soundEditor.currentSource->ranges.getElement(soundEditor.currentValue - 1);
->>>>>>> 0848049c
 					minimum = lowerRange->topNote + 1;
 				}
 				else {
@@ -192,16 +165,9 @@
 		// Inserting a range
 		if (Buttons::isShiftButtonPressed()) {
 
-<<<<<<< HEAD
-			int currentRangeBottom;
+			int32_t currentRangeBottom;
 			if (this->value_ == 0) {
 				currentRangeBottom = soundEditor.currentSource->ranges.getElement(this->value_)->topNote - 1;
-=======
-			int32_t currentRangeBottom;
-			if (soundEditor.currentValue == 0) {
-				currentRangeBottom =
-				    soundEditor.currentSource->ranges.getElement(soundEditor.currentValue)->topNote - 1;
->>>>>>> 0848049c
 				if (currentRangeBottom > 0) {
 					currentRangeBottom = 0;
 				}
@@ -210,13 +176,8 @@
 				currentRangeBottom = soundEditor.currentSource->ranges.getElement(this->value_ - 1)->topNote + 1;
 			}
 
-<<<<<<< HEAD
-			int currentRangeTop;
+			int32_t currentRangeTop;
 			if (this->value_ == soundEditor.currentSource->ranges.getNumElements() - 1) {
-=======
-			int32_t currentRangeTop;
-			if (soundEditor.currentValue == soundEditor.currentSource->ranges.getNumElements() - 1) {
->>>>>>> 0848049c
 				currentRangeTop = currentRangeBottom + 1;
 				if (currentRangeTop < 127) {
 					currentRangeTop = 127;
@@ -233,11 +194,7 @@
 
 			int32_t midPoint = (currentRangeTop + currentRangeBottom) >> 1;
 
-<<<<<<< HEAD
-			int newI = this->value_;
-=======
-			int32_t newI = soundEditor.currentValue;
->>>>>>> 0848049c
+			int32_t newI = this->value_;
 			if (offset == 1) {
 				newI++;
 			}
@@ -285,11 +242,7 @@
 		// Or the normal thing of just flicking through existing ranges
 		else {
 			// Stay within bounds
-<<<<<<< HEAD
-			int newValue = this->value_ + offset;
-=======
-			int32_t newValue = soundEditor.currentValue + offset;
->>>>>>> 0848049c
+			int32_t newValue = this->value_ + offset;
 			if (newValue < 0 || newValue >= soundEditor.currentSource->ranges.getNumElements()) {
 				return;
 			}
@@ -334,13 +287,8 @@
 		return;
 	}
 
-<<<<<<< HEAD
 	::MultiRange* oldRange = soundEditor.currentSource->ranges.getElement(this->value_);
-	int oldTopNote = oldRange->topNote;
-=======
-	::MultiRange* oldRange = soundEditor.currentSource->ranges.getElement(soundEditor.currentValue);
 	int32_t oldTopNote = oldRange->topNote;
->>>>>>> 0848049c
 
 	soundEditor.currentSound->deleteMultiRange(soundEditor.currentSourceIndex,
 	                                           this->value_); // Unassigns all Voices
@@ -390,11 +338,7 @@
 		}
 	}
 	else {
-<<<<<<< HEAD
-		int note = soundEditor.currentSource->ranges.getElement(this->value_ - 1)->topNote + 1;
-=======
-		int32_t note = soundEditor.currentSource->ranges.getElement(soundEditor.currentValue - 1)->topNote + 1;
->>>>>>> 0848049c
+		int32_t note = soundEditor.currentSource->ranges.getElement(this->value_ - 1)->topNote + 1;
 		noteCodeToString(note, buffer, getLeftLength);
 	}
 
@@ -422,11 +366,7 @@
 		}
 	}
 	else {
-<<<<<<< HEAD
-		int note = soundEditor.currentSource->ranges.getElement(this->value_)->topNote;
-=======
-		int32_t note = soundEditor.currentSource->ranges.getElement(soundEditor.currentValue)->topNote;
->>>>>>> 0848049c
+		int32_t note = soundEditor.currentSource->ranges.getElement(this->value_)->topNote;
 
 		if (mayShowJustOne && this->value_ > 0
 		    && note == soundEditor.currentSource->ranges.getElement(this->value_ - 1)->topNote + 1) {
@@ -445,17 +385,10 @@
 
 void MultiRange::noteOnToChangeRange(int32_t noteCode) {
 	if (soundEditor.editingRangeEdge == RangeEdit::OFF) {
-<<<<<<< HEAD
-		int newI = soundEditor.currentSource->getRangeIndex(noteCode);
+		int32_t newI = soundEditor.currentSource->getRangeIndex(noteCode);
 		if (newI != this->value_) {
 			this->value_ = newI;
 			soundEditor.setCurrentMultiRange(this->value_);
-=======
-		int32_t newI = soundEditor.currentSource->getRangeIndex(noteCode);
-		if (newI != soundEditor.currentValue) {
-			soundEditor.currentValue = newI;
-			soundEditor.setCurrentMultiRange(soundEditor.currentValue);
->>>>>>> 0848049c
 			soundEditor.possibleChangeToCurrentRangeDisplay();
 #if HAVE_OLED
 			if (soundEditor.menuCurrentScroll > this->value_) {
@@ -484,21 +417,12 @@
 void MultiRange::drawPixelsForOled() {
 	static_vector<string, kOLEDMenuNumOptionsVisible> itemNames{};
 	char nameBuffers[kOLEDMenuNumOptionsVisible][20];
-<<<<<<< HEAD
-	int actualCurrentRange = this->value_;
+	int32_t actualCurrentRange = this->value_;
 
 	this->value_ = soundEditor.menuCurrentScroll;
 	size_t idx = 0;
 	for (idx = 0; idx < kOLEDMenuNumOptionsVisible; idx++) {
 		if (this->value_ >= soundEditor.currentSource->ranges.getNumElements()) {
-=======
-	int32_t actualCurrentRange = soundEditor.currentValue;
-
-	soundEditor.currentValue = soundEditor.menuCurrentScroll;
-	int32_t i = 0;
-	while (i < kOLEDMenuNumOptionsVisible) {
-		if (soundEditor.currentValue >= soundEditor.currentSource->ranges.getNumElements()) {
->>>>>>> 0848049c
 			break;
 		}
 		getText(nameBuffers[idx], nullptr, nullptr, false);
@@ -509,16 +433,15 @@
 
 	this->value_ = actualCurrentRange;
 
-<<<<<<< HEAD
-	int selectedOption = -1;
+	int32_t selectedOption = -1;
 	if (soundEditor.editingRangeEdge == RangeEdit::OFF) {
 		selectedOption = this->value_ - soundEditor.menuCurrentScroll;
 	}
 	drawItemsForOled(itemNames, selectedOption);
 
 	if (soundEditor.editingRangeEdge != RangeEdit::OFF) {
-		int hilightStartX = 0;
-		int hilightWidth = 0;
+		int32_t hilightStartX = 0;
+		int32_t hilightWidth = 0;
 
 		if (soundEditor.editingRangeEdge == RangeEdit::LEFT) {
 			hilightStartX = kTextSpacingX;
@@ -529,25 +452,7 @@
 			hilightWidth = OLED_MAIN_WIDTH_PIXELS - hilightStartX;
 		}
 
-		int baseY = (OLED_MAIN_HEIGHT_PIXELS == 64) ? 15 : 14;
-=======
-	int32_t selectedOption;
-	if (soundEditor.editingRangeEdge != RangeEdit::OFF) {
-		selectedOption = -1;
-	}
-	else {
-		selectedOption = soundEditor.currentValue - soundEditor.menuCurrentScroll;
-	}
-	drawItemsForOled(itemNames, selectedOption);
-
-	int32_t hilightStartX, hilightWidth;
-
-	if (soundEditor.editingRangeEdge == RangeEdit::LEFT) {
-		hilightStartX = kTextSpacingX;
-		hilightWidth = kTextSpacingX * 6;
-doHilightJustOneEdge:
 		int32_t baseY = (OLED_MAIN_HEIGHT_PIXELS == 64) ? 15 : 14;
->>>>>>> 0848049c
 		baseY += OLED_MAIN_TOPMOST_PIXEL;
 		baseY += (this->value_ - soundEditor.menuCurrentScroll) * kTextSpacingY;
 		OLED::invertArea(hilightStartX, hilightWidth, baseY, baseY + kTextSpacingY, OLED::oledMainImage);
