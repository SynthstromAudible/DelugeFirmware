/*
 * Copyright © 2018-2023 Synthstrom Audible Limited
 *
 * This file is part of The Synthstrom Audible Deluge Firmware.
 *
 * The Synthstrom Audible Deluge Firmware is free software: you can redistribute it and/or modify it under the
 * terms of the GNU General Public License as published by the Free Software Foundation,
 * either version 3 of the License, or (at your option) any later version.
 *
 * This program is distributed in the hope that it will be useful, but WITHOUT ANY WARRANTY;
 * without even the implied warranty of MERCHANTABILITY or FITNESS FOR A PARTICULAR PURPOSE.
 * See the GNU General Public License for more details.
 *
 * You should have received a copy of the GNU General Public License along with this program.
 * If not, see <https://www.gnu.org/licenses/>.
*/

#include "multi_range.h"
#include "gui/l10n/l10n.h"
#include "gui/ui/keyboard/keyboard_screen.h"
#include "gui/ui/sound_editor.h"
#include "gui/views/instrument_clip_view.h"
#include "gui/views/view.h"
#include "hid/buttons.h"
#include "hid/display/display.h"
#include "hid/matrix/matrix_driver.h"
#include "io/debug/print.h"
#include "processing/engines/audio_engine.h"
#include "processing/sound/sound.h"
#include "processing/source.h"
#include "storage/multi_range/multi_wave_table_range.h"
#include "storage/multi_range/multisample_range.h"
#include "util/functions.h"
#include <string.h>

namespace deluge::gui::menu_item {

MultiRange multiRangeMenu{};

void MultiRange::beginSession(MenuItem* navigatedBackwardFrom) {

	// If there's already a range (e.g. because we just came back out of a menu)...
	if (soundEditor.currentMultiRange != nullptr) {
		soundEditor.currentSource->defaultRangeI = soundEditor.currentMultiRangeIndex;
	}

	int32_t numRanges = soundEditor.currentSource->ranges.getNumElements();
	if (soundEditor.currentSource->defaultRangeI < 0
	    || soundEditor.currentSource->defaultRangeI >= numRanges) { // If default is invalid, work it out afresh
		soundEditor.currentSource->defaultRangeI = numRanges >> 1;
	}

	this->setValue(soundEditor.currentSource->defaultRangeI);
	soundEditor.currentSource->getOrCreateFirstRange(); // TODO: deal with error
	soundEditor.setCurrentMultiRange(this->getValue());

<<<<<<< HEAD
	if (display.type == DisplayType::OLED) {
		soundEditor.menuCurrentScroll = this->value_ - 1;
		if (soundEditor.menuCurrentScroll > this->value_ - kOLEDMenuNumOptionsVisible + 1) {
			soundEditor.menuCurrentScroll = this->value_ - kOLEDMenuNumOptionsVisible + 1;
		}
		if (soundEditor.menuCurrentScroll < 0) {
			soundEditor.menuCurrentScroll = 0;
		}
=======
#if HAVE_OLED
	soundEditor.menuCurrentScroll = this->getValue() - 1;
	if (soundEditor.menuCurrentScroll > this->getValue() - kOLEDMenuNumOptionsVisible + 1) {
		soundEditor.menuCurrentScroll = this->getValue() - kOLEDMenuNumOptionsVisible + 1;
	}
	if (soundEditor.menuCurrentScroll < 0) {
		soundEditor.menuCurrentScroll = 0;
>>>>>>> 35e070fa
	}

	Range::beginSession(navigatedBackwardFrom);
}

void MultiRange::selectEncoderAction(int32_t offset) {

	if (display.hasPopup()) {
		return;
	}

	// If editing the range itself...
	if (soundEditor.editingRangeEdge != RangeEdit::OFF) {

		// Editing left
		if (soundEditor.editingRangeEdge == RangeEdit::LEFT) {

			::MultiRange* lowerRange = soundEditor.currentSource->ranges.getElement(this->getValue() - 1);

			// Raising
			if (offset >= 0) {
				int32_t maximum;
				if (this->getValue() < soundEditor.currentSource->ranges.getNumElements() - 1) {
					::MultiRange* currentRange = soundEditor.currentSource->ranges.getElement(this->getValue());
					maximum = currentRange->topNote - 1;
				}
				else {
					maximum = 127;
				}

				if (lowerRange->topNote < maximum) {
					lowerRange->topNote++;
				}
			}

			// Lowering
			else {
				int32_t minimum;
				if (this->getValue() >= 2) {
					::MultiRange* lowerLowerRange = soundEditor.currentSource->ranges.getElement(this->getValue() - 2);
					minimum = lowerLowerRange->topNote + 1;
				}
				else {
					minimum = 0;
				}

				if (lowerRange->topNote > minimum) {
					lowerRange->topNote--;
				}
			}
		}

		// Editing right
		else {

			::MultiRange* currentRange = soundEditor.currentSource->ranges.getElement(this->getValue());

			// Raising
			if (offset >= 0) {
				int32_t maximum;
				if (this->getValue() < soundEditor.currentSource->ranges.getNumElements() - 2) {
					::MultiRange* higherRange = soundEditor.currentSource->ranges.getElement(this->getValue() + 1);
					maximum = higherRange->topNote - 1;
				}
				else {
					maximum = 126;
				}

				if (currentRange->topNote < maximum) {
					currentRange->topNote++;
				}
			}

			// Lowering
			else {
				int32_t minimum;
				if (this->getValue() >= 1) {
					::MultiRange* lowerRange = soundEditor.currentSource->ranges.getElement(this->getValue() - 1);
					minimum = lowerRange->topNote + 1;
				}
				else {
					minimum = 1;
				}

				if (currentRange->topNote > minimum) {
					currentRange->topNote--;
				}
			}
		}

		if (display.type == DisplayType::OLED) {
			renderUIsForOled();
		}
		else {
			drawValueForEditingRange(false);
		}
	}

	// Or, normal mode
	else {

		// Inserting a range
		if (Buttons::isShiftButtonPressed()) {

			int32_t currentRangeBottom;
			if (this->getValue() == 0) {
				currentRangeBottom = soundEditor.currentSource->ranges.getElement(this->getValue())->topNote - 1;
				if (currentRangeBottom > 0) {
					currentRangeBottom = 0;
				}
			}
			else {
				currentRangeBottom = soundEditor.currentSource->ranges.getElement(this->getValue() - 1)->topNote + 1;
			}

			int32_t currentRangeTop;
			if (this->getValue() == soundEditor.currentSource->ranges.getNumElements() - 1) {
				currentRangeTop = currentRangeBottom + 1;
				if (currentRangeTop < 127) {
					currentRangeTop = 127;
				}
			}
			else {
				currentRangeTop = soundEditor.currentSource->ranges.getElement(this->getValue())->topNote;
			}

			if (currentRangeTop == currentRangeBottom) {
				display.displayPopup(l10n::get(l10n::Strings::STRING_FOR_RANGE_CONTAINS_ONE_NOTE));
				return;
			}

			int32_t midPoint = (currentRangeTop + currentRangeBottom) >> 1;

			int32_t newI = this->getValue();
			if (offset == 1) {
				newI++;
			}

			// Because range storage is about to change, must unassign all voices, and make sure no more can be assigned during memory allocation
			soundEditor.currentSound->unassignAllVoices();
			AudioEngine::audioRoutineLocked = true;
			::MultiRange* newRange = soundEditor.currentSource->ranges.insertMultiRange(newI);
			AudioEngine::audioRoutineLocked = false;
			if (!newRange) {
				display.displayError(ERROR_INSUFFICIENT_RAM);
				return;
			}

			// Inserted after
			if (offset >= 0) {
				newRange->topNote = currentRangeTop;
				::MultiRange* oldRange = soundEditor.currentSource->ranges.getElement(this->getValue());
				oldRange->topNote = midPoint;
			}

			// Or if inserted before
			else {
				newRange->topNote = midPoint;
				// And can leave old range alone
				if (display.type == DisplayType::OLED) {
					soundEditor.menuCurrentScroll++; // Won't go past end of list, cos list just grew.
				}
			}

<<<<<<< HEAD
			this->value_ = newI;
			if (display.type == DisplayType::OLED) {
				OLED::consoleText("Range inserted");
				if (soundEditor.menuCurrentScroll > this->value_) {
					soundEditor.menuCurrentScroll = this->value_;
				}
				else if (soundEditor.menuCurrentScroll < this->value_ - kOLEDMenuNumOptionsVisible + 1) {
					soundEditor.menuCurrentScroll = this->value_ - kOLEDMenuNumOptionsVisible + 1;
				}
			}
			else {

				display.displayPopup("INSERT");
=======
			this->setValue(newI);
#if HAVE_OLED
			OLED::consoleText("Range inserted");
			if (soundEditor.menuCurrentScroll > this->getValue()) {
				soundEditor.menuCurrentScroll = this->getValue();
			}
			else if (soundEditor.menuCurrentScroll < this->getValue() - kOLEDMenuNumOptionsVisible + 1) {
				soundEditor.menuCurrentScroll = this->getValue() - kOLEDMenuNumOptionsVisible + 1;
>>>>>>> 35e070fa
			}
		}

		// Or the normal thing of just flicking through existing ranges
		else {
			// Stay within bounds
			int32_t newValue = this->getValue() + offset;
			if (newValue < 0 || newValue >= soundEditor.currentSource->ranges.getNumElements()) {
				return;
			}

			this->setValue(newValue);
			soundEditor.currentSource->defaultRangeI = this->getValue();

<<<<<<< HEAD
			if (display.type == DisplayType::OLED) {
				if (soundEditor.menuCurrentScroll > this->value_) {
					soundEditor.menuCurrentScroll = this->value_;
				}
				else if (soundEditor.menuCurrentScroll < this->value_ - kOLEDMenuNumOptionsVisible + 1) {
					soundEditor.menuCurrentScroll = this->value_ - kOLEDMenuNumOptionsVisible + 1;
				}
=======
#if HAVE_OLED
			if (soundEditor.menuCurrentScroll > this->getValue()) {
				soundEditor.menuCurrentScroll = this->getValue();
			}
			else if (soundEditor.menuCurrentScroll < this->getValue() - kOLEDMenuNumOptionsVisible + 1) {
				soundEditor.menuCurrentScroll = this->getValue() - kOLEDMenuNumOptionsVisible + 1;
>>>>>>> 35e070fa
			}
		}

		soundEditor.setCurrentMultiRange(this->getValue());
		soundEditor.possibleChangeToCurrentRangeDisplay();
		if (display.type == DisplayType::OLED) {
			renderUIsForOled();
		}
		else {
			drawValue();
		}
	}
}

void MultiRange::deletePress() {

	if (soundEditor.editingRangeEdge != RangeEdit::OFF) {
		return;
	}
	if (display.hasPopup()) {
		return;
	}

	int32_t oldNum = soundEditor.currentSource->ranges.getNumElements();

	// Want to delete the current range
	if (oldNum <= 1) {
		display.displayPopup(l10n::get(l10n::Strings::STRING_FOR_LAST_RANGE_CANT_DELETE));
		return;
	}

	::MultiRange* oldRange = soundEditor.currentSource->ranges.getElement(this->getValue());
	int32_t oldTopNote = oldRange->topNote;

	soundEditor.currentSound->deleteMultiRange(soundEditor.currentSourceIndex,
	                                           this->getValue()); // Unassigns all Voices

	// If bottom one, nothing to do
	if (this->getValue() == 0) {
		soundEditor.setCurrentMultiRange(this->getValue());
	}

	// Otherwise...
	else {

<<<<<<< HEAD
		this->value_--;
		soundEditor.setCurrentMultiRange(this->value_);
		if (display.type == DisplayType::OLED) {
			if (soundEditor.menuCurrentScroll > this->value_) {
				soundEditor.menuCurrentScroll = this->value_;
			}
=======
		this->setValue(this->getValue() - 1);
		soundEditor.setCurrentMultiRange(this->getValue());
#if HAVE_OLED
		if (soundEditor.menuCurrentScroll > this->getValue()) {
			soundEditor.menuCurrentScroll = this->getValue();
>>>>>>> 35e070fa
		}
		// If top one...
		if (this->getValue() == oldNum - 2) {
			soundEditor.currentMultiRange->topNote = 32767;
		}

		// If middle-ish one
		else {
			soundEditor.currentMultiRange->topNote = (soundEditor.currentMultiRange->topNote + oldTopNote) >> 1;
		}
	}

	display.displayPopup(l10n::get(l10n::Strings::STRING_FOR_RANGE_DELETED));
	soundEditor.possibleChangeToCurrentRangeDisplay();
	if (display.type == DisplayType::OLED) {
		renderUIsForOled();
	}
	else {
		drawValue();
	}
}

void MultiRange::getText(char* buffer, int32_t* getLeftLength, int32_t* getRightLength, bool mayShowJustOne) {

	// Lower end
<<<<<<< HEAD
	if (this->value_ == 0) {
		strcpy(buffer, l10n::get(l10n::Strings::STRING_FOR_BOTTOM));
=======
	if (this->getValue() == 0) {
		strcpy(buffer, HAVE_OLED ? "Bottom" : "BOT");
>>>>>>> 35e070fa
		if (getLeftLength) {
			*getLeftLength = display.type == DisplayType::OLED ? 6 : 3;
		}
	}
	else {
		int32_t note = soundEditor.currentSource->ranges.getElement(this->getValue() - 1)->topNote + 1;
		noteCodeToString(note, buffer, getLeftLength);
	}

	char* bufferPos = buffer + strlen(buffer);

	if (display.type == DisplayType::OLED) {
		while (bufferPos < &buffer[7]) {
			*bufferPos = ' ';
			bufferPos++;
		}
	}

	// Upper end
	if (this->getValue() == soundEditor.currentSource->ranges.getNumElements() - 1) {
		*(bufferPos++) = '-';
		if (display.type == DisplayType::OLED) {
			*(bufferPos++) = ' ';
		}
		*(bufferPos++) = 't';
		*(bufferPos++) = 'o';
		*(bufferPos++) = 'p';
		*(bufferPos++) = 0;
		if (getRightLength) {
			*getRightLength = 3;
		}
	}
	else {
		int32_t note = soundEditor.currentSource->ranges.getElement(this->getValue())->topNote;

		if (mayShowJustOne && this->getValue() > 0
		    && note == soundEditor.currentSource->ranges.getElement(this->getValue() - 1)->topNote + 1) {
			return;
		}

		*(bufferPos++) = '-';
		*(bufferPos++) = ' ';
		noteCodeToString(note, bufferPos, getRightLength);
	}
}

MenuItem* MultiRange::selectButtonPress() {
	return menuItemHeadingTo;
}

void MultiRange::noteOnToChangeRange(int32_t noteCode) {
	if (soundEditor.editingRangeEdge == RangeEdit::OFF) {
		int32_t newI = soundEditor.currentSource->getRangeIndex(noteCode);
		if (newI != this->getValue()) {
			this->setValue(newI);
			soundEditor.setCurrentMultiRange(this->getValue());
			soundEditor.possibleChangeToCurrentRangeDisplay();
<<<<<<< HEAD
			if (display.type == DisplayType::OLED) {
				if (soundEditor.menuCurrentScroll > this->value_) {
					soundEditor.menuCurrentScroll = this->value_;
				}
				else if (soundEditor.menuCurrentScroll < this->value_ - kOLEDMenuNumOptionsVisible + 1) {
					soundEditor.menuCurrentScroll = this->value_ - kOLEDMenuNumOptionsVisible + 1;
				}

				renderUIsForOled();
			}
			else {
				drawValue();
=======
#if HAVE_OLED
			if (soundEditor.menuCurrentScroll > this->getValue()) {
				soundEditor.menuCurrentScroll = this->getValue();
			}
			else if (soundEditor.menuCurrentScroll < this->getValue() - kOLEDMenuNumOptionsVisible + 1) {
				soundEditor.menuCurrentScroll = this->getValue() - kOLEDMenuNumOptionsVisible + 1;
>>>>>>> 35e070fa
			}
		}
	}
}

bool MultiRange::mayEditRangeEdge(RangeEdit whichEdge) {
	if (whichEdge == RangeEdit::LEFT) {
		return (this->getValue() != 0);
	}
	return (this->getValue() != soundEditor.currentSource->ranges.getNumElements() - 1);
}

void MultiRange::drawPixelsForOled() {
	static_vector<std::string, kOLEDMenuNumOptionsVisible> itemNames{};
	char nameBuffers[kOLEDMenuNumOptionsVisible][20];
	int32_t actualCurrentRange = this->getValue();

	this->setValue(soundEditor.menuCurrentScroll);
	size_t idx = 0;
	for (idx = 0; idx < kOLEDMenuNumOptionsVisible; idx++) {
		if (this->getValue() >= soundEditor.currentSource->ranges.getNumElements()) {
			break;
		}
		getText(nameBuffers[idx], nullptr, nullptr, false);
		itemNames.push_back(nameBuffers[idx]);

		this->setValue(this->getValue() + 1);
	}

	this->setValue(actualCurrentRange);

	int32_t selectedOption = -1;
	if (soundEditor.editingRangeEdge == RangeEdit::OFF) {
		selectedOption = this->getValue() - soundEditor.menuCurrentScroll;
	}
	drawItemsForOled(itemNames, selectedOption);

	if (soundEditor.editingRangeEdge != RangeEdit::OFF) {
		int32_t hilightStartX = 0;
		int32_t hilightWidth = 0;

		if (soundEditor.editingRangeEdge == RangeEdit::LEFT) {
			hilightStartX = kTextSpacingX;
			hilightWidth = kTextSpacingX * 6;
		}
		else if (soundEditor.editingRangeEdge == RangeEdit::RIGHT) {
			hilightStartX = kTextSpacingX * 10;
			hilightWidth = OLED_MAIN_WIDTH_PIXELS - hilightStartX;
		}

		int32_t baseY = (OLED_MAIN_HEIGHT_PIXELS == 64) ? 15 : 14;
		baseY += OLED_MAIN_TOPMOST_PIXEL;
		baseY += (this->getValue() - soundEditor.menuCurrentScroll) * kTextSpacingY;
		OLED::invertArea(hilightStartX, hilightWidth, baseY, baseY + kTextSpacingY, OLED::oledMainImage);
	}
}
} // namespace deluge::gui::menu_item<|MERGE_RESOLUTION|>--- conflicted
+++ resolved
@@ -54,24 +54,14 @@
 	soundEditor.currentSource->getOrCreateFirstRange(); // TODO: deal with error
 	soundEditor.setCurrentMultiRange(this->getValue());
 
-<<<<<<< HEAD
 	if (display.type == DisplayType::OLED) {
-		soundEditor.menuCurrentScroll = this->value_ - 1;
-		if (soundEditor.menuCurrentScroll > this->value_ - kOLEDMenuNumOptionsVisible + 1) {
-			soundEditor.menuCurrentScroll = this->value_ - kOLEDMenuNumOptionsVisible + 1;
+		soundEditor.menuCurrentScroll = this->getValue() - 1;
+		if (soundEditor.menuCurrentScroll > this->getValue() - kOLEDMenuNumOptionsVisible + 1) {
+			soundEditor.menuCurrentScroll = this->getValue() - kOLEDMenuNumOptionsVisible + 1;
 		}
 		if (soundEditor.menuCurrentScroll < 0) {
 			soundEditor.menuCurrentScroll = 0;
 		}
-=======
-#if HAVE_OLED
-	soundEditor.menuCurrentScroll = this->getValue() - 1;
-	if (soundEditor.menuCurrentScroll > this->getValue() - kOLEDMenuNumOptionsVisible + 1) {
-		soundEditor.menuCurrentScroll = this->getValue() - kOLEDMenuNumOptionsVisible + 1;
-	}
-	if (soundEditor.menuCurrentScroll < 0) {
-		soundEditor.menuCurrentScroll = 0;
->>>>>>> 35e070fa
 	}
 
 	Range::beginSession(navigatedBackwardFrom);
@@ -236,30 +226,19 @@
 				}
 			}
 
-<<<<<<< HEAD
-			this->value_ = newI;
+			this->setValue(newI);
 			if (display.type == DisplayType::OLED) {
 				OLED::consoleText("Range inserted");
-				if (soundEditor.menuCurrentScroll > this->value_) {
-					soundEditor.menuCurrentScroll = this->value_;
-				}
-				else if (soundEditor.menuCurrentScroll < this->value_ - kOLEDMenuNumOptionsVisible + 1) {
-					soundEditor.menuCurrentScroll = this->value_ - kOLEDMenuNumOptionsVisible + 1;
+				if (soundEditor.menuCurrentScroll > this->getValue()) {
+					soundEditor.menuCurrentScroll = this->getValue();
+				}
+				else if (soundEditor.menuCurrentScroll < this->getValue() - kOLEDMenuNumOptionsVisible + 1) {
+					soundEditor.menuCurrentScroll = this->getValue() - kOLEDMenuNumOptionsVisible + 1;
 				}
 			}
 			else {
 
 				display.displayPopup("INSERT");
-=======
-			this->setValue(newI);
-#if HAVE_OLED
-			OLED::consoleText("Range inserted");
-			if (soundEditor.menuCurrentScroll > this->getValue()) {
-				soundEditor.menuCurrentScroll = this->getValue();
-			}
-			else if (soundEditor.menuCurrentScroll < this->getValue() - kOLEDMenuNumOptionsVisible + 1) {
-				soundEditor.menuCurrentScroll = this->getValue() - kOLEDMenuNumOptionsVisible + 1;
->>>>>>> 35e070fa
 			}
 		}
 
@@ -274,22 +253,13 @@
 			this->setValue(newValue);
 			soundEditor.currentSource->defaultRangeI = this->getValue();
 
-<<<<<<< HEAD
 			if (display.type == DisplayType::OLED) {
-				if (soundEditor.menuCurrentScroll > this->value_) {
-					soundEditor.menuCurrentScroll = this->value_;
-				}
-				else if (soundEditor.menuCurrentScroll < this->value_ - kOLEDMenuNumOptionsVisible + 1) {
-					soundEditor.menuCurrentScroll = this->value_ - kOLEDMenuNumOptionsVisible + 1;
-				}
-=======
-#if HAVE_OLED
-			if (soundEditor.menuCurrentScroll > this->getValue()) {
-				soundEditor.menuCurrentScroll = this->getValue();
-			}
-			else if (soundEditor.menuCurrentScroll < this->getValue() - kOLEDMenuNumOptionsVisible + 1) {
-				soundEditor.menuCurrentScroll = this->getValue() - kOLEDMenuNumOptionsVisible + 1;
->>>>>>> 35e070fa
+				if (soundEditor.menuCurrentScroll > this->getValue()) {
+					soundEditor.menuCurrentScroll = this->getValue();
+				}
+				else if (soundEditor.menuCurrentScroll < this->getValue() - kOLEDMenuNumOptionsVisible + 1) {
+					soundEditor.menuCurrentScroll = this->getValue() - kOLEDMenuNumOptionsVisible + 1;
+				}
 			}
 		}
 
@@ -335,20 +305,12 @@
 	// Otherwise...
 	else {
 
-<<<<<<< HEAD
-		this->value_--;
-		soundEditor.setCurrentMultiRange(this->value_);
-		if (display.type == DisplayType::OLED) {
-			if (soundEditor.menuCurrentScroll > this->value_) {
-				soundEditor.menuCurrentScroll = this->value_;
-			}
-=======
 		this->setValue(this->getValue() - 1);
 		soundEditor.setCurrentMultiRange(this->getValue());
-#if HAVE_OLED
-		if (soundEditor.menuCurrentScroll > this->getValue()) {
-			soundEditor.menuCurrentScroll = this->getValue();
->>>>>>> 35e070fa
+		if (display.type == DisplayType::OLED) {
+			if (soundEditor.menuCurrentScroll > this->getValue()) {
+				soundEditor.menuCurrentScroll = this->getValue();
+			}
 		}
 		// If top one...
 		if (this->getValue() == oldNum - 2) {
@@ -374,13 +336,8 @@
 void MultiRange::getText(char* buffer, int32_t* getLeftLength, int32_t* getRightLength, bool mayShowJustOne) {
 
 	// Lower end
-<<<<<<< HEAD
-	if (this->value_ == 0) {
+	if (this->getValue() == 0) {
 		strcpy(buffer, l10n::get(l10n::Strings::STRING_FOR_BOTTOM));
-=======
-	if (this->getValue() == 0) {
-		strcpy(buffer, HAVE_OLED ? "Bottom" : "BOT");
->>>>>>> 35e070fa
 		if (getLeftLength) {
 			*getLeftLength = display.type == DisplayType::OLED ? 6 : 3;
 		}
@@ -438,27 +395,18 @@
 			this->setValue(newI);
 			soundEditor.setCurrentMultiRange(this->getValue());
 			soundEditor.possibleChangeToCurrentRangeDisplay();
-<<<<<<< HEAD
 			if (display.type == DisplayType::OLED) {
-				if (soundEditor.menuCurrentScroll > this->value_) {
-					soundEditor.menuCurrentScroll = this->value_;
-				}
-				else if (soundEditor.menuCurrentScroll < this->value_ - kOLEDMenuNumOptionsVisible + 1) {
-					soundEditor.menuCurrentScroll = this->value_ - kOLEDMenuNumOptionsVisible + 1;
+				if (soundEditor.menuCurrentScroll > this->getValue()) {
+					soundEditor.menuCurrentScroll = this->getValue();
+				}
+				else if (soundEditor.menuCurrentScroll < this->getValue() - kOLEDMenuNumOptionsVisible + 1) {
+					soundEditor.menuCurrentScroll = this->getValue() - kOLEDMenuNumOptionsVisible + 1;
 				}
 
 				renderUIsForOled();
 			}
 			else {
 				drawValue();
-=======
-#if HAVE_OLED
-			if (soundEditor.menuCurrentScroll > this->getValue()) {
-				soundEditor.menuCurrentScroll = this->getValue();
-			}
-			else if (soundEditor.menuCurrentScroll < this->getValue() - kOLEDMenuNumOptionsVisible + 1) {
-				soundEditor.menuCurrentScroll = this->getValue() - kOLEDMenuNumOptionsVisible + 1;
->>>>>>> 35e070fa
 			}
 		}
 	}
