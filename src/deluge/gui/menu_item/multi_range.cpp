/*
 * Copyright © 2018-2023 Synthstrom Audible Limited
 *
 * This file is part of The Synthstrom Audible Deluge Firmware.
 *
 * The Synthstrom Audible Deluge Firmware is free software: you can redistribute it and/or modify it under the
 * terms of the GNU General Public License as published by the Free Software Foundation,
 * either version 3 of the License, or (at your option) any later version.
 *
 * This program is distributed in the hope that it will be useful, but WITHOUT ANY WARRANTY;
 * without even the implied warranty of MERCHANTABILITY or FITNESS FOR A PARTICULAR PURPOSE.
 * See the GNU General Public License for more details.
 *
 * You should have received a copy of the GNU General Public License along with this program.
 * If not, see <https://www.gnu.org/licenses/>.
*/

#include "multi_range.h"
#include "gui/ui/keyboard/keyboard_screen.h"
#include "gui/ui/sound_editor.h"
#include "gui/views/instrument_clip_view.h"
#include "gui/views/view.h"
#include "hid/buttons.h"
#include "hid/display.h"
#include "hid/matrix/matrix_driver.h"
#include "io/debug/print.h"
#include "processing/engines/audio_engine.h"
#include "processing/sound/sound.h"
#include "processing/source.h"
#include "storage/multi_range/multi_wave_table_range.h"
#include "storage/multi_range/multisample_range.h"
#include "util/functions.h"
#include <string.h>

namespace deluge::gui::menu_item {

MultiRange multiRangeMenu{};

void MultiRange::beginSession(MenuItem* navigatedBackwardFrom) {

	// If there's already a range (e.g. because we just came back out of a menu)...
	if (soundEditor.currentMultiRange != nullptr) {
		soundEditor.currentSource->defaultRangeI = soundEditor.currentMultiRangeIndex;
	}

	int32_t numRanges = soundEditor.currentSource->ranges.getNumElements();
	if (soundEditor.currentSource->defaultRangeI < 0
	    || soundEditor.currentSource->defaultRangeI >= numRanges) { // If default is invalid, work it out afresh
		soundEditor.currentSource->defaultRangeI = numRanges >> 1;
	}

	this->value_ = soundEditor.currentSource->defaultRangeI;
	soundEditor.currentSource->getOrCreateFirstRange(); // TODO: deal with error
	soundEditor.setCurrentMultiRange(this->value_);

<<<<<<< HEAD
	if (display.type == DisplayType::OLED) {
		soundEditor.menuCurrentScroll = soundEditor.currentValue - 1;
		if (soundEditor.menuCurrentScroll > soundEditor.currentValue - kOLEDMenuNumOptionsVisible + 1) {
			soundEditor.menuCurrentScroll = soundEditor.currentValue - kOLEDMenuNumOptionsVisible + 1;
		}
		if (soundEditor.menuCurrentScroll < 0) {
			soundEditor.menuCurrentScroll = 0;
		}
=======
#if HAVE_OLED
	soundEditor.menuCurrentScroll = this->value_ - 1;
	if (soundEditor.menuCurrentScroll > this->value_ - kOLEDMenuNumOptionsVisible + 1) {
		soundEditor.menuCurrentScroll = this->value_ - kOLEDMenuNumOptionsVisible + 1;
	}
	if (soundEditor.menuCurrentScroll < 0) {
		soundEditor.menuCurrentScroll = 0;
>>>>>>> feb0d711
	}

	Range::beginSession(navigatedBackwardFrom);
}

void MultiRange::selectEncoderAction(int32_t offset) {

	if (display.hasPopup()) {
		return;
	}

	// If editing the range itself...
	if (soundEditor.editingRangeEdge != RangeEdit::OFF) {

		// Editing left
		if (soundEditor.editingRangeEdge == RangeEdit::LEFT) {

			::MultiRange* lowerRange = soundEditor.currentSource->ranges.getElement(this->value_ - 1);

			// Raising
			if (offset >= 0) {
				int32_t maximum;
				if (this->value_ < soundEditor.currentSource->ranges.getNumElements() - 1) {
					::MultiRange* currentRange = soundEditor.currentSource->ranges.getElement(this->value_);
					maximum = currentRange->topNote - 1;
				}
				else {
					maximum = 127;
				}

				if (lowerRange->topNote < maximum) {
					lowerRange->topNote++;
				}
			}

			// Lowering
			else {
				int32_t minimum;
				if (this->value_ >= 2) {
					::MultiRange* lowerLowerRange = soundEditor.currentSource->ranges.getElement(this->value_ - 2);
					minimum = lowerLowerRange->topNote + 1;
				}
				else {
					minimum = 0;
				}

				if (lowerRange->topNote > minimum) {
					lowerRange->topNote--;
				}
			}
		}

		// Editing right
		else {

			::MultiRange* currentRange = soundEditor.currentSource->ranges.getElement(this->value_);

			// Raising
			if (offset >= 0) {
				int32_t maximum;
				if (this->value_ < soundEditor.currentSource->ranges.getNumElements() - 2) {
					::MultiRange* higherRange = soundEditor.currentSource->ranges.getElement(this->value_ + 1);
					maximum = higherRange->topNote - 1;
				}
				else {
					maximum = 126;
				}

				if (currentRange->topNote < maximum) {
					currentRange->topNote++;
				}
			}

			// Lowering
			else {
				int32_t minimum;
				if (this->value_ >= 1) {
					::MultiRange* lowerRange = soundEditor.currentSource->ranges.getElement(this->value_ - 1);
					minimum = lowerRange->topNote + 1;
				}
				else {
					minimum = 1;
				}

				if (currentRange->topNote > minimum) {
					currentRange->topNote--;
				}
			}
		}

		if (display.type == DisplayType::OLED) {
			renderUIsForOled();
		}
		else {
			drawValueForEditingRange(false);
		}
	}

	// Or, normal mode
	else {

		// Inserting a range
		if (Buttons::isShiftButtonPressed()) {

			int32_t currentRangeBottom;
			if (this->value_ == 0) {
				currentRangeBottom = soundEditor.currentSource->ranges.getElement(this->value_)->topNote - 1;
				if (currentRangeBottom > 0) {
					currentRangeBottom = 0;
				}
			}
			else {
				currentRangeBottom = soundEditor.currentSource->ranges.getElement(this->value_ - 1)->topNote + 1;
			}

			int32_t currentRangeTop;
			if (this->value_ == soundEditor.currentSource->ranges.getNumElements() - 1) {
				currentRangeTop = currentRangeBottom + 1;
				if (currentRangeTop < 127) {
					currentRangeTop = 127;
				}
			}
			else {
				currentRangeTop = soundEditor.currentSource->ranges.getElement(this->value_)->topNote;
			}

			if (currentRangeTop == currentRangeBottom) {
				display.displayPopup(HAVE_OLED ? "Range contains only 1 note" : "CANT");
				return;
			}

			int32_t midPoint = (currentRangeTop + currentRangeBottom) >> 1;

			int32_t newI = this->value_;
			if (offset == 1) {
				newI++;
			}

			// Because range storage is about to change, must unassign all voices, and make sure no more can be assigned during memory allocation
			soundEditor.currentSound->unassignAllVoices();
			AudioEngine::audioRoutineLocked = true;
			::MultiRange* newRange = soundEditor.currentSource->ranges.insertMultiRange(newI);
			AudioEngine::audioRoutineLocked = false;
			if (!newRange) {
				display.displayError(ERROR_INSUFFICIENT_RAM);
				return;
			}

			// Inserted after
			if (offset >= 0) {
				newRange->topNote = currentRangeTop;
				::MultiRange* oldRange = soundEditor.currentSource->ranges.getElement(this->value_);
				oldRange->topNote = midPoint;
			}

			// Or if inserted before
			else {
				newRange->topNote = midPoint;
				// And can leave old range alone
				if (display.type == DisplayType::OLED) {
					soundEditor.menuCurrentScroll++; // Won't go past end of list, cos list just grew.
				}
			}

<<<<<<< HEAD
			soundEditor.currentValue = newI;
			if (display.type == DisplayType::OLED) {
				OLED::consoleText("Range inserted");
				if (soundEditor.menuCurrentScroll > soundEditor.currentValue) {
					soundEditor.menuCurrentScroll = soundEditor.currentValue;
				}
				else if (soundEditor.menuCurrentScroll < soundEditor.currentValue - kOLEDMenuNumOptionsVisible + 1) {
					soundEditor.menuCurrentScroll = soundEditor.currentValue - kOLEDMenuNumOptionsVisible + 1;
				}
			}
			else {

				display.displayPopup("INSERT");
=======
			this->value_ = newI;
#if HAVE_OLED
			OLED::consoleText("Range inserted");
			if (soundEditor.menuCurrentScroll > this->value_) {
				soundEditor.menuCurrentScroll = this->value_;
			}
			else if (soundEditor.menuCurrentScroll < this->value_ - kOLEDMenuNumOptionsVisible + 1) {
				soundEditor.menuCurrentScroll = this->value_ - kOLEDMenuNumOptionsVisible + 1;
>>>>>>> feb0d711
			}
		}

		// Or the normal thing of just flicking through existing ranges
		else {
			// Stay within bounds
			int32_t newValue = this->value_ + offset;
			if (newValue < 0 || newValue >= soundEditor.currentSource->ranges.getNumElements()) {
				return;
			}

			this->value_ = newValue;
			soundEditor.currentSource->defaultRangeI = this->value_;

<<<<<<< HEAD
			if (display.type == DisplayType::OLED) {
				if (soundEditor.menuCurrentScroll > soundEditor.currentValue) {
					soundEditor.menuCurrentScroll = soundEditor.currentValue;
				}
				else if (soundEditor.menuCurrentScroll < soundEditor.currentValue - kOLEDMenuNumOptionsVisible + 1) {
					soundEditor.menuCurrentScroll = soundEditor.currentValue - kOLEDMenuNumOptionsVisible + 1;
				}
=======
#if HAVE_OLED
			if (soundEditor.menuCurrentScroll > this->value_) {
				soundEditor.menuCurrentScroll = this->value_;
			}
			else if (soundEditor.menuCurrentScroll < this->value_ - kOLEDMenuNumOptionsVisible + 1) {
				soundEditor.menuCurrentScroll = this->value_ - kOLEDMenuNumOptionsVisible + 1;
>>>>>>> feb0d711
			}
		}

		soundEditor.setCurrentMultiRange(this->value_);
		soundEditor.possibleChangeToCurrentRangeDisplay();
		if (display.type == DisplayType::OLED) {
			renderUIsForOled();
		}
		else {
			drawValue();
		}
	}
}

void MultiRange::deletePress() {

	if (soundEditor.editingRangeEdge != RangeEdit::OFF) {
		return;
	}
	if (display.hasPopup()) {
		return;
	}

	int32_t oldNum = soundEditor.currentSource->ranges.getNumElements();

	// Want to delete the current range
	if (oldNum <= 1) {
		display.displayPopup(HAVE_OLED ? "Only 1 range - can't delete" : "CANT");
		return;
	}

	::MultiRange* oldRange = soundEditor.currentSource->ranges.getElement(this->value_);
	int32_t oldTopNote = oldRange->topNote;

	soundEditor.currentSound->deleteMultiRange(soundEditor.currentSourceIndex,
	                                           this->value_); // Unassigns all Voices

	// If bottom one, nothing to do
	if (this->value_ == 0) {
		soundEditor.setCurrentMultiRange(this->value_);
	}

	// Otherwise...
	else {

<<<<<<< HEAD
		soundEditor.currentValue--;
		soundEditor.setCurrentMultiRange(soundEditor.currentValue);
		if (display.type == DisplayType::OLED) {
			if (soundEditor.menuCurrentScroll > soundEditor.currentValue) {
				soundEditor.menuCurrentScroll = soundEditor.currentValue;
			}
=======
		this->value_--;
		soundEditor.setCurrentMultiRange(this->value_);
#if HAVE_OLED
		if (soundEditor.menuCurrentScroll > this->value_) {
			soundEditor.menuCurrentScroll = this->value_;
>>>>>>> feb0d711
		}
		// If top one...
		if (this->value_ == oldNum - 2) {
			soundEditor.currentMultiRange->topNote = 32767;
		}

		// If middle-ish one
		else {
			soundEditor.currentMultiRange->topNote = (soundEditor.currentMultiRange->topNote + oldTopNote) >> 1;
		}
	}

	display.displayPopup(HAVE_OLED ? "Range deleted" : "DELETE");
	soundEditor.possibleChangeToCurrentRangeDisplay();
	if (display.type == DisplayType::OLED) {
		renderUIsForOled();
	}
	else {
		drawValue();
	}
}

void MultiRange::getText(char* buffer, int32_t* getLeftLength, int32_t* getRightLength, bool mayShowJustOne) {

	// Lower end
	if (this->value_ == 0) {
		strcpy(buffer, HAVE_OLED ? "Bottom" : "BOT");
		if (getLeftLength) {
			*getLeftLength = HAVE_OLED ? 6 : 3;
		}
	}
	else {
		int32_t note = soundEditor.currentSource->ranges.getElement(this->value_ - 1)->topNote + 1;
		noteCodeToString(note, buffer, getLeftLength);
	}

	char* bufferPos = buffer + strlen(buffer);

	if (display.type == DisplayType::OLED) {
		while (bufferPos < &buffer[7]) {
			*bufferPos = ' ';
			bufferPos++;
		}
	}

	// Upper end
	if (this->value_ == soundEditor.currentSource->ranges.getNumElements() - 1) {
		*(bufferPos++) = '-';
		if (display.type == DisplayType::OLED) {
			*(bufferPos++) = ' ';
		}
		*(bufferPos++) = 't';
		*(bufferPos++) = 'o';
		*(bufferPos++) = 'p';
		*(bufferPos++) = 0;
		if (getRightLength) {
			*getRightLength = 3;
		}
	}
	else {
		int32_t note = soundEditor.currentSource->ranges.getElement(this->value_)->topNote;

		if (mayShowJustOne && this->value_ > 0
		    && note == soundEditor.currentSource->ranges.getElement(this->value_ - 1)->topNote + 1) {
			return;
		}

		*(bufferPos++) = '-';
		*(bufferPos++) = ' ';
		noteCodeToString(note, bufferPos, getRightLength);
	}
}

MenuItem* MultiRange::selectButtonPress() {
	return menuItemHeadingTo;
}

void MultiRange::noteOnToChangeRange(int32_t noteCode) {
	if (soundEditor.editingRangeEdge == RangeEdit::OFF) {
		int32_t newI = soundEditor.currentSource->getRangeIndex(noteCode);
		if (newI != this->value_) {
			this->value_ = newI;
			soundEditor.setCurrentMultiRange(this->value_);
			soundEditor.possibleChangeToCurrentRangeDisplay();
<<<<<<< HEAD
			if (display.type == DisplayType::OLED) {
				if (soundEditor.menuCurrentScroll > soundEditor.currentValue) {
					soundEditor.menuCurrentScroll = soundEditor.currentValue;
				}
				else if (soundEditor.menuCurrentScroll < soundEditor.currentValue - kOLEDMenuNumOptionsVisible + 1) {
					soundEditor.menuCurrentScroll = soundEditor.currentValue - kOLEDMenuNumOptionsVisible + 1;
				}

				renderUIsForOled();
			}
			else {
				drawValue();
=======
#if HAVE_OLED
			if (soundEditor.menuCurrentScroll > this->value_) {
				soundEditor.menuCurrentScroll = this->value_;
			}
			else if (soundEditor.menuCurrentScroll < this->value_ - kOLEDMenuNumOptionsVisible + 1) {
				soundEditor.menuCurrentScroll = this->value_ - kOLEDMenuNumOptionsVisible + 1;
>>>>>>> feb0d711
			}
		}
	}
}

bool MultiRange::mayEditRangeEdge(RangeEdit whichEdge) {
	if (whichEdge == RangeEdit::LEFT) {
		return (this->value_ != 0);
	}
	return (this->value_ != soundEditor.currentSource->ranges.getNumElements() - 1);
}

void MultiRange::drawPixelsForOled() {
	static_vector<string, kOLEDMenuNumOptionsVisible> itemNames{};
	char nameBuffers[kOLEDMenuNumOptionsVisible][20];
	int32_t actualCurrentRange = this->value_;

	this->value_ = soundEditor.menuCurrentScroll;
	size_t idx = 0;
	for (idx = 0; idx < kOLEDMenuNumOptionsVisible; idx++) {
		if (this->value_ >= soundEditor.currentSource->ranges.getNumElements()) {
			break;
		}
		getText(nameBuffers[idx], nullptr, nullptr, false);
		itemNames.push_back(nameBuffers[idx]);

		this->value_++;
	}

	this->value_ = actualCurrentRange;

	int32_t selectedOption = -1;
	if (soundEditor.editingRangeEdge == RangeEdit::OFF) {
		selectedOption = this->value_ - soundEditor.menuCurrentScroll;
	}
	drawItemsForOled(itemNames, selectedOption);

	if (soundEditor.editingRangeEdge != RangeEdit::OFF) {
		int32_t hilightStartX = 0;
		int32_t hilightWidth = 0;

		if (soundEditor.editingRangeEdge == RangeEdit::LEFT) {
			hilightStartX = kTextSpacingX;
			hilightWidth = kTextSpacingX * 6;
		}
		else if (soundEditor.editingRangeEdge == RangeEdit::RIGHT) {
			hilightStartX = kTextSpacingX * 10;
			hilightWidth = OLED_MAIN_WIDTH_PIXELS - hilightStartX;
		}

		int32_t baseY = (OLED_MAIN_HEIGHT_PIXELS == 64) ? 15 : 14;
		baseY += OLED_MAIN_TOPMOST_PIXEL;
		baseY += (this->value_ - soundEditor.menuCurrentScroll) * kTextSpacingY;
		OLED::invertArea(hilightStartX, hilightWidth, baseY, baseY + kTextSpacingY, OLED::oledMainImage);
	}
}
<<<<<<< HEAD
} // namespace menu_item
=======
#endif
} // namespace deluge::gui::menu_item
>>>>>>> feb0d711
<|MERGE_RESOLUTION|>--- conflicted
+++ resolved
@@ -53,24 +53,14 @@
 	soundEditor.currentSource->getOrCreateFirstRange(); // TODO: deal with error
 	soundEditor.setCurrentMultiRange(this->value_);
 
-<<<<<<< HEAD
 	if (display.type == DisplayType::OLED) {
-		soundEditor.menuCurrentScroll = soundEditor.currentValue - 1;
-		if (soundEditor.menuCurrentScroll > soundEditor.currentValue - kOLEDMenuNumOptionsVisible + 1) {
-			soundEditor.menuCurrentScroll = soundEditor.currentValue - kOLEDMenuNumOptionsVisible + 1;
+		soundEditor.menuCurrentScroll = this->value_ - 1;
+		if (soundEditor.menuCurrentScroll > this->value_ - kOLEDMenuNumOptionsVisible + 1) {
+			soundEditor.menuCurrentScroll = this->value_ - kOLEDMenuNumOptionsVisible + 1;
 		}
 		if (soundEditor.menuCurrentScroll < 0) {
 			soundEditor.menuCurrentScroll = 0;
 		}
-=======
-#if HAVE_OLED
-	soundEditor.menuCurrentScroll = this->value_ - 1;
-	if (soundEditor.menuCurrentScroll > this->value_ - kOLEDMenuNumOptionsVisible + 1) {
-		soundEditor.menuCurrentScroll = this->value_ - kOLEDMenuNumOptionsVisible + 1;
-	}
-	if (soundEditor.menuCurrentScroll < 0) {
-		soundEditor.menuCurrentScroll = 0;
->>>>>>> feb0d711
 	}
 
 	Range::beginSession(navigatedBackwardFrom);
@@ -235,30 +225,19 @@
 				}
 			}
 
-<<<<<<< HEAD
-			soundEditor.currentValue = newI;
+			this->value_ = newI;
 			if (display.type == DisplayType::OLED) {
 				OLED::consoleText("Range inserted");
-				if (soundEditor.menuCurrentScroll > soundEditor.currentValue) {
-					soundEditor.menuCurrentScroll = soundEditor.currentValue;
-				}
-				else if (soundEditor.menuCurrentScroll < soundEditor.currentValue - kOLEDMenuNumOptionsVisible + 1) {
-					soundEditor.menuCurrentScroll = soundEditor.currentValue - kOLEDMenuNumOptionsVisible + 1;
+				if (soundEditor.menuCurrentScroll > this->value_) {
+					soundEditor.menuCurrentScroll = this->value_;
+				}
+				else if (soundEditor.menuCurrentScroll < this->value_ - kOLEDMenuNumOptionsVisible + 1) {
+					soundEditor.menuCurrentScroll = this->value_ - kOLEDMenuNumOptionsVisible + 1;
 				}
 			}
 			else {
 
 				display.displayPopup("INSERT");
-=======
-			this->value_ = newI;
-#if HAVE_OLED
-			OLED::consoleText("Range inserted");
-			if (soundEditor.menuCurrentScroll > this->value_) {
-				soundEditor.menuCurrentScroll = this->value_;
-			}
-			else if (soundEditor.menuCurrentScroll < this->value_ - kOLEDMenuNumOptionsVisible + 1) {
-				soundEditor.menuCurrentScroll = this->value_ - kOLEDMenuNumOptionsVisible + 1;
->>>>>>> feb0d711
 			}
 		}
 
@@ -273,22 +252,13 @@
 			this->value_ = newValue;
 			soundEditor.currentSource->defaultRangeI = this->value_;
 
-<<<<<<< HEAD
 			if (display.type == DisplayType::OLED) {
-				if (soundEditor.menuCurrentScroll > soundEditor.currentValue) {
-					soundEditor.menuCurrentScroll = soundEditor.currentValue;
-				}
-				else if (soundEditor.menuCurrentScroll < soundEditor.currentValue - kOLEDMenuNumOptionsVisible + 1) {
-					soundEditor.menuCurrentScroll = soundEditor.currentValue - kOLEDMenuNumOptionsVisible + 1;
-				}
-=======
-#if HAVE_OLED
-			if (soundEditor.menuCurrentScroll > this->value_) {
-				soundEditor.menuCurrentScroll = this->value_;
-			}
-			else if (soundEditor.menuCurrentScroll < this->value_ - kOLEDMenuNumOptionsVisible + 1) {
-				soundEditor.menuCurrentScroll = this->value_ - kOLEDMenuNumOptionsVisible + 1;
->>>>>>> feb0d711
+				if (soundEditor.menuCurrentScroll > this->value_) {
+					soundEditor.menuCurrentScroll = this->value_;
+				}
+				else if (soundEditor.menuCurrentScroll < this->value_ - kOLEDMenuNumOptionsVisible + 1) {
+					soundEditor.menuCurrentScroll = this->value_ - kOLEDMenuNumOptionsVisible + 1;
+				}
 			}
 		}
 
@@ -334,20 +304,12 @@
 	// Otherwise...
 	else {
 
-<<<<<<< HEAD
-		soundEditor.currentValue--;
-		soundEditor.setCurrentMultiRange(soundEditor.currentValue);
-		if (display.type == DisplayType::OLED) {
-			if (soundEditor.menuCurrentScroll > soundEditor.currentValue) {
-				soundEditor.menuCurrentScroll = soundEditor.currentValue;
-			}
-=======
 		this->value_--;
 		soundEditor.setCurrentMultiRange(this->value_);
-#if HAVE_OLED
-		if (soundEditor.menuCurrentScroll > this->value_) {
-			soundEditor.menuCurrentScroll = this->value_;
->>>>>>> feb0d711
+		if (display.type == DisplayType::OLED) {
+			if (soundEditor.menuCurrentScroll > this->value_) {
+				soundEditor.menuCurrentScroll = this->value_;
+			}
 		}
 		// If top one...
 		if (this->value_ == oldNum - 2) {
@@ -432,27 +394,18 @@
 			this->value_ = newI;
 			soundEditor.setCurrentMultiRange(this->value_);
 			soundEditor.possibleChangeToCurrentRangeDisplay();
-<<<<<<< HEAD
 			if (display.type == DisplayType::OLED) {
-				if (soundEditor.menuCurrentScroll > soundEditor.currentValue) {
-					soundEditor.menuCurrentScroll = soundEditor.currentValue;
-				}
-				else if (soundEditor.menuCurrentScroll < soundEditor.currentValue - kOLEDMenuNumOptionsVisible + 1) {
-					soundEditor.menuCurrentScroll = soundEditor.currentValue - kOLEDMenuNumOptionsVisible + 1;
+				if (soundEditor.menuCurrentScroll > this->value_) {
+					soundEditor.menuCurrentScroll = this->value_;
+				}
+				else if (soundEditor.menuCurrentScroll < this->value_ - kOLEDMenuNumOptionsVisible + 1) {
+					soundEditor.menuCurrentScroll = this->value_ - kOLEDMenuNumOptionsVisible + 1;
 				}
 
 				renderUIsForOled();
 			}
 			else {
 				drawValue();
-=======
-#if HAVE_OLED
-			if (soundEditor.menuCurrentScroll > this->value_) {
-				soundEditor.menuCurrentScroll = this->value_;
-			}
-			else if (soundEditor.menuCurrentScroll < this->value_ - kOLEDMenuNumOptionsVisible + 1) {
-				soundEditor.menuCurrentScroll = this->value_ - kOLEDMenuNumOptionsVisible + 1;
->>>>>>> feb0d711
 			}
 		}
 	}
@@ -509,9 +462,4 @@
 		OLED::invertArea(hilightStartX, hilightWidth, baseY, baseY + kTextSpacingY, OLED::oledMainImage);
 	}
 }
-<<<<<<< HEAD
-} // namespace menu_item
-=======
-#endif
-} // namespace deluge::gui::menu_item
->>>>>>> feb0d711
+} // namespace deluge::gui::menu_item