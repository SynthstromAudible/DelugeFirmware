--- conflicted
+++ resolved
@@ -53,24 +53,14 @@
 	soundEditor.currentSource->getOrCreateFirstRange(); // TODO: deal with error
 	soundEditor.setCurrentMultiRange(soundEditor.currentValue);
 
-<<<<<<< HEAD
 	if (display.type == DisplayType::OLED) {
 		soundEditor.menuCurrentScroll = soundEditor.currentValue - 1;
-		if (soundEditor.menuCurrentScroll > soundEditor.currentValue - OLED_MENU_NUM_OPTIONS_VISIBLE + 1) {
-			soundEditor.menuCurrentScroll = soundEditor.currentValue - OLED_MENU_NUM_OPTIONS_VISIBLE + 1;
+		if (soundEditor.menuCurrentScroll > soundEditor.currentValue - kOLEDMenuNumOptionsVisible + 1) {
+			soundEditor.menuCurrentScroll = soundEditor.currentValue - kOLEDMenuNumOptionsVisible + 1;
 		}
 		if (soundEditor.menuCurrentScroll < 0) {
 			soundEditor.menuCurrentScroll = 0;
 		}
-=======
-#if HAVE_OLED
-	soundEditor.menuCurrentScroll = soundEditor.currentValue - 1;
-	if (soundEditor.menuCurrentScroll > soundEditor.currentValue - kOLEDMenuNumOptionsVisible + 1) {
-		soundEditor.menuCurrentScroll = soundEditor.currentValue - kOLEDMenuNumOptionsVisible + 1;
-	}
-	if (soundEditor.menuCurrentScroll < 0) {
-		soundEditor.menuCurrentScroll = 0;
->>>>>>> c1145254
 	}
 
 	Range::beginSession(navigatedBackwardFrom);
@@ -246,18 +236,13 @@
 				if (soundEditor.menuCurrentScroll > soundEditor.currentValue) {
 					soundEditor.menuCurrentScroll = soundEditor.currentValue;
 				}
-				else if (soundEditor.menuCurrentScroll < soundEditor.currentValue - OLED_MENU_NUM_OPTIONS_VISIBLE + 1) {
-					soundEditor.menuCurrentScroll = soundEditor.currentValue - OLED_MENU_NUM_OPTIONS_VISIBLE + 1;
-				}
-			}
-<<<<<<< HEAD
+				else if (soundEditor.menuCurrentScroll < soundEditor.currentValue - kOLEDMenuNumOptionsVisible + 1) {
+					soundEditor.menuCurrentScroll = soundEditor.currentValue - kOLEDMenuNumOptionsVisible + 1;
+				}
+			}
 			else {
 
 				display.displayPopup("INSERT");
-=======
-			else if (soundEditor.menuCurrentScroll < soundEditor.currentValue - kOLEDMenuNumOptionsVisible + 1) {
-				soundEditor.menuCurrentScroll = soundEditor.currentValue - kOLEDMenuNumOptionsVisible + 1;
->>>>>>> c1145254
 			}
 		}
 
@@ -272,22 +257,13 @@
 			soundEditor.currentValue = newValue;
 			soundEditor.currentSource->defaultRangeI = soundEditor.currentValue;
 
-<<<<<<< HEAD
 			if (display.type == DisplayType::OLED) {
 				if (soundEditor.menuCurrentScroll > soundEditor.currentValue) {
 					soundEditor.menuCurrentScroll = soundEditor.currentValue;
 				}
-				else if (soundEditor.menuCurrentScroll < soundEditor.currentValue - OLED_MENU_NUM_OPTIONS_VISIBLE + 1) {
-					soundEditor.menuCurrentScroll = soundEditor.currentValue - OLED_MENU_NUM_OPTIONS_VISIBLE + 1;
-				}
-=======
-#if HAVE_OLED
-			if (soundEditor.menuCurrentScroll > soundEditor.currentValue) {
-				soundEditor.menuCurrentScroll = soundEditor.currentValue;
-			}
-			else if (soundEditor.menuCurrentScroll < soundEditor.currentValue - kOLEDMenuNumOptionsVisible + 1) {
-				soundEditor.menuCurrentScroll = soundEditor.currentValue - kOLEDMenuNumOptionsVisible + 1;
->>>>>>> c1145254
+				else if (soundEditor.menuCurrentScroll < soundEditor.currentValue - kOLEDMenuNumOptionsVisible + 1) {
+					soundEditor.menuCurrentScroll = soundEditor.currentValue - kOLEDMenuNumOptionsVisible + 1;
+				}
 			}
 		}
 
@@ -427,19 +403,14 @@
 				if (soundEditor.menuCurrentScroll > soundEditor.currentValue) {
 					soundEditor.menuCurrentScroll = soundEditor.currentValue;
 				}
-				else if (soundEditor.menuCurrentScroll < soundEditor.currentValue - OLED_MENU_NUM_OPTIONS_VISIBLE + 1) {
-					soundEditor.menuCurrentScroll = soundEditor.currentValue - OLED_MENU_NUM_OPTIONS_VISIBLE + 1;
+				else if (soundEditor.menuCurrentScroll < soundEditor.currentValue - kOLEDMenuNumOptionsVisible + 1) {
+					soundEditor.menuCurrentScroll = soundEditor.currentValue - kOLEDMenuNumOptionsVisible + 1;
 				}
 
 				renderUIsForOled();
 			}
-<<<<<<< HEAD
 			else {
 				drawValue();
-=======
-			else if (soundEditor.menuCurrentScroll < soundEditor.currentValue - kOLEDMenuNumOptionsVisible + 1) {
-				soundEditor.menuCurrentScroll = soundEditor.currentValue - kOLEDMenuNumOptionsVisible + 1;
->>>>>>> c1145254
 			}
 		}
 	}
