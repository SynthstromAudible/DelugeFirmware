/*
 * Copyright (c) 2014-2023 Synthstrom Audible Limited
 *
 * This file is part of The Synthstrom Audible Deluge Firmware.
 *
 * The Synthstrom Audible Deluge Firmware is free software: you can redistribute it and/or modify it under the
 * terms of the GNU General Public License as published by the Free Software Foundation,
 * either version 3 of the License, or (at your option) any later version.
 *
 * This program is distributed in the hope that it will be useful, but WITHOUT ANY WARRANTY;
 * without even the implied warranty of MERCHANTABILITY or FITNESS FOR A PARTICULAR PURPOSE.
 * See the GNU General Public License for more details.
 *
 * You should have received a copy of the GNU General Public License along with this program.
 * If not, see <https://www.gnu.org/licenses/>.
*/
#pragma once
#include "gui/menu_item/decimal.h"
#include "gui/ui/sound_editor.h"
#include "hid/display.h"
#include "processing/sound/sound.h"

namespace menu_item::osc {
class RetriggerPhase final : public Decimal {
public:
	RetriggerPhase(char const* newName = NULL, bool newForModulator = false) : Decimal(newName) {
		forModulator = newForModulator;
	}
	int32_t getMinValue() const { return -soundEditor.numberEditSize; }
	int32_t getMaxValue() const { return 360; }
	int32_t getNumDecimalPlaces() const { return 0; }
	int32_t getDefaultEditPos() const { return 1; }
	void readCurrentValue() {
		uint32_t value = *getValueAddress();
		if (value == 0xFFFFFFFF) {
			soundEditor.currentValue = -soundEditor.numberEditSize;
		}
		else {
			soundEditor.currentValue = value / 11930464;
		}
	}
	void writeCurrentValue() {
		uint32_t value;
		if (soundEditor.currentValue < 0) {
			value = 0xFFFFFFFF;
		}
		else {
			value = soundEditor.currentValue * 11930464;
		}
		*getValueAddress() = value;
	}
	void drawValue() {
		if (soundEditor.currentValue < 0) {
			display.setText("OFF", false, 255, true);
		}
		else {
			Decimal::drawValue();
		}
	}

	void drawPixelsForOled() {
		if (soundEditor.currentValue < 0) {
			OLED::drawStringCentred("OFF", 20, OLED::oledMainImage[0], OLED_MAIN_WIDTH_PIXELS, kTextHugeSpacingX,
			                        kTextHugeSizeY);
		}
		else {
			Decimal::drawPixelsForOled();
		}
	}
<<<<<<< HEAD

	void horizontalEncoderAction(int offset) {
=======
#endif
	void horizontalEncoderAction(int32_t offset) {
>>>>>>> d1596e7f
		if (soundEditor.currentValue >= 0) {
			Decimal::horizontalEncoderAction(offset);
		}
	}

	bool isRelevant(Sound* sound, int32_t whichThing) {
		Source* source = &sound->sources[whichThing];
		if (forModulator && sound->getSynthMode() != SynthMode::FM) {
			return false;
		}
		return (source->oscType != OscType::SAMPLE || sound->getSynthMode() == SynthMode::FM);
	}

private:
	bool forModulator;
	uint32_t* getValueAddress() {
		if (forModulator) {
			return &soundEditor.currentSound->modulatorRetriggerPhase[soundEditor.currentSourceIndex];
		}
		else {
			return &soundEditor.currentSound->oscRetriggerPhase[soundEditor.currentSourceIndex];
		}
	}
};
} // namespace menu_item::osc<|MERGE_RESOLUTION|>--- conflicted
+++ resolved
@@ -67,13 +67,8 @@
 			Decimal::drawPixelsForOled();
 		}
 	}
-<<<<<<< HEAD
 
-	void horizontalEncoderAction(int offset) {
-=======
-#endif
 	void horizontalEncoderAction(int32_t offset) {
->>>>>>> d1596e7f
 		if (soundEditor.currentValue >= 0) {
 			Decimal::horizontalEncoderAction(offset);
 		}
