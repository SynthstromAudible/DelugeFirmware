--- conflicted
+++ resolved
@@ -24,28 +24,17 @@
 namespace deluge::gui::menu_item::osc {
 class RetriggerPhase final : public Decimal, public FormattedTitle {
 public:
-<<<<<<< HEAD
 	RetriggerPhase(const string& newName, const deluge::string& title, bool newForModulator = false)
 	    : Decimal(newName), FormattedTitle(title), forModulator(newForModulator) {}
 
 	[[nodiscard]] const string& getTitle() const override { return FormattedTitle::title(); }
 
-	[[nodiscard]] int getMinValue() const override { return -soundEditor.numberEditSize; }
-	[[nodiscard]] int getMaxValue() const override { return 360; }
-	[[nodiscard]] int getNumDecimalPlaces() const override { return 0; }
-	[[nodiscard]] int getDefaultEditPos() const override { return 1; }
+	[[nodiscard]] int32_t getMinValue() const override { return -soundEditor.numberEditSize; }
+	[[nodiscard]] int32_t getMaxValue() const override { return 360; }
+	[[nodiscard]] int32_t getNumDecimalPlaces() const override { return 0; }
+	[[nodiscard]] int32_t getDefaultEditPos() const override { return 1; }
 
 	void readCurrentValue() override {
-=======
-	RetriggerPhase(char const* newName = NULL, bool newForModulator = false) : Decimal(newName) {
-		forModulator = newForModulator;
-	}
-	int32_t getMinValue() const { return -soundEditor.numberEditSize; }
-	int32_t getMaxValue() const { return 360; }
-	int32_t getNumDecimalPlaces() const { return 0; }
-	int32_t getDefaultEditPos() const { return 1; }
-	void readCurrentValue() {
->>>>>>> 0848049c
 		uint32_t value = *getValueAddress();
 		if (value == 0xFFFFFFFF) {
 			this->value_ = -soundEditor.numberEditSize;
@@ -86,22 +75,13 @@
 		}
 	}
 #endif
-<<<<<<< HEAD
-	void horizontalEncoderAction(int offset) override {
+	void horizontalEncoderAction(int32_t offset) override {
 		if (this->value_ >= 0) {
-=======
-	void horizontalEncoderAction(int32_t offset) {
-		if (soundEditor.currentValue >= 0) {
->>>>>>> 0848049c
 			Decimal::horizontalEncoderAction(offset);
 		}
 	}
 
-<<<<<<< HEAD
-	bool isRelevant(Sound* sound, int whichThing) override {
-=======
-	bool isRelevant(Sound* sound, int32_t whichThing) {
->>>>>>> 0848049c
+	bool isRelevant(Sound* sound, int32_t whichThing) override {
 		Source* source = &sound->sources[whichThing];
 		if (forModulator && sound->getSynthMode() != SynthMode::FM) {
 			return false;
