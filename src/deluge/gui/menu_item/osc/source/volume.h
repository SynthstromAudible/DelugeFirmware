--- conflicted
+++ resolved
@@ -23,16 +23,11 @@
 
 class Volume final : public menu_item::source::PatchedParam, public FormattedTitle {
 public:
-<<<<<<< HEAD
 	Volume(const string& name, const string& title_format_str, int newP)
 	    : PatchedParam(name, newP), FormattedTitle(title_format_str) {}
 
 	[[nodiscard]] const string& getTitle() const override { return FormattedTitle::title(); }
 
-	bool isRelevant(Sound* sound, int whichThing) override { return (sound->getSynthMode() != SYNTH_MODE_RINGMOD); }
-=======
-	using PatchedParam::PatchedParam;
-	bool isRelevant(Sound* sound, int whichThing) { return (sound->getSynthMode() != SynthMode::RINGMOD); }
->>>>>>> c1145254
+	bool isRelevant(Sound* sound, int whichThing) override { return (sound->getSynthMode() != SynthMode::RINGMOD); }
 };
 } // namespace deluge::gui::menu_item::osc::source