/*
 * Copyright (c) 2014-2023 Synthstrom Audible Limited
 *
 * This file is part of The Synthstrom Audible Deluge Firmware.
 *
 * The Synthstrom Audible Deluge Firmware is free software: you can redistribute it and/or modify it under the
 * terms of the GNU General Public License as published by the Free Software Foundation,
 * either version 3 of the License, or (at your option) any later version.
 *
 * This program is distributed in the hope that it will be useful, but WITHOUT ANY WARRANTY;
 * without even the implied warranty of MERCHANTABILITY or FITNESS FOR A PARTICULAR PURPOSE.
 * See the GNU General Public License for more details.
 *
 * You should have received a copy of the GNU General Public License along with this program.
 * If not, see <https://www.gnu.org/licenses/>.
*/
#pragma once
#include "gui/menu_item/formatted_title.h"
#include "gui/menu_item/source/patched_param.h"
#include "processing/sound/sound.h"

namespace deluge::gui::menu_item::osc::source {
class WaveIndex final : public menu_item::source::PatchedParam, public FormattedTitle {
public:
<<<<<<< HEAD
	WaveIndex(const string& name, const string& title_format_str, int newP)
	    : PatchedParam(name, newP), FormattedTitle(title_format_str) {}

	[[nodiscard]] const string& getTitle() const override { return FormattedTitle::title(); }

	bool isRelevant(Sound* sound, int whichThing) override {
=======
	using PatchedParam::PatchedParam;
	bool isRelevant(Sound* sound, int32_t whichThing) {
>>>>>>> 0848049c
		Source* source = &sound->sources[whichThing];
		return (sound->getSynthMode() != SynthMode::FM && source->oscType == OscType::WAVETABLE);
	}
};
} // namespace deluge::gui::menu_item::osc::source<|MERGE_RESOLUTION|>--- conflicted
+++ resolved
@@ -22,17 +22,12 @@
 namespace deluge::gui::menu_item::osc::source {
 class WaveIndex final : public menu_item::source::PatchedParam, public FormattedTitle {
 public:
-<<<<<<< HEAD
-	WaveIndex(const string& name, const string& title_format_str, int newP)
+	WaveIndex(const string& name, const string& title_format_str, int32_t newP)
 	    : PatchedParam(name, newP), FormattedTitle(title_format_str) {}
 
 	[[nodiscard]] const string& getTitle() const override { return FormattedTitle::title(); }
 
-	bool isRelevant(Sound* sound, int whichThing) override {
-=======
-	using PatchedParam::PatchedParam;
-	bool isRelevant(Sound* sound, int32_t whichThing) {
->>>>>>> 0848049c
+	bool isRelevant(Sound* sound, int32_t whichThing) override {
 		Source* source = &sound->sources[whichThing];
 		return (sound->getSynthMode() != SynthMode::FM && source->oscType == OscType::WAVETABLE);
 	}
