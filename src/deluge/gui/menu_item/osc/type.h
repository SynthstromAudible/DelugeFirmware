--- conflicted
+++ resolved
@@ -84,10 +84,6 @@
 		options[8] = ((AudioEngine::micPluggedIn || AudioEngine::lineInPluggedIn)) ? "INL" : "IN";
 #endif
 
-<<<<<<< HEAD
-=======
-	int32_t getNumOptions() {
->>>>>>> 0848049c
 		if (soundEditor.currentSound->getSynthMode() == SynthMode::RINGMOD) {
 			return {options.begin(), options.begin() + kNumOscTypesRingModdable};
 		}
@@ -96,12 +92,8 @@
 		}
 		return {options.begin(), options.begin() + kNumOscTypes - 2};
 	}
-<<<<<<< HEAD
 
-	bool isRelevant(Sound* sound, int whichThing) override {
-=======
-	bool isRelevant(Sound* sound, int32_t whichThing) {
->>>>>>> 0848049c
+	bool isRelevant(Sound* sound, int32_t whichThing) override {
 		return (sound->getSynthMode() != SynthMode::FM);
 	}
 };
