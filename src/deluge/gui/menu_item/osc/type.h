/*
 * Copyright (c) 2014-2023 Synthstrom Audible Limited
 *
 * This file is part of The Synthstrom Audible Deluge Firmware.
 *
 * The Synthstrom Audible Deluge Firmware is free software: you can redistribute it and/or modify it under the
 * terms of the GNU General Public License as published by the Free Software Foundation,
 * either version 3 of the License, or (at your option) any later version.
 *
 * This program is distributed in the hope that it will be useful, but WITHOUT ANY WARRANTY;
 * without even the implied warranty of MERCHANTABILITY or FITNESS FOR A PARTICULAR PURPOSE.
 * See the GNU General Public License for more details.
 *
 * You should have received a copy of the GNU General Public License along with this program.
 * If not, see <https://www.gnu.org/licenses/>.
*/
#pragma once
#include "definitions_cxx.hpp"
#include "gui/menu_item/formatted_title.h"
#include "gui/menu_item/selection/typed_selection.h"
#include "gui/ui/sound_editor.h"
#include "model/song/song.h"
#include "processing/engines/audio_engine.h"
#include "processing/sound/sound.h"
#include "processing/source.h"
#include "util/comparison.h"
#include "util/misc.h"

namespace deluge::gui::menu_item::osc {
class Type final : public TypedSelection<OscType, kNumOscTypes>, public FormattedTitle {
public:
	Type(const string& name, const string& title_format_str) : TypedSelection(name), FormattedTitle(title_format_str){};
	void beginSession(MenuItem* navigatedBackwardFrom) override { TypedSelection::beginSession(navigatedBackwardFrom); }

	void readCurrentValue() override { this->value_ = soundEditor.currentSource->oscType; }
	void writeCurrentValue() override {

		OscType oldValue = soundEditor.currentSource->oscType;
		auto newValue = this->value_;

		auto needs_unassignment = {OscType::INPUT_L, OscType::INPUT_R, OscType::INPUT_STEREO, OscType::SAMPLE,

		                           // Haven't actually really determined if this needs to be here - maybe not?
		                           OscType::WAVETABLE};

		if (util::one_of(oldValue, needs_unassignment) || util::one_of(newValue, needs_unassignment)) {
			soundEditor.currentSound->unassignAllVoices();
		}

		soundEditor.currentSource->setOscType(newValue);
		if (oldValue == OscType::SQUARE || newValue == OscType::SQUARE) {
			soundEditor.currentSound->setupPatchingForAllParamManagers(currentSong);
		}
	}

<<<<<<< HEAD
	[[nodiscard]] const string& getTitle() const override { return FormattedTitle::title(); }
=======
	[[nodiscard]] std::string_view getTitle() const override {
		return FormattedTitle::title();
	}
>>>>>>> f91cab6e

	//char const** getOptions() { static char const* options[] = {"SINE", "TRIANGLE", "SQUARE", "SAW", "MMS1", "SUB1", "SAMPLE", "INL", "INR", "INLR", "SQ50", "SQ02", "SQ01", "SUB2", "SQ20", "SA50", "S101", "S303", "MMS2", "MMS3", "TABLE"}; return options; }
	static_vector<string, capacity()> getOptions() override {
		static_vector<string, capacity()> options = {
		    "SINE",
		    "TRIANGLE",
		    "SQUARE",
		    HAVE_OLED ? "Analog square" : "ASQUARE",
		    "Saw",
		    HAVE_OLED ? "Analog saw" : "ASAW",
		    "Wavetable",
		    "SAMPLE",
		    HAVE_OLED ? "Input (left)" : "INL",
		    HAVE_OLED ? "Input (right)" : "INR",
		    HAVE_OLED ? "Input (stereo)" : "INLR",
		};
		if (display.type == DisplayType::OLED) {
			options[8] = ((AudioEngine::micPluggedIn || AudioEngine::lineInPluggedIn)) ? "Input (left)" : "Input";
		}
		else {
			options[8] = ((AudioEngine::micPluggedIn || AudioEngine::lineInPluggedIn)) ? "INL" : "IN";
		}

		if (soundEditor.currentSound->getSynthMode() == SynthMode::RINGMOD) {
			return {options.begin(), options.begin() + kNumOscTypesRingModdable};
		}
		if (AudioEngine::micPluggedIn || AudioEngine::lineInPluggedIn) {
			return {options.begin(), options.begin() + kNumOscTypes};
		}
		return {options.begin(), options.begin() + kNumOscTypes - 2};
	}

	bool isRelevant(Sound* sound, int32_t whichThing) override { return (sound->getSynthMode() != SynthMode::FM); }
};

} // namespace deluge::gui::menu_item::osc<|MERGE_RESOLUTION|>--- conflicted
+++ resolved
@@ -53,13 +53,7 @@
 		}
 	}
 
-<<<<<<< HEAD
-	[[nodiscard]] const string& getTitle() const override { return FormattedTitle::title(); }
-=======
-	[[nodiscard]] std::string_view getTitle() const override {
-		return FormattedTitle::title();
-	}
->>>>>>> f91cab6e
+	[[nodiscard]] std::string_view getTitle() const override { return FormattedTitle::title(); }
 
 	//char const** getOptions() { static char const* options[] = {"SINE", "TRIANGLE", "SQUARE", "SAW", "MMS1", "SUB1", "SAMPLE", "INL", "INR", "INLR", "SQ50", "SQ02", "SQ01", "SUB2", "SQ20", "SA50", "S101", "S303", "MMS2", "MMS3", "TABLE"}; return options; }
 	static_vector<string, capacity()> getOptions() override {
