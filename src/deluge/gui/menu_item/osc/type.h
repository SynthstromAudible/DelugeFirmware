--- conflicted
+++ resolved
@@ -29,23 +29,11 @@
 namespace deluge::gui::menu_item::osc {
 class Type final : public TypedSelection<OscType, kNumOscTypes>, public FormattedTitle {
 public:
-<<<<<<< HEAD
-	Type(const string& name, const string& title_format_str) : TypedSelection(name), FormattedTitle(title_format_str){};
+	Type(const std::string& name, const fmt::format_string<int32_t>& title_format_str)
+	    : TypedSelection(name), FormattedTitle(title_format_str){};
 	void beginSession(MenuItem* navigatedBackwardFrom) override { TypedSelection::beginSession(navigatedBackwardFrom); }
 
 	void readCurrentValue() override { this->value_ = soundEditor.currentSource->oscType; }
-=======
-	Type(const std::string& name, const fmt::format_string<int32_t>& title_format_str)
-	    : TypedSelection(name), FormattedTitle(title_format_str){};
-#if HAVE_OLED
-	void beginSession(MenuItem* navigatedBackwardFrom) override {
-		TypedSelection::beginSession(navigatedBackwardFrom);
-	}
-#endif
-	void readCurrentValue() override {
-		this->value_ = soundEditor.currentSource->oscType;
-	}
->>>>>>> 0eba3254
 	void writeCurrentValue() override {
 
 		OscType oldValue = soundEditor.currentSource->oscType;
