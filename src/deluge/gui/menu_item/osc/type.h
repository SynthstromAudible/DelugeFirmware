/*
 * Copyright (c) 2014-2023 Synthstrom Audible Limited
 *
 * This file is part of The Synthstrom Audible Deluge Firmware.
 *
 * The Synthstrom Audible Deluge Firmware is free software: you can redistribute it and/or modify it under the
 * terms of the GNU General Public License as published by the Free Software Foundation,
 * either version 3 of the License, or (at your option) any later version.
 *
 * This program is distributed in the hope that it will be useful, but WITHOUT ANY WARRANTY;
 * without even the implied warranty of MERCHANTABILITY or FITNESS FOR A PARTICULAR PURPOSE.
 * See the GNU General Public License for more details.
 *
 * You should have received a copy of the GNU General Public License along with this program.
 * If not, see <https://www.gnu.org/licenses/>.
*/
#pragma once
#include "definitions_cxx.hpp"
#include "gui/menu_item/formatted_title.h"
#include "gui/menu_item/selection/typed_selection.h"
#include "gui/ui/sound_editor.h"
#include "model/song/song.h"
#include "processing/engines/audio_engine.h"
#include "processing/sound/sound.h"
#include "processing/source.h"
#include "util/comparison.h"
#include "util/misc.h"

namespace deluge::gui::menu_item::osc {
class Type final : public TypedSelection<OscType, kNumOscTypes>, public FormattedTitle {
public:
<<<<<<< HEAD
	Type(char const* newName = NULL) : Selection(newName) { basicTitle = oscTypeTitle; }

	void beginSession(MenuItem* navigatedBackwardFrom) {
		oscTypeTitle[3] = '1' + soundEditor.currentSourceIndex;
		Selection::beginSession(navigatedBackwardFrom);
	}

	void readCurrentValue() { soundEditor.currentValue = util::to_underlying(soundEditor.currentSource->oscType); }
	void writeCurrentValue() {
=======
	Type(const string& name, const string& title_format_str) : TypedSelection(name), FormattedTitle(title_format_str){};
#if HAVE_OLED
	void beginSession(MenuItem* navigatedBackwardFrom) override {
		TypedSelection::beginSession(navigatedBackwardFrom);
	}
#endif
	void readCurrentValue() override {
		this->value_ = soundEditor.currentSource->oscType;
	}
	void writeCurrentValue() override {
>>>>>>> feb0d711

		OscType oldValue = soundEditor.currentSource->oscType;
		auto newValue = this->value_;

		auto needs_unassignment = {OscType::INPUT_L, OscType::INPUT_R, OscType::INPUT_STEREO, OscType::SAMPLE,

		                           // Haven't actually really determined if this needs to be here - maybe not?
		                           OscType::WAVETABLE};

		if (util::one_of(oldValue, needs_unassignment) || util::one_of(newValue, needs_unassignment)) {
			soundEditor.currentSound->unassignAllVoices();
		}

		soundEditor.currentSource->setOscType(newValue);
		if (oldValue == OscType::SQUARE || newValue == OscType::SQUARE) {
			soundEditor.currentSound->setupPatchingForAllParamManagers(currentSong);
		}
	}

	[[nodiscard]] const string& getTitle() const override {
		return FormattedTitle::title();
	}

	//char const** getOptions() { static char const* options[] = {"SINE", "TRIANGLE", "SQUARE", "SAW", "MMS1", "SUB1", "SAMPLE", "INL", "INR", "INLR", "SQ50", "SQ02", "SQ01", "SUB2", "SQ20", "SA50", "S101", "S303", "MMS2", "MMS3", "TABLE"}; return options; }
<<<<<<< HEAD
	char const** getOptions() {
		static char inLText[] = "Input (left)";

		static char const* options[] = {"Sine",
		                                "Triangle",                              //<
		                                "Square",                                //<
		                                HAVE_OLED ? "Analog square" : "ASquare", //<
		                                "Saw",                                   //<
		                                HAVE_OLED ? "Analog saw" : "ASaw",       //<
		                                "Wavetable",                             //<
		                                "Sample",                                //<
		                                inLText,                                 //<
		                                HAVE_OLED ? "Input (right)" : "INR",     //<
		                                HAVE_OLED ? "Input (stereo)" : "INLR",   //<
		                                NULL};                                   //<
		size_t idx = (display.type == DisplayType::OLED) ? 5 : 2;
		if (AudioEngine::micPluggedIn || AudioEngine::lineInPluggedIn) {
			inLText[idx] = (display.type == DisplayType::OLED) ? 'L' : ' ';
		}
		else {
			inLText[idx] = '\0';
		}
		return options;
	}
=======
	static_vector<string, capacity()> getOptions() override {
		static_vector<string, capacity()> options = {
		    "SINE",
		    "TRIANGLE",
		    "SQUARE",
		    HAVE_OLED ? "Analog square" : "ASQUARE",
		    "Saw",
		    HAVE_OLED ? "Analog saw" : "ASAW",
		    "Wavetable",
		    "SAMPLE",
		    HAVE_OLED ? "Input (left)" : "INL",
		    HAVE_OLED ? "Input (right)" : "INR",
		    HAVE_OLED ? "Input (stereo)" : "INLR",
		};
#if HAVE_OLED
		options[8] = ((AudioEngine::micPluggedIn || AudioEngine::lineInPluggedIn)) ? "Input (left)" : "Input";
#else

		options[8] = ((AudioEngine::micPluggedIn || AudioEngine::lineInPluggedIn)) ? "INL" : "IN";
#endif
>>>>>>> feb0d711

		if (soundEditor.currentSound->getSynthMode() == SynthMode::RINGMOD) {
			return {options.begin(), options.begin() + kNumOscTypesRingModdable};
		}
		if (AudioEngine::micPluggedIn || AudioEngine::lineInPluggedIn) {
			return {options.begin(), options.begin() + kNumOscTypes};
		}
		return {options.begin(), options.begin() + kNumOscTypes - 2};
	}
<<<<<<< HEAD
	bool isRelevant(Sound* sound, int32_t whichThing) { return (sound->getSynthMode() != SynthMode::FM); }
=======

	bool isRelevant(Sound* sound, int32_t whichThing) override {
		return (sound->getSynthMode() != SynthMode::FM);
	}
>>>>>>> feb0d711
};

} // namespace deluge::gui::menu_item::osc<|MERGE_RESOLUTION|>--- conflicted
+++ resolved
@@ -29,28 +29,13 @@
 namespace deluge::gui::menu_item::osc {
 class Type final : public TypedSelection<OscType, kNumOscTypes>, public FormattedTitle {
 public:
-<<<<<<< HEAD
-	Type(char const* newName = NULL) : Selection(newName) { basicTitle = oscTypeTitle; }
-
-	void beginSession(MenuItem* navigatedBackwardFrom) {
-		oscTypeTitle[3] = '1' + soundEditor.currentSourceIndex;
-		Selection::beginSession(navigatedBackwardFrom);
-	}
-
-	void readCurrentValue() { soundEditor.currentValue = util::to_underlying(soundEditor.currentSource->oscType); }
-	void writeCurrentValue() {
-=======
 	Type(const string& name, const string& title_format_str) : TypedSelection(name), FormattedTitle(title_format_str){};
-#if HAVE_OLED
 	void beginSession(MenuItem* navigatedBackwardFrom) override {
 		TypedSelection::beginSession(navigatedBackwardFrom);
 	}
-#endif
-	void readCurrentValue() override {
-		this->value_ = soundEditor.currentSource->oscType;
-	}
+
+	void readCurrentValue() override { this->value_ = soundEditor.currentSource->oscType; }
 	void writeCurrentValue() override {
->>>>>>> feb0d711
 
 		OscType oldValue = soundEditor.currentSource->oscType;
 		auto newValue = this->value_;
@@ -75,32 +60,6 @@
 	}
 
 	//char const** getOptions() { static char const* options[] = {"SINE", "TRIANGLE", "SQUARE", "SAW", "MMS1", "SUB1", "SAMPLE", "INL", "INR", "INLR", "SQ50", "SQ02", "SQ01", "SUB2", "SQ20", "SA50", "S101", "S303", "MMS2", "MMS3", "TABLE"}; return options; }
-<<<<<<< HEAD
-	char const** getOptions() {
-		static char inLText[] = "Input (left)";
-
-		static char const* options[] = {"Sine",
-		                                "Triangle",                              //<
-		                                "Square",                                //<
-		                                HAVE_OLED ? "Analog square" : "ASquare", //<
-		                                "Saw",                                   //<
-		                                HAVE_OLED ? "Analog saw" : "ASaw",       //<
-		                                "Wavetable",                             //<
-		                                "Sample",                                //<
-		                                inLText,                                 //<
-		                                HAVE_OLED ? "Input (right)" : "INR",     //<
-		                                HAVE_OLED ? "Input (stereo)" : "INLR",   //<
-		                                NULL};                                   //<
-		size_t idx = (display.type == DisplayType::OLED) ? 5 : 2;
-		if (AudioEngine::micPluggedIn || AudioEngine::lineInPluggedIn) {
-			inLText[idx] = (display.type == DisplayType::OLED) ? 'L' : ' ';
-		}
-		else {
-			inLText[idx] = '\0';
-		}
-		return options;
-	}
-=======
 	static_vector<string, capacity()> getOptions() override {
 		static_vector<string, capacity()> options = {
 		    "SINE",
@@ -121,7 +80,6 @@
 
 		options[8] = ((AudioEngine::micPluggedIn || AudioEngine::lineInPluggedIn)) ? "INL" : "IN";
 #endif
->>>>>>> feb0d711
 
 		if (soundEditor.currentSound->getSynthMode() == SynthMode::RINGMOD) {
 			return {options.begin(), options.begin() + kNumOscTypesRingModdable};
@@ -131,14 +89,8 @@
 		}
 		return {options.begin(), options.begin() + kNumOscTypes - 2};
 	}
-<<<<<<< HEAD
-	bool isRelevant(Sound* sound, int32_t whichThing) { return (sound->getSynthMode() != SynthMode::FM); }
-=======
 
-	bool isRelevant(Sound* sound, int32_t whichThing) override {
-		return (sound->getSynthMode() != SynthMode::FM);
-	}
->>>>>>> feb0d711
+	bool isRelevant(Sound* sound, int32_t whichThing) override { return (sound->getSynthMode() != SynthMode::FM); }
 };
 
 } // namespace deluge::gui::menu_item::osc