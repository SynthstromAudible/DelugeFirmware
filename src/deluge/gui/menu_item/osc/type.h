--- conflicted
+++ resolved
@@ -35,23 +35,13 @@
 		Selection::beginSession(navigatedBackwardFrom);
 	}
 #endif
-<<<<<<< HEAD
 	void readCurrentValue() override {
-		this->value_ = soundEditor.currentSource->oscType;
-=======
-	void readCurrentValue() {
-		soundEditor.currentValue = util::to_underlying(soundEditor.currentSource->oscType);
->>>>>>> c1145254
+		this->value_ = util::to_underlying(soundEditor.currentSource->oscType);
 	}
 	void writeCurrentValue() override {
 
-<<<<<<< HEAD
-		int oldValue = soundEditor.currentSource->oscType;
-		int newValue = this->value_;
-=======
 		OscType oldValue = soundEditor.currentSource->oscType;
-		auto newValue = static_cast<OscType>(soundEditor.currentValue);
->>>>>>> c1145254
+		auto newValue = static_cast<OscType>(this->value_);
 
 		auto needs_unassignment = {OscType::INPUT_L, OscType::INPUT_R, OscType::INPUT_STEREO, OscType::SAMPLE,
 
@@ -94,34 +84,17 @@
 		options[8] = ((AudioEngine::micPluggedIn || AudioEngine::lineInPluggedIn)) ? "INL" : "IN";
 #endif
 
-<<<<<<< HEAD
-		if (soundEditor.currentSound->getSynthMode() == SYNTH_MODE_RINGMOD) {
-			return {options.begin(), options.begin() + NUM_OSC_TYPES_RINGMODDABLE};
+		if (soundEditor.currentSound->getSynthMode() == SynthMode::RINGMOD) {
+			return {options.begin(), options.begin() + kNumOscTypesRingModdable};
 		}
 		if (AudioEngine::micPluggedIn || AudioEngine::lineInPluggedIn) {
-			return {options.begin(), options.begin() + NUM_OSC_TYPES};
-=======
-	int getNumOptions() {
-		if (soundEditor.currentSound->getSynthMode() == SynthMode::RINGMOD) {
-			return kNumOscTypesRingModdable;
+			return {options.begin(), options.begin() + kNumOscTypes};
 		}
-		else if (AudioEngine::micPluggedIn || AudioEngine::lineInPluggedIn) {
-			return kNumOscTypes;
-		}
-		else {
-			return kNumOscTypes - 2;
->>>>>>> c1145254
-		}
-		return {options.begin(), options.begin() + NUM_OSC_TYPES - 2};
+		return {options.begin(), options.begin() + kNumOscTypes - 2};
 	}
-<<<<<<< HEAD
 
 	bool isRelevant(Sound* sound, int whichThing) override {
-		return (sound->getSynthMode() != SYNTH_MODE_FM);
-=======
-	bool isRelevant(Sound* sound, int whichThing) {
 		return (sound->getSynthMode() != SynthMode::FM);
->>>>>>> c1145254
 	}
 };
 
