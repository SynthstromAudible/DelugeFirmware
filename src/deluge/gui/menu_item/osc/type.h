--- conflicted
+++ resolved
@@ -35,15 +35,8 @@
 		oscTypeTitle[3] = '1' + soundEditor.currentSourceIndex;
 		Selection::beginSession(navigatedBackwardFrom);
 	}
-<<<<<<< HEAD
 
-	void readCurrentValue() { soundEditor.currentValue = soundEditor.currentSource->oscType; }
-=======
-#endif
-	void readCurrentValue() {
-		soundEditor.currentValue = util::to_underlying(soundEditor.currentSource->oscType);
-	}
->>>>>>> c1145254
+	void readCurrentValue() { soundEditor.currentValue = util::to_underlying(soundEditor.currentSource->oscType); }
 	void writeCurrentValue() {
 
 		OscType oldValue = soundEditor.currentSource->oscType;
@@ -101,13 +94,7 @@
 			return kNumOscTypes - 2;
 		}
 	}
-<<<<<<< HEAD
-	bool isRelevant(Sound* sound, int whichThing) { return (sound->getSynthMode() != SYNTH_MODE_FM); }
-=======
-	bool isRelevant(Sound* sound, int whichThing) {
-		return (sound->getSynthMode() != SynthMode::FM);
-	}
->>>>>>> c1145254
+	bool isRelevant(Sound* sound, int whichThing) { return (sound->getSynthMode() != SynthMode::FM); }
 };
 
 } // namespace menu_item::osc