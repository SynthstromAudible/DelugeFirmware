--- conflicted
+++ resolved
@@ -23,21 +23,12 @@
 namespace deluge::gui::menu_item::osc {
 class Sync final : public Toggle {
 public:
-<<<<<<< HEAD
 	using Toggle::Toggle;
 	void readCurrentValue() override { this->value_ = soundEditor.currentSound->oscillatorSync; }
 	void writeCurrentValue() override { soundEditor.currentSound->oscillatorSync = this->value_; }
 	bool isRelevant(Sound* sound, int whichThing) override {
-		return (whichThing == 1 && sound->synthMode != SYNTH_MODE_FM && sound->sources[0].oscType != OSC_TYPE_SAMPLE
-		        && sound->sources[1].oscType != OSC_TYPE_SAMPLE);
-=======
-	Sync(char const* newName = NULL) : Selection(newName) {}
-	void readCurrentValue() { soundEditor.currentValue = soundEditor.currentSound->oscillatorSync; }
-	void writeCurrentValue() { soundEditor.currentSound->oscillatorSync = soundEditor.currentValue; }
-	bool isRelevant(Sound* sound, int whichThing) {
 		return (whichThing == 1 && sound->synthMode != SynthMode::FM && sound->sources[0].oscType != OscType::SAMPLE
 		        && sound->sources[1].oscType != OscType::SAMPLE);
->>>>>>> c1145254
 	}
 };
 
