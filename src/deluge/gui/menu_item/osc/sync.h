/*
 * Copyright (c) 2014-2023 Synthstrom Audible Limited
 *
 * This file is part of The Synthstrom Audible Deluge Firmware.
 *
 * The Synthstrom Audible Deluge Firmware is free software: you can redistribute it and/or modify it under the
 * terms of the GNU General Public License as published by the Free Software Foundation,
 * either version 3 of the License, or (at your option) any later version.
 *
 * This program is distributed in the hope that it will be useful, but WITHOUT ANY WARRANTY;
 * without even the implied warranty of MERCHANTABILITY or FITNESS FOR A PARTICULAR PURPOSE.
 * See the GNU General Public License for more details.
 *
 * You should have received a copy of the GNU General Public License along with this program.
 * If not, see <https://www.gnu.org/licenses/>.
*/
#pragma once
#include "gui/menu_item/formatted_title.h"
#include "gui/menu_item/toggle.h"
#include "gui/ui/sound_editor.h"
#include "processing/sound/sound.h"

namespace deluge::gui::menu_item::osc {
class Sync final : public Toggle {
public:
<<<<<<< HEAD
	using Toggle::Toggle;
	void readCurrentValue() override { this->value_ = soundEditor.currentSound->oscillatorSync; }
	void writeCurrentValue() override { soundEditor.currentSound->oscillatorSync = this->value_; }
	bool isRelevant(Sound* sound, int whichThing) override {
=======
	Sync(char const* newName = NULL) : Selection(newName) {}
	void readCurrentValue() { soundEditor.currentValue = soundEditor.currentSound->oscillatorSync; }
	void writeCurrentValue() { soundEditor.currentSound->oscillatorSync = soundEditor.currentValue; }
	bool isRelevant(Sound* sound, int32_t whichThing) {
>>>>>>> 0848049c
		return (whichThing == 1 && sound->synthMode != SynthMode::FM && sound->sources[0].oscType != OscType::SAMPLE
		        && sound->sources[1].oscType != OscType::SAMPLE);
	}
};

} // namespace deluge::gui::menu_item::osc<|MERGE_RESOLUTION|>--- conflicted
+++ resolved
@@ -23,17 +23,10 @@
 namespace deluge::gui::menu_item::osc {
 class Sync final : public Toggle {
 public:
-<<<<<<< HEAD
 	using Toggle::Toggle;
 	void readCurrentValue() override { this->value_ = soundEditor.currentSound->oscillatorSync; }
 	void writeCurrentValue() override { soundEditor.currentSound->oscillatorSync = this->value_; }
-	bool isRelevant(Sound* sound, int whichThing) override {
-=======
-	Sync(char const* newName = NULL) : Selection(newName) {}
-	void readCurrentValue() { soundEditor.currentValue = soundEditor.currentSound->oscillatorSync; }
-	void writeCurrentValue() { soundEditor.currentSound->oscillatorSync = soundEditor.currentValue; }
-	bool isRelevant(Sound* sound, int32_t whichThing) {
->>>>>>> 0848049c
+	bool isRelevant(Sound* sound, int32_t whichThing) override {
 		return (whichThing == 1 && sound->synthMode != SynthMode::FM && sound->sources[0].oscType != OscType::SAMPLE
 		        && sound->sources[1].oscType != OscType::SAMPLE);
 	}
