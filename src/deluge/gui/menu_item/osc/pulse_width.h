/*
 * Copyright (c) 2014-2023 Synthstrom Audible Limited
 *
 * This file is part of The Synthstrom Audible Deluge Firmware.
 *
 * The Synthstrom Audible Deluge Firmware is free software: you can redistribute it and/or modify it under the
 * terms of the GNU General Public License as published by the Free Software Foundation,
 * either version 3 of the License, or (at your option) any later version.
 *
 * This program is distributed in the hope that it will be useful, but WITHOUT ANY WARRANTY;
 * without even the implied warranty of MERCHANTABILITY or FITNESS FOR A PARTICULAR PURPOSE.
 * See the GNU General Public License for more details.
 *
 * You should have received a copy of the GNU General Public License along with this program.
 * If not, see <https://www.gnu.org/licenses/>.
*/
#pragma once
<<<<<<< HEAD
#include "gui/menu_item/formatted_title.h"
=======
#include "definitions_cxx.hpp"
>>>>>>> c1145254
#include "modulation/params/param_set.h"
#include "gui/menu_item/source/patched_param.h"
#include "processing/sound/sound.h"

namespace deluge::gui::menu_item::osc {
class PulseWidth final : public menu_item::source::PatchedParam, public FormattedTitle {
public:
	using menu_item::source::PatchedParam::PatchedParam;
	PulseWidth(const string& name, const string& title_format_str, int newP)
	    : source::PatchedParam(name, newP), FormattedTitle(title_format_str) {}

	[[nodiscard]] const string& getTitle() const override { return FormattedTitle::title(); }

	int32_t getFinalValue() override { return (uint32_t)this->value_ * (85899345 >> 1); }

	void readCurrentValue() override {
		this->value_ =
		    ((int64_t)soundEditor.currentParamManager->getPatchedParamSet()->getValue(getP()) * 100 + 2147483648) >> 32;
	}

<<<<<<< HEAD
	bool isRelevant(Sound* sound, int whichThing) override {
		if (sound->getSynthMode() == SYNTH_MODE_FM) {
=======
	bool isRelevant(Sound* sound, int whichThing) {
		if (sound->getSynthMode() == SynthMode::FM) {
>>>>>>> c1145254
			return false;
		}
		OscType oscType = sound->sources[whichThing].oscType;
		return (oscType != OscType::SAMPLE && oscType != OscType::INPUT_L && oscType != OscType::INPUT_R
		        && oscType != OscType::INPUT_STEREO);
	}
};

} // namespace deluge::gui::menu_item::osc<|MERGE_RESOLUTION|>--- conflicted
+++ resolved
@@ -15,11 +15,8 @@
  * If not, see <https://www.gnu.org/licenses/>.
 */
 #pragma once
-<<<<<<< HEAD
+#include "definitions_cxx.hpp"
 #include "gui/menu_item/formatted_title.h"
-=======
-#include "definitions_cxx.hpp"
->>>>>>> c1145254
 #include "modulation/params/param_set.h"
 #include "gui/menu_item/source/patched_param.h"
 #include "processing/sound/sound.h"
@@ -40,13 +37,8 @@
 		    ((int64_t)soundEditor.currentParamManager->getPatchedParamSet()->getValue(getP()) * 100 + 2147483648) >> 32;
 	}
 
-<<<<<<< HEAD
 	bool isRelevant(Sound* sound, int whichThing) override {
-		if (sound->getSynthMode() == SYNTH_MODE_FM) {
-=======
-	bool isRelevant(Sound* sound, int whichThing) {
 		if (sound->getSynthMode() == SynthMode::FM) {
->>>>>>> c1145254
 			return false;
 		}
 		OscType oscType = sound->sources[whichThing].oscType;
