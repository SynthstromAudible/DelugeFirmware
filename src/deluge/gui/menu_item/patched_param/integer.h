/*
 * Copyright (c) 2014-2023 Synthstrom Audible Limited
 *
 * This file is part of The Synthstrom Audible Deluge Firmware.
 *
 * The Synthstrom Audible Deluge Firmware is free software: you can redistribute it and/or modify it under the
 * terms of the GNU General Public License as published by the Free Software Foundation,
 * either version 3 of the License, or (at your option) any later version.
 *
 * This program is distributed in the hope that it will be useful, but WITHOUT ANY WARRANTY;
 * without even the implied warranty of MERCHANTABILITY or FITNESS FOR A PARTICULAR PURPOSE.
 * See the GNU General Public License for more details.
 *
 * You should have received a copy of the GNU General Public License along with this program.
 * If not, see <https://www.gnu.org/licenses/>.
*/
#pragma once
#include "definitions_cxx.hpp"
#include "gui/menu_item/patched_param.h"

namespace menu_item::patched_param {
class Integer : public PatchedParam, public menu_item::IntegerContinuous {
public:
<<<<<<< HEAD
	Integer(char const* newName = NULL, int newP = 0) : PatchedParam(newP), IntegerContinuous(newName) {}
	// 7SEG Only
	void drawValue() { PatchedParam::drawValue(); }

	ParamDescriptor getLearningThing() final { return PatchedParam::getLearningThing(); }
	int getMaxValue() const { return PatchedParam::getMaxValue(); }
	int getMinValue() const { return PatchedParam::getMinValue(); }
=======
	Integer(char const* newName = NULL, int32_t newP = 0) : PatchedParam(newP), IntegerContinuous(newName) {}
#if !HAVE_OLED
	void drawValue() {
		PatchedParam::drawValue();
	}
#endif
	ParamDescriptor getLearningThing() final {
		return PatchedParam::getLearningThing();
	}
	int32_t getMaxValue() const {
		return PatchedParam::getMaxValue();
	}
	int32_t getMinValue() const {
		return PatchedParam::getMinValue();
	}
>>>>>>> d1596e7f
	uint8_t shouldBlinkPatchingSourceShortcut(PatchSource s, uint8_t* colour) final {
		return PatchedParam::shouldBlinkPatchingSourceShortcut(s, colour);
	}

	uint8_t shouldDrawDotOnName() final { return PatchedParam::shouldDrawDotOnName(); }
	MenuItem* selectButtonPress() final { return PatchedParam::selectButtonPress(); }

	uint8_t getPatchedParamIndex() final { return PatchedParam::getPatchedParamIndex(); }
	MenuItem* patchingSourceShortcutPress(PatchSource s, bool previousPressStillActive = false) final {
		return PatchedParam::patchingSourceShortcutPress(s, previousPressStillActive);
	}

<<<<<<< HEAD
	void unlearnAction() final { MenuItemWithCCLearning::unlearnAction(); }
	bool allowsLearnMode() final { return MenuItemWithCCLearning::allowsLearnMode(); }
	void learnKnob(MIDIDevice* fromDevice, int whichKnob, int modKnobMode, int midiChannel) final {
=======
	void unlearnAction() final {
		MenuItemWithCCLearning::unlearnAction();
	}
	bool allowsLearnMode() final {
		return MenuItemWithCCLearning::allowsLearnMode();
	}
	void learnKnob(MIDIDevice* fromDevice, int32_t whichKnob, int32_t modKnobMode, int32_t midiChannel) final {
>>>>>>> d1596e7f
		MenuItemWithCCLearning::learnKnob(fromDevice, whichKnob, modKnobMode, midiChannel);
	};

protected:
	void readCurrentValue();
	void writeCurrentValue() final;
	virtual int32_t getFinalValue();
};
} // namespace menu_item::patched_param<|MERGE_RESOLUTION|>--- conflicted
+++ resolved
@@ -21,31 +21,13 @@
 namespace menu_item::patched_param {
 class Integer : public PatchedParam, public menu_item::IntegerContinuous {
 public:
-<<<<<<< HEAD
-	Integer(char const* newName = NULL, int newP = 0) : PatchedParam(newP), IntegerContinuous(newName) {}
+	Integer(char const* newName = NULL, int32_t newP = 0) : PatchedParam(newP), IntegerContinuous(newName) {}
 	// 7SEG Only
 	void drawValue() { PatchedParam::drawValue(); }
 
 	ParamDescriptor getLearningThing() final { return PatchedParam::getLearningThing(); }
-	int getMaxValue() const { return PatchedParam::getMaxValue(); }
-	int getMinValue() const { return PatchedParam::getMinValue(); }
-=======
-	Integer(char const* newName = NULL, int32_t newP = 0) : PatchedParam(newP), IntegerContinuous(newName) {}
-#if !HAVE_OLED
-	void drawValue() {
-		PatchedParam::drawValue();
-	}
-#endif
-	ParamDescriptor getLearningThing() final {
-		return PatchedParam::getLearningThing();
-	}
-	int32_t getMaxValue() const {
-		return PatchedParam::getMaxValue();
-	}
-	int32_t getMinValue() const {
-		return PatchedParam::getMinValue();
-	}
->>>>>>> d1596e7f
+	int32_t getMaxValue() const { return PatchedParam::getMaxValue(); }
+	int32_t getMinValue() const { return PatchedParam::getMinValue(); }
 	uint8_t shouldBlinkPatchingSourceShortcut(PatchSource s, uint8_t* colour) final {
 		return PatchedParam::shouldBlinkPatchingSourceShortcut(s, colour);
 	}
@@ -58,19 +40,9 @@
 		return PatchedParam::patchingSourceShortcutPress(s, previousPressStillActive);
 	}
 
-<<<<<<< HEAD
 	void unlearnAction() final { MenuItemWithCCLearning::unlearnAction(); }
 	bool allowsLearnMode() final { return MenuItemWithCCLearning::allowsLearnMode(); }
-	void learnKnob(MIDIDevice* fromDevice, int whichKnob, int modKnobMode, int midiChannel) final {
-=======
-	void unlearnAction() final {
-		MenuItemWithCCLearning::unlearnAction();
-	}
-	bool allowsLearnMode() final {
-		return MenuItemWithCCLearning::allowsLearnMode();
-	}
 	void learnKnob(MIDIDevice* fromDevice, int32_t whichKnob, int32_t modKnobMode, int32_t midiChannel) final {
->>>>>>> d1596e7f
 		MenuItemWithCCLearning::learnKnob(fromDevice, whichKnob, modKnobMode, midiChannel);
 	};
 
