--- conflicted
+++ resolved
@@ -22,46 +22,21 @@
 class Integer : public PatchedParam, public menu_item::IntegerContinuous {
 public:
 	Integer(char const* newName = NULL, int newP = 0) : PatchedParam(newP), IntegerContinuous(newName) {}
-<<<<<<< HEAD
 	// 7SEG Only
 	void drawValue() { PatchedParam::drawValue(); }
 
 	ParamDescriptor getLearningThing() final { return PatchedParam::getLearningThing(); }
 	int getMaxValue() const { return PatchedParam::getMaxValue(); }
 	int getMinValue() const { return PatchedParam::getMinValue(); }
-	uint8_t shouldBlinkPatchingSourceShortcut(int s, uint8_t* colour) final {
-=======
-#if !HAVE_OLED
-	void drawValue() {
-		PatchedParam::drawValue();
-	}
-#endif
-	ParamDescriptor getLearningThing() final {
-		return PatchedParam::getLearningThing();
-	}
-	int getMaxValue() const {
-		return PatchedParam::getMaxValue();
-	}
-	int getMinValue() const {
-		return PatchedParam::getMinValue();
-	}
 	uint8_t shouldBlinkPatchingSourceShortcut(PatchSource s, uint8_t* colour) final {
->>>>>>> c1145254
 		return PatchedParam::shouldBlinkPatchingSourceShortcut(s, colour);
 	}
 
 	uint8_t shouldDrawDotOnName() final { return PatchedParam::shouldDrawDotOnName(); }
 	MenuItem* selectButtonPress() final { return PatchedParam::selectButtonPress(); }
 
-<<<<<<< HEAD
 	uint8_t getPatchedParamIndex() final { return PatchedParam::getPatchedParamIndex(); }
-	MenuItem* patchingSourceShortcutPress(int s, bool previousPressStillActive = false) final {
-=======
-	uint8_t getPatchedParamIndex() final {
-		return PatchedParam::getPatchedParamIndex();
-	}
 	MenuItem* patchingSourceShortcutPress(PatchSource s, bool previousPressStillActive = false) final {
->>>>>>> c1145254
 		return PatchedParam::patchingSourceShortcutPress(s, previousPressStillActive);
 	}
 
