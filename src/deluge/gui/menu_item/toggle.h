--- conflicted
+++ resolved
@@ -15,11 +15,8 @@
 	void drawPixelsForOled();
 };
 
-<<<<<<< HEAD
-=======
 /// the toggle pointer passed to this class must be valid for as long as the menu exists
 /// this means that you cannot use, for example, song specific or mod controllable stack toggles
->>>>>>> f7aaa2c1
 class ToggleBool : public Toggle {
 public:
 	using Toggle::Toggle;
