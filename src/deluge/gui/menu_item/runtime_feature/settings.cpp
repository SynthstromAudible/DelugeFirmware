--- conflicted
+++ resolved
@@ -38,21 +38,14 @@
 Setting menuPatchCableResolution(RuntimeFeatureSettingType::PatchCableResolution);
 Setting menuCatchNotes(RuntimeFeatureSettingType::CatchNotes);
 Setting menuDeleteUnusedKitRows(RuntimeFeatureSettingType::DeleteUnusedKitRows);
-<<<<<<< HEAD
+Setting menuAltGoldenKnobDelayParams(RuntimeFeatureSettingType::AltGoldenKnobDelayParams);
 Setting menuClearClipAutomation(RuntimeFeatureSettingType::ClearClipAutomation);
 Setting menuNudgeNoteAutomation(RuntimeFeatureSettingType::NudgeNoteAutomation);
 
 std::array<MenuItem*, RuntimeFeatureSettingType::MaxElement> subMenuEntries{
-    &menuDrumRandomizer,       &menuMasterCompressorFx, &menuFineTempo,           &menuQuantize,
-    &menuPatchCableResolution, &menuCatchNotes,         &menuDeleteUnusedKitRows, &menuClearClipAutomation,
-    &menuNudgeNoteAutomation,
-=======
-Setting menuAltGoldenKnobDelayParams(RuntimeFeatureSettingType::AltGoldenKnobDelayParams);
-
-std::array<MenuItem*, RuntimeFeatureSettingType::MaxElement> subMenuEntries{
-    &menuDrumRandomizer,       &menuMasterCompressorFx, &menuFineTempo,           &menuQuantize,
-    &menuPatchCableResolution, &menuCatchNotes,         &menuDeleteUnusedKitRows, &menuAltGoldenKnobDelayParams,
->>>>>>> 0feca109
+    &menuDrumRandomizer,       &menuMasterCompressorFx,  &menuFineTempo,           &menuQuantize,
+    &menuPatchCableResolution, &menuCatchNotes,          &menuDeleteUnusedKitRows, &menuAltGoldenKnobDelayParams,
+    &menuClearClipAutomation,  &menuNudgeNoteAutomation,
 };
 
 Settings::Settings(char const* name, char const* title)
