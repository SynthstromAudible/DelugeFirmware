--- conflicted
+++ resolved
@@ -38,27 +38,13 @@
 Setting menuPatchCableResolution(RuntimeFeatureSettingType::PatchCableResolution);
 Setting menuCatchNotes(RuntimeFeatureSettingType::CatchNotes);
 Setting menuDeleteUnusedKitRows(RuntimeFeatureSettingType::DeleteUnusedKitRows);
-<<<<<<< HEAD
+Setting menuAltGoldenKnobDelayParams(RuntimeFeatureSettingType::AltGoldenKnobDelayParams);
 Setting menuSyncScalingAction(RuntimeFeatureSettingType::SyncScalingAction);
-
-std::array<MenuItem*, RuntimeFeatureSettingType::MaxElement + 1> subMenuEntries{
-    &menuDrumRandomizer,
-    &menuMasterCompressorFx,
-    &menuFineTempo,
-    &menuQuantize,
-    &menuPatchCableResolution,
-    &menuCatchNotes,
-    &menuDeleteUnusedKitRows,
-    &menuSyncScalingAction,
-
-    nullptr,
-=======
-Setting menuAltGoldenKnobDelayParams(RuntimeFeatureSettingType::AltGoldenKnobDelayParams);
 
 std::array<MenuItem*, RuntimeFeatureSettingType::MaxElement> subMenuEntries{
     &menuDrumRandomizer,       &menuMasterCompressorFx, &menuFineTempo,           &menuQuantize,
     &menuPatchCableResolution, &menuCatchNotes,         &menuDeleteUnusedKitRows, &menuAltGoldenKnobDelayParams,
->>>>>>> f91cab6e
+    &menuSyncScalingAction,
 };
 
 Settings::Settings(char const* name, char const* title)
