/*
 * Copyright © 2021-2023 Synthstrom Audible Limited
 *
 * This file is part of The Synthstrom Audible Deluge Firmware.
 *
 * The Synthstrom Audible Deluge Firmware is free software: you can redistribute it and/or modify it under the
 * terms of the GNU General Public License as published by the Free Software Foundation,
 * either version 3 of the License, or (at your option) any later version.
 *
 * This program is distributed in the hope that it will be useful, but WITHOUT ANY WARRANTY;
 * without even the implied warranty of MERCHANTABILITY or FITNESS FOR A PARTICULAR PURPOSE.
 * See the GNU General Public License for more details.
 *
 * You should have received a copy of the GNU General Public License along with this program.
 * If not, see <https://www.gnu.org/licenses/>.
*/

#include "settings.h"
#include "devSysexSetting.h"
#include "setting.h"

#include "gui/ui/sound_editor.h"
#include "hid/display/display.h"
#include <algorithm>
#include <array>
#include <cstdio>
#include <iterator>

extern deluge::gui::menu_item::runtime_feature::Setting runtimeFeatureSettingMenuItem;

namespace deluge::gui::menu_item::runtime_feature {

// Generic menu item instances
Setting menuDrumRandomizer(RuntimeFeatureSettingType::DrumRandomizer);
Setting menuMasterCompressorFx(RuntimeFeatureSettingType::MasterCompressorFx);
Setting menuFineTempo(RuntimeFeatureSettingType::FineTempoKnob);
Setting menuQuantize(RuntimeFeatureSettingType::Quantize);
Setting menuPatchCableResolution(RuntimeFeatureSettingType::PatchCableResolution);
Setting menuCatchNotes(RuntimeFeatureSettingType::CatchNotes);
Setting menuDeleteUnusedKitRows(RuntimeFeatureSettingType::DeleteUnusedKitRows);
Setting menuAltGoldenKnobDelayParams(RuntimeFeatureSettingType::AltGoldenKnobDelayParams);
Setting menuQuantizedStutterRate(RuntimeFeatureSettingType::QuantizedStutterRate);
Setting menuAutomationInterpolate(RuntimeFeatureSettingType::AutomationInterpolate);
Setting menuAutomationClearClip(RuntimeFeatureSettingType::AutomationClearClip);
Setting menuAutomationNudgeNote(RuntimeFeatureSettingType::AutomationNudgeNote);
Setting menuAutomationShiftClip(RuntimeFeatureSettingType::AutomationShiftClip);
Setting menuSyncScalingAction(RuntimeFeatureSettingType::SyncScalingAction);
DevSysexSetting menuDevSysexAllowed(RuntimeFeatureSettingType::DevSysexAllowed);
Setting menuHighlightIncomingNotes(RuntimeFeatureSettingType::HighlightIncomingNotes);
Setting menuDisplayNornsLayout(RuntimeFeatureSettingType::DisplayNornsLayout);

Submenu subMenuAutomation{
    l10n::String::STRING_FOR_AUTOMATION,
    {
        &menuAutomationInterpolate,
        &menuAutomationClearClip,
        &menuAutomationNudgeNote,
        &menuAutomationShiftClip,
    },
};

std::array<MenuItem*, RuntimeFeatureSettingType::MaxElement - kNonTopLevelSettings> subMenuEntries{
    &menuDrumRandomizer,       &menuMasterCompressorFx, &menuFineTempo,           &menuQuantize,
    &menuPatchCableResolution, &menuCatchNotes,         &menuDeleteUnusedKitRows, &menuAltGoldenKnobDelayParams,
<<<<<<< HEAD
    &menuQuantizedStutterRate, &subMenuAutomation,
=======
    &subMenuAutomation,        &menuDevSysexAllowed,    &menuSyncScalingAction,   &menuHighlightIncomingNotes,
    &menuDisplayNornsLayout,
>>>>>>> 11964837
};

Settings::Settings(l10n::String name, l10n::String title)
    : menu_item::Submenu<subMenuEntries.size()>(name, title, subMenuEntries) {
}

} // namespace deluge::gui::menu_item::runtime_feature<|MERGE_RESOLUTION|>--- conflicted
+++ resolved
@@ -60,14 +60,10 @@
 };
 
 std::array<MenuItem*, RuntimeFeatureSettingType::MaxElement - kNonTopLevelSettings> subMenuEntries{
-    &menuDrumRandomizer,       &menuMasterCompressorFx, &menuFineTempo,           &menuQuantize,
-    &menuPatchCableResolution, &menuCatchNotes,         &menuDeleteUnusedKitRows, &menuAltGoldenKnobDelayParams,
-<<<<<<< HEAD
-    &menuQuantizedStutterRate, &subMenuAutomation,
-=======
-    &subMenuAutomation,        &menuDevSysexAllowed,    &menuSyncScalingAction,   &menuHighlightIncomingNotes,
-    &menuDisplayNornsLayout,
->>>>>>> 11964837
+    &menuDrumRandomizer,         &menuMasterCompressorFx, &menuFineTempo,           &menuQuantize,
+    &menuPatchCableResolution,   &menuCatchNotes,         &menuDeleteUnusedKitRows, &menuAltGoldenKnobDelayParams,
+    &menuQuantizedStutterRate,   &subMenuAutomation,      &menuDevSysexAllowed,     &menuSyncScalingAction,
+    &menuHighlightIncomingNotes, &menuDisplayNornsLayout,
 };
 
 Settings::Settings(l10n::String name, l10n::String title)
