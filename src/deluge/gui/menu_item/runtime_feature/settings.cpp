--- conflicted
+++ resolved
@@ -61,13 +61,8 @@
     &subMenuAutomation,        &menuDevSysexAllowed,
 };
 
-<<<<<<< HEAD
 Settings::Settings(l10n::String name, l10n::String title)
-    : menu_item::Submenu<RuntimeFeatureSettingType::MaxElement>(name, title, subMenuEntries) {
-=======
-Settings::Settings(char const* name, char const* title)
     : menu_item::Submenu<subMenuEntries.size()>(name, title, subMenuEntries) {
->>>>>>> 0afc68d6
 }
 
 } // namespace deluge::gui::menu_item::runtime_feature