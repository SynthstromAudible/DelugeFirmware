/*
 * Copyright © 2021-2023 Synthstrom Audible Limited
 *
 * This file is part of The Synthstrom Audible Deluge Firmware.
 *
 * The Synthstrom Audible Deluge Firmware is free software: you can redistribute it and/or modify it under the
 * terms of the GNU General Public License as published by the Free Software Foundation,
 * either version 3 of the License, or (at your option) any later version.
 *
 * This program is distributed in the hope that it will be useful, but WITHOUT ANY WARRANTY;
 * without even the implied warranty of MERCHANTABILITY or FITNESS FOR A PARTICULAR PURPOSE.
 * See the GNU General Public License for more details.
 *
 * You should have received a copy of the GNU General Public License along with this program.
 * If not, see <https://www.gnu.org/licenses/>.
*/

#include "setting.h"
#include "settings.h"

#include "gui/ui/sound_editor.h"
#include "hid/display/numeric_driver.h"

#include <algorithm>
#include <cstdio>
#include <iterator>
#include <array>

extern deluge::gui::menu_item::runtime_feature::Setting runtimeFeatureSettingMenuItem;

namespace deluge::gui::menu_item::runtime_feature {

// Generic menu item instances
Setting menuDrumRandomizer(RuntimeFeatureSettingType::DrumRandomizer);
Setting menuMasterCompressorFx(RuntimeFeatureSettingType::MasterCompressorFx);
Setting menuFineTempo(RuntimeFeatureSettingType::FineTempoKnob);
Setting menuQuantize(RuntimeFeatureSettingType::Quantize);
Setting menuPatchCableResolution(RuntimeFeatureSettingType::PatchCableResolution);
Setting menuCatchNotes(RuntimeFeatureSettingType::CatchNotes);

std::array<MenuItem*, RuntimeFeatureSettingType::MaxElement> subMenuEntries{
    &menuDrumRandomizer,
    &menuMasterCompressorFx,
    &menuFineTempo,
    &menuQuantize,
    &menuPatchCableResolution,
<<<<<<< HEAD
=======
    &menuCatchNotes,

    nullptr,
>>>>>>> 6b170910
};

Settings::Settings(char const* name, char const* title)
    : menu_item::Submenu<RuntimeFeatureSettingType::MaxElement>(name, title, subMenuEntries) {
}

} // namespace deluge::gui::menu_item::runtime_feature<|MERGE_RESOLUTION|>--- conflicted
+++ resolved
@@ -44,12 +44,9 @@
     &menuFineTempo,
     &menuQuantize,
     &menuPatchCableResolution,
-<<<<<<< HEAD
-=======
     &menuCatchNotes,
 
     nullptr,
->>>>>>> 6b170910
 };
 
 Settings::Settings(char const* name, char const* title)
