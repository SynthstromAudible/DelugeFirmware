--- conflicted
+++ resolved
@@ -77,15 +77,10 @@
 
 // 7SEG only
 void SourceSelection::drawValue() {
-<<<<<<< HEAD
 	l10n::Strings text;
 	using enum l10n::Strings;
 
-	switch (sourceMenuContents[this->value_]) {
-=======
-	char const* text;
 	switch (sourceMenuContents[this->getValue()]) {
->>>>>>> 35e070fa
 	case PatchSource::LFO_GLOBAL:
 		text = STRING_FOR_PATCH_SOURCE_LFO_GLOBAL;
 		break;
@@ -161,31 +156,17 @@
 				firstAllowedIndex = this->getValue();
 			}
 
-<<<<<<< HEAD
-			this->value_++;
+			this->setValue(this->getValue() + 1);
 			if (display.type == DisplayType::OLED) {
-				scrollPos = this->value_;
-			}
-
-			if (this->value_ >= kNumPatchSources) {
-				this->value_ = firstAllowedIndex;
-				if (display.type == DisplayType::OLED) {
-					scrollPos = this->value_;
-				}
-				s = sourceMenuContents[this->value_];
-=======
-			this->setValue(this->getValue() + 1);
-#if HAVE_OLED
-			scrollPos = this->getValue();
-#endif
+				scrollPos = this->getValue();
+			}
 
 			if (this->getValue() >= kNumPatchSources) {
 				this->setValue(firstAllowedIndex);
-#if HAVE_OLED
-				scrollPos = this->getValue();
-#endif
+				if (display.type == DisplayType::OLED) {
+					scrollPos = this->getValue();
+				}
 				s = sourceMenuContents[this->getValue()];
->>>>>>> 35e070fa
 				break;
 			}
 		}
@@ -229,21 +210,15 @@
 
 	this->setValue(newValue);
 
-<<<<<<< HEAD
 	if (display.type == DisplayType::OLED) {
-		if (this->value_ < scrollPos) {
-			scrollPos = this->value_;
+		if (this->getValue() < scrollPos) {
+			scrollPos = this->getValue();
 		}
 		else if (offset >= 0 && selectedRowOnScreen == kOLEDMenuNumOptionsVisible - 1) {
 			scrollPos++;
 		}
 
 		renderUIsForOled();
-=======
-#if HAVE_OLED
-	if (this->getValue() < scrollPos) {
-		scrollPos = this->getValue();
->>>>>>> 35e070fa
 	}
 	else {
 		drawValue();
