/*
 * Copyright © 2014-2023 Synthstrom Audible Limited
 *
 * This file is part of The Synthstrom Audible Deluge Firmware.
 *
 * The Synthstrom Audible Deluge Firmware is free software: you can redistribute it and/or modify it under the
 * terms of the GNU General Public License as published by the Free Software Foundation,
 * either version 3 of the License, or (at your option) any later version.
 *
 * This program is distributed in the hope that it will be useful, but WITHOUT ANY WARRANTY;
 * without even the implied warranty of MERCHANTABILITY or FITNESS FOR A PARTICULAR PURPOSE.
 * See the GNU General Public License for more details.
 *
 * You should have received a copy of the GNU General Public License along with this program.
 * If not, see <https://www.gnu.org/licenses/>.
*/

#include "source_selection.h"
#include "definitions_cxx.hpp"
#include "gui/ui/sound_editor.h"
#include "hid/display.h"
#include "modulation/params/param_manager.h"
#include "modulation/patch/patch_cable_set.h"
#include "patch_cable_strength.h"
#include "processing/sound/sound.h"

namespace menu_item {
const PatchSource sourceMenuContents[] = {
    PatchSource::ENVELOPE_0, PatchSource::ENVELOPE_1, PatchSource::LFO_GLOBAL, PatchSource::LFO_LOCAL,
    PatchSource::VELOCITY,   PatchSource::NOTE,       PatchSource::COMPRESSOR, PatchSource::RANDOM,
    PatchSource::X,          PatchSource::Y,          PatchSource::AFTERTOUCH,
};

uint8_t SourceSelection::shouldDrawDotOnValue() {
	return soundEditor.currentParamManager->getPatchCableSet()->isSourcePatchedToDestinationDescriptorVolumeInspecific(
	           s, getDestinationDescriptor())
	           ? 3
	           : 255;
}

<<<<<<< HEAD
int SourceSelection::selectedRowOnScreen;
=======
#if HAVE_OLED

int32_t SourceSelection::selectedRowOnScreen;
>>>>>>> d1596e7f

void SourceSelection::drawPixelsForOled() {

	char const* itemNames[kOLEDMenuNumOptionsVisible];
	for (int32_t i = 0; i < kOLEDMenuNumOptionsVisible; i++) {
		itemNames[i] = NULL;
	}

	selectedRowOnScreen = 0;

	int32_t thisOption = scrollPos;
	int32_t i = 0;

	while (i < kOLEDMenuNumOptionsVisible) {
		if (thisOption >= kNumPatchSources) {
			break;
		}

		const PatchSource sHere = sourceMenuContents[thisOption];

		if (sourceIsAllowed(sHere)) {
			itemNames[i] = getSourceDisplayNameForOLED(sHere);
			if (thisOption == soundEditor.currentValue) {
				selectedRowOnScreen = i;
			}
			i++;
		}
		else {
			if (thisOption == scrollPos) {
				scrollPos++;
			}
		}
		thisOption++;
	}

	drawItemsForOled(itemNames, selectedRowOnScreen);
}

void SourceSelection::drawValue() {
	char const* text;
	switch (sourceMenuContents[soundEditor.currentValue]) {
	case PatchSource::LFO_GLOBAL:
		text = "LFO1";
		break;

	case PatchSource::LFO_LOCAL:
		text = "LFO2";
		break;

	case PatchSource::ENVELOPE_0:
		text = "ENV1";
		break;

	case PatchSource::ENVELOPE_1:
		text = "ENV2";
		break;

	case PatchSource::COMPRESSOR:
		text = "SIDE";
		break;

	case PatchSource::VELOCITY:
		text = "VELOCITY";
		break;

	case PatchSource::NOTE:
		text = "NOTE";
		break;

	case PatchSource::RANDOM:
		text = "RANDOM";
		break;

	case PatchSource::AFTERTOUCH:
		text = "AFTERTOUCH";
		break;

	case PatchSource::X:
		text = "X";
		break;

	case PatchSource::Y:
		text = "Y";
		break;
	}

	uint8_t drawDot = shouldDrawDotOnValue();

	display.setText(text, false, drawDot);
}

void SourceSelection::beginSession(MenuItem* navigatedBackwardFrom) {
	soundEditor.currentValue = 0;

	if (navigatedBackwardFrom) {
		while (sourceMenuContents[soundEditor.currentValue] != s) {
			soundEditor.currentValue++;
		}
		// Scroll pos will be retained from before.
	}
	else {
		int32_t firstAllowedIndex = kNumPatchSources - 1;
		while (true) {
			s = sourceMenuContents[soundEditor.currentValue];

			// If patching already exists on this source, we use this as the initial one to show to the user
			if (soundEditor.currentParamManager->getPatchCableSet()
			        ->isSourcePatchedToDestinationDescriptorVolumeInspecific(s, getDestinationDescriptor())) {
				break;
			}

			// Note down the first "allowed" or "editable" source
			if (soundEditor.currentValue < firstAllowedIndex && sourceIsAllowed(s)) {
				firstAllowedIndex = soundEditor.currentValue;
			}

			soundEditor.currentValue++;
			if (display.type == DisplayType::OLED) {
				scrollPos = soundEditor.currentValue;
			}

			if (soundEditor.currentValue >= kNumPatchSources) {
				soundEditor.currentValue = firstAllowedIndex;
				if (display.type == DisplayType::OLED) {
					scrollPos = soundEditor.currentValue;
				}
				s = sourceMenuContents[soundEditor.currentValue];
				break;
			}
		}
	}

	if (display.type != DisplayType::OLED) {
		drawValue();
	}
}

void SourceSelection::readValueAgain() {
	if (display.type == DisplayType::OLED) {
		renderUIsForOled();
	}
	else {
		drawValue();
	}
}

void SourceSelection::selectEncoderAction(int32_t offset) {
	bool isAllowed;
	int32_t newValue = soundEditor.currentValue;
	do {
		newValue += offset;

		if (display.type == DisplayType::OLED) {
			if (newValue >= kNumPatchSources || newValue < 0) {
				return;
			}
		}
		else {
			if (newValue >= kNumPatchSources)
				newValue -= kNumPatchSources;
			else if (newValue < 0)
				newValue += kNumPatchSources;
		}

		s = sourceMenuContents[newValue];

	} while (!sourceIsAllowed(s));

	soundEditor.currentValue = newValue;

	if (display.type == DisplayType::OLED) {
		if (soundEditor.currentValue < scrollPos) {
			scrollPos = soundEditor.currentValue;
		}
		else if (offset >= 0 && selectedRowOnScreen == kOLEDMenuNumOptionsVisible - 1) {
			scrollPos++;
		}

		renderUIsForOled();
	}
	else {
		drawValue();
	}
}

bool SourceSelection::sourceIsAllowed(PatchSource source) {
	ParamDescriptor destinationDescriptor = getDestinationDescriptor();

	// If patching to another cable's range...
	if (!destinationDescriptor.isJustAParam()) {
		// Global source - can control any range
		if (source < kFirstLocalSource) {
			return true;
		}

		// Local source - range must be for cable going to local param
		else {
			return destinationDescriptor.getJustTheParam() < ::Param::Global::FIRST;
		}
	}

	int32_t p = destinationDescriptor.getJustTheParam();

	// Check that this source is allowed to be patched to the selected param
	if (p == ::Param::Global::VOLUME_POST_FX) {
		return (soundEditor.currentSound->maySourcePatchToParam(
		            source, ::Param::Global::VOLUME_POST_FX, (ParamManagerForTimeline*)soundEditor.currentParamManager)
		            != PatchCableAcceptance::DISALLOWED
		        || soundEditor.currentSound->maySourcePatchToParam(
		               source, ::Param::Local::VOLUME, (ParamManagerForTimeline*)soundEditor.currentParamManager)
		               != PatchCableAcceptance::DISALLOWED
		        || soundEditor.currentSound->maySourcePatchToParam(
		               source, ::Param::Global::VOLUME_POST_REVERB_SEND,
		               (ParamManagerForTimeline*)soundEditor.currentParamManager)
		               != PatchCableAcceptance::DISALLOWED);
	}
	else {
		return (soundEditor.currentSound->maySourcePatchToParam(
		            source, p, (ParamManagerForTimeline*)soundEditor.currentParamManager)
		        != PatchCableAcceptance::DISALLOWED);
	}
}

uint8_t SourceSelection::getIndexOfPatchedParamToBlink() {
	return soundEditor.patchingParamSelected;
}

uint8_t SourceSelection::shouldBlinkPatchingSourceShortcut(PatchSource s, uint8_t* colour) {
	return soundEditor.currentParamManager->getPatchCableSet()->isSourcePatchedToDestinationDescriptorVolumeInspecific(
	           s, getDestinationDescriptor())
	           ? 3
	           : 255;
}

} // namespace menu_item<|MERGE_RESOLUTION|>--- conflicted
+++ resolved
@@ -38,13 +38,7 @@
 	           : 255;
 }
 
-<<<<<<< HEAD
-int SourceSelection::selectedRowOnScreen;
-=======
-#if HAVE_OLED
-
 int32_t SourceSelection::selectedRowOnScreen;
->>>>>>> d1596e7f
 
 void SourceSelection::drawPixelsForOled() {
 
