--- conflicted
+++ resolved
@@ -21,7 +21,7 @@
 #include <cstdint>
 
 namespace deluge::gui::menu_item {
-class Number : public Value<int> {
+class Number : public Value<int32_t> {
 public:
 	using Value::Value;
 #if HAVE_OLED
@@ -29,13 +29,8 @@
 #endif
 
 protected:
-<<<<<<< HEAD
-	[[nodiscard]] virtual int getMaxValue() const = 0;
-	[[nodiscard]] virtual int getMinValue() const {
-=======
-	virtual int32_t getMaxValue() const = 0;
-	virtual int32_t getMinValue() const {
->>>>>>> 0848049c
+	[[nodiscard]] virtual int32_t getMaxValue() const = 0;
+	[[nodiscard]] virtual int32_t getMinValue() const {
 		return 0;
 	}
 };
