--- conflicted
+++ resolved
@@ -25,13 +25,7 @@
 class Number : public Value {
 public:
 	using Value::Value;
-<<<<<<< HEAD
-	void drawBar(int yTop, int marginL, int marginR = -1);
-=======
-#if HAVE_OLED
 	void drawBar(int32_t yTop, int32_t marginL, int32_t marginR = -1);
-#endif
->>>>>>> d1596e7f
 
 protected:
 	virtual int32_t getMaxValue() const = 0;
