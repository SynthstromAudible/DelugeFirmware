--- conflicted
+++ resolved
@@ -22,24 +22,13 @@
 
 class Pan final : public UnpatchedParam {
 public:
-<<<<<<< HEAD
 	using UnpatchedParam::UnpatchedParam;
 	virtual void drawValue();
 
 protected:
-	[[nodiscard]] int getMaxValue() const override { return 32; }
-	[[nodiscard]] int getMinValue() const override { return -32; }
+	[[nodiscard]] int32_t getMaxValue() const override { return 32; }
+	[[nodiscard]] int32_t getMinValue() const override { return -32; }
 	int32_t getFinalValue() override;
 	void readCurrentValue() override;
-=======
-	Pan(char const* newName = 0, int32_t newP = 0) : UnpatchedParam(newName, newP) {}
-	void drawValue();
-
-protected:
-	int32_t getMaxValue() const { return 32; }
-	int32_t getMinValue() const { return -32; }
-	int32_t getFinalValue();
-	void readCurrentValue();
->>>>>>> 0848049c
 };
 } // namespace deluge::gui::menu_item::unpatched_param