--- conflicted
+++ resolved
@@ -22,17 +22,10 @@
 
 class KeyRange final : public Range {
 public:
-<<<<<<< HEAD
 	using Range::Range;
-	void getText(char* buffer, int* getLeftLength, int* getRightLength, bool mayShowJustOne) override;
-	void selectEncoderAction(int offset) override;
-	int getRandomValueInRange();
-=======
-	KeyRange(char const* newName = NULL) : Range(newName) {}
-	void getText(char* buffer, int32_t* getLeftLength, int32_t* getRightLength, bool mayShowJustOne);
-	void selectEncoderAction(int32_t offset);
+	void getText(char* buffer, int32_t* getLeftLength, int32_t* getRightLength, bool mayShowJustOne) override;
+	void selectEncoderAction(int32_t offset) override;
 	int32_t getRandomValueInRange();
->>>>>>> 0848049c
 
 	int32_t lower, upper;
 
