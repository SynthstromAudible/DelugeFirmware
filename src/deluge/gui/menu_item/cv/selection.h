/*
 * Copyright (c) 2014-2023 Synthstrom Audible Limited
 *
 * This file is part of The Synthstrom Audible Deluge Firmware.
 *
 * The Synthstrom Audible Deluge Firmware is free software: you can redistribute it and/or modify it under the
 * terms of the GNU General Public License as published by the Free Software Foundation,
 * either version 3 of the License, or (at your option) any later version.
 *
 * This program is distributed in the hope that it will be useful, but WITHOUT ANY WARRANTY;
 * without even the implied warranty of MERCHANTABILITY or FITNESS FOR A PARTICULAR PURPOSE.
 * See the GNU General Public License for more details.
 *
 * You should have received a copy of the GNU General Public License along with this program.
 * If not, see <https://www.gnu.org/licenses/>.
*/
#pragma once
#include "gui/menu_item/selection/selection.h"
#include "gui/menu_item/submenu.h"
#include "gui/ui/sound_editor.h"
#include "transpose.h"
#include "volts.h"

extern void setCvNumberForTitle(int32_t m);
extern deluge::gui::menu_item::Submenu<2> cvSubmenu;

<<<<<<< HEAD
namespace menu_item::cv {
static char const* cvOutputChannel[] = {HAVE_OLED ? "CV output 1" : "Out1", // CV 1
                                        HAVE_OLED ? "CV output 2" : "Out2", // CV 2
                                        NULL};                              // Null-term

class Selection final : public menu_item::Selection {
public:
	Selection(char const* newName = NULL) : menu_item::Selection(newName) {
		basicTitle = "CV outputs";
		basicOptions = cvOutputChannel;
	}
	void beginSession(MenuItem* navigatedBackwardFrom) {
		if (!navigatedBackwardFrom) {
			soundEditor.currentValue = 0;
=======
namespace deluge::gui::menu_item::cv {
class Selection final : public menu_item::Selection<2> {
public:
	using menu_item::Selection<2>::Selection;

	void beginSession(MenuItem* navigatedBackwardFrom) override {
		if (navigatedBackwardFrom == nullptr) {
			this->value_ = 0;
>>>>>>> feb0d711
		}
		else {
			this->value_ = soundEditor.currentSourceIndex;
		}
		menu_item::Selection<2>::beginSession(navigatedBackwardFrom);
	}

<<<<<<< HEAD
	MenuItem* selectButtonPress() {
		soundEditor.currentSourceIndex = soundEditor.currentValue;
		cvSubmenu.basicTitle = cvOutputChannel[soundEditor.currentValue];
		setCvNumberForTitle(soundEditor.currentValue);
=======
	MenuItem* selectButtonPress() override {
		soundEditor.currentSourceIndex = this->value_;
#if HAVE_OLED
		cvSubmenu.title = getOptions().at(this->value_);
		setCvNumberForTitle(this->value_);
#endif
>>>>>>> feb0d711
		return &cvSubmenu;
	}

	static_vector<string, capacity()> getOptions() override {
#if HAVE_OLED
		return {"CV output 1", "CV output 2"};
#else
		return {"Out1", "Out2"};
#endif
	}
};
} // namespace deluge::gui::menu_item::cv<|MERGE_RESOLUTION|>--- conflicted
+++ resolved
@@ -24,22 +24,6 @@
 extern void setCvNumberForTitle(int32_t m);
 extern deluge::gui::menu_item::Submenu<2> cvSubmenu;
 
-<<<<<<< HEAD
-namespace menu_item::cv {
-static char const* cvOutputChannel[] = {HAVE_OLED ? "CV output 1" : "Out1", // CV 1
-                                        HAVE_OLED ? "CV output 2" : "Out2", // CV 2
-                                        NULL};                              // Null-term
-
-class Selection final : public menu_item::Selection {
-public:
-	Selection(char const* newName = NULL) : menu_item::Selection(newName) {
-		basicTitle = "CV outputs";
-		basicOptions = cvOutputChannel;
-	}
-	void beginSession(MenuItem* navigatedBackwardFrom) {
-		if (!navigatedBackwardFrom) {
-			soundEditor.currentValue = 0;
-=======
 namespace deluge::gui::menu_item::cv {
 class Selection final : public menu_item::Selection<2> {
 public:
@@ -48,7 +32,6 @@
 	void beginSession(MenuItem* navigatedBackwardFrom) override {
 		if (navigatedBackwardFrom == nullptr) {
 			this->value_ = 0;
->>>>>>> feb0d711
 		}
 		else {
 			this->value_ = soundEditor.currentSourceIndex;
@@ -56,19 +39,10 @@
 		menu_item::Selection<2>::beginSession(navigatedBackwardFrom);
 	}
 
-<<<<<<< HEAD
-	MenuItem* selectButtonPress() {
-		soundEditor.currentSourceIndex = soundEditor.currentValue;
-		cvSubmenu.basicTitle = cvOutputChannel[soundEditor.currentValue];
-		setCvNumberForTitle(soundEditor.currentValue);
-=======
 	MenuItem* selectButtonPress() override {
 		soundEditor.currentSourceIndex = this->value_;
-#if HAVE_OLED
 		cvSubmenu.title = getOptions().at(this->value_);
 		setCvNumberForTitle(this->value_);
-#endif
->>>>>>> feb0d711
 		return &cvSubmenu;
 	}
 
