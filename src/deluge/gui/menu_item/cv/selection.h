--- conflicted
+++ resolved
@@ -46,20 +46,11 @@
 		return &cvSubmenu;
 	}
 
-<<<<<<< HEAD
-	static_vector<string, capacity()> getOptions() override {
+	static_vector<std::string, capacity()> getOptions() override {
 		return {
 		    HAVE_OLED ? "CV output 1" : "OUT1",
 		    HAVE_OLED ? "CV output 2" : "OUT2",
 		};
-=======
-	static_vector<std::string, capacity()> getOptions() override {
-#if HAVE_OLED
-		return {"CV output 1", "CV output 2"};
-#else
-		return {"Out1", "Out2"};
-#endif
->>>>>>> 0eba3254
 	}
 };
 } // namespace deluge::gui::menu_item::cv