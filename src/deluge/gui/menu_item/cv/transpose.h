--- conflicted
+++ resolved
@@ -23,14 +23,13 @@
 namespace deluge::gui::menu_item::cv {
 class Transpose final : public Decimal, public FormattedTitle {
 public:
-<<<<<<< HEAD
 	Transpose(const string& name, const string& title_format_str) : Decimal(name), FormattedTitle(title_format_str) {}
 
 	[[nodiscard]] const string& getTitle() const override { return FormattedTitle::title(); }
 
-	[[nodiscard]] int getMinValue() const override { return -9600; }
-	[[nodiscard]] int getMaxValue() const override { return 9600; }
-	[[nodiscard]] int getNumDecimalPlaces() const override { return 2; }
+	[[nodiscard]] int32_t getMinValue() const override { return -9600; }
+	[[nodiscard]] int32_t getMaxValue() const override { return 9600; }
+	[[nodiscard]] int32_t getNumDecimalPlaces() const override { return 2; }
 
 	void readCurrentValue() override {
 		this->value_ = (int32_t)cvEngine.cvChannels[soundEditor.currentSourceIndex].transpose * 100
@@ -38,19 +37,7 @@
 	}
 
 	void writeCurrentValue() override {
-		int currentValue = this->value_ + 25600;
-=======
-	using Decimal::Decimal;
-	int32_t getMinValue() const { return -9600; }
-	int32_t getMaxValue() const { return 9600; }
-	int32_t getNumDecimalPlaces() const { return 2; }
-	void readCurrentValue() {
-		soundEditor.currentValue = (int32_t)cvEngine.cvChannels[soundEditor.currentSourceIndex].transpose * 100
-		                           + cvEngine.cvChannels[soundEditor.currentSourceIndex].cents;
-	}
-	void writeCurrentValue() {
-		int32_t currentValue = soundEditor.currentValue + 25600;
->>>>>>> 0848049c
+		int32_t currentValue = this->value_ + 25600;
 
 		int32_t semitones = (currentValue + 50) / 100;
 		int32_t cents = currentValue - semitones * 100;
