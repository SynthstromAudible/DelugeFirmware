/*
 * Copyright (c) 2014-2023 Synthstrom Audible Limited
 *
 * This file is part of The Synthstrom Audible Deluge Firmware.
 *
 * The Synthstrom Audible Deluge Firmware is free software: you can redistribute it and/or modify it under the
 * terms of the GNU General Public License as published by the Free Software Foundation,
 * either version 3 of the License, or (at your option) any later version.
 *
 * This program is distributed in the hope that it will be useful, but WITHOUT ANY WARRANTY;
 * without even the implied warranty of MERCHANTABILITY or FITNESS FOR A PARTICULAR PURPOSE.
 * See the GNU General Public License for more details.
 *
 * You should have received a copy of the GNU General Public License along with this program.
 * If not, see <https://www.gnu.org/licenses/>.
*/
#pragma once
#include "gui/menu_item/decimal.h"
#include "gui/menu_item/formatted_title.h"
#include "gui/ui/sound_editor.h"
#include "hid/display/oled.h"
#include "processing/engines/cv_engine.h"

namespace deluge::gui::menu_item::cv {
class Volts final : public Decimal, public FormattedTitle {
public:
	using Decimal::Decimal;
<<<<<<< HEAD
	Volts(const string& name, const string& title_format_str) : Decimal(name), FormattedTitle(title_format_str) {}

	[[nodiscard]] const string& getTitle() const override { return FormattedTitle::title(); }

	[[nodiscard]] int getMinValue() const override { return 0; }
	[[nodiscard]] int getMaxValue() const override { return 200; }
	[[nodiscard]] int getNumDecimalPlaces() const override { return 2; }
	[[nodiscard]] int getDefaultEditPos() const override { return 1; }
	void readCurrentValue() override {
		this->value_ = cvEngine.cvChannels[soundEditor.currentSourceIndex].voltsPerOctave;
=======
	int32_t getMinValue() const { return 0; }
	int32_t getMaxValue() const { return 200; }
	int32_t getNumDecimalPlaces() const { return 2; }
	int32_t getDefaultEditPos() { return 1; }
	void readCurrentValue() {
		soundEditor.currentValue = cvEngine.cvChannels[soundEditor.currentSourceIndex].voltsPerOctave;
>>>>>>> 0848049c
	}
	void writeCurrentValue() override { cvEngine.setCVVoltsPerOctave(soundEditor.currentSourceIndex, this->value_); }
#if HAVE_OLED
	void drawPixelsForOled() override {
		if (this->value_ == 0) {
			OLED::drawStringCentred("Hz/V", 20, OLED::oledMainImage[0], OLED_MAIN_WIDTH_PIXELS, kTextHugeSpacingX,
			                        kTextHugeSizeY);
		}
		else {
			Decimal::drawPixelsForOled();
		}
	}
#else
	void drawValue() override {
		if (this->value_ == 0) {
			numericDriver.setText("HZPV", false, 255, true);
		}
		else {
			Decimal::drawValue();
		}
	}
#endif
<<<<<<< HEAD
	void horizontalEncoderAction(int offset) override {
		if (this->value_ != 0) {
=======
	void horizontalEncoderAction(int32_t offset) {
		if (soundEditor.currentValue != 0) {
>>>>>>> 0848049c
			Decimal::horizontalEncoderAction(offset);
		}
	}
};
} // namespace deluge::gui::menu_item::cv<|MERGE_RESOLUTION|>--- conflicted
+++ resolved
@@ -25,25 +25,16 @@
 class Volts final : public Decimal, public FormattedTitle {
 public:
 	using Decimal::Decimal;
-<<<<<<< HEAD
 	Volts(const string& name, const string& title_format_str) : Decimal(name), FormattedTitle(title_format_str) {}
 
 	[[nodiscard]] const string& getTitle() const override { return FormattedTitle::title(); }
 
-	[[nodiscard]] int getMinValue() const override { return 0; }
-	[[nodiscard]] int getMaxValue() const override { return 200; }
-	[[nodiscard]] int getNumDecimalPlaces() const override { return 2; }
-	[[nodiscard]] int getDefaultEditPos() const override { return 1; }
+	[[nodiscard]] int32_t getMinValue() const override { return 0; }
+	[[nodiscard]] int32_t getMaxValue() const override { return 200; }
+	[[nodiscard]] int32_t getNumDecimalPlaces() const override { return 2; }
+	[[nodiscard]] int32_t getDefaultEditPos() const override { return 1; }
 	void readCurrentValue() override {
 		this->value_ = cvEngine.cvChannels[soundEditor.currentSourceIndex].voltsPerOctave;
-=======
-	int32_t getMinValue() const { return 0; }
-	int32_t getMaxValue() const { return 200; }
-	int32_t getNumDecimalPlaces() const { return 2; }
-	int32_t getDefaultEditPos() { return 1; }
-	void readCurrentValue() {
-		soundEditor.currentValue = cvEngine.cvChannels[soundEditor.currentSourceIndex].voltsPerOctave;
->>>>>>> 0848049c
 	}
 	void writeCurrentValue() override { cvEngine.setCVVoltsPerOctave(soundEditor.currentSourceIndex, this->value_); }
 #if HAVE_OLED
@@ -66,13 +57,8 @@
 		}
 	}
 #endif
-<<<<<<< HEAD
-	void horizontalEncoderAction(int offset) override {
+	void horizontalEncoderAction(int32_t offset) override {
 		if (this->value_ != 0) {
-=======
-	void horizontalEncoderAction(int32_t offset) {
-		if (soundEditor.currentValue != 0) {
->>>>>>> 0848049c
 			Decimal::horizontalEncoderAction(offset);
 		}
 	}
