--- conflicted
+++ resolved
@@ -24,16 +24,7 @@
 #include "util/cfunctions.h"
 }
 
-<<<<<<< HEAD
 namespace deluge::gui::menu_item {
-=======
-namespace menu_item {
-
-IntegerRange::IntegerRange(char const* newName, int32_t newMin, int32_t newMax) : Range(newName) {
-	minValue = newMin;
-	maxValue = newMax;
-}
->>>>>>> 0848049c
 
 void IntegerRange::beginSession(MenuItem* navigatedBackwardFrom) {
 	Range::beginSession(navigatedBackwardFrom);
