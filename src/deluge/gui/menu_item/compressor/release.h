/*
 * Copyright (c) 2014-2023 Synthstrom Audible Limited
 *
 * This file is part of The Synthstrom Audible Deluge Firmware.
 *
 * The Synthstrom Audible Deluge Firmware is free software: you can redistribute it and/or modify it under the
 * terms of the GNU General Public License as published by the Free Software Foundation,
 * either version 3 of the License, or (at your option) any later version.
 *
 * This program is distributed in the hope that it will be useful, but WITHOUT ANY WARRANTY;
 * without even the implied warranty of MERCHANTABILITY or FITNESS FOR A PARTICULAR PURPOSE.
 * See the GNU General Public License for more details.
 *
 * You should have received a copy of the GNU General Public License along with this program.
 * If not, see <https://www.gnu.org/licenses/>.
*/
#pragma once
#include "gui/menu_item/integer.h"
#include "gui/ui/sound_editor.h"
#include "processing/engines/audio_engine.h"
#include "processing/sound/sound.h"

namespace deluge::gui::menu_item::compressor {
class Release final : public Integer {
public:
	using Integer::Integer;
	void readCurrentValue() override {
		this->value_ = getLookupIndexFromValue(soundEditor.currentCompressor->release >> 3, releaseRateTable, 50);
	}
	void writeCurrentValue() override {
		soundEditor.currentCompressor->release = releaseRateTable[this->value_] << 3;
		AudioEngine::mustUpdateReverbParamsBeforeNextRender = true;
	}
<<<<<<< HEAD
	[[nodiscard]] int getMaxValue() const override { return 50; }
	bool isRelevant(Sound* sound, int whichThing) override {
		return !soundEditor.editingReverbCompressor() || AudioEngine::reverbCompressorVolume >= 0;
=======
	int32_t getMaxValue() const { return 50; }
	bool isRelevant(Sound* sound, int32_t whichThing) {
		return !(soundEditor.editingReverbCompressor() && AudioEngine::reverbCompressorVolume < 0);
>>>>>>> 0848049c
	}
};
} // namespace deluge::gui::menu_item::compressor<|MERGE_RESOLUTION|>--- conflicted
+++ resolved
@@ -31,15 +31,9 @@
 		soundEditor.currentCompressor->release = releaseRateTable[this->value_] << 3;
 		AudioEngine::mustUpdateReverbParamsBeforeNextRender = true;
 	}
-<<<<<<< HEAD
-	[[nodiscard]] int getMaxValue() const override { return 50; }
-	bool isRelevant(Sound* sound, int whichThing) override {
+	[[nodiscard]] int32_t getMaxValue() const override { return 50; }
+	bool isRelevant(Sound* sound, int32_t whichThing) override {
 		return !soundEditor.editingReverbCompressor() || AudioEngine::reverbCompressorVolume >= 0;
-=======
-	int32_t getMaxValue() const { return 50; }
-	bool isRelevant(Sound* sound, int32_t whichThing) {
-		return !(soundEditor.editingReverbCompressor() && AudioEngine::reverbCompressorVolume < 0);
->>>>>>> 0848049c
 	}
 };
 } // namespace deluge::gui::menu_item::compressor