--- conflicted
+++ resolved
@@ -31,11 +31,7 @@
 	[[nodiscard]] int getMaxValue() const final { return 5000; }
 	[[nodiscard]] int getNumDecimalPlaces() const final { return 2; }
 	virtual int getDefaultEditPos() { return 2; }
-<<<<<<< HEAD
-	int checkPermissionToBeginSession(Sound* sound, int whichThing, MultiRange** currentRange) override;
-=======
-	virtual MenuPermission checkPermissionToBeginSession(Sound* sound, int whichThing, MultiRange** currentRange);
->>>>>>> c1145254
+	MenuPermission checkPermissionToBeginSession(Sound* sound, int whichThing, MultiRange** currentRange) override;
 	virtual ParamDescriptor getDestinationDescriptor() = 0;
 	virtual PatchSource getS() = 0;
 	uint8_t getIndexOfPatchedParamToBlink() final;
