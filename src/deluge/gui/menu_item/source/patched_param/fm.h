/*
 * Copyright (c) 2014-2023 Synthstrom Audible Limited
 *
 * This file is part of The Synthstrom Audible Deluge Firmware.
 *
 * The Synthstrom Audible Deluge Firmware is free software: you can redistribute it and/or modify it under the
 * terms of the GNU General Public License as published by the Free Software Foundation,
 * either version 3 of the License, or (at your option) any later version.
 *
 * This program is distributed in the hope that it will be useful, but WITHOUT ANY WARRANTY;
 * without even the implied warranty of MERCHANTABILITY or FITNESS FOR A PARTICULAR PURPOSE.
 * See the GNU General Public License for more details.
 *
 * You should have received a copy of the GNU General Public License along with this program.
 * If not, see <https://www.gnu.org/licenses/>.
*/
#pragma once
#include "gui/menu_item/formatted_title.h"
#include "gui/menu_item/source/patched_param.h"
#include "processing/sound/sound.h"

namespace deluge::gui::menu_item::source::patched_param {
class FM final : public source::PatchedParam, public FormattedTitle {
public:
<<<<<<< HEAD
	FM(const string& name, const string& title_format_str, int newP)
	    : source::PatchedParam(name, newP), FormattedTitle(title_format_str) {}

	[[nodiscard]] const string& getTitle() const override { return FormattedTitle::title(); }

	bool isRelevant(Sound* sound, int whichThing) override { return (sound->getSynthMode() == SYNTH_MODE_FM); }
=======
	using PatchedParam::PatchedParam;
	bool isRelevant(Sound* sound, int whichThing) { return (sound->getSynthMode() == SynthMode::FM); }
>>>>>>> c1145254
};
} // namespace deluge::gui::menu_item::source::patched_param<|MERGE_RESOLUTION|>--- conflicted
+++ resolved
@@ -22,16 +22,11 @@
 namespace deluge::gui::menu_item::source::patched_param {
 class FM final : public source::PatchedParam, public FormattedTitle {
 public:
-<<<<<<< HEAD
 	FM(const string& name, const string& title_format_str, int newP)
 	    : source::PatchedParam(name, newP), FormattedTitle(title_format_str) {}
 
 	[[nodiscard]] const string& getTitle() const override { return FormattedTitle::title(); }
 
-	bool isRelevant(Sound* sound, int whichThing) override { return (sound->getSynthMode() == SYNTH_MODE_FM); }
-=======
-	using PatchedParam::PatchedParam;
-	bool isRelevant(Sound* sound, int whichThing) { return (sound->getSynthMode() == SynthMode::FM); }
->>>>>>> c1145254
+	bool isRelevant(Sound* sound, int whichThing) override { return (sound->getSynthMode() == SynthMode::FM); }
 };
 } // namespace deluge::gui::menu_item::source::patched_param