/*
 * Copyright © 2017-2023 Synthstrom Audible Limited
 *
 * This file is part of The Synthstrom Audible Deluge Firmware.
 *
 * The Synthstrom Audible Deluge Firmware is free software: you can redistribute it and/or modify it under the
 * terms of the GNU General Public License as published by the Free Software Foundation,
 * either version 3 of the License, or (at your option) any later version.
 *
 * This program is distributed in the hope that it will be useful, but WITHOUT ANY WARRANTY;
 * without even the implied warranty of MERCHANTABILITY or FITNESS FOR A PARTICULAR PURPOSE.
 * See the GNU General Public License for more details.
 *
 * You should have received a copy of the GNU General Public License along with this program.
 * If not, see <https://www.gnu.org/licenses/>.
*/

#include "sync_level.h"
#include "gui/ui/sound_editor.h"
#include "hid/display.h"
#include "model/song/song.h"

namespace deluge::gui::menu_item {

void SyncLevel::drawValue() {
<<<<<<< HEAD
	if (soundEditor.currentValue == 0) {
		display.setText("OFF");
=======
	if (this->value_ == 0) {
		numericDriver.setText("OFF");
>>>>>>> feb0d711
	}
	else {
		char* buffer = shortStringBuffer;
		getNoteLengthName(buffer);
		display.setScrollingText(buffer, 0);
	}
}

void SyncLevel::getNoteLengthName(char* buffer) {
	char type[7] = "";
	if (this->value_ < SYNC_TYPE_TRIPLET) {
		currentSong->getNoteLengthName(buffer, (uint32_t)3 << (SYNC_LEVEL_256TH - this->value_));
	}
	else if (this->value_ < SYNC_TYPE_DOTTED) {
		currentSong->getNoteLengthName(buffer,
		                               (uint32_t)3 << ((SYNC_TYPE_TRIPLET - 1) + SYNC_LEVEL_256TH - this->value_));
		strcpy(type, "-tplts");
	}
	else {
		currentSong->getNoteLengthName(buffer,
		                               (uint32_t)3 << ((SYNC_TYPE_DOTTED - 1) + SYNC_LEVEL_256TH - this->value_));
		strcpy(type, "-dtted");
	}
	if (strlen(type) > 0) {
		if (strcmp(&buffer[2], "bar") == 0) { // OLED `1-bar` -> '1-bar-trplts`
			strcat(buffer, type);
		}
		else {
			if (display.type == DisplayType::OLED) {
				char* suffix = strstr(buffer, "-notes"); // OLED replace `-notes` with type,
				strcpy(suffix, type);                    //      eg. `2nd-notes` -> `2nd-trplts`
			}
			else {
				strcat(buffer, type); // 7SEG just append the type
			}
		}
	}
}

void SyncLevel::drawPixelsForOled() {
	char const* text = "Off";
	char buffer[30];
	if (this->value_) {
		text = buffer;
		getNoteLengthName(buffer);
	}
	OLED::drawStringCentred(text, 20 + OLED_MAIN_TOPMOST_PIXEL, OLED::oledMainImage[0], OLED_MAIN_WIDTH_PIXELS,
	                        kTextBigSpacingX, kTextBigSizeY);
}

SyncType SyncLevel::menuOptionToSyncType(int32_t option) {
	if (option < SYNC_TYPE_TRIPLET) {
		return SYNC_TYPE_EVEN;
	}
	else if (option < SYNC_TYPE_DOTTED) {
		return SYNC_TYPE_TRIPLET;
	}
	else {
		return SYNC_TYPE_DOTTED;
	}
}

::SyncLevel SyncLevel::menuOptionToSyncLevel(int32_t option) {
	::SyncLevel level;
	if (option < SYNC_TYPE_TRIPLET) {
		level = static_cast<::SyncLevel>(option);
	}
	else if (option < SYNC_TYPE_DOTTED) {
		level = static_cast<::SyncLevel>(option - SYNC_TYPE_TRIPLET + 1);
	}
	else {
		level = static_cast<::SyncLevel>(option - SYNC_TYPE_DOTTED + 1);
	}
	return level;
}

int32_t SyncLevel::syncTypeAndLevelToMenuOption(::SyncType type, ::SyncLevel level) {
	return static_cast<int32_t>(type) + (static_cast<int32_t>(level) - (type != SYNC_TYPE_EVEN ? 1 : 0));
}
} // namespace deluge::gui::menu_item<|MERGE_RESOLUTION|>--- conflicted
+++ resolved
@@ -23,13 +23,8 @@
 namespace deluge::gui::menu_item {
 
 void SyncLevel::drawValue() {
-<<<<<<< HEAD
-	if (soundEditor.currentValue == 0) {
+	if (this->value_ == 0) {
 		display.setText("OFF");
-=======
-	if (this->value_ == 0) {
-		numericDriver.setText("OFF");
->>>>>>> feb0d711
 	}
 	else {
 		char* buffer = shortStringBuffer;
