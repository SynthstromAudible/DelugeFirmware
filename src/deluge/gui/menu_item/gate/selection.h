/*
 * Copyright (c) 2014-2023 Synthstrom Audible Limited
 *
 * This file is part of The Synthstrom Audible Deluge Firmware.
 *
 * The Synthstrom Audible Deluge Firmware is free software: you can redistribute it and/or modify it under the
 * terms of the GNU General Public License as published by the Free Software Foundation,
 * either version 3 of the License, or (at your option) any later version.
 *
 * This program is distributed in the hope that it will be useful, but WITHOUT ANY WARRANTY;
 * without even the implied warranty of MERCHANTABILITY or FITNESS FOR A PARTICULAR PURPOSE.
 * See the GNU General Public License for more details.
 *
 * You should have received a copy of the GNU General Public License along with this program.
 * If not, see <https://www.gnu.org/licenses/>.
*/
#pragma once
#include "gui/menu_item/gate/mode.h"
#include "gui/menu_item/selection/selection.h"
#include "gui/ui/sound_editor.h"
#include "hid/display.h"
#include "mode.h"
#include "off_time.h"
#include "util/container/static_vector.hpp"

extern deluge::gui::menu_item::gate::OffTime gateOffTimeMenu;
extern deluge::gui::menu_item::gate::Mode gateModeMenu;
namespace deluge::gui::menu_item::gate {

class Selection final : public menu_item::Selection<5> {
public:
<<<<<<< HEAD
	Selection(char const* newName = NULL) : menu_item::Selection(newName) {
		basicTitle = "Gate outputs";
		static char const* options[] = {HAVE_OLED ? "Gate output 1" : "Out1",    // 1
		                                HAVE_OLED ? "Gate output 2" : "Out2",    // 2
		                                HAVE_OLED ? "Gate output 3" : "Out3",    // 3
		                                HAVE_OLED ? "Gate output 4" : "Out4",    // 4
		                                HAVE_OLED ? "Minimum off-time" : "OFFT", // Minimum time off
		                                NULL};
		basicOptions = options;
	}
	void beginSession(MenuItem* navigatedBackwardFrom) {
		if (!navigatedBackwardFrom) {
			soundEditor.currentValue = 0;
=======
	using menu_item::Selection<capacity()>::Selection;

	void beginSession(MenuItem* navigatedBackwardFrom) override {
		if (navigatedBackwardFrom == nullptr) {
			this->value_ = 0;
>>>>>>> feb0d711
		}
		else {
			this->value_ = soundEditor.currentSourceIndex;
		}
		menu_item::Selection<capacity()>::beginSession(navigatedBackwardFrom);
	}

	MenuItem* selectButtonPress() override {
		if (this->value_ == NUM_GATE_CHANNELS) {
			return &gateOffTimeMenu;
		}
<<<<<<< HEAD
		else {
			soundEditor.currentSourceIndex = soundEditor.currentValue;
			if (display.type == DisplayType::OLED) {
				gate::mode_title[8] = '1' + soundEditor.currentValue;
			}
=======
		soundEditor.currentSourceIndex = this->value_;
#if HAVE_OLED
		gate::mode_title[8] = '1' + this->value_;
#endif
>>>>>>> feb0d711

		// TODO: this needs to be a "UpdateOptions" method on gate::Mode
		gateModeMenu.updateOptions(this->value_);
		return &gateModeMenu;
	}

	static_vector<string, capacity()> getOptions() override {
#if HAVE_OLED

		return {"Gate output 1", "Gate output 2", "Gate output 3", "Gate output 4", "Minimum off-time"};
#else
		return {"Out1", "Out2", "Out3", "Out4", "OFFT"};
#endif
	}
};
} // namespace deluge::gui::menu_item::gate<|MERGE_RESOLUTION|>--- conflicted
+++ resolved
@@ -29,27 +29,11 @@
 
 class Selection final : public menu_item::Selection<5> {
 public:
-<<<<<<< HEAD
-	Selection(char const* newName = NULL) : menu_item::Selection(newName) {
-		basicTitle = "Gate outputs";
-		static char const* options[] = {HAVE_OLED ? "Gate output 1" : "Out1",    // 1
-		                                HAVE_OLED ? "Gate output 2" : "Out2",    // 2
-		                                HAVE_OLED ? "Gate output 3" : "Out3",    // 3
-		                                HAVE_OLED ? "Gate output 4" : "Out4",    // 4
-		                                HAVE_OLED ? "Minimum off-time" : "OFFT", // Minimum time off
-		                                NULL};
-		basicOptions = options;
-	}
-	void beginSession(MenuItem* navigatedBackwardFrom) {
-		if (!navigatedBackwardFrom) {
-			soundEditor.currentValue = 0;
-=======
 	using menu_item::Selection<capacity()>::Selection;
 
 	void beginSession(MenuItem* navigatedBackwardFrom) override {
 		if (navigatedBackwardFrom == nullptr) {
 			this->value_ = 0;
->>>>>>> feb0d711
 		}
 		else {
 			this->value_ = soundEditor.currentSourceIndex;
@@ -61,18 +45,10 @@
 		if (this->value_ == NUM_GATE_CHANNELS) {
 			return &gateOffTimeMenu;
 		}
-<<<<<<< HEAD
-		else {
-			soundEditor.currentSourceIndex = soundEditor.currentValue;
-			if (display.type == DisplayType::OLED) {
-				gate::mode_title[8] = '1' + soundEditor.currentValue;
-			}
-=======
 		soundEditor.currentSourceIndex = this->value_;
 #if HAVE_OLED
 		gate::mode_title[8] = '1' + this->value_;
 #endif
->>>>>>> feb0d711
 
 		// TODO: this needs to be a "UpdateOptions" method on gate::Mode
 		gateModeMenu.updateOptions(this->value_);
