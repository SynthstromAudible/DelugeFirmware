/*
 * Copyright (c) 2014-2023 Synthstrom Audible Limited
 *
 * This file is part of The Synthstrom Audible Deluge Firmware.
 *
 * The Synthstrom Audible Deluge Firmware is free software: you can redistribute it and/or modify it under the
 * terms of the GNU General Public License as published by the Free Software Foundation,
 * either version 3 of the License, or (at your option) any later version.
 *
 * This program is distributed in the hope that it will be useful, but WITHOUT ANY WARRANTY;
 * without even the implied warranty of MERCHANTABILITY or FITNESS FOR A PARTICULAR PURPOSE.
 * See the GNU General Public License for more details.
 *
 * You should have received a copy of the GNU General Public License along with this program.
 * If not, see <https://www.gnu.org/licenses/>.
*/
#pragma once
#include "fmt/core.h"
#include "gui/menu_item/gate/mode.h"
#include "gui/menu_item/selection.h"
#include "gui/ui/sound_editor.h"
#include "hid/display/display.h"
#include "mode.h"
#include "off_time.h"
#include "util/container/static_vector.hpp"

extern deluge::gui::menu_item::gate::OffTime gateOffTimeMenu;
extern deluge::gui::menu_item::gate::Mode gateModeMenu;
namespace deluge::gui::menu_item::gate {

class Selection final : public menu_item::Selection<5> {
public:
	using menu_item::Selection<capacity()>::Selection;

	void beginSession(MenuItem* navigatedBackwardFrom) override {
		if (navigatedBackwardFrom == nullptr) {
			this->setValue(0);
		}
		else {
			this->setValue(soundEditor.currentSourceIndex);
		}
		menu_item::Selection<capacity()>::beginSession(navigatedBackwardFrom);
	}

	MenuItem* selectButtonPress() override {
		if (this->getValue() == NUM_GATE_CHANNELS) {
			return &gateOffTimeMenu;
		}
<<<<<<< HEAD
		soundEditor.currentSourceIndex = this->value_;

		if (display.type == DisplayType::OLED) {
			gateModeMenu.format(this->value_);
		}

		gateModeMenu.updateOptions(this->value_);
=======
		soundEditor.currentSourceIndex = this->getValue();
#if HAVE_OLED
		gate::mode_title[8] = '1' + this->getValue();
#endif

		// TODO: this needs to be a "UpdateOptions" method on gate::Mode
		gateModeMenu.updateOptions(this->getValue());
>>>>>>> 35e070fa
		return &gateModeMenu;
	}

	static_vector<std::string, capacity()> getOptions() override {
		using enum l10n::Strings;
		auto gate_output_fmt_string = l10n::get(STRING_FOR_GATE_OUTPUT_N);
		return {
		    fmt::vformat(gate_output_fmt_string, fmt::make_format_args(1)),
		    fmt::vformat(gate_output_fmt_string, fmt::make_format_args(2)),
		    fmt::vformat(gate_output_fmt_string, fmt::make_format_args(3)),
		    fmt::vformat(gate_output_fmt_string, fmt::make_format_args(4)),
		    l10n::get(STRING_FOR_MINIMUM_OFF_TIME),
		};
	}
};
} // namespace deluge::gui::menu_item::gate<|MERGE_RESOLUTION|>--- conflicted
+++ resolved
@@ -46,23 +46,13 @@
 		if (this->getValue() == NUM_GATE_CHANNELS) {
 			return &gateOffTimeMenu;
 		}
-<<<<<<< HEAD
-		soundEditor.currentSourceIndex = this->value_;
+		soundEditor.currentSourceIndex = this->getValue();
 
 		if (display.type == DisplayType::OLED) {
-			gateModeMenu.format(this->value_);
+			gateModeMenu.format(this->getValue());
 		}
 
-		gateModeMenu.updateOptions(this->value_);
-=======
-		soundEditor.currentSourceIndex = this->getValue();
-#if HAVE_OLED
-		gate::mode_title[8] = '1' + this->getValue();
-#endif
-
-		// TODO: this needs to be a "UpdateOptions" method on gate::Mode
 		gateModeMenu.updateOptions(this->getValue());
->>>>>>> 35e070fa
 		return &gateModeMenu;
 	}
 
