--- conflicted
+++ resolved
@@ -23,20 +23,11 @@
 class OffTime final : public Decimal {
 public:
 	using Decimal::Decimal;
-<<<<<<< HEAD
-	[[nodiscard]] int getMinValue() const override { return 1; }
-	[[nodiscard]] int getMaxValue() const override { return 100; }
-	[[nodiscard]] int getNumDecimalPlaces() const override { return 1; }
-	[[nodiscard]] int getDefaultEditPos() const override { return 1; }
+	[[nodiscard]] int32_t getMinValue() const override { return 1; }
+	[[nodiscard]] int32_t getMaxValue() const override { return 100; }
+	[[nodiscard]] int32_t getNumDecimalPlaces() const override { return 1; }
+	[[nodiscard]] int32_t getDefaultEditPos() const override { return 1; }
 	void readCurrentValue() override { this->value_ = cvEngine.minGateOffTime; }
 	void writeCurrentValue() override { cvEngine.minGateOffTime = this->value_; }
-=======
-	int32_t getMinValue() const { return 1; }
-	int32_t getMaxValue() const { return 100; }
-	int32_t getNumDecimalPlaces() const { return 1; }
-	int32_t getDefaultEditPos() { return 1; }
-	void readCurrentValue() { soundEditor.currentValue = cvEngine.minGateOffTime; }
-	void writeCurrentValue() { cvEngine.minGateOffTime = soundEditor.currentValue; }
->>>>>>> 0848049c
 };
 } // namespace deluge::gui::menu_item::gate