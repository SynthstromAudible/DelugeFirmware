/*
 * Copyright (c) 2014-2023 Synthstrom Audible Limited
 *
 * This file is part of The Synthstrom Audible Deluge Firmware.
 *
 * The Synthstrom Audible Deluge Firmware is free software: you can redistribute it and/or modify it under the
 * terms of the GNU General Public License as published by the Free Software Foundation,
 * either version 3 of the License, or (at your option) any later version.
 *
 * This program is distributed in the hope that it will be useful, but WITHOUT ANY WARRANTY;
 * without even the implied warranty of MERCHANTABILITY or FITNESS FOR A PARTICULAR PURPOSE.
 * See the GNU General Public License for more details.
 *
 * You should have received a copy of the GNU General Public License along with this program.
 * If not, see <https://www.gnu.org/licenses/>.
*/
#pragma once
#include "definitions_cxx.hpp"
#include "gui/menu_item/selection/typed_selection.h"
#include "gui/ui/sound_editor.h"
#include "processing/engines/cv_engine.h"
#include "util/misc.h"

<<<<<<< HEAD
namespace menu_item::gate {
// Why'd I put two NULLs? (Rohan)
// Gets updated in gate::Selection lol (Kate)
static char const* mode_options[] = {HAVE_OLED ? "V-trig" : "VTRI", // V-trigger
                                     HAVE_OLED ? "S-trig" : "STRI", // S-trigger
                                     NULL, NULL};

static char mode_title[] = "Gate outX mode";
=======
namespace deluge::gui::menu_item::gate {

static deluge::string mode_title = HAVE_OLED ? "Gate outX mode" : "";

class Mode final : public TypedSelection<GateType, 3> {
#if HAVE_OLED
	static_vector<string, capacity()> options_ = {"V-trig", "S-trig"};
#else
	static_vector<string, capacity()> options_ = {"VTRI", "STRI"};
#endif
>>>>>>> feb0d711

public:
<<<<<<< HEAD
	Mode() : Selection(HAVE_OLED ? mode_title : "") { basicOptions = mode_options; }
	void readCurrentValue() {
		soundEditor.currentValue = util::to_underlying(cvEngine.gateChannels[soundEditor.currentSourceIndex].mode);
=======
	Mode() : TypedSelection(mode_title) {
	}
	void readCurrentValue() override {
		this->value_ = cvEngine.gateChannels[soundEditor.currentSourceIndex].mode;
>>>>>>> feb0d711
	}
	void writeCurrentValue() override {
		cvEngine.setGateType(soundEditor.currentSourceIndex, this->value_);
	}
	static_vector<string, capacity()> getOptions() override {
		return options_;
	}

	void updateOptions(int32_t value) {
		switch (value) {
		case WHICH_GATE_OUTPUT_IS_CLOCK:
			options_[2] = "Clock";
			break;

		case WHICH_GATE_OUTPUT_IS_RUN:
			options_[2] = HAVE_OLED ? "\"Run\" signal" : "Run";
			break;

		default:
			// Remove the extra entry if it's present
			if (options_.size() > 2) {
				options_.pop_back();
			}
			break;
		}
	}
};

} // namespace deluge::gui::menu_item::gate<|MERGE_RESOLUTION|>--- conflicted
+++ resolved
@@ -21,16 +21,6 @@
 #include "processing/engines/cv_engine.h"
 #include "util/misc.h"
 
-<<<<<<< HEAD
-namespace menu_item::gate {
-// Why'd I put two NULLs? (Rohan)
-// Gets updated in gate::Selection lol (Kate)
-static char const* mode_options[] = {HAVE_OLED ? "V-trig" : "VTRI", // V-trigger
-                                     HAVE_OLED ? "S-trig" : "STRI", // S-trigger
-                                     NULL, NULL};
-
-static char mode_title[] = "Gate outX mode";
-=======
 namespace deluge::gui::menu_item::gate {
 
 static deluge::string mode_title = HAVE_OLED ? "Gate outX mode" : "";
@@ -41,19 +31,12 @@
 #else
 	static_vector<string, capacity()> options_ = {"VTRI", "STRI"};
 #endif
->>>>>>> feb0d711
 
 public:
-<<<<<<< HEAD
-	Mode() : Selection(HAVE_OLED ? mode_title : "") { basicOptions = mode_options; }
-	void readCurrentValue() {
-		soundEditor.currentValue = util::to_underlying(cvEngine.gateChannels[soundEditor.currentSourceIndex].mode);
-=======
-	Mode() : TypedSelection(mode_title) {
+	Mode() : TypedSelection(HAVE_OLED ? mode_title : "") {
 	}
 	void readCurrentValue() override {
 		this->value_ = cvEngine.gateChannels[soundEditor.currentSourceIndex].mode;
->>>>>>> feb0d711
 	}
 	void writeCurrentValue() override {
 		cvEngine.setGateType(soundEditor.currentSourceIndex, this->value_);
