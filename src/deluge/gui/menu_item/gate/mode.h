--- conflicted
+++ resolved
@@ -27,16 +27,15 @@
 
 class Mode final : public Selection<3> {
 #if HAVE_OLED
-	static_vector<string, 3> options_ = {"V-trig", "S-trig"};
+	static_vector<string, capacity()> options_ = {"V-trig", "S-trig"};
 #else
-	static_vector<string, 3> options_ = {"VTRI", "STRI"};
+	static_vector<string, capacity()> options_ = {"VTRI", "STRI"};
 #endif
 
 public:
-<<<<<<< HEAD
 	Mode() : Selection(mode_title) {}
-	void readCurrentValue() override { this->value_ = cvEngine.gateChannels[soundEditor.currentSourceIndex].mode; }
-	void writeCurrentValue() override { cvEngine.setGateType(soundEditor.currentSourceIndex, this->value_); }
+	void readCurrentValue() override { this->value_ = util::to_underlying(cvEngine.gateChannels[soundEditor.currentSourceIndex].mode); }
+	void writeCurrentValue() override { cvEngine.setGateType(soundEditor.currentSourceIndex,  static_cast<GateType>(this->value_)); }
 	static_vector<string, capacity()> getOptions() override { return options_; }
 
 	void updateOptions(int value) {
@@ -56,14 +55,6 @@
 			}
 			break;
 		}
-=======
-	Mode() : Selection(mode_title) { basicOptions = mode_options; }
-	void readCurrentValue() {
-		soundEditor.currentValue = util::to_underlying(cvEngine.gateChannels[soundEditor.currentSourceIndex].mode);
-	}
-	void writeCurrentValue() {
-		cvEngine.setGateType(soundEditor.currentSourceIndex, static_cast<GateType>(soundEditor.currentValue));
->>>>>>> c1145254
 	}
 };
 
