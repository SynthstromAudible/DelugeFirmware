/*
 * Copyright © 2014-2023 Synthstrom Audible Limited
 *
 * This file is part of The Synthstrom Audible Deluge Firmware.
 *
 * The Synthstrom Audible Deluge Firmware is free software: you can redistribute it and/or modify it under the
 * terms of the GNU General Public License as published by the Free Software Foundation,
 * either version 3 of the License, or (at your option) any later version.
 *
 * This program is distributed in the hope that it will be useful, but WITHOUT ANY WARRANTY;
 * without even the implied warranty of MERCHANTABILITY or FITNESS FOR A PARTICULAR PURPOSE.
 * See the GNU General Public License for more details.
 *
 * You should have received a copy of the GNU General Public License along with this program.
 * If not, see <https://www.gnu.org/licenses/>.
*/

#include "number.h"
#include "gui/ui/sound_editor.h"
#include "hid/display/numeric_driver.h"

#if HAVE_OLED
#include "hid/display/oled.h"
#endif

namespace deluge::gui::menu_item {

#if HAVE_OLED
void Number::drawBar(int32_t yTop, int32_t marginL, int32_t marginR) {
	if (marginR == -1) {
		marginR = marginL;
	}
	int32_t height = 7;

	int32_t leftMost = marginL;
	int32_t rightMost = OLED_MAIN_WIDTH_PIXELS - marginR - 1;

	int32_t y = OLED_MAIN_TOPMOST_PIXEL + OLED_MAIN_VISIBLE_HEIGHT * 0.78;

	int32_t endLineHalfHeight = 8;

	/*
	OLED::drawHorizontalLine(y, leftMost, rightMost, OLED::oledMainImage);
	OLED::drawVerticalLine(leftMost, y, y + endLineHalfHeight, OLED::oledMainImage);
	OLED::drawVerticalLine(rightMost, y, y + endLineHalfHeight, OLED::oledMainImage);
*/
<<<<<<< HEAD
	int minValue = getMinValue();
	int maxValue = getMaxValue();
	unsigned int range = maxValue - minValue;
	float posFractional = (float)(this->value_ - minValue) / range;
=======
	int32_t minValue = getMinValue();
	int32_t maxValue = getMaxValue();
	uint32_t range = maxValue - minValue;
	float posFractional = (float)(soundEditor.currentValue - minValue) / range;
>>>>>>> 0848049c
	float zeroPosFractional = (float)(-minValue) / range;

	int32_t width = rightMost - leftMost;
	int32_t posHorizontal = (int32_t)(posFractional * width + 0.5);
	int32_t zeroPosHorizontal = (int32_t)(zeroPosFractional * width);

	if (posHorizontal <= zeroPosHorizontal) {
		int32_t xMin = leftMost + posHorizontal;
		OLED::invertArea(xMin, zeroPosHorizontal - posHorizontal + 1, yTop, yTop + height, OLED::oledMainImage);
	}
	else {
		int32_t xMin = leftMost + zeroPosHorizontal;
		OLED::invertArea(xMin, posHorizontal - zeroPosHorizontal, yTop, yTop + height, OLED::oledMainImage);
	}
	OLED::drawRectangle(leftMost, yTop, rightMost, yTop + height, OLED::oledMainImage);
}
#endif

} // namespace deluge::gui::menu_item<|MERGE_RESOLUTION|>--- conflicted
+++ resolved
@@ -44,17 +44,10 @@
 	OLED::drawVerticalLine(leftMost, y, y + endLineHalfHeight, OLED::oledMainImage);
 	OLED::drawVerticalLine(rightMost, y, y + endLineHalfHeight, OLED::oledMainImage);
 */
-<<<<<<< HEAD
-	int minValue = getMinValue();
-	int maxValue = getMaxValue();
-	unsigned int range = maxValue - minValue;
-	float posFractional = (float)(this->value_ - minValue) / range;
-=======
 	int32_t minValue = getMinValue();
 	int32_t maxValue = getMaxValue();
 	uint32_t range = maxValue - minValue;
-	float posFractional = (float)(soundEditor.currentValue - minValue) / range;
->>>>>>> 0848049c
+	float posFractional = (float)(this->value_ - minValue) / range;
 	float zeroPosFractional = (float)(-minValue) / range;
 
 	int32_t width = rightMost - leftMost;
