--- conflicted
+++ resolved
@@ -21,12 +21,7 @@
 class PPQN : public Integer {
 public:
 	using Integer::Integer;
-<<<<<<< HEAD
-	[[nodiscard]] int getMinValue() const override { return 1; }
-	[[nodiscard]] int getMaxValue() const override { return 192; }
-=======
-	int32_t getMinValue() const { return 1; }
-	int32_t getMaxValue() const { return 192; }
->>>>>>> 0848049c
+	[[nodiscard]] int32_t getMinValue() const override { return 1; }
+	[[nodiscard]] int32_t getMaxValue() const override { return 192; }
 };
 } // namespace deluge::gui::menu_item