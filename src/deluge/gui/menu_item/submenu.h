/*
 * Copyright © 2017-2023 Synthstrom Audible Limited
 *
 * This file is part of The Synthstrom Audible Deluge Firmware.
 *
 * The Synthstrom Audible Deluge Firmware is free software: you can redistribute it and/or modify it under the
 * terms of the GNU General Public License as published by the Free Software Foundation,
 * either version 3 of the License, or (at your option) any later version.
 *
 * This program is distributed in the hope that it will be useful, but WITHOUT ANY WARRANTY;
 * without even the implied warranty of MERCHANTABILITY or FITNESS FOR A PARTICULAR PURPOSE.
 * See the GNU General Public License for more details.
 *
 * You should have received a copy of the GNU General Public License along with this program.
 * If not, see <https://www.gnu.org/licenses/>.
*/

#pragma once

#include "definitions.h"
#include "gui/menu_item/menu_item.h"
#include "gui/ui/sound_editor.h"
#include "hid/display/numeric_driver.h"
#include "menu_item.h"
#include "model/clip/instrument_clip.h"
#include "model/instrument/instrument.h"
#include "model/song/song.h"
#include "processing/engines/audio_engine.h"
#include "processing/sound/sound.h"
#include "processing/sound/sound_drum.h"
#include "util/container/static_vector.hpp"
#include <array>
#include <initializer_list>

extern "C" {
#if HAVE_OLED
#include "RZA1/oled/oled_low_level.h"
#endif
}

namespace deluge::gui::menu_item {

template <size_t n>
class Submenu : public MenuItem {
public:
	Submenu(const string& newName, MenuItem* const (&newItems)[n])
	    : MenuItem(newName), items{to_static_vector(newItems)} {}
	Submenu(const string& newName, const string& title, MenuItem* const (&newItems)[n])
	    : MenuItem(newName, title), items{to_static_vector(newItems)} {}
	Submenu(const string& newName, const string& title, std::array<MenuItem*, n> newItems)
	    : MenuItem(newName, title), items{newItems.begin(), newItems.end()} {}

	void beginSession(MenuItem* navigatedBackwardFrom = nullptr) override;
	void updateDisplay();
	void selectEncoderAction(int32_t offset) final;
	MenuItem* selectButtonPress() final;
	void readValueAgain() final { updateDisplay(); }
	void unlearnAction() final;
	bool allowsLearnMode() final;
<<<<<<< HEAD
	void learnKnob(MIDIDevice* fromDevice, int whichKnob, int modKnobMode, int midiChannel) final;
	bool learnNoteOn(MIDIDevice* fromDevice, int channel, int noteCode) final;
#if HAVE_OLED
	void drawPixelsForOled() override;
#endif
=======
	void learnKnob(MIDIDevice* fromDevice, int32_t whichKnob, int32_t modKnobMode, int32_t midiChannel) final;
	bool learnNoteOn(MIDIDevice* fromDevice, int32_t channel, int32_t noteCode) final;
	void drawPixelsForOled();
>>>>>>> 0848049c

	deluge::static_vector<MenuItem*, n> items;
	typename decltype(items)::iterator current_item_;
};

template <size_t n>
void Submenu<n>::beginSession(MenuItem* navigatedBackwardFrom) {
	current_item_ = items.begin();
	soundEditor.menuCurrentScroll = 0;
	soundEditor.currentMultiRange = nullptr;
	if (navigatedBackwardFrom != nullptr) {
		for (; *current_item_ != navigatedBackwardFrom; current_item_++) {
			if (current_item_ == items.end()) { // If desired item not found
				current_item_ = items.begin();
				break;
			}
		}
	}
	while (!(*current_item_)->isRelevant(soundEditor.currentSound, soundEditor.currentSourceIndex)) {
		current_item_++;
		if (current_item_ == items.end()) { // Not sure we need this since we don't wrap submenu items?
			current_item_ = items.begin();
		}
	}
#if !HAVE_OLED
	updateDisplay();
#endif
}

template <size_t n>
void Submenu<n>::updateDisplay() {
#if HAVE_OLED
	renderUIsForOled();
#else
	(*current_item_)->drawName();
#endif
}

#if HAVE_OLED

template <size_t n>
void Submenu<n>::drawPixelsForOled() {
	int selectedRow = soundEditor.menuCurrentScroll;

	// This finds the next relevant submenu item
	static_vector<string, kOLEDMenuNumOptionsVisible> nextItemNames = {};
	for (auto it = current_item_, idx = selectedRow; it != this->items.end() && idx < kOLEDMenuNumOptionsVisible;
	     it++) {
		if ((*it)->isRelevant(soundEditor.currentSound, soundEditor.currentSourceIndex)) {
			nextItemNames.push_back((*it)->getName());
			idx++;
		}
	}

	static_vector<string, kOLEDMenuNumOptionsVisible> prevItemNames = {};
	for (auto it = current_item_ - 1, idx = selectedRow - 1; it != this->items.begin() - 1 && idx >= 0; it--) {
		if ((*it)->isRelevant(soundEditor.currentSound, soundEditor.currentSourceIndex)) {
			prevItemNames.push_back((*it)->getName());
			idx--;
		}
	}
	std::reverse(prevItemNames.begin(), prevItemNames.end());

	if (!prevItemNames.empty()) {
		prevItemNames.insert(prevItemNames.end(), nextItemNames.begin(), nextItemNames.end());
		drawItemsForOled(prevItemNames, selectedRow);
	}
	else {
		drawItemsForOled(nextItemNames, selectedRow);
	}
}
#endif

template <size_t n>
void Submenu<n>::selectEncoderAction(int offset) {

	auto thisSubmenuItem = current_item_;

	do {
		if (offset >= 0) {
			thisSubmenuItem++;
			if (thisSubmenuItem == items.end()) {
#if HAVE_OLED
				return;
#else
				thisSubmenuItem = items.begin();
#endif
			}
		}
		else {
			if (thisSubmenuItem == items.begin()) {
#if HAVE_OLED
				return;
#else
				thisSubmenuItem = &items.back();
#endif
			}
			else {
				thisSubmenuItem--;
			}
		}
	} while (!(*thisSubmenuItem)->isRelevant(soundEditor.currentSound, soundEditor.currentSourceIndex));

	current_item_ = thisSubmenuItem;

#if HAVE_OLED
	soundEditor.menuCurrentScroll += offset;
	if (soundEditor.menuCurrentScroll < 0) {
		soundEditor.menuCurrentScroll = 0;
	}
	else if (soundEditor.menuCurrentScroll > kOLEDMenuNumOptionsVisible - 1) {
		soundEditor.menuCurrentScroll = kOLEDMenuNumOptionsVisible - 1;
	}
#endif

	updateDisplay();
}

template <size_t n>
MenuItem* Submenu<n>::selectButtonPress() {
	return *current_item_;
}

template <size_t n>
void Submenu<n>::unlearnAction() {
	if (soundEditor.getCurrentMenuItem() == this) {
		(*current_item_)->unlearnAction();
	}
}

template <size_t n>
bool Submenu<n>::allowsLearnMode() {
	if (soundEditor.getCurrentMenuItem() == this) {
		return (*current_item_)->allowsLearnMode();
	}
	return false;
}

template <size_t n>
void Submenu<n>::learnKnob(MIDIDevice* fromDevice, int whichKnob, int modKnobMode, int midiChannel) {
	if (soundEditor.getCurrentMenuItem() == this) {
		(*current_item_)->learnKnob(fromDevice, whichKnob, modKnobMode, midiChannel);
	}
}

template <size_t n>
bool Submenu<n>::learnNoteOn(MIDIDevice* fromDevice, int channel, int noteCode) {
	if (soundEditor.getCurrentMenuItem() == this) {
		return (*current_item_)->learnNoteOn(fromDevice, channel, noteCode);
	}
	return false;
}

} // namespace deluge::gui::menu_item<|MERGE_RESOLUTION|>--- conflicted
+++ resolved
@@ -57,17 +57,11 @@
 	void readValueAgain() final { updateDisplay(); }
 	void unlearnAction() final;
 	bool allowsLearnMode() final;
-<<<<<<< HEAD
-	void learnKnob(MIDIDevice* fromDevice, int whichKnob, int modKnobMode, int midiChannel) final;
-	bool learnNoteOn(MIDIDevice* fromDevice, int channel, int noteCode) final;
-#if HAVE_OLED
-	void drawPixelsForOled() override;
-#endif
-=======
 	void learnKnob(MIDIDevice* fromDevice, int32_t whichKnob, int32_t modKnobMode, int32_t midiChannel) final;
 	bool learnNoteOn(MIDIDevice* fromDevice, int32_t channel, int32_t noteCode) final;
-	void drawPixelsForOled();
->>>>>>> 0848049c
+#if HAVE_OLED
+	void drawPixelsForOled() override;
+#endif
 
 	deluge::static_vector<MenuItem*, n> items;
 	typename decltype(items)::iterator current_item_;
@@ -110,7 +104,7 @@
 
 template <size_t n>
 void Submenu<n>::drawPixelsForOled() {
-	int selectedRow = soundEditor.menuCurrentScroll;
+	int32_t selectedRow = soundEditor.menuCurrentScroll;
 
 	// This finds the next relevant submenu item
 	static_vector<string, kOLEDMenuNumOptionsVisible> nextItemNames = {};
@@ -142,7 +136,7 @@
 #endif
 
 template <size_t n>
-void Submenu<n>::selectEncoderAction(int offset) {
+void Submenu<n>::selectEncoderAction(int32_t offset) {
 
 	auto thisSubmenuItem = current_item_;
 
@@ -207,14 +201,14 @@
 }
 
 template <size_t n>
-void Submenu<n>::learnKnob(MIDIDevice* fromDevice, int whichKnob, int modKnobMode, int midiChannel) {
+void Submenu<n>::learnKnob(MIDIDevice* fromDevice, int32_t whichKnob, int32_t modKnobMode, int32_t midiChannel) {
 	if (soundEditor.getCurrentMenuItem() == this) {
 		(*current_item_)->learnKnob(fromDevice, whichKnob, modKnobMode, midiChannel);
 	}
 }
 
 template <size_t n>
-bool Submenu<n>::learnNoteOn(MIDIDevice* fromDevice, int channel, int noteCode) {
+bool Submenu<n>::learnNoteOn(MIDIDevice* fromDevice, int32_t channel, int32_t noteCode) {
 	if (soundEditor.getCurrentMenuItem() == this) {
 		return (*current_item_)->learnNoteOn(fromDevice, channel, noteCode);
 	}
