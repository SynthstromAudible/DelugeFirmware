--- conflicted
+++ resolved
@@ -24,13 +24,8 @@
 template <size_t n>
 class Bend final : public Submenu<n> {
 public:
-<<<<<<< HEAD
 	using Submenu<n>::Submenu;
-	bool isRelevant(Sound* sound, int whichThing) override {
-=======
-	Bend(char const* newName = nullptr, MenuItem** newItems = nullptr) : Submenu(newName, newItems) {}
 	bool isRelevant(Sound* sound, int32_t whichThing) override {
->>>>>>> 0848049c
 		// Drums within a Kit don't need the two-item submenu - they have their own single item.
 		const auto type = currentSong->currentClip->output->type;
 		return (type == InstrumentType::SYNTH || type == InstrumentType::CV);
