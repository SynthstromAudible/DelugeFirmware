--- conflicted
+++ resolved
@@ -26,13 +26,9 @@
 	void readCurrentValue() override { this->value_ = soundEditor.currentSound->modulator1ToModulator0; }
 	void writeCurrentValue() override { soundEditor.currentSound->modulator1ToModulator0 = this->value_; }
 	static_vector<string, capacity()> getOptions() override { return {"Carriers", HAVE_OLED ? "Modulator 1" : "MOD1"}; }
-	bool isRelevant(Sound* sound, int whichThing) override {
+	bool isRelevant(Sound* sound, int32_t whichThing) override {
 		return (whichThing == 1 && sound->synthMode == SynthMode::FM);
 	}
-<<<<<<< HEAD
-=======
-	bool isRelevant(Sound* sound, int32_t whichThing) { return (whichThing == 1 && sound->synthMode == SynthMode::FM); }
->>>>>>> 0848049c
 };
 
 } // namespace deluge::gui::menu_item::modulator