/*
 * Copyright (c) 2014-2023 Synthstrom Audible Limited
 *
 * This file is part of The Synthstrom Audible Deluge Firmware.
 *
 * The Synthstrom Audible Deluge Firmware is free software: you can redistribute it and/or modify it under the
 * terms of the GNU General Public License as published by the Free Software Foundation,
 * either version 3 of the License, or (at your option) any later version.
 *
 * This program is distributed in the hope that it will be useful, but WITHOUT ANY WARRANTY;
 * without even the implied warranty of MERCHANTABILITY or FITNESS FOR A PARTICULAR PURPOSE.
 * See the GNU General Public License for more details.
 *
 * You should have received a copy of the GNU General Public License along with this program.
 * If not, see <https://www.gnu.org/licenses/>.
*/
#pragma once
#include "gui/menu_item/selection.h"
#include "gui/ui/sound_editor.h"
#include "processing/sound/sound.h"

namespace deluge::gui::menu_item::modulator {
class Destination final : public Selection<2> {
public:
	using Selection::Selection;
<<<<<<< HEAD
	void readCurrentValue() override { this->setValue(soundEditor.currentSound->modulator1ToModulator0); }
	void writeCurrentValue() override { soundEditor.currentSound->modulator1ToModulator0 = this->getValue(); }
	static_vector<string, capacity()> getOptions() override { return {"Carriers", HAVE_OLED ? "Modulator 1" : "MOD1"}; }
=======
	void readCurrentValue() override { this->value_ = soundEditor.currentSound->modulator1ToModulator0; }
	void writeCurrentValue() override { soundEditor.currentSound->modulator1ToModulator0 = this->value_; }
	static_vector<std::string, capacity()> getOptions() override {
		return {"Carriers", HAVE_OLED ? "Modulator 1" : "MOD1"};
	}
>>>>>>> 0eba3254
	bool isRelevant(Sound* sound, int32_t whichThing) override {
		return (whichThing == 1 && sound->synthMode == SynthMode::FM);
	}
};

} // namespace deluge::gui::menu_item::modulator<|MERGE_RESOLUTION|>--- conflicted
+++ resolved
@@ -23,17 +23,11 @@
 class Destination final : public Selection<2> {
 public:
 	using Selection::Selection;
-<<<<<<< HEAD
 	void readCurrentValue() override { this->setValue(soundEditor.currentSound->modulator1ToModulator0); }
 	void writeCurrentValue() override { soundEditor.currentSound->modulator1ToModulator0 = this->getValue(); }
-	static_vector<string, capacity()> getOptions() override { return {"Carriers", HAVE_OLED ? "Modulator 1" : "MOD1"}; }
-=======
-	void readCurrentValue() override { this->value_ = soundEditor.currentSound->modulator1ToModulator0; }
-	void writeCurrentValue() override { soundEditor.currentSound->modulator1ToModulator0 = this->value_; }
 	static_vector<std::string, capacity()> getOptions() override {
 		return {"Carriers", HAVE_OLED ? "Modulator 1" : "MOD1"};
 	}
->>>>>>> 0eba3254
 	bool isRelevant(Sound* sound, int32_t whichThing) override {
 		return (whichThing == 1 && sound->synthMode == SynthMode::FM);
 	}
