--- conflicted
+++ resolved
@@ -25,30 +25,16 @@
 namespace deluge::gui::menu_item::mpe {
 class ZoneNumMemberChannels final : public IntegerWithOff {
 public:
-<<<<<<< HEAD
-	ZoneNumMemberChannels() { basicTitle = "Num member ch."; }
-	//void beginSession(MenuItem* navigatedBackwardFrom);
-	int32_t getMaxValue() const;
-	void readCurrentValue();
-	void writeCurrentValue();
-=======
 	using IntegerWithOff::IntegerWithOff;
-	/*
-#if HAVE_OLED
-	void beginSession(MenuItem* navigatedBackwardFrom);
-#endif
-*/
+	// void beginSession(MenuItem* navigatedBackwardFrom);
 	[[nodiscard]] int32_t getMaxValue() const override;
 	void readCurrentValue() override;
 	void writeCurrentValue() override;
->>>>>>> feb0d711
 	//char nameChars[16];
 
-#if HAVE_OLED
 	[[nodiscard]] const string& getTitle() const override {
 		return "Num member ch.";
 	}
-#endif
 
 private:
 	[[nodiscard]] MIDIPort* getPort() const;
