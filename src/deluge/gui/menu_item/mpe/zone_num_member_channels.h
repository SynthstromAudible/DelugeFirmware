/*
 * Copyright © 2021-2023 Synthstrom Audible Limited
 *
 * This file is part of The Synthstrom Audible Deluge Firmware.
 *
 * The Synthstrom Audible Deluge Firmware is free software: you can redistribute it and/or modify it under the
 * terms of the GNU General Public License as published by the Free Software Foundation,
 * either version 3 of the License, or (at your option) any later version.
 *
 * This program is distributed in the hope that it will be useful, but WITHOUT ANY WARRANTY;
 * without even the implied warranty of MERCHANTABILITY or FITNESS FOR A PARTICULAR PURPOSE.
 * See the GNU General Public License for more details.
 *
 * You should have received a copy of the GNU General Public License along with this program.
 * If not, see <https://www.gnu.org/licenses/>.
*/

#pragma once

#include "gui/menu_item/integer.h"
#include "io/midi/midi_device_manager.h"

class MIDIPort;

namespace deluge::gui::menu_item::mpe {
class ZoneNumMemberChannels final : public IntegerWithOff {
public:
	using IntegerWithOff::IntegerWithOff;
	// void beginSession(MenuItem* navigatedBackwardFrom);
	[[nodiscard]] int32_t getMaxValue() const override;
	void readCurrentValue() override;
	void writeCurrentValue() override;
	//char nameChars[16];

<<<<<<< HEAD
	[[nodiscard]] const string& getTitle() const override { return "Num member ch."; }
=======
#if HAVE_OLED
	[[nodiscard]] std::string_view getTitle() const override {
		return "Num member ch.";
	}
#endif
>>>>>>> f91cab6e

private:
	[[nodiscard]] MIDIPort* getPort() const;
};

extern ZoneNumMemberChannels zoneNumMemberChannelsMenu;
} // namespace deluge::gui::menu_item::mpe<|MERGE_RESOLUTION|>--- conflicted
+++ resolved
@@ -32,15 +32,7 @@
 	void writeCurrentValue() override;
 	//char nameChars[16];
 
-<<<<<<< HEAD
-	[[nodiscard]] const string& getTitle() const override { return "Num member ch."; }
-=======
-#if HAVE_OLED
-	[[nodiscard]] std::string_view getTitle() const override {
-		return "Num member ch.";
-	}
-#endif
->>>>>>> f91cab6e
+	[[nodiscard]] std::string_view getTitle() const override { return "Num member ch."; }
 
 private:
 	[[nodiscard]] MIDIPort* getPort() const;
