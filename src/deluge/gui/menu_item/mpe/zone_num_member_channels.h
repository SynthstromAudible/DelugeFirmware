/*
 * Copyright © 2021-2023 Synthstrom Audible Limited
 *
 * This file is part of The Synthstrom Audible Deluge Firmware.
 *
 * The Synthstrom Audible Deluge Firmware is free software: you can redistribute it and/or modify it under the
 * terms of the GNU General Public License as published by the Free Software Foundation,
 * either version 3 of the License, or (at your option) any later version.
 *
 * This program is distributed in the hope that it will be useful, but WITHOUT ANY WARRANTY;
 * without even the implied warranty of MERCHANTABILITY or FITNESS FOR A PARTICULAR PURPOSE.
 * See the GNU General Public License for more details.
 *
 * You should have received a copy of the GNU General Public License along with this program.
 * If not, see <https://www.gnu.org/licenses/>.
*/

#pragma once

#include "gui/menu_item/integer.h"
#include "io/midi/midi_device_manager.h"

class MIDIPort;

namespace deluge::gui::menu_item::mpe {
class ZoneNumMemberChannels final : public IntegerWithOff {
public:
	using IntegerWithOff::IntegerWithOff;
	/*
#if HAVE_OLED
	void beginSession(MenuItem* navigatedBackwardFrom);
#endif
*/
<<<<<<< HEAD
	[[nodiscard]] int getMaxValue() const override;
	void readCurrentValue() override;
	void writeCurrentValue() override;
=======
	int32_t getMaxValue() const;
	void readCurrentValue();
	void writeCurrentValue();
>>>>>>> 0848049c
	//char nameChars[16];

#if HAVE_OLED
	[[nodiscard]] const string& getTitle() const override {
		return "Num member ch.";
	}
#endif

private:
	[[nodiscard]] MIDIPort* getPort() const;
};

extern ZoneNumMemberChannels zoneNumMemberChannelsMenu;
} // namespace deluge::gui::menu_item::mpe<|MERGE_RESOLUTION|>--- conflicted
+++ resolved
@@ -31,15 +31,9 @@
 	void beginSession(MenuItem* navigatedBackwardFrom);
 #endif
 */
-<<<<<<< HEAD
-	[[nodiscard]] int getMaxValue() const override;
+	[[nodiscard]] int32_t getMaxValue() const override;
 	void readCurrentValue() override;
 	void writeCurrentValue() override;
-=======
-	int32_t getMaxValue() const;
-	void readCurrentValue();
-	void writeCurrentValue();
->>>>>>> 0848049c
 	//char nameChars[16];
 
 #if HAVE_OLED
