/*
 * Copyright © 2021-2023 Synthstrom Audible Limited
 *
 * This file is part of The Synthstrom Audible Deluge Firmware.
 *
 * The Synthstrom Audible Deluge Firmware is free software: you can redistribute it and/or modify it under the
 * terms of the GNU General Public License as published by the Free Software Foundation,
 * either version 3 of the License, or (at your option) any later version.
 *
 * This program is distributed in the hope that it will be useful, but WITHOUT ANY WARRANTY;
 * without even the implied warranty of MERCHANTABILITY or FITNESS FOR A PARTICULAR PURPOSE.
 * See the GNU General Public License for more details.
 *
 * You should have received a copy of the GNU General Public License along with this program.
 * If not, see <https://www.gnu.org/licenses/>.
*/

#pragma once

#include "gui/menu_item/integer.h"
#include "io/midi/midi_device_manager.h"

class MIDIPort;

namespace menu_item::mpe {
class ZoneNumMemberChannels final : public IntegerWithOff {
public:
<<<<<<< HEAD
	ZoneNumMemberChannels() { basicTitle = "Num member ch."; }
	//void beginSession(MenuItem* navigatedBackwardFrom);
	int getMaxValue() const;
=======
	ZoneNumMemberChannels();
	/*
#if HAVE_OLED
	void beginSession(MenuItem* navigatedBackwardFrom);
#endif
*/
	int32_t getMaxValue() const;
>>>>>>> d1596e7f
	void readCurrentValue();
	void writeCurrentValue();
	//char nameChars[16];

private:
	MIDIPort* getPort() const;
};

extern ZoneNumMemberChannels zoneNumMemberChannelsMenu;
} // namespace menu_item::mpe<|MERGE_RESOLUTION|>--- conflicted
+++ resolved
@@ -25,19 +25,9 @@
 namespace menu_item::mpe {
 class ZoneNumMemberChannels final : public IntegerWithOff {
 public:
-<<<<<<< HEAD
 	ZoneNumMemberChannels() { basicTitle = "Num member ch."; }
 	//void beginSession(MenuItem* navigatedBackwardFrom);
-	int getMaxValue() const;
-=======
-	ZoneNumMemberChannels();
-	/*
-#if HAVE_OLED
-	void beginSession(MenuItem* navigatedBackwardFrom);
-#endif
-*/
 	int32_t getMaxValue() const;
->>>>>>> d1596e7f
 	void readCurrentValue();
 	void writeCurrentValue();
 	//char nameChars[16];
