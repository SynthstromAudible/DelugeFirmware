--- conflicted
+++ resolved
@@ -30,10 +30,6 @@
 }
 
 MenuItem* DirectionSelector::selectButtonPress() {
-<<<<<<< HEAD
-	zoneSelectorMenu.basicTitle = whichDirection ? "MPE output" : "MPE input";
-=======
->>>>>>> feb0d711
 	return &zoneSelectorMenu;
 }
 } // namespace deluge::gui::menu_item::mpe