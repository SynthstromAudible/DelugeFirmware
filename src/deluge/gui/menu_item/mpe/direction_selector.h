/*
 * Copyright © 2021-2023 Synthstrom Audible Limited
 *
 * This file is part of The Synthstrom Audible Deluge Firmware.
 *
 * The Synthstrom Audible Deluge Firmware is free software: you can redistribute it and/or modify it under the
 * terms of the GNU General Public License as published by the Free Software Foundation,
 * either version 3 of the License, or (at your option) any later version.
 *
 * This program is distributed in the hope that it will be useful, but WITHOUT ANY WARRANTY;
 * without even the implied warranty of MERCHANTABILITY or FITNESS FOR A PARTICULAR PURPOSE.
 * See the GNU General Public License for more details.
 *
 * You should have received a copy of the GNU General Public License along with this program.
 * If not, see <https://www.gnu.org/licenses/>.
*/

#pragma once

#include "gui/menu_item/selection/selection.h"
#include "zone_selector.h"

namespace deluge::gui::menu_item::mpe {

class DirectionSelector final : public Selection<2> {
public:
	using Selection::Selection;
	void beginSession(MenuItem* navigatedBackwardFrom = nullptr) override;
	static_vector<string, capacity()> getOptions() override { return {"In", "Out"}; }
	void readCurrentValue() override { this->value_ = whichDirection; }
	void writeCurrentValue() override { whichDirection = this->value_; }
	MenuItem* selectButtonPress() override;
	uint8_t whichDirection;
<<<<<<< HEAD
	[[nodiscard]] const string& getTitle() const override { return whichDirection ? "MPE output" : "MPE input"; }
=======
#if HAVE_OLED
	[[nodiscard]] std::string_view getTitle() const override {
		return whichDirection ? "MPE output" : "MPE input";
	}
#endif
>>>>>>> f91cab6e
};

extern DirectionSelector directionSelectorMenu;

} // namespace deluge::gui::menu_item::mpe<|MERGE_RESOLUTION|>--- conflicted
+++ resolved
@@ -31,15 +31,7 @@
 	void writeCurrentValue() override { whichDirection = this->value_; }
 	MenuItem* selectButtonPress() override;
 	uint8_t whichDirection;
-<<<<<<< HEAD
-	[[nodiscard]] const string& getTitle() const override { return whichDirection ? "MPE output" : "MPE input"; }
-=======
-#if HAVE_OLED
-	[[nodiscard]] std::string_view getTitle() const override {
-		return whichDirection ? "MPE output" : "MPE input";
-	}
-#endif
->>>>>>> f91cab6e
+	[[nodiscard]] std::string_view getTitle() const override { return whichDirection ? "MPE output" : "MPE input"; }
 };
 
 extern DirectionSelector directionSelectorMenu;
