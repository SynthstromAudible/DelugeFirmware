/*
 * Copyright © 2021-2023 Synthstrom Audible Limited
 *
 * This file is part of The Synthstrom Audible Deluge Firmware.
 *
 * The Synthstrom Audible Deluge Firmware is free software: you can redistribute it and/or modify it under the
 * terms of the GNU General Public License as published by the Free Software Foundation,
 * either version 3 of the License, or (at your option) any later version.
 *
 * This program is distributed in the hope that it will be useful, but WITHOUT ANY WARRANTY;
 * without even the implied warranty of MERCHANTABILITY or FITNESS FOR A PARTICULAR PURPOSE.
 * See the GNU General Public License for more details.
 *
 * You should have received a copy of the GNU General Public License along with this program.
 * If not, see <https://www.gnu.org/licenses/>.
*/

#pragma once

#include "gui/menu_item/selection.h"
#include "zone_selector.h"

namespace deluge::gui::menu_item::mpe {

class DirectionSelector final : public Selection<2> {
public:
	using Selection::Selection;
	void beginSession(MenuItem* navigatedBackwardFrom = nullptr) override;
<<<<<<< HEAD
	static_vector<string, capacity()> getOptions() override { return {"In", "Out"}; }
	void readCurrentValue() override { this->setValue(whichDirection); }
	void writeCurrentValue() override { whichDirection = this->getValue(); }
=======
	static_vector<std::string, capacity()> getOptions() override { return {"In", "Out"}; }
	void readCurrentValue() override { this->value_ = whichDirection; }
	void writeCurrentValue() override { whichDirection = this->value_; }
>>>>>>> 0eba3254
	MenuItem* selectButtonPress() override;
	uint8_t whichDirection;
#if HAVE_OLED
	[[nodiscard]] std::string_view getTitle() const override {
		return whichDirection ? "MPE output" : "MPE input";
	}
#endif
};

extern DirectionSelector directionSelectorMenu;

} // namespace deluge::gui::menu_item::mpe<|MERGE_RESOLUTION|>--- conflicted
+++ resolved
@@ -26,15 +26,9 @@
 public:
 	using Selection::Selection;
 	void beginSession(MenuItem* navigatedBackwardFrom = nullptr) override;
-<<<<<<< HEAD
-	static_vector<string, capacity()> getOptions() override { return {"In", "Out"}; }
+	static_vector<std::string, capacity()> getOptions() override { return {"In", "Out"}; }
 	void readCurrentValue() override { this->setValue(whichDirection); }
 	void writeCurrentValue() override { whichDirection = this->getValue(); }
-=======
-	static_vector<std::string, capacity()> getOptions() override { return {"In", "Out"}; }
-	void readCurrentValue() override { this->value_ = whichDirection; }
-	void writeCurrentValue() override { whichDirection = this->value_; }
->>>>>>> 0eba3254
 	MenuItem* selectButtonPress() override;
 	uint8_t whichDirection;
 #if HAVE_OLED
