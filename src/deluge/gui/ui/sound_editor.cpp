
#include "definitions.h"
#include "dsp/reverb/freeverb/revmodel.hpp"
#include "extern.h"
#include "gui/context_menu/context_menu_overwrite_bootloader.h"
#include "gui/ui_timer_manager.h"
#include "gui/ui/audio_recorder.h"
#include "gui/ui/browser/sample_browser.h"
#include "gui/ui/keyboard_screen.h"
#include "gui/ui/rename/rename_drum_ui.h"
#include "gui/ui/sample_marker_editor.h"
#include "gui/ui/save/save_instrument_preset_ui.h"
#include "gui/ui/sound_editor.h"
#include "gui/views/audio_clip_view.h"
#include "gui/views/instrument_clip_view.h"
#include "gui/views/view.h"
#include "hid/buttons.h"
#include "hid/display/numeric_driver.h"
#include "hid/led/indicator_leds.h"
#include "hid/led/pad_leds.h"
#include "hid/matrix/matrix_driver.h"
#include "io/midi/midi_device.h"
#include "io/midi/midi_engine.h"
#include "io/uart/uart.h"
#include "model/action/action_logger.h"
#include "model/clip/audio_clip.h"
#include "model/clip/instrument_clip_minder.h"
#include "model/clip/instrument_clip.h"
#include "model/drum/kit.h"
#include "model/model_stack.h"
#include "model/note/note_row.h"
#include "model/settings/runtime_feature_settings.h"
#include "model/song/song.h"
#include "modulation/params/param_set.h"
#include "modulation/patch/patch_cable_set.h"
#include "playback/mode/playback_mode.h"
#include "processing/engines/audio_engine.h"
#include "processing/engines/cv_engine.h"
#include "processing/sound/sound_drum.h"
#include "processing/sound/sound_instrument.h"
#include "processing/source.h"
#include "storage/flash_storage.h"
#include "storage/multi_range/multi_wave_table_range.h"
#include "storage/multi_range/multisample_range.h"
#include "storage/storage_manager.h"
#include "util/comparison.h"
#include "util/functions.h"
#include <new>
#include <string.h>

#if HAVE_OLED
#include "hid/display/oled.h"
#endif

extern "C" {
#include "RZA1/uart/sio_char.h"
#include "util/cfunctions.h"
}

#include "menus.h"
using namespace menu_item;

#define comingSoonMenu (MenuItem*)0xFFFFFFFF

// 255 means none. 254 means soon
uint8_t modSourceShortcuts[2][8] = {
    {255, 255, 255, 255, 255, PATCH_SOURCE_LFO_GLOBAL, PATCH_SOURCE_ENVELOPE_0, PATCH_SOURCE_X},

    {PATCH_SOURCE_AFTERTOUCH, PATCH_SOURCE_VELOCITY, PATCH_SOURCE_RANDOM, PATCH_SOURCE_NOTE, PATCH_SOURCE_COMPRESSOR,
     PATCH_SOURCE_LFO_LOCAL, PATCH_SOURCE_ENVELOPE_1, PATCH_SOURCE_Y},
};

void SoundEditor::setShortcutsVersion(int newVersion) {

	shortcutsVersion = newVersion;

#if ALPHA_OR_BETA_VERSION && IN_HARDWARE_DEBUG
	paramShortcutsForSounds[5][7] = &devVarAMenu;
	paramShortcutsForAudioClips[5][7] = &devVarAMenu;
#endif

	switch (newVersion) {

	case SHORTCUTS_VERSION_1:

		paramShortcutsForAudioClips[0][7] = &audioClipSampleMarkerEditorMenuStart;
		paramShortcutsForAudioClips[1][7] = &audioClipSampleMarkerEditorMenuStart;

		paramShortcutsForAudioClips[0][6] = &audioClipSampleMarkerEditorMenuEnd;
		paramShortcutsForAudioClips[1][6] = &audioClipSampleMarkerEditorMenuEnd;

		paramShortcutsForSounds[0][6] = &sampleEndMenu;
		paramShortcutsForSounds[1][6] = &sampleEndMenu;

		paramShortcutsForSounds[2][6] = &noiseMenu;
		paramShortcutsForSounds[3][6] = &oscSyncMenu;

		paramShortcutsForSounds[2][7] = &sourceWaveIndexMenu;
		paramShortcutsForSounds[3][7] = &sourceWaveIndexMenu;

		modSourceShortcuts[0][7] = 255;
		modSourceShortcuts[1][7] = 255;

		break;

	default: // VERSION_3
		// Uses defaults
		break;
	}
}

<<<<<<< HEAD
class MenuItemPPQN : public MenuItemInteger {
public:
	MenuItemPPQN(char const* newName = NULL) : MenuItemInteger(newName) {}
	int getMinValue() { return 1; }
	int getMaxValue() { return 192; }
};

MenuItemSubmenu settingsRootMenu;

#if HAVE_OLED
char cvTransposeTitle[] = "CVx transpose";
char cvVoltsTitle[] = "CVx V/octave";
char gateModeTitle[] = "Gate outX mode";
char const* gateModeOptions[] = {"V-trig", "S-trig", NULL, NULL}; // Why'd I put two NULLs?
#else
char const* gateModeOptions[] = {"VTRI", "STRI", NULL, NULL};
#endif

// Gate stuff

class MenuItemGateMode final : public MenuItemSelection {
public:
	MenuItemGateMode()
	    : MenuItemSelection(
#if HAVE_OLED
	        gateModeTitle
#else
	        NULL
#endif
	    ) {
		basicOptions = gateModeOptions;
	}
	void readCurrentValue() {
		soundEditor.currentValue = cvEngine.gateChannels[soundEditor.currentSourceIndex].mode;
	}
	void writeCurrentValue() {
		cvEngine.setGateType(soundEditor.currentSourceIndex, soundEditor.currentValue);
	}
} gateModeMenu;

class MenuItemGateOffTime final : public MenuItemDecimal {
public:
	MenuItemGateOffTime(char const* newName = NULL) : MenuItemDecimal(newName) {}
	int getMinValue() { return 1; }
	int getMaxValue() { return 100; }
	int getNumDecimalPlaces() { return 1; }
	int getDefaultEditPos() { return 1; }
	void readCurrentValue() { soundEditor.currentValue = cvEngine.minGateOffTime; }
	void writeCurrentValue() { cvEngine.minGateOffTime = soundEditor.currentValue; }
} gateOffTimeMenu;

// Root menu

MenuItemSubmenu cvSubmenu;

class MenuItemCVVolts final : public MenuItemDecimal {
public:
	MenuItemCVVolts(char const* newName = NULL) : MenuItemDecimal(newName) {
#if HAVE_OLED
		basicTitle = cvVoltsTitle;
#endif
	}
	int getMinValue() {
		return 0;
	}
	int getMaxValue() {
		return 200;
	}
	int getNumDecimalPlaces() {
		return 2;
	}
	int getDefaultEditPos() {
		return 1;
	}
	void readCurrentValue() {
		soundEditor.currentValue = cvEngine.cvChannels[soundEditor.currentSourceIndex].voltsPerOctave;
	}
	void writeCurrentValue() {
		cvEngine.setCVVoltsPerOctave(soundEditor.currentSourceIndex, soundEditor.currentValue);
	}
#if HAVE_OLED
	void drawPixelsForOled() {
		if (soundEditor.currentValue == 0) {
			OLED::drawStringCentred("Hz/V", 20, OLED::oledMainImage[0], OLED_MAIN_WIDTH_PIXELS, TEXT_HUGE_SPACING_X,
			                        TEXT_HUGE_SIZE_Y);
		}
		else MenuItemDecimal::drawPixelsForOled();
	}
#else
	void drawValue() {
		if (soundEditor.currentValue == 0) numericDriver.setText("HZPV", false, 255, true);
		else MenuItemDecimal::drawValue();
	}
#endif
	void horizontalEncoderAction(int offset) {
		if (soundEditor.currentValue != 0) MenuItemDecimal::horizontalEncoderAction(offset);
	}
} cvVoltsMenu;

class MenuItemCVTranspose final : public MenuItemDecimal {
public:
	MenuItemCVTranspose(char const* newName = NULL) : MenuItemDecimal(newName) {
#if HAVE_OLED
		basicTitle = cvTransposeTitle;
#endif
	}
	int getMinValue() {
		return -9600;
	}
	int getMaxValue() {
		return 9600;
	}
	int getNumDecimalPlaces() {
		return 2;
	}
	void readCurrentValue() {
		soundEditor.currentValue = (int32_t)cvEngine.cvChannels[soundEditor.currentSourceIndex].transpose * 100
		                           + cvEngine.cvChannels[soundEditor.currentSourceIndex].cents;
	}
	void writeCurrentValue() {
		int currentValue = soundEditor.currentValue + 25600;

		int semitones = (currentValue + 50) / 100;
		int cents = currentValue - semitones * 100;
		cvEngine.setCVTranspose(soundEditor.currentSourceIndex, semitones - 256, cents);
	}
} cvTransposeMenu;

#if HAVE_OLED
static char const* cvOutputChannel[] = {"CV output 1", "CV output 2", NULL};
#else
static char const* cvOutputChannel[] = {"Out1", "Out2", NULL};
#endif

class MenuItemCVSelection final : public MenuItemSelection {
public:
	MenuItemCVSelection(char const* newName = NULL) : MenuItemSelection(newName) {
#if HAVE_OLED
		basicTitle = "CV outputs";
#endif
		basicOptions = cvOutputChannel;
	}
	void beginSession(MenuItem* navigatedBackwardFrom) {
		if (!navigatedBackwardFrom) soundEditor.currentValue = 0;
		else soundEditor.currentValue = soundEditor.currentSourceIndex;
		MenuItemSelection::beginSession(navigatedBackwardFrom);
	}

	MenuItem* selectButtonPress() {
		soundEditor.currentSourceIndex = soundEditor.currentValue;
#if HAVE_OLED
		cvSubmenu.basicTitle = cvOutputChannel[soundEditor.currentValue];
		cvVoltsTitle[2] = '1' + soundEditor.currentValue;
		cvTransposeTitle[2] = '1' + soundEditor.currentValue;
#endif
		return &cvSubmenu;
	}
} cvSelectionMenu;

class MenuItemGateSelection final : public MenuItemSelection {
public:
	MenuItemGateSelection(char const* newName = NULL) : MenuItemSelection(newName) {
#if HAVE_OLED
		basicTitle = "Gate outputs";
		static char const* options[] = {"Gate output 1", "Gate output 2",    "Gate output 3",
		                                "Gate output 4", "Minimum off-time", NULL};
#else
		static char const* options[] = {"Out1", "Out2", "Out3", "Out4", "OFFT", NULL};
#endif
		basicOptions = options;
	}
	void beginSession(MenuItem* navigatedBackwardFrom) {
		if (!navigatedBackwardFrom) soundEditor.currentValue = 0;
		else soundEditor.currentValue = soundEditor.currentSourceIndex;
		MenuItemSelection::beginSession(navigatedBackwardFrom);
	}

	MenuItem* selectButtonPress() {
		if (soundEditor.currentValue == NUM_GATE_CHANNELS) return &gateOffTimeMenu;
		else {
			soundEditor.currentSourceIndex = soundEditor.currentValue;
#if HAVE_OLED
			gateModeTitle[8] = '1' + soundEditor.currentValue;
#endif
			switch (soundEditor.currentValue) {
			case WHICH_GATE_OUTPUT_IS_CLOCK:
				gateModeOptions[2] = "Clock";
				break;

			case WHICH_GATE_OUTPUT_IS_RUN:
				gateModeOptions[2] = HAVE_OLED ? "\"Run\" signal" : "Run";
				break;

			default:
				gateModeOptions[2] = NULL;
				break;
			}
			return &gateModeMenu;
		}
	}
} gateSelectionMenu;

class MenuItemSwingInterval final : public MenuItemSyncLevel {
public:
	MenuItemSwingInterval(char const* newName = 0) : MenuItemSyncLevel(newName) {}
	void readCurrentValue() { soundEditor.currentValue = currentSong->swingInterval; }
	void writeCurrentValue() { currentSong->changeSwingInterval(soundEditor.currentValue); }

	void selectEncoderAction(int offset) { // So that there's no "off" option
		soundEditor.currentValue += offset;
		int numOptions = getNumOptions();

		// Wrap value
		if (soundEditor.currentValue >= numOptions) soundEditor.currentValue -= (numOptions - 1);
		else if (soundEditor.currentValue < 1) soundEditor.currentValue += (numOptions - 1);

		MenuItemValue::selectEncoderAction(offset);
	}
} swingIntervalMenu;

// Record submenu
MenuItemSubmenu recordSubmenu;

class MenuItemRecordQuantize final : public MenuItemSyncLevelRelativeToSong {
public:
	MenuItemRecordQuantize(char const* newName = 0) : MenuItemSyncLevelRelativeToSong(newName) {}
	void readCurrentValue() { soundEditor.currentValue = FlashStorage::recordQuantizeLevel; }
	void writeCurrentValue() { FlashStorage::recordQuantizeLevel = soundEditor.currentValue; }
} recordQuantizeMenu;

class MenuItemRecordMargins final : public MenuItemSelection {
public:
	MenuItemRecordMargins(char const* newName = NULL) : MenuItemSelection(newName) {}
	void readCurrentValue() { soundEditor.currentValue = FlashStorage::audioClipRecordMargins; }
	void writeCurrentValue() { FlashStorage::audioClipRecordMargins = soundEditor.currentValue; }
} recordMarginsMenu;

class MenuItemRecordCountIn final : public MenuItemSelection {
public:
	MenuItemRecordCountIn(char const* newName = NULL) : MenuItemSelection(newName) {}
	void readCurrentValue() { soundEditor.currentValue = playbackHandler.countInEnabled; }
	void writeCurrentValue() { playbackHandler.countInEnabled = soundEditor.currentValue; }
} recordCountInMenu;

class MenuItemFlashStatus final : public MenuItemSelection {
public:
	MenuItemFlashStatus(char const* newName = NULL) : MenuItemSelection(newName) {}
	void readCurrentValue() { soundEditor.currentValue = PadLEDs::flashCursor; }
	void writeCurrentValue() {

		if (PadLEDs::flashCursor == FLASH_CURSOR_SLOW) PadLEDs::clearTickSquares();

		PadLEDs::flashCursor = soundEditor.currentValue;
	}
	char const** getOptions() {
		static char const* options[] = {"Fast", "Off", "Slow", NULL};
		return options;
	}
	int getNumOptions() { return 3; }
} flashStatusMenu;

class MenuItemMonitorMode final : public MenuItemSelection {
public:
	MenuItemMonitorMode(char const* newName = NULL) : MenuItemSelection(newName) {}
	void readCurrentValue() { soundEditor.currentValue = AudioEngine::inputMonitoringMode; }
	void writeCurrentValue() { AudioEngine::inputMonitoringMode = soundEditor.currentValue; }
	char const** getOptions() {
		static char const* options[] = {"Conditional", "On", "Off", NULL};
		return options;
	}
	int getNumOptions() { return NUM_INPUT_MONITORING_MODES; }
} monitorModeMenu;

class MenuItemSampleBrowserPreviewMode final : public MenuItemSelection {
public:
	MenuItemSampleBrowserPreviewMode(char const* newName = NULL) : MenuItemSelection(newName) {}
	void readCurrentValue() { soundEditor.currentValue = FlashStorage::sampleBrowserPreviewMode; }
	void writeCurrentValue() { FlashStorage::sampleBrowserPreviewMode = soundEditor.currentValue; }
	char const** getOptions() {
		static char const* options[] = {"Off", "Conditional", "On", NULL};
		return options;
	}
	int getNumOptions() { return 3; }
} sampleBrowserPreviewModeMenu;

// Pads menu
MenuItemSubmenu padsSubmenu;

class MenuItemShortcutsVersion final : public MenuItemSelection {
public:
	MenuItemShortcutsVersion(char const* newName = NULL) : MenuItemSelection(newName) {}
	void readCurrentValue() { soundEditor.currentValue = soundEditor.shortcutsVersion; }
	void writeCurrentValue() { soundEditor.setShortcutsVersion(soundEditor.currentValue); }
	char const** getOptions() {
		static char const* options[] = {
#if HAVE_OLED
			"1.0",
			"3.0",
			NULL
#else
			"  1.0",
			"  3.0"
#endif
		};
		return options;
	}
	int getNumOptions() {
		return NUM_SHORTCUTS_VERSIONS;
	}
} shortcutsVersionMenu;

class MenuItemKeyboardLayout final : public MenuItemSelection {
public:
	MenuItemKeyboardLayout(char const* newName = NULL) : MenuItemSelection(newName) {}
	void readCurrentValue() { soundEditor.currentValue = FlashStorage::keyboardLayout; }
	void writeCurrentValue() { FlashStorage::keyboardLayout = soundEditor.currentValue; }
	char const** getOptions() {
		static char const* options[] = {
			"QWERTY",
			"AZERTY",
#if HAVE_OLED
			"QWERTZ",
			NULL
#else
			"QRTZ"
#endif
		};
		return options;
	}
	int getNumOptions() {
		return NUM_KEYBOARD_LAYOUTS;
	}
} keyboardLayoutMenu;

// Colours submenu
MenuItemSubmenu coloursSubmenu;

MenuItemRuntimeFeatureSetting runtimeFeatureSettingMenuItem;
MenuItemRuntimeFeatureSettings runtimeFeatureSettingsMenu;

#ifdef DBT_FW_VERSION_STRING
const char* firmwareString = DBT_FW_VERSION_STRING;
#else
const char* firmwareString = "unknown-community";
#endif

// this class is haunted for some reason, clang-format mangles it
// clang-format off
class MenuItemFirmwareVersion final : public MenuItem {
public:
	MenuItemFirmwareVersion(char const* newName = 0) : MenuItem(newName){}

#if HAVE_OLED
	void drawPixelsForOled() {
		OLED::drawStringCentredShrinkIfNecessary(firmwareString, 22, OLED::oledMainImage[0], OLED_MAIN_WIDTH_PIXELS, 18, 20);
	}
#else
	void beginSession(MenuItem * navigatedBackwardFrom){
		drawValue();
	}

	void drawValue() {
		numericDriver.setScrollingText(firmwareString);
	}
#endif
} firmwareVersionMenu;
// clang-format on

// CV menu

// MIDI menu
MenuItemSubmenu midiMenu;

// MIDI clock menu
MenuItemSubmenu midiClockMenu;

// MIDI thru
class MenuItemMidiThru final : public MenuItemSelection {
public:
	MenuItemMidiThru(char const* newName = NULL) : MenuItemSelection(newName) {}
	void readCurrentValue() { soundEditor.currentValue = midiEngine.midiThru; }
	void writeCurrentValue() { midiEngine.midiThru = soundEditor.currentValue; }
} midiThruMenu;

// MIDI commands submenu
MenuItemSubmenu midiCommandsMenu;

MenuItemMidiCommand playbackRestartMidiCommand;
MenuItemMidiCommand playMidiCommand;
MenuItemMidiCommand recordMidiCommand;
MenuItemMidiCommand tapMidiCommand;
MenuItemMidiCommand undoMidiCommand;
MenuItemMidiCommand redoMidiCommand;
MenuItemMidiCommand loopMidiCommand;
MenuItemMidiCommand loopContinuousLayeringMidiCommand;

// MIDI device submenu - for after we've selected which device we want it for
MenuItemSubmenu midiDeviceMenu;

class MenuItemDefaultVelocityToLevel final : public MenuItemIntegerWithOff {
public:
	MenuItemDefaultVelocityToLevel(char const* newName = NULL) : MenuItemIntegerWithOff(newName) {}
	int getMaxValue() { return 50; }
	void readCurrentValue() {
		soundEditor.currentValue =
		    ((int64_t)soundEditor.currentMIDIDevice->defaultVelocityToLevel * 50 + 536870912) >> 30;
	}
	void writeCurrentValue() {
		soundEditor.currentMIDIDevice->defaultVelocityToLevel = soundEditor.currentValue * 21474836;
		currentSong->grabVelocityToLevelFromMIDIDeviceAndSetupPatchingForEverything(soundEditor.currentMIDIDevice);
		MIDIDeviceManager::anyChangesToSave = true;
	}
} defaultVelocityToLevelMenu;

// Trigger clock menu
MenuItemSubmenu triggerClockMenu;

// Clock menu
MenuItemSubmenu triggerClockInMenu;
MenuItemSubmenu triggerClockOutMenu;

// MIDI input differentiation menu
class MenuItemMidiInputDifferentiation final : public MenuItemSelection {
public:
	MenuItemMidiInputDifferentiation(char const* newName = NULL) : MenuItemSelection(newName) {}
	void readCurrentValue() { soundEditor.currentValue = MIDIDeviceManager::differentiatingInputsByDevice; }
	void writeCurrentValue() { MIDIDeviceManager::differentiatingInputsByDevice = soundEditor.currentValue; }
} midiInputDifferentiationMenu;

class MenuItemMidiClockOutStatus final : public MenuItemSelection {
public:
	MenuItemMidiClockOutStatus(char const* newName = NULL) : MenuItemSelection(newName) {}
	void readCurrentValue() { soundEditor.currentValue = playbackHandler.midiOutClockEnabled; }
	void writeCurrentValue() { playbackHandler.setMidiOutClockMode(soundEditor.currentValue); }
} midiClockOutStatusMenu;

class MenuItemMidiClockInStatus final : public MenuItemSelection {
public:
	MenuItemMidiClockInStatus(char const* newName = NULL) : MenuItemSelection(newName) {}
	void readCurrentValue() { soundEditor.currentValue = playbackHandler.midiInClockEnabled; }
	void writeCurrentValue() { playbackHandler.setMidiInClockEnabled(soundEditor.currentValue); }
} midiClockInStatusMenu;

class MenuItemTempoMagnitudeMatching final : public MenuItemSelection {
public:
	MenuItemTempoMagnitudeMatching(char const* newName = NULL) : MenuItemSelection(newName) {}
	void readCurrentValue() { soundEditor.currentValue = playbackHandler.tempoMagnitudeMatchingEnabled; }
	void writeCurrentValue() { playbackHandler.tempoMagnitudeMatchingEnabled = soundEditor.currentValue; }
} tempoMagnitudeMatchingMenu;

// Trigger clock in menu

class MenuItemTriggerInPPQN : public MenuItemPPQN {
public:
	MenuItemTriggerInPPQN(char const* newName = NULL) : MenuItemPPQN(newName) {}
	void readCurrentValue() { soundEditor.currentValue = playbackHandler.analogInTicksPPQN; }
	void writeCurrentValue() {
		playbackHandler.analogInTicksPPQN = soundEditor.currentValue;
		if ((playbackHandler.playbackState & PLAYBACK_CLOCK_EXTERNAL_ACTIVE) && playbackHandler.usingAnalogClockInput)
			playbackHandler.resyncInternalTicksToInputTicks(currentSong);
	}
} triggerInPPQNMenu;

class MenuItemTriggerInAutoStart final : public MenuItemSelection {
public:
	MenuItemTriggerInAutoStart(char const* newName = NULL) : MenuItemSelection(newName) {}
	void readCurrentValue() { soundEditor.currentValue = playbackHandler.analogClockInputAutoStart; }
	void writeCurrentValue() { playbackHandler.analogClockInputAutoStart = soundEditor.currentValue; }
} triggerInAutoStartMenu;

// Trigger clock out menu

class MenuItemTriggerOutPPQN : public MenuItemPPQN {
public:
	MenuItemTriggerOutPPQN(char const* newName = NULL) : MenuItemPPQN(newName) {}
	void readCurrentValue() { soundEditor.currentValue = playbackHandler.analogOutTicksPPQN; }
	void writeCurrentValue() {
		playbackHandler.analogOutTicksPPQN = soundEditor.currentValue;
		playbackHandler.resyncAnalogOutTicksToInternalTicks();
	}
} triggerOutPPQNMenu;

// Defaults menu
MenuItemSubmenu defaultsSubmenu;

MenuItemIntegerRange defaultTempoMenu;
MenuItemIntegerRange defaultSwingMenu;
MenuItemKeyRange defaultKeyMenu;

class MenuItemDefaultScale final : public MenuItemSelection {
public:
	MenuItemDefaultScale(char const* newName = NULL) : MenuItemSelection(newName) {}
	void readCurrentValue() { soundEditor.currentValue = FlashStorage::defaultScale; }
	void writeCurrentValue() { FlashStorage::defaultScale = soundEditor.currentValue; }
	int getNumOptions() { return NUM_PRESET_SCALES + 2; }
	char const** getOptions() { return presetScaleNames; }
} defaultScaleMenu;

class MenuItemDefaultVelocity final : public MenuItemInteger {
public:
	MenuItemDefaultVelocity(char const* newName = NULL) : MenuItemInteger(newName) {}
	int getMinValue() { return 1; }
	int getMaxValue() { return 127; }
	void readCurrentValue() { soundEditor.currentValue = FlashStorage::defaultVelocity; }
	void writeCurrentValue() {
		FlashStorage::defaultVelocity = soundEditor.currentValue;
		currentSong->setDefaultVelocityForAllInstruments(FlashStorage::defaultVelocity);
	}
} defaultVelocityMenu;

class MenuItemDefaultMagnitude final : public MenuItemSelection {
public:
	MenuItemDefaultMagnitude(char const* newName = NULL) : MenuItemSelection(newName) {}
	int getNumOptions() { return 7; }
	void readCurrentValue() { soundEditor.currentValue = FlashStorage::defaultMagnitude; }
	void writeCurrentValue() { FlashStorage::defaultMagnitude = soundEditor.currentValue; }
#if HAVE_OLED
	void drawPixelsForOled() {
		char buffer[12];
		intToString(96 << soundEditor.currentValue, buffer);
		OLED::drawStringCentred(buffer, 20 + OLED_MAIN_TOPMOST_PIXEL, OLED::oledMainImage[0], OLED_MAIN_WIDTH_PIXELS,
		                        18, 20);
	}
#else
	void drawValue() {
		numericDriver.setTextAsNumber(96 << soundEditor.currentValue);
	}
#endif
} defaultMagnitudeMenu;

class MenuItemBendRangeDefault final : public MenuItemBendRange {
public:
	MenuItemBendRangeDefault(char const* newName = NULL) : MenuItemBendRange(newName) {}
	void readCurrentValue() { soundEditor.currentValue = FlashStorage::defaultBendRange[BEND_RANGE_MAIN]; }
	void writeCurrentValue() { FlashStorage::defaultBendRange[BEND_RANGE_MAIN] = soundEditor.currentValue; }
} defaultBendRangeMenu;

SoundEditor soundEditor{};
=======
SoundEditor soundEditor;
>>>>>>> bc714656

SoundEditor::SoundEditor() {
	currentParamShorcutX = 255;
	memset(sourceShortcutBlinkFrequencies, 255, sizeof(sourceShortcutBlinkFrequencies));
	timeLastAttemptedAutomatedParamEdit = 0;
	shouldGoUpOneLevelOnBegin = false;

#if HAVE_OLED
	init_menu_titles();
#endif
}

bool SoundEditor::editingKit() {
	return currentSong->currentClip->output->type == INSTRUMENT_TYPE_KIT;
}

bool SoundEditor::editingCVOrMIDIClip() {
	return (currentSong->currentClip->output->type == INSTRUMENT_TYPE_MIDI_OUT
	        || currentSong->currentClip->output->type == INSTRUMENT_TYPE_CV);
}

bool SoundEditor::getGreyoutRowsAndCols(uint32_t* cols, uint32_t* rows) {
	if (getRootUI() == &keyboardScreen) {
		return false;
	}
	else if (getRootUI() == &instrumentClipView) {
		*cols = 0xFFFFFFFE;
	}
	else {
		*cols = 0xFFFFFFFF;
	}
	return true;
}

bool SoundEditor::opened() {
	bool success =
	    beginScreen(); // Could fail for instance if going into WaveformView but sample not found on card, or going into SampleBrowser but card not present
	if (!success) {
		return true; // Must return true, which means everything is dealt with - because this UI would already have been exited if there was a problem
	}

	setLedStates();

	return true;
}

void SoundEditor::focusRegained() {

	// If just came back from a deeper nested UI...
	if (shouldGoUpOneLevelOnBegin) {
		goUpOneLevel();
		shouldGoUpOneLevelOnBegin = false;

		// If that already exited this UI, then get out now before setting any LEDs
		if (getCurrentUI() != this) {
			return;
		}

		PadLEDs::skipGreyoutFade();
	}
	else {
		beginScreen();
	}

	setLedStates();
}

void SoundEditor::setLedStates() {
	IndicatorLEDs::setLedState(saveLedX, saveLedY, false); // In case we came from the save-Instrument UI

	IndicatorLEDs::setLedState(synthLedX, synthLedY, !inSettingsMenu() && !editingKit() && currentSound);
	IndicatorLEDs::setLedState(kitLedX, kitLedY, !inSettingsMenu() && editingKit() && currentSound);
	IndicatorLEDs::setLedState(midiLedX, midiLedY,
	                           !inSettingsMenu() && currentSong->currentClip->output->type == INSTRUMENT_TYPE_MIDI_OUT);
	IndicatorLEDs::setLedState(cvLedX, cvLedY,
	                           !inSettingsMenu() && currentSong->currentClip->output->type == INSTRUMENT_TYPE_CV);

	IndicatorLEDs::setLedState(crossScreenEditLedX, crossScreenEditLedY, false);
	IndicatorLEDs::setLedState(scaleModeLedX, scaleModeLedY, false);

	IndicatorLEDs::blinkLed(backLedX, backLedY);

	playbackHandler.setLedStates();
}

int SoundEditor::buttonAction(int x, int y, bool on, bool inCardRoutine) {

	// Encoder button
	if (x == selectEncButtonX && y == selectEncButtonY) {
		if (currentUIMode == UI_MODE_NONE || currentUIMode == UI_MODE_AUDITIONING) {
			if (on) {
				if (inCardRoutine) {
					return ACTION_RESULT_REMIND_ME_OUTSIDE_CARD_ROUTINE;
				}
				MenuItem* newItem = getCurrentMenuItem()->selectButtonPress();
				if (newItem) {
					if (newItem != (MenuItem*)0xFFFFFFFF) {

						int result = newItem->checkPermissionToBeginSession(currentSound, currentSourceIndex,
						                                                    &currentMultiRange);

						if (result != MENU_PERMISSION_NO) {

							if (result == MENU_PERMISSION_MUST_SELECT_RANGE) {
								currentMultiRange = NULL;
								menu_item::multiRangeMenu.menuItemHeadingTo = newItem;
								newItem = &menu_item::multiRangeMenu;
							}

							navigationDepth++;
							menuItemNavigationRecord[navigationDepth] = newItem;
							numericDriver.setNextTransitionDirection(1);
							beginScreen();
						}
					}
				}
				else {
					goUpOneLevel();
				}
			}
		}
	}

	// Back button
	else if (x == backButtonX && y == backButtonY) {
		if (currentUIMode == UI_MODE_NONE || currentUIMode == UI_MODE_AUDITIONING) {
			if (on) {
				if (inCardRoutine) {
					return ACTION_RESULT_REMIND_ME_OUTSIDE_CARD_ROUTINE;
				}

				// Special case if we're editing a range
				if (getCurrentMenuItem() == &menu_item::multiRangeMenu
				    && menu_item::multiRangeMenu.cancelEditingIfItsOn()) {}
				else {
					goUpOneLevel();
				}
			}
		}
	}

	// Save button
	else if (x == saveButtonX && y == saveButtonY) {
		if (on && currentUIMode == UI_MODE_NONE && !inSettingsMenu() && !editingCVOrMIDIClip()
		    && currentSong->currentClip->type != CLIP_TYPE_AUDIO) {
			if (inCardRoutine) {
				return ACTION_RESULT_REMIND_ME_OUTSIDE_CARD_ROUTINE;
			}

			if (Buttons::isShiftButtonPressed()) {
				if (getCurrentMenuItem() == &menu_item::multiRangeMenu) {
					menu_item::multiRangeMenu.deletePress();
				}
			}
			else {
				openUI(&saveInstrumentPresetUI);
			}
		}
	}

	// MIDI learn button
	else if (x == learnButtonX && y == learnButtonY) {
		if (inCardRoutine) {
			return ACTION_RESULT_REMIND_ME_OUTSIDE_CARD_ROUTINE;
		}
		if (on) {
			if (!currentUIMode) {
				if (!getCurrentMenuItem()->allowsLearnMode()) {
					numericDriver.displayPopup(HAVE_OLED ? "Can't learn" : "CANT");
				}
				else {
					if (Buttons::isShiftButtonPressed()) {
						getCurrentMenuItem()->unlearnAction();
					}
					else {
						IndicatorLEDs::blinkLed(learnLedX, learnLedY, 255, 1);
						currentUIMode = UI_MODE_MIDI_LEARN;
					}
				}
			}
		}
		else {
			if (getCurrentMenuItem()->shouldBlinkLearnLed()) {
				IndicatorLEDs::blinkLed(learnLedX, learnLedY);
			}
			else {
				IndicatorLEDs::setLedState(learnLedX, learnLedY, false);
			}

			if (currentUIMode == UI_MODE_MIDI_LEARN) {
				currentUIMode = UI_MODE_NONE;
			}
		}
	}

#if DELUGE_MODEL == DELUGE_MODEL_40_PAD
	else if (x == clipViewButtonX && y == clipViewButtonY && getRootUI() == &instrumentClipView) {
		return instrumentClipView.buttonAction(x, y, on, inCardRoutine);
	}
#else

	// Affect-entire button
	else if (x == affectEntireButtonX && y == affectEntireButtonY && getRootUI() == &instrumentClipView) {
		if (getCurrentMenuItem()->usesAffectEntire() && editingKit()) {
			if (inCardRoutine) {
				return ACTION_RESULT_REMIND_ME_OUTSIDE_CARD_ROUTINE;
			}
			if (on) {
				if (currentUIMode == UI_MODE_NONE) {
					IndicatorLEDs::blinkLed(affectEntireLedX, affectEntireLedY, 255, 1);
					currentUIMode = UI_MODE_HOLDING_AFFECT_ENTIRE_IN_SOUND_EDITOR;
				}
			}
			else {
				if (currentUIMode == UI_MODE_HOLDING_AFFECT_ENTIRE_IN_SOUND_EDITOR) {
					view.setModLedStates();
					currentUIMode = UI_MODE_NONE;
				}
			}
		}
		else {
			return instrumentClipView.InstrumentClipMinder::buttonAction(x, y, on, inCardRoutine);
		}
	}

	// Keyboard button
	else if (x == keyboardButtonX && y == keyboardButtonY) {
		if (on && currentUIMode == UI_MODE_NONE && !editingKit()) {
			if (inCardRoutine) {
				return ACTION_RESULT_REMIND_ME_OUTSIDE_CARD_ROUTINE;
			}

			if (getRootUI() == &keyboardScreen) {
				swapOutRootUILowLevel(&instrumentClipView);
				instrumentClipView.openedInBackground();
			}
			else if (getRootUI() == &instrumentClipView) {
				swapOutRootUILowLevel(&keyboardScreen);
				keyboardScreen.openedInBackground();
			}

			PadLEDs::reassessGreyout(true);

			IndicatorLEDs::setLedState(keyboardLedX, keyboardLedY, getRootUI() == &keyboardScreen);
		}
	}
#endif

	else {
		return ACTION_RESULT_NOT_DEALT_WITH;
	}

	return ACTION_RESULT_DEALT_WITH;
}

void SoundEditor::goUpOneLevel() {
	do {
		if (navigationDepth == 0) {
			exitCompletely();
			return;
		}
		navigationDepth--;
	} while (
	    !getCurrentMenuItem()->checkPermissionToBeginSession(currentSound, currentSourceIndex, &currentMultiRange));
	numericDriver.setNextTransitionDirection(-1);

	MenuItem* oldItem = menuItemNavigationRecord[navigationDepth + 1];
	if (oldItem == &menu_item::multiRangeMenu) {
		oldItem = menu_item::multiRangeMenu.menuItemHeadingTo;
	}

	beginScreen(oldItem);
}

void SoundEditor::exitCompletely() {
	if (inSettingsMenu()) {
		// First, save settings
#if HAVE_OLED
		OLED::displayWorkingAnimation("Saving settings");
#else
		numericDriver.displayLoadingAnimation();
#endif
		FlashStorage::writeSettings();
		MIDIDeviceManager::writeDevicesToFile();
		runtimeFeatureSettings.writeSettingsToFile();
#if HAVE_OLED
		OLED::removeWorkingAnimation();
#endif
	}
	numericDriver.setNextTransitionDirection(-1);
	close();
	possibleChangeToCurrentRangeDisplay();
}

bool SoundEditor::beginScreen(MenuItem* oldMenuItem) {

	MenuItem* currentItem = getCurrentMenuItem();

	currentItem->beginSession(oldMenuItem);

	// If that didn't succeed (file browser)
	if (getCurrentUI() != &soundEditor && getCurrentUI() != &sampleBrowser && getCurrentUI() != &audioRecorder
	    && getCurrentUI() != &sampleMarkerEditor && getCurrentUI() != &renameDrumUI) {
		return false;
	}

#if HAVE_OLED
	renderUIsForOled();
#endif

#if DELUGE_MODEL != DELUGE_MODEL_40_PAD

	if (!inSettingsMenu() && currentItem != &sampleStartMenu && currentItem != &sampleEndMenu
	    && currentItem != &audioClipSampleMarkerEditorMenuStart && currentItem != &audioClipSampleMarkerEditorMenuEnd
	    && currentItem != &fileSelectorMenu && currentItem != static_cast<void*>(&drumNameMenu)) {

		memset(sourceShortcutBlinkFrequencies, 255, sizeof(sourceShortcutBlinkFrequencies));
		memset(sourceShortcutBlinkColours, 0, sizeof(sourceShortcutBlinkColours));
		paramShortcutBlinkFrequency = 3;

		// Find param shortcut
		currentParamShorcutX = 255;

		// For AudioClips...
		if (currentSong->currentClip->type == CLIP_TYPE_AUDIO) {

			int x, y;

			// First, see if there's a shortcut for the actual MenuItem we're currently on
			for (x = 0; x < 15; x++) {
				for (y = 0; y < displayHeight; y++) {
					if (paramShortcutsForAudioClips[x][y] == currentItem) {
						//if (x == 10 && y < 6 && editingReverbCompressor()) goto stopThat;
						//if (currentParamShorcutX != 255 && (x & 1) && currentSourceIndex == 0) goto stopThat;
						goto doSetupBlinkingForAudioClip;
					}
				}
			}

			if (false) {
doSetupBlinkingForAudioClip:
				setupShortcutBlink(x, y, 0);
			}
		}

		// Or for MIDI or CV clips
		else if (editingCVOrMIDIClip()) {
			for (int y = 0; y < displayHeight; y++) {
				if (midiOrCVParamShortcuts[y] == currentItem) {
					setupShortcutBlink(11, y, 0);
					break;
				}
			}
		}

		// Or the "normal" case, for Sounds
		else {

			if (currentItem == &menu_item::multiRangeMenu) {
				currentItem = menu_item::multiRangeMenu.menuItemHeadingTo;
			}

			// First, see if there's a shortcut for the actual MenuItem we're currently on
			for (int x = 0; x < 15; x++) {
				for (int y = 0; y < displayHeight; y++) {
					if (paramShortcutsForSounds[x][y] == currentItem) {

						if (x == 10 && y < 6 && editingReverbCompressor()) {
							goto stopThat;
						}

						if (currentParamShorcutX != 255 && (x & 1) && currentSourceIndex == 0) {
							goto stopThat;
						}
						setupShortcutBlink(x, y, 0);
					}
				}
			}

			// Failing that, if we're doing some patching, see if there's a shortcut for that *param*
			if (currentParamShorcutX == 255) {

				int paramLookingFor = currentItem->getIndexOfPatchedParamToBlink();
				if (paramLookingFor != 255) {
					for (int x = 0; x < 15; x++) {
						for (int y = 0; y < displayHeight; y++) {
							if (paramShortcutsForSounds[x][y] && paramShortcutsForSounds[x][y] != comingSoonMenu
							    && ((MenuItem*)paramShortcutsForSounds[x][y])->getPatchedParamIndex()
							           == paramLookingFor) {

								if (currentParamShorcutX != 255 && (x & 1) && currentSourceIndex == 0) {
									goto stopThat;
								}

								setupShortcutBlink(x, y, 3);
							}
						}
					}
				}
			}

stopThat : {}

			if (currentParamShorcutX != 255) {
				for (int x = 0; x < 2; x++) {
					for (int y = 0; y < displayHeight; y++) {
						uint8_t source = modSourceShortcuts[x][y];
						if (source < NUM_PATCH_SOURCES) {
							sourceShortcutBlinkFrequencies[x][y] = currentItem->shouldBlinkPatchingSourceShortcut(
							    source, &sourceShortcutBlinkColours[x][y]);
						}
					}
				}
			}
		}

		// If we found nothing...
		if (currentParamShorcutX == 255) {
			uiTimerManager.unsetTimer(TIMER_SHORTCUT_BLINK);
		}

		// Or if we found something...
		else {
			blinkShortcut();
		}
	}
#endif

shortcutsPicked:

	if (currentItem->shouldBlinkLearnLed()) {
		IndicatorLEDs::blinkLed(learnLedX, learnLedY);
	}
	else {
		IndicatorLEDs::setLedState(learnLedX, learnLedY, false);
	}

	possibleChangeToCurrentRangeDisplay();

	return true;
}

void SoundEditor::possibleChangeToCurrentRangeDisplay() {
	uiNeedsRendering(&instrumentClipView, 0, 0xFFFFFFFF);
	uiNeedsRendering(&keyboardScreen, 0xFFFFFFFF, 0);
}

void SoundEditor::setupShortcutBlink(int x, int y, int frequency) {
#if DELUGE_MODEL != DELUGE_MODEL_40_PAD
	currentParamShorcutX = x;
	currentParamShorcutY = y;

	shortcutBlinkCounter = 0;
	paramShortcutBlinkFrequency = frequency;
#endif
}

void SoundEditor::setupExclusiveShortcutBlink(int x, int y) {
	memset(sourceShortcutBlinkFrequencies, 255, sizeof(sourceShortcutBlinkFrequencies));
	setupShortcutBlink(x, y, 1);
	blinkShortcut();
}

void SoundEditor::blinkShortcut() {

#if DELUGE_MODEL == DELUGE_MODEL_40_PAD
	return;
#endif

	// We have to blink params and shortcuts at slightly different times, because blinking two pads on the same row at same time doesn't work

	uint32_t counterForNow = shortcutBlinkCounter >> 1;

	if (shortcutBlinkCounter & 1) {
		// Blink param
		if ((counterForNow & paramShortcutBlinkFrequency) == 0) {
			bufferPICPadsUart(24 + currentParamShorcutY + (currentParamShorcutX * displayHeight));
		}
		uiTimerManager.setTimer(TIMER_SHORTCUT_BLINK, 180);
	}

	else {
		// Blink source
		for (int x = 0; x < 2; x++) {
			for (int y = 0; y < displayHeight; y++) {
				if (sourceShortcutBlinkFrequencies[x][y] != 255
				    && (counterForNow & sourceShortcutBlinkFrequencies[x][y]) == 0) {
					if (sourceShortcutBlinkColours[x][y]) {
						bufferPICPadsUart(10 + sourceShortcutBlinkColours[x][y]);
					}
					bufferPICPadsUart(24 + y + ((x + 14) * displayHeight));
				}
			}
		}
		uiTimerManager.setTimer(TIMER_SHORTCUT_BLINK, 20);
	}

	shortcutBlinkCounter++;
}

bool SoundEditor::editingReverbCompressor() {
	return (getCurrentUI() == &soundEditor && currentCompressor == &AudioEngine::reverbCompressor);
}

int SoundEditor::horizontalEncoderAction(int offset) {
	if (currentUIMode == UI_MODE_AUDITIONING && getRootUI() == &keyboardScreen) {
		return getRootUI()->horizontalEncoderAction(offset);
	}
	else {
		getCurrentMenuItem()->horizontalEncoderAction(offset);
		return ACTION_RESULT_DEALT_WITH;
	}
}

void SoundEditor::selectEncoderAction(int8_t offset) {

	if (currentUIMode != UI_MODE_NONE && currentUIMode != UI_MODE_AUDITIONING
	    && currentUIMode != UI_MODE_HOLDING_AFFECT_ENTIRE_IN_SOUND_EDITOR) {
		return;
	}

	bool hadNoteTails;

	char modelStackMemory[MODEL_STACK_MAX_SIZE];
	ModelStackWithSoundFlags* modelStack = getCurrentModelStack(modelStackMemory)->addSoundFlags();

	if (currentSound) {
		char modelStackMemory[MODEL_STACK_MAX_SIZE];
		ModelStackWithSoundFlags* modelStack = getCurrentModelStack(modelStackMemory)->addSoundFlags();

		hadNoteTails = currentSound->allowNoteTails(modelStack);
	}

	getCurrentMenuItem()->selectEncoderAction(offset);

	if (currentSound) {
		if (getCurrentMenuItem()->selectEncoderActionEditsInstrument()) {
			markInstrumentAsEdited(); // TODO: make reverb and reverb-compressor stuff exempt from this
		}

		// If envelope param preset values were changed, there's a chance that there could have been a change to whether notes have tails
		char modelStackMemory[MODEL_STACK_MAX_SIZE];
		ModelStackWithSoundFlags* modelStack = getCurrentModelStack(modelStackMemory)->addSoundFlags();

		bool hasNoteTailsNow = currentSound->allowNoteTails(modelStack);
		if (hadNoteTails != hasNoteTailsNow) {
			uiNeedsRendering(&instrumentClipView, 0xFFFFFFFF, 0);
		}
	}

	if (currentModControllable) {
		view.setKnobIndicatorLevels(); // Is this really necessary every time?
	}
}

void SoundEditor::markInstrumentAsEdited() {
	if (!inSettingsMenu()) {
		((Instrument*)currentSong->currentClip->output)->beenEdited();
	}
}

static const uint32_t shortcutPadUIModes[] = {UI_MODE_AUDITIONING, 0};

int SoundEditor::potentialShortcutPadAction(int x, int y, bool on) {

	if (!on || DELUGE_MODEL == DELUGE_MODEL_40_PAD || x >= displayWidth
	    || (!Buttons::isShiftButtonPressed()
	        && !(currentUIMode == UI_MODE_AUDITIONING && getRootUI() == &instrumentClipView))) {
		return ACTION_RESULT_NOT_DEALT_WITH;
	}

	if (on && isUIModeWithinRange(shortcutPadUIModes)) {

		if (sdRoutineLock) {
			return ACTION_RESULT_REMIND_ME_OUTSIDE_CARD_ROUTINE;
		}

		const MenuItem* item = NULL;

		// AudioClips - there are just a few shortcuts
		if (currentSong->currentClip->type == CLIP_TYPE_AUDIO) {

			if (x <= 14) {
				item = paramShortcutsForAudioClips[x][y];
			}

			goto doSetup;
		}

		else {
			// Shortcut to edit a parameter
			if (x < 14 || (x == 14 && y < 5)) {

				if (editingCVOrMIDIClip()) {
					if (x == 11) {
						item = midiOrCVParamShortcuts[y];
					}
					else if (x == 4) {
						if (y == 7) {
							item = &sequenceDirectionMenu;
						}
					}
					else {
						item = NULL;
					}
				}
				else {
					item = paramShortcutsForSounds[x][y];
				}

doSetup:
				if (item) {

					if (item == comingSoonMenu) {
						numericDriver.displayPopup(HAVE_OLED ? "Feature not (yet?) implemented" : "SOON");
						return ACTION_RESULT_DEALT_WITH;
					}

#if HAVE_OLED
					switch (x) {
					case 0 ... 3:
						setOscillatorNumberForTitles(x & 1);
						break;

					case 4 ... 5:
						setModulatorNumberForTitles(x & 1);
						break;

					case 8 ... 9:
						setEnvelopeNumberForTitles(x & 1);
						break;
					}
#endif
					int thingIndex = x & 1;

					bool setupSuccess = setup((currentSong->currentClip), item, thingIndex);

					if (!setupSuccess) {
						return ACTION_RESULT_DEALT_WITH;
					}

					// If not in SoundEditor yet
					if (getCurrentUI() != &soundEditor) {
						if (getCurrentUI() == &sampleMarkerEditor) {
							numericDriver.setNextTransitionDirection(0);
							changeUIAtLevel(&soundEditor, 1);
							renderingNeededRegardlessOfUI(); // Not sure if this is 100% needed... some of it is.
						}
						else {
							openUI(&soundEditor);
						}
					}

					// Or if already in SoundEditor
					else {
						numericDriver.setNextTransitionDirection(0);
						beginScreen();
					}
				}
			}

			// Shortcut to patch a modulation source to the parameter we're already looking at
			else if (getCurrentUI() == &soundEditor) {

				uint8_t source = modSourceShortcuts[x - 14][y];
				if (source == 254) {
					numericDriver.displayPopup("SOON");
				}

				if (source >= NUM_PATCH_SOURCES) {
					return ACTION_RESULT_DEALT_WITH;
				}

				bool previousPressStillActive = false;
				for (int h = 0; h < 2; h++) {
					for (int i = 0; i < displayHeight; i++) {
						if (h == 0 && i < 5) {
							continue;
						}

						if ((h + 14 != x || i != y) && matrixDriver.isPadPressed(14 + h, i)) {
							previousPressStillActive = true;
							goto getOut;
						}
					}
				}

getOut:
				bool wentBack = false;

				int newNavigationDepth = navigationDepth;

				while (true) {

					// Ask current MenuItem what to do with this action
					MenuItem* newMenuItem = menuItemNavigationRecord[newNavigationDepth]->patchingSourceShortcutPress(
					    source, previousPressStillActive);

					// If it says "go up a level and ask that MenuItem", do that
					if (newMenuItem == (MenuItem*)0xFFFFFFFF) {
						newNavigationDepth--;
						if (newNavigationDepth < 0) { // This normally shouldn't happen
							exitCompletely();
							return ACTION_RESULT_DEALT_WITH;
						}
						wentBack = true;
					}

					// Otherwise...
					else {

						// If we've been given a MenuItem to go into, do that
						if (newMenuItem
						    && newMenuItem->checkPermissionToBeginSession(currentSound, currentSourceIndex,
						                                                  &currentMultiRange)) {
							navigationDepth = newNavigationDepth + 1;
							menuItemNavigationRecord[navigationDepth] = newMenuItem;
							if (!wentBack) {
								numericDriver.setNextTransitionDirection(1);
							}
							beginScreen();
						}

						// Otherwise, do nothing
						break;
					}
				}
			}
		}
	}
	return ACTION_RESULT_DEALT_WITH;
}

extern uint16_t batteryMV;

int SoundEditor::padAction(int x, int y, int on) {
	if (sdRoutineLock) {
		return ACTION_RESULT_REMIND_ME_OUTSIDE_CARD_ROUTINE;
	}

	if (!inSettingsMenu()) {
		int result = potentialShortcutPadAction(x, y, on);
		if (result != ACTION_RESULT_NOT_DEALT_WITH) {
			return result;
		}
	}

	if (getRootUI() == &keyboardScreen) {
		if (x < displayWidth) {
			keyboardScreen.padAction(x, y, on);
			return ACTION_RESULT_DEALT_WITH;
		}
	}

	// Audition pads
	else if (getRootUI() == &instrumentClipView) {
		if (x == displayWidth + 1) {
			instrumentClipView.padAction(x, y, on);
			return ACTION_RESULT_DEALT_WITH;
		}
	}

	// Otherwise...
	if (currentUIMode == UI_MODE_NONE && on) {

		// If doing secret bootloader-update action...
		// Dear tinkerers and open-sourcers, please don't use or publicise this feature. If it goes wrong, your Deluge is toast.
		if (getCurrentMenuItem() == &firmwareVersionMenu
		    && ((x == 0 && y == 7) || (x == 1 && y == 6) || (x == 2 && y == 5))) {

			if (matrixDriver.isUserDoingBootloaderOverwriteAction()) {
				bool available = contextMenuOverwriteBootloader.setupAndCheckAvailability();
				if (available) {
					openUI(&contextMenuOverwriteBootloader);
				}
			}
		}

		// Otherwise, exit.
		else {
			exitCompletely();
		}
	}

	return ACTION_RESULT_DEALT_WITH;
}

int SoundEditor::verticalEncoderAction(int offset, bool inCardRoutine) {
	if (Buttons::isShiftButtonPressed() || Buttons::isButtonPressed(xEncButtonX, xEncButtonY)) {
		return ACTION_RESULT_DEALT_WITH;
	}
	return getRootUI()->verticalEncoderAction(offset, inCardRoutine);
}

bool SoundEditor::noteOnReceivedForMidiLearn(MIDIDevice* fromDevice, int channel, int note, int velocity) {
	return getCurrentMenuItem()->learnNoteOn(fromDevice, channel, note);
}

// Returns true if some use was made of the message here
bool SoundEditor::midiCCReceived(MIDIDevice* fromDevice, uint8_t channel, uint8_t ccNumber, uint8_t value) {

	if (currentUIMode == UI_MODE_MIDI_LEARN && !Buttons::isShiftButtonPressed()) {
		getCurrentMenuItem()->learnCC(fromDevice, channel, ccNumber, value);
		return true;
	}

	return false;
}

// Returns true if some use was made of the message here
bool SoundEditor::pitchBendReceived(MIDIDevice* fromDevice, uint8_t channel, uint8_t data1, uint8_t data2) {

	if (currentUIMode == UI_MODE_MIDI_LEARN && !Buttons::isShiftButtonPressed()) {
		getCurrentMenuItem()->learnKnob(fromDevice, 128, 0, channel);
		return true;
	}

	return false;
}

void SoundEditor::modEncoderAction(int whichModEncoder, int offset) {
	// If learn button is pressed, learn this knob for current param
	if (currentUIMode == UI_MODE_MIDI_LEARN) {

		// But, can't do it if it's a Kit and affect-entire is on!
		if (editingKit() && ((InstrumentClip*)currentSong->currentClip)->affectEntire) {
#if DELUGE_MODEL == DELUGE_MODEL_40_PAD
			IndicatorLEDs::indicateAlertOnLed(
			    songViewLedX, songViewLedY); // Really should indicate it on "Clip View", but that's already blinking
#else
			//IndicatorLEDs::indicateErrorOnLed(affectEntireLedX, affectEntireLedY);
#endif
		}

		// Otherwise, everything's fine
		else {
			getCurrentMenuItem()->learnKnob(NULL, whichModEncoder, currentSong->currentClip->output->modKnobMode, 255);
		}
	}

	// Otherwise, send the action to the Editor as usual
	else {
		UI::modEncoderAction(whichModEncoder, offset);
	}
}

bool SoundEditor::setup(Clip* clip, const MenuItem* item, int sourceIndex) {

	Sound* newSound = NULL;
	ParamManagerForTimeline* newParamManager = NULL;
	ArpeggiatorSettings* newArpSettings = NULL;
	ModControllableAudio* newModControllable = NULL;

	if (clip) {

		// InstrumentClips
		if (clip->type == CLIP_TYPE_INSTRUMENT) {
			// Kit
			if (clip->output->type == INSTRUMENT_TYPE_KIT) {

				Drum* selectedDrum = ((Kit*)clip->output)->selectedDrum;
				// If a SoundDrum is selected...
				if (selectedDrum) {
					if (selectedDrum->type == DRUM_TYPE_SOUND) {
						NoteRow* noteRow = ((InstrumentClip*)clip)->getNoteRowForDrum(selectedDrum);
						if (noteRow == NULL) {
							return false;
						}
						newSound = (SoundDrum*)selectedDrum;
						newModControllable = newSound;
						newParamManager = &noteRow->paramManager;
						newArpSettings = &((SoundDrum*)selectedDrum)->arpSettings;
					}
					else {
						if (item != &sequenceDirectionMenu) {
							if (selectedDrum->type == DRUM_TYPE_MIDI) {
								IndicatorLEDs::indicateAlertOnLed(midiLedX, midiLedY);
							}
							else { // GATE
								IndicatorLEDs::indicateAlertOnLed(cvLedX, cvLedY);
							}
							return false;
						}
					}
				}

				// Otherwise, do nothing
				else {
					if (item == &sequenceDirectionMenu) {
						numericDriver.displayPopup(HAVE_OLED ? "Select a row or affect-entire" : "CANT");
					}
					return false;
				}
			}

			else {

				// Synth
				if (clip->output->type == INSTRUMENT_TYPE_SYNTH) {
					newSound = (SoundInstrument*)clip->output;
					newModControllable = newSound;
				}

				// CV or MIDI - not much happens

				newParamManager = &clip->paramManager;
				newArpSettings = &((InstrumentClip*)clip)->arpSettings;
			}
		}

		// AudioClips
		else {
			newParamManager = &clip->paramManager;
			newModControllable = (ModControllableAudio*)clip->output->toModControllable();
		}
	}

	MenuItem* newItem;

	if (item) {
		newItem = (MenuItem*)item;
	}
	else {
		if (clip) {

			actionLogger.deleteAllLogs();

			if (clip->type == CLIP_TYPE_INSTRUMENT) {
				if (currentSong->currentClip->output->type == INSTRUMENT_TYPE_MIDI_OUT) {
#if HAVE_OLED
					soundEditorRootMenuMIDIOrCV.basicTitle = "MIDI inst.";
#endif
doMIDIOrCV:
					newItem = &soundEditorRootMenuMIDIOrCV;
				}
				else if (currentSong->currentClip->output->type == INSTRUMENT_TYPE_CV) {
#if HAVE_OLED
					soundEditorRootMenuMIDIOrCV.basicTitle = "CV instrument";
#endif
					goto doMIDIOrCV;
				}
				else {
					newItem = &soundEditorRootMenu;
				}
			}

			else {
				newItem = &soundEditorRootMenuAudioClip;
			}
		}
		else {
			newItem = &settingsRootMenu;
		}
	}

	::MultiRange* newRange = currentMultiRange;

	if ((getCurrentUI() != &soundEditor && getCurrentUI() != &sampleMarkerEditor)
	    || sourceIndex != currentSourceIndex) {
		newRange = NULL;
	}

	// This isn't a very nice solution, but we have to set currentParamManager before calling checkPermissionToBeginSession(),
	// because in a minority of cases, like "patch cable strength" / "modulation depth", it needs this.
	currentParamManager = newParamManager;

	int result = newItem->checkPermissionToBeginSession(newSound, sourceIndex, &newRange);

	if (result == MENU_PERMISSION_NO) {
		numericDriver.displayPopup(HAVE_OLED ? "Parameter not applicable" : "CANT");
		return false;
	}
	else if (result == MENU_PERMISSION_MUST_SELECT_RANGE) {

		Uart::println("must select range");

		newRange = NULL;
		menu_item::multiRangeMenu.menuItemHeadingTo = newItem;
		newItem = &menu_item::multiRangeMenu;
	}

	currentSound = newSound;
	currentArpSettings = newArpSettings;
	currentMultiRange = newRange;
	currentModControllable = newModControllable;

	if (currentModControllable) {
		currentCompressor = &currentModControllable->compressor;
	}

	if (currentSound) {
		currentSourceIndex = sourceIndex;
		currentSource = &currentSound->sources[currentSourceIndex];
		currentSampleControls = &currentSource->sampleControls;
		currentPriority = &currentSound->voicePriority;

		if (result == MENU_PERMISSION_YES && currentMultiRange == NULL) {
			if (currentSource->ranges.getNumElements()) {
				currentMultiRange = (MultisampleRange*)currentSource->ranges.getElement(0); // Is this good?
			}
		}
	}
	else if (clip->type == CLIP_TYPE_AUDIO) {
		AudioClip* audioClip = (AudioClip*)clip;
		currentSampleControls = &audioClip->sampleControls;
		currentPriority = &audioClip->voicePriority;
	}

	navigationDepth = 0;
	shouldGoUpOneLevelOnBegin = false;
	menuItemNavigationRecord[navigationDepth] = newItem;

	numericDriver.setNextTransitionDirection(1);
	return true;
}

MenuItem* SoundEditor::getCurrentMenuItem() {
	return menuItemNavigationRecord[navigationDepth];
}

bool SoundEditor::inSettingsMenu() {
	return (menuItemNavigationRecord[0] == &settingsRootMenu);
}

bool SoundEditor::isUntransposedNoteWithinRange(int noteCode) {
	return (soundEditor.currentSource->ranges.getNumElements() > 1
	        && soundEditor.currentSource->getRange(noteCode + soundEditor.currentSound->transpose)
	               == soundEditor.currentMultiRange);
}

void SoundEditor::setCurrentMultiRange(int i) {
	currentMultiRangeIndex = i;
	currentMultiRange = (MultisampleRange*)soundEditor.currentSource->ranges.getElement(i);
}

int SoundEditor::checkPermissionToBeginSessionForRangeSpecificParam(Sound* sound, int whichThing,
                                                                    bool automaticallySelectIfOnlyOne,
                                                                    ::MultiRange** previouslySelectedRange) {

	Source* source = &sound->sources[whichThing];

	::MultiRange* firstRange = source->getOrCreateFirstRange();
	if (!firstRange) {
		numericDriver.displayError(ERROR_INSUFFICIENT_RAM);
		return MENU_PERMISSION_NO;
	}

	if (soundEditor.editingKit() || (automaticallySelectIfOnlyOne && source->ranges.getNumElements() == 1)) {
		*previouslySelectedRange = firstRange;
		return MENU_PERMISSION_YES;
	}

	if (getCurrentUI() == &soundEditor && *previouslySelectedRange && currentSourceIndex == whichThing) {
		return MENU_PERMISSION_YES;
	}

	return MENU_PERMISSION_MUST_SELECT_RANGE;
}

void SoundEditor::cutSound() {
	if (currentSong->currentClip->type == CLIP_TYPE_AUDIO) {
		((AudioClip*)currentSong->currentClip)->unassignVoiceSample();
	}
	else {
		soundEditor.currentSound->unassignAllVoices();
	}
}

AudioFileHolder* SoundEditor::getCurrentAudioFileHolder() {

	if (currentSong->currentClip->type == CLIP_TYPE_AUDIO) {
		return &((AudioClip*)currentSong->currentClip)->sampleHolder;
	}

	else {
		return currentMultiRange->getAudioFileHolder();
	}
}

ModelStackWithThreeMainThings* SoundEditor::getCurrentModelStack(void* memory) {
	NoteRow* noteRow = NULL;
	int noteRowIndex;

	if (currentSong->currentClip->output->type == INSTRUMENT_TYPE_KIT) {
		Drum* selectedDrum = ((Kit*)currentSong->currentClip->output)->selectedDrum;
		if (selectedDrum) {
			noteRow = ((InstrumentClip*)currentSong->currentClip)->getNoteRowForDrum(selectedDrum, &noteRowIndex);
		}
	}

	return setupModelStackWithThreeMainThingsIncludingNoteRow(memory, currentSong, currentSong->currentClip,
	                                                          noteRowIndex, noteRow, currentModControllable,
	                                                          currentParamManager);
}

void SoundEditor::mpeZonesPotentiallyUpdated() {
	if (getCurrentUI() == this) {
		MenuItem* currentMenuItem = getCurrentMenuItem();
		if (currentMenuItem == &mpe::zoneNumMemberChannelsMenu) {
			currentMenuItem->readValueAgain();
		}
	}
}

#if HAVE_OLED
void SoundEditor::renderOLED(uint8_t image[][OLED_MAIN_WIDTH_PIXELS]) {

	// Sorry - extremely ugly hack here.
	MenuItem* currentMenuItem = getCurrentMenuItem();
	if (currentMenuItem == static_cast<void*>(&drumNameMenu)) {
		if (!navigationDepth) {
			return;
		}
		currentMenuItem = menuItemNavigationRecord[navigationDepth - 1];
	}

	currentMenuItem->renderOLED();
}
#endif

/*
char modelStackMemory[MODEL_STACK_MAX_SIZE];
ModelStackWithThreeMainThings* modelStack = soundEditor.getCurrentModelStack(modelStackMemory);
*/<|MERGE_RESOLUTION|>--- conflicted
+++ resolved
@@ -109,548 +109,7 @@
 	}
 }
 
-<<<<<<< HEAD
-class MenuItemPPQN : public MenuItemInteger {
-public:
-	MenuItemPPQN(char const* newName = NULL) : MenuItemInteger(newName) {}
-	int getMinValue() { return 1; }
-	int getMaxValue() { return 192; }
-};
-
-MenuItemSubmenu settingsRootMenu;
-
-#if HAVE_OLED
-char cvTransposeTitle[] = "CVx transpose";
-char cvVoltsTitle[] = "CVx V/octave";
-char gateModeTitle[] = "Gate outX mode";
-char const* gateModeOptions[] = {"V-trig", "S-trig", NULL, NULL}; // Why'd I put two NULLs?
-#else
-char const* gateModeOptions[] = {"VTRI", "STRI", NULL, NULL};
-#endif
-
-// Gate stuff
-
-class MenuItemGateMode final : public MenuItemSelection {
-public:
-	MenuItemGateMode()
-	    : MenuItemSelection(
-#if HAVE_OLED
-	        gateModeTitle
-#else
-	        NULL
-#endif
-	    ) {
-		basicOptions = gateModeOptions;
-	}
-	void readCurrentValue() {
-		soundEditor.currentValue = cvEngine.gateChannels[soundEditor.currentSourceIndex].mode;
-	}
-	void writeCurrentValue() {
-		cvEngine.setGateType(soundEditor.currentSourceIndex, soundEditor.currentValue);
-	}
-} gateModeMenu;
-
-class MenuItemGateOffTime final : public MenuItemDecimal {
-public:
-	MenuItemGateOffTime(char const* newName = NULL) : MenuItemDecimal(newName) {}
-	int getMinValue() { return 1; }
-	int getMaxValue() { return 100; }
-	int getNumDecimalPlaces() { return 1; }
-	int getDefaultEditPos() { return 1; }
-	void readCurrentValue() { soundEditor.currentValue = cvEngine.minGateOffTime; }
-	void writeCurrentValue() { cvEngine.minGateOffTime = soundEditor.currentValue; }
-} gateOffTimeMenu;
-
-// Root menu
-
-MenuItemSubmenu cvSubmenu;
-
-class MenuItemCVVolts final : public MenuItemDecimal {
-public:
-	MenuItemCVVolts(char const* newName = NULL) : MenuItemDecimal(newName) {
-#if HAVE_OLED
-		basicTitle = cvVoltsTitle;
-#endif
-	}
-	int getMinValue() {
-		return 0;
-	}
-	int getMaxValue() {
-		return 200;
-	}
-	int getNumDecimalPlaces() {
-		return 2;
-	}
-	int getDefaultEditPos() {
-		return 1;
-	}
-	void readCurrentValue() {
-		soundEditor.currentValue = cvEngine.cvChannels[soundEditor.currentSourceIndex].voltsPerOctave;
-	}
-	void writeCurrentValue() {
-		cvEngine.setCVVoltsPerOctave(soundEditor.currentSourceIndex, soundEditor.currentValue);
-	}
-#if HAVE_OLED
-	void drawPixelsForOled() {
-		if (soundEditor.currentValue == 0) {
-			OLED::drawStringCentred("Hz/V", 20, OLED::oledMainImage[0], OLED_MAIN_WIDTH_PIXELS, TEXT_HUGE_SPACING_X,
-			                        TEXT_HUGE_SIZE_Y);
-		}
-		else MenuItemDecimal::drawPixelsForOled();
-	}
-#else
-	void drawValue() {
-		if (soundEditor.currentValue == 0) numericDriver.setText("HZPV", false, 255, true);
-		else MenuItemDecimal::drawValue();
-	}
-#endif
-	void horizontalEncoderAction(int offset) {
-		if (soundEditor.currentValue != 0) MenuItemDecimal::horizontalEncoderAction(offset);
-	}
-} cvVoltsMenu;
-
-class MenuItemCVTranspose final : public MenuItemDecimal {
-public:
-	MenuItemCVTranspose(char const* newName = NULL) : MenuItemDecimal(newName) {
-#if HAVE_OLED
-		basicTitle = cvTransposeTitle;
-#endif
-	}
-	int getMinValue() {
-		return -9600;
-	}
-	int getMaxValue() {
-		return 9600;
-	}
-	int getNumDecimalPlaces() {
-		return 2;
-	}
-	void readCurrentValue() {
-		soundEditor.currentValue = (int32_t)cvEngine.cvChannels[soundEditor.currentSourceIndex].transpose * 100
-		                           + cvEngine.cvChannels[soundEditor.currentSourceIndex].cents;
-	}
-	void writeCurrentValue() {
-		int currentValue = soundEditor.currentValue + 25600;
-
-		int semitones = (currentValue + 50) / 100;
-		int cents = currentValue - semitones * 100;
-		cvEngine.setCVTranspose(soundEditor.currentSourceIndex, semitones - 256, cents);
-	}
-} cvTransposeMenu;
-
-#if HAVE_OLED
-static char const* cvOutputChannel[] = {"CV output 1", "CV output 2", NULL};
-#else
-static char const* cvOutputChannel[] = {"Out1", "Out2", NULL};
-#endif
-
-class MenuItemCVSelection final : public MenuItemSelection {
-public:
-	MenuItemCVSelection(char const* newName = NULL) : MenuItemSelection(newName) {
-#if HAVE_OLED
-		basicTitle = "CV outputs";
-#endif
-		basicOptions = cvOutputChannel;
-	}
-	void beginSession(MenuItem* navigatedBackwardFrom) {
-		if (!navigatedBackwardFrom) soundEditor.currentValue = 0;
-		else soundEditor.currentValue = soundEditor.currentSourceIndex;
-		MenuItemSelection::beginSession(navigatedBackwardFrom);
-	}
-
-	MenuItem* selectButtonPress() {
-		soundEditor.currentSourceIndex = soundEditor.currentValue;
-#if HAVE_OLED
-		cvSubmenu.basicTitle = cvOutputChannel[soundEditor.currentValue];
-		cvVoltsTitle[2] = '1' + soundEditor.currentValue;
-		cvTransposeTitle[2] = '1' + soundEditor.currentValue;
-#endif
-		return &cvSubmenu;
-	}
-} cvSelectionMenu;
-
-class MenuItemGateSelection final : public MenuItemSelection {
-public:
-	MenuItemGateSelection(char const* newName = NULL) : MenuItemSelection(newName) {
-#if HAVE_OLED
-		basicTitle = "Gate outputs";
-		static char const* options[] = {"Gate output 1", "Gate output 2",    "Gate output 3",
-		                                "Gate output 4", "Minimum off-time", NULL};
-#else
-		static char const* options[] = {"Out1", "Out2", "Out3", "Out4", "OFFT", NULL};
-#endif
-		basicOptions = options;
-	}
-	void beginSession(MenuItem* navigatedBackwardFrom) {
-		if (!navigatedBackwardFrom) soundEditor.currentValue = 0;
-		else soundEditor.currentValue = soundEditor.currentSourceIndex;
-		MenuItemSelection::beginSession(navigatedBackwardFrom);
-	}
-
-	MenuItem* selectButtonPress() {
-		if (soundEditor.currentValue == NUM_GATE_CHANNELS) return &gateOffTimeMenu;
-		else {
-			soundEditor.currentSourceIndex = soundEditor.currentValue;
-#if HAVE_OLED
-			gateModeTitle[8] = '1' + soundEditor.currentValue;
-#endif
-			switch (soundEditor.currentValue) {
-			case WHICH_GATE_OUTPUT_IS_CLOCK:
-				gateModeOptions[2] = "Clock";
-				break;
-
-			case WHICH_GATE_OUTPUT_IS_RUN:
-				gateModeOptions[2] = HAVE_OLED ? "\"Run\" signal" : "Run";
-				break;
-
-			default:
-				gateModeOptions[2] = NULL;
-				break;
-			}
-			return &gateModeMenu;
-		}
-	}
-} gateSelectionMenu;
-
-class MenuItemSwingInterval final : public MenuItemSyncLevel {
-public:
-	MenuItemSwingInterval(char const* newName = 0) : MenuItemSyncLevel(newName) {}
-	void readCurrentValue() { soundEditor.currentValue = currentSong->swingInterval; }
-	void writeCurrentValue() { currentSong->changeSwingInterval(soundEditor.currentValue); }
-
-	void selectEncoderAction(int offset) { // So that there's no "off" option
-		soundEditor.currentValue += offset;
-		int numOptions = getNumOptions();
-
-		// Wrap value
-		if (soundEditor.currentValue >= numOptions) soundEditor.currentValue -= (numOptions - 1);
-		else if (soundEditor.currentValue < 1) soundEditor.currentValue += (numOptions - 1);
-
-		MenuItemValue::selectEncoderAction(offset);
-	}
-} swingIntervalMenu;
-
-// Record submenu
-MenuItemSubmenu recordSubmenu;
-
-class MenuItemRecordQuantize final : public MenuItemSyncLevelRelativeToSong {
-public:
-	MenuItemRecordQuantize(char const* newName = 0) : MenuItemSyncLevelRelativeToSong(newName) {}
-	void readCurrentValue() { soundEditor.currentValue = FlashStorage::recordQuantizeLevel; }
-	void writeCurrentValue() { FlashStorage::recordQuantizeLevel = soundEditor.currentValue; }
-} recordQuantizeMenu;
-
-class MenuItemRecordMargins final : public MenuItemSelection {
-public:
-	MenuItemRecordMargins(char const* newName = NULL) : MenuItemSelection(newName) {}
-	void readCurrentValue() { soundEditor.currentValue = FlashStorage::audioClipRecordMargins; }
-	void writeCurrentValue() { FlashStorage::audioClipRecordMargins = soundEditor.currentValue; }
-} recordMarginsMenu;
-
-class MenuItemRecordCountIn final : public MenuItemSelection {
-public:
-	MenuItemRecordCountIn(char const* newName = NULL) : MenuItemSelection(newName) {}
-	void readCurrentValue() { soundEditor.currentValue = playbackHandler.countInEnabled; }
-	void writeCurrentValue() { playbackHandler.countInEnabled = soundEditor.currentValue; }
-} recordCountInMenu;
-
-class MenuItemFlashStatus final : public MenuItemSelection {
-public:
-	MenuItemFlashStatus(char const* newName = NULL) : MenuItemSelection(newName) {}
-	void readCurrentValue() { soundEditor.currentValue = PadLEDs::flashCursor; }
-	void writeCurrentValue() {
-
-		if (PadLEDs::flashCursor == FLASH_CURSOR_SLOW) PadLEDs::clearTickSquares();
-
-		PadLEDs::flashCursor = soundEditor.currentValue;
-	}
-	char const** getOptions() {
-		static char const* options[] = {"Fast", "Off", "Slow", NULL};
-		return options;
-	}
-	int getNumOptions() { return 3; }
-} flashStatusMenu;
-
-class MenuItemMonitorMode final : public MenuItemSelection {
-public:
-	MenuItemMonitorMode(char const* newName = NULL) : MenuItemSelection(newName) {}
-	void readCurrentValue() { soundEditor.currentValue = AudioEngine::inputMonitoringMode; }
-	void writeCurrentValue() { AudioEngine::inputMonitoringMode = soundEditor.currentValue; }
-	char const** getOptions() {
-		static char const* options[] = {"Conditional", "On", "Off", NULL};
-		return options;
-	}
-	int getNumOptions() { return NUM_INPUT_MONITORING_MODES; }
-} monitorModeMenu;
-
-class MenuItemSampleBrowserPreviewMode final : public MenuItemSelection {
-public:
-	MenuItemSampleBrowserPreviewMode(char const* newName = NULL) : MenuItemSelection(newName) {}
-	void readCurrentValue() { soundEditor.currentValue = FlashStorage::sampleBrowserPreviewMode; }
-	void writeCurrentValue() { FlashStorage::sampleBrowserPreviewMode = soundEditor.currentValue; }
-	char const** getOptions() {
-		static char const* options[] = {"Off", "Conditional", "On", NULL};
-		return options;
-	}
-	int getNumOptions() { return 3; }
-} sampleBrowserPreviewModeMenu;
-
-// Pads menu
-MenuItemSubmenu padsSubmenu;
-
-class MenuItemShortcutsVersion final : public MenuItemSelection {
-public:
-	MenuItemShortcutsVersion(char const* newName = NULL) : MenuItemSelection(newName) {}
-	void readCurrentValue() { soundEditor.currentValue = soundEditor.shortcutsVersion; }
-	void writeCurrentValue() { soundEditor.setShortcutsVersion(soundEditor.currentValue); }
-	char const** getOptions() {
-		static char const* options[] = {
-#if HAVE_OLED
-			"1.0",
-			"3.0",
-			NULL
-#else
-			"  1.0",
-			"  3.0"
-#endif
-		};
-		return options;
-	}
-	int getNumOptions() {
-		return NUM_SHORTCUTS_VERSIONS;
-	}
-} shortcutsVersionMenu;
-
-class MenuItemKeyboardLayout final : public MenuItemSelection {
-public:
-	MenuItemKeyboardLayout(char const* newName = NULL) : MenuItemSelection(newName) {}
-	void readCurrentValue() { soundEditor.currentValue = FlashStorage::keyboardLayout; }
-	void writeCurrentValue() { FlashStorage::keyboardLayout = soundEditor.currentValue; }
-	char const** getOptions() {
-		static char const* options[] = {
-			"QWERTY",
-			"AZERTY",
-#if HAVE_OLED
-			"QWERTZ",
-			NULL
-#else
-			"QRTZ"
-#endif
-		};
-		return options;
-	}
-	int getNumOptions() {
-		return NUM_KEYBOARD_LAYOUTS;
-	}
-} keyboardLayoutMenu;
-
-// Colours submenu
-MenuItemSubmenu coloursSubmenu;
-
-MenuItemRuntimeFeatureSetting runtimeFeatureSettingMenuItem;
-MenuItemRuntimeFeatureSettings runtimeFeatureSettingsMenu;
-
-#ifdef DBT_FW_VERSION_STRING
-const char* firmwareString = DBT_FW_VERSION_STRING;
-#else
-const char* firmwareString = "unknown-community";
-#endif
-
-// this class is haunted for some reason, clang-format mangles it
-// clang-format off
-class MenuItemFirmwareVersion final : public MenuItem {
-public:
-	MenuItemFirmwareVersion(char const* newName = 0) : MenuItem(newName){}
-
-#if HAVE_OLED
-	void drawPixelsForOled() {
-		OLED::drawStringCentredShrinkIfNecessary(firmwareString, 22, OLED::oledMainImage[0], OLED_MAIN_WIDTH_PIXELS, 18, 20);
-	}
-#else
-	void beginSession(MenuItem * navigatedBackwardFrom){
-		drawValue();
-	}
-
-	void drawValue() {
-		numericDriver.setScrollingText(firmwareString);
-	}
-#endif
-} firmwareVersionMenu;
-// clang-format on
-
-// CV menu
-
-// MIDI menu
-MenuItemSubmenu midiMenu;
-
-// MIDI clock menu
-MenuItemSubmenu midiClockMenu;
-
-// MIDI thru
-class MenuItemMidiThru final : public MenuItemSelection {
-public:
-	MenuItemMidiThru(char const* newName = NULL) : MenuItemSelection(newName) {}
-	void readCurrentValue() { soundEditor.currentValue = midiEngine.midiThru; }
-	void writeCurrentValue() { midiEngine.midiThru = soundEditor.currentValue; }
-} midiThruMenu;
-
-// MIDI commands submenu
-MenuItemSubmenu midiCommandsMenu;
-
-MenuItemMidiCommand playbackRestartMidiCommand;
-MenuItemMidiCommand playMidiCommand;
-MenuItemMidiCommand recordMidiCommand;
-MenuItemMidiCommand tapMidiCommand;
-MenuItemMidiCommand undoMidiCommand;
-MenuItemMidiCommand redoMidiCommand;
-MenuItemMidiCommand loopMidiCommand;
-MenuItemMidiCommand loopContinuousLayeringMidiCommand;
-
-// MIDI device submenu - for after we've selected which device we want it for
-MenuItemSubmenu midiDeviceMenu;
-
-class MenuItemDefaultVelocityToLevel final : public MenuItemIntegerWithOff {
-public:
-	MenuItemDefaultVelocityToLevel(char const* newName = NULL) : MenuItemIntegerWithOff(newName) {}
-	int getMaxValue() { return 50; }
-	void readCurrentValue() {
-		soundEditor.currentValue =
-		    ((int64_t)soundEditor.currentMIDIDevice->defaultVelocityToLevel * 50 + 536870912) >> 30;
-	}
-	void writeCurrentValue() {
-		soundEditor.currentMIDIDevice->defaultVelocityToLevel = soundEditor.currentValue * 21474836;
-		currentSong->grabVelocityToLevelFromMIDIDeviceAndSetupPatchingForEverything(soundEditor.currentMIDIDevice);
-		MIDIDeviceManager::anyChangesToSave = true;
-	}
-} defaultVelocityToLevelMenu;
-
-// Trigger clock menu
-MenuItemSubmenu triggerClockMenu;
-
-// Clock menu
-MenuItemSubmenu triggerClockInMenu;
-MenuItemSubmenu triggerClockOutMenu;
-
-// MIDI input differentiation menu
-class MenuItemMidiInputDifferentiation final : public MenuItemSelection {
-public:
-	MenuItemMidiInputDifferentiation(char const* newName = NULL) : MenuItemSelection(newName) {}
-	void readCurrentValue() { soundEditor.currentValue = MIDIDeviceManager::differentiatingInputsByDevice; }
-	void writeCurrentValue() { MIDIDeviceManager::differentiatingInputsByDevice = soundEditor.currentValue; }
-} midiInputDifferentiationMenu;
-
-class MenuItemMidiClockOutStatus final : public MenuItemSelection {
-public:
-	MenuItemMidiClockOutStatus(char const* newName = NULL) : MenuItemSelection(newName) {}
-	void readCurrentValue() { soundEditor.currentValue = playbackHandler.midiOutClockEnabled; }
-	void writeCurrentValue() { playbackHandler.setMidiOutClockMode(soundEditor.currentValue); }
-} midiClockOutStatusMenu;
-
-class MenuItemMidiClockInStatus final : public MenuItemSelection {
-public:
-	MenuItemMidiClockInStatus(char const* newName = NULL) : MenuItemSelection(newName) {}
-	void readCurrentValue() { soundEditor.currentValue = playbackHandler.midiInClockEnabled; }
-	void writeCurrentValue() { playbackHandler.setMidiInClockEnabled(soundEditor.currentValue); }
-} midiClockInStatusMenu;
-
-class MenuItemTempoMagnitudeMatching final : public MenuItemSelection {
-public:
-	MenuItemTempoMagnitudeMatching(char const* newName = NULL) : MenuItemSelection(newName) {}
-	void readCurrentValue() { soundEditor.currentValue = playbackHandler.tempoMagnitudeMatchingEnabled; }
-	void writeCurrentValue() { playbackHandler.tempoMagnitudeMatchingEnabled = soundEditor.currentValue; }
-} tempoMagnitudeMatchingMenu;
-
-// Trigger clock in menu
-
-class MenuItemTriggerInPPQN : public MenuItemPPQN {
-public:
-	MenuItemTriggerInPPQN(char const* newName = NULL) : MenuItemPPQN(newName) {}
-	void readCurrentValue() { soundEditor.currentValue = playbackHandler.analogInTicksPPQN; }
-	void writeCurrentValue() {
-		playbackHandler.analogInTicksPPQN = soundEditor.currentValue;
-		if ((playbackHandler.playbackState & PLAYBACK_CLOCK_EXTERNAL_ACTIVE) && playbackHandler.usingAnalogClockInput)
-			playbackHandler.resyncInternalTicksToInputTicks(currentSong);
-	}
-} triggerInPPQNMenu;
-
-class MenuItemTriggerInAutoStart final : public MenuItemSelection {
-public:
-	MenuItemTriggerInAutoStart(char const* newName = NULL) : MenuItemSelection(newName) {}
-	void readCurrentValue() { soundEditor.currentValue = playbackHandler.analogClockInputAutoStart; }
-	void writeCurrentValue() { playbackHandler.analogClockInputAutoStart = soundEditor.currentValue; }
-} triggerInAutoStartMenu;
-
-// Trigger clock out menu
-
-class MenuItemTriggerOutPPQN : public MenuItemPPQN {
-public:
-	MenuItemTriggerOutPPQN(char const* newName = NULL) : MenuItemPPQN(newName) {}
-	void readCurrentValue() { soundEditor.currentValue = playbackHandler.analogOutTicksPPQN; }
-	void writeCurrentValue() {
-		playbackHandler.analogOutTicksPPQN = soundEditor.currentValue;
-		playbackHandler.resyncAnalogOutTicksToInternalTicks();
-	}
-} triggerOutPPQNMenu;
-
-// Defaults menu
-MenuItemSubmenu defaultsSubmenu;
-
-MenuItemIntegerRange defaultTempoMenu;
-MenuItemIntegerRange defaultSwingMenu;
-MenuItemKeyRange defaultKeyMenu;
-
-class MenuItemDefaultScale final : public MenuItemSelection {
-public:
-	MenuItemDefaultScale(char const* newName = NULL) : MenuItemSelection(newName) {}
-	void readCurrentValue() { soundEditor.currentValue = FlashStorage::defaultScale; }
-	void writeCurrentValue() { FlashStorage::defaultScale = soundEditor.currentValue; }
-	int getNumOptions() { return NUM_PRESET_SCALES + 2; }
-	char const** getOptions() { return presetScaleNames; }
-} defaultScaleMenu;
-
-class MenuItemDefaultVelocity final : public MenuItemInteger {
-public:
-	MenuItemDefaultVelocity(char const* newName = NULL) : MenuItemInteger(newName) {}
-	int getMinValue() { return 1; }
-	int getMaxValue() { return 127; }
-	void readCurrentValue() { soundEditor.currentValue = FlashStorage::defaultVelocity; }
-	void writeCurrentValue() {
-		FlashStorage::defaultVelocity = soundEditor.currentValue;
-		currentSong->setDefaultVelocityForAllInstruments(FlashStorage::defaultVelocity);
-	}
-} defaultVelocityMenu;
-
-class MenuItemDefaultMagnitude final : public MenuItemSelection {
-public:
-	MenuItemDefaultMagnitude(char const* newName = NULL) : MenuItemSelection(newName) {}
-	int getNumOptions() { return 7; }
-	void readCurrentValue() { soundEditor.currentValue = FlashStorage::defaultMagnitude; }
-	void writeCurrentValue() { FlashStorage::defaultMagnitude = soundEditor.currentValue; }
-#if HAVE_OLED
-	void drawPixelsForOled() {
-		char buffer[12];
-		intToString(96 << soundEditor.currentValue, buffer);
-		OLED::drawStringCentred(buffer, 20 + OLED_MAIN_TOPMOST_PIXEL, OLED::oledMainImage[0], OLED_MAIN_WIDTH_PIXELS,
-		                        18, 20);
-	}
-#else
-	void drawValue() {
-		numericDriver.setTextAsNumber(96 << soundEditor.currentValue);
-	}
-#endif
-} defaultMagnitudeMenu;
-
-class MenuItemBendRangeDefault final : public MenuItemBendRange {
-public:
-	MenuItemBendRangeDefault(char const* newName = NULL) : MenuItemBendRange(newName) {}
-	void readCurrentValue() { soundEditor.currentValue = FlashStorage::defaultBendRange[BEND_RANGE_MAIN]; }
-	void writeCurrentValue() { FlashStorage::defaultBendRange[BEND_RANGE_MAIN] = soundEditor.currentValue; }
-} defaultBendRangeMenu;
-
-SoundEditor soundEditor{};
-=======
 SoundEditor soundEditor;
->>>>>>> bc714656
 
 SoundEditor::SoundEditor() {
 	currentParamShorcutX = 255;
