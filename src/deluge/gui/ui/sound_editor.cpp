--- conflicted
+++ resolved
@@ -132,13 +132,6 @@
 	memset(sourceShortcutBlinkFrequencies, 255, sizeof(sourceShortcutBlinkFrequencies));
 	timeLastAttemptedAutomatedParamEdit = 0;
 	shouldGoUpOneLevelOnBegin = false;
-<<<<<<< HEAD
-
-	if (display.type == DisplayType::OLED) {
-		init_menu_titles();
-	}
-=======
->>>>>>> feb0d711
 }
 
 bool SoundEditor::editingKit() {
@@ -1031,24 +1024,12 @@
 
 			if (clip->type == CLIP_TYPE_INSTRUMENT) {
 				if (currentSong->currentClip->output->type == InstrumentType::MIDI_OUT) {
-<<<<<<< HEAD
-					soundEditorRootMenuMIDIOrCV.basicTitle = "MIDI inst.";
-=======
-#if HAVE_OLED
 					soundEditorRootMenuMIDIOrCV.title = "MIDI inst.";
-#endif
->>>>>>> feb0d711
 doMIDIOrCV:
 					newItem = &soundEditorRootMenuMIDIOrCV;
 				}
 				else if (currentSong->currentClip->output->type == InstrumentType::CV) {
-<<<<<<< HEAD
-					soundEditorRootMenuMIDIOrCV.basicTitle = "CV instrument";
-=======
-#if HAVE_OLED
 					soundEditorRootMenuMIDIOrCV.title = "CV instrument";
-#endif
->>>>>>> feb0d711
 					goto doMIDIOrCV;
 				}
 				else {
