--- conflicted
+++ resolved
@@ -798,13 +798,12 @@
 				item = paramShortcutsForSongView[x][y];
 			}
 
-<<<<<<< HEAD
 			goto doSetup;
 		}
+    
 		// AudioClips - there are just a few shortcuts
 		else if (currentSong->currentClip->type == CLIP_TYPE_AUDIO) {
-			if (x <= 14) {
-=======
+
 			// NAME shortcut
 			if (x == 11 && y == 5) {
 				// Renames the output (track), not the clip
@@ -816,7 +815,6 @@
 				}
 			}
 			else if (x <= 14) {
->>>>>>> 073d023f
 				item = paramShortcutsForAudioClips[x][y];
 			}
 
