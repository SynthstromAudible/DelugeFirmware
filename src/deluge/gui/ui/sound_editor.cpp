
#include "gui/ui/sound_editor.h"
#include "definitions_cxx.hpp"
#include "extern.h"
#include "gui/l10n/strings.h"
#include "gui/menu_item/file_selector.h"
#include "gui/menu_item/menu_item.h"
#include "gui/menu_item/mpe/zone_num_member_channels.h"
#include "gui/menu_item/multi_range.h"
#include "gui/ui/audio_recorder.h"
#include "gui/ui/browser/sample_browser.h"
#include "gui/ui/keyboard/keyboard_screen.h"
#include "gui/ui/rename/rename_drum_ui.h"
#include "gui/ui/rename/rename_output_ui.h"
#include "gui/ui/sample_marker_editor.h"
#include "gui/ui/save/save_instrument_preset_ui.h"
#include "gui/ui_timer_manager.h"
#include "gui/views/arranger_view.h"
#include "gui/views/automation_view.h"
#include "gui/views/instrument_clip_view.h"
#include "gui/views/performance_session_view.h"
#include "gui/views/session_view.h"
#include "gui/views/view.h"
#include "hid/buttons.h"
#include "hid/display/display.h"
#include "hid/led/indicator_leds.h"
#include "hid/led/pad_leds.h"
#include "hid/matrix/matrix_driver.h"
#include "io/debug/log.h"
#include "io/midi/midi_device.h"
#include "io/midi/midi_engine.h"
#include "mem_functions.h"
#include "memory/general_memory_allocator.h"
#include "model/action/action_logger.h"
#include "model/clip/audio_clip.h"
#include "model/clip/instrument_clip.h"
#include "model/clip/instrument_clip_minder.h"
#include "model/instrument/kit.h"
#include "model/model_stack.h"
#include "model/note/note_row.h"
#include "model/settings/runtime_feature_settings.h"
#include "model/song/song.h"
#include "model/voice/voice_vector.h"
#include "modulation/params/param_set.h"
#include "modulation/patch/patch_cable_set.h"
#include "playback/mode/playback_mode.h"
#include "processing/engines/audio_engine.h"
#include "processing/sound/sound_drum.h"
#include "processing/sound/sound_instrument.h"
#include "processing/source.h"
#include "storage/flash_storage.h"
#include "storage/multi_range/multisample_range.h"
#include "storage/storage_manager.h"
#include "util/functions.h"

#include "menus.h"

using namespace deluge;
using namespace deluge::gui;
using namespace deluge::gui::menu_item;

#define comingSoonMenu (MenuItem*)0xFFFFFFFF

// 255 means none. 254 means soon
PatchSource modSourceShortcuts[2][8] = {
    {
        PatchSource::NOT_AVAILABLE,
        PatchSource::NOT_AVAILABLE,
        PatchSource::NOT_AVAILABLE,
        PatchSource::NOT_AVAILABLE,
        PatchSource::NOT_AVAILABLE,
        PatchSource::LFO_GLOBAL,
        PatchSource::ENVELOPE_0,
        PatchSource::X,
    },
    {
        PatchSource::AFTERTOUCH,
        PatchSource::VELOCITY,
        PatchSource::RANDOM,
        PatchSource::NOTE,
        PatchSource::SIDECHAIN,
        PatchSource::LFO_LOCAL,
        PatchSource::ENVELOPE_1,
        PatchSource::Y,
    },
};

void SoundEditor::setShortcutsVersion(int32_t newVersion) {

	shortcutsVersion = newVersion;

#if ALPHA_OR_BETA_VERSION && IN_HARDWARE_DEBUG
	paramShortcutsForSounds[5][7] = &devVarAMenu;
	paramShortcutsForAudioClips[5][7] = &devVarAMenu;
#endif

	switch (newVersion) {

	case SHORTCUTS_VERSION_1:

		paramShortcutsForAudioClips[0][7] = &audioClipSampleMarkerEditorMenuStart;
		paramShortcutsForAudioClips[1][7] = &audioClipSampleMarkerEditorMenuStart;

		paramShortcutsForAudioClips[0][6] = &audioClipSampleMarkerEditorMenuEnd;
		paramShortcutsForAudioClips[1][6] = &audioClipSampleMarkerEditorMenuEnd;

		paramShortcutsForSounds[0][6] = &sampleEndMenu;
		paramShortcutsForSounds[1][6] = &sampleEndMenu;

		paramShortcutsForSounds[2][6] = &noiseMenu;
		paramShortcutsForSounds[3][6] = &oscSyncMenu;

		paramShortcutsForSounds[2][7] = &sourceWaveIndexMenu;
		paramShortcutsForSounds[3][7] = &sourceWaveIndexMenu;

		modSourceShortcuts[0][7] = PatchSource::NOT_AVAILABLE;
		modSourceShortcuts[1][7] = PatchSource::NOT_AVAILABLE;

		break;

	default: // VERSION_3
		// Uses defaults
		break;
	}
}

SoundEditor soundEditor;

SoundEditor::SoundEditor() {
	currentParamShorcutX = 255;
	memset(sourceShortcutBlinkFrequencies, 255, sizeof(sourceShortcutBlinkFrequencies));
	timeLastAttemptedAutomatedParamEdit = 0;
	shouldGoUpOneLevelOnBegin = false;
	setupKitGlobalFXMenu = false;
}

bool SoundEditor::editingKit() {
	return getCurrentOutputType() == OutputType::KIT;
}

bool SoundEditor::editingCVOrMIDIClip() {
	return (getCurrentOutputType() == OutputType::MIDI_OUT || getCurrentOutputType() == OutputType::CV);
}

bool SoundEditor::getGreyoutColsAndRows(uint32_t* cols, uint32_t* rows) {
	bool doGreyout = true;

	RootUI* rootUI = getRootUI();
	UIType uiType = UIType::NONE;
	if (rootUI) {
		uiType = rootUI->getUIType();
	}

	switch (uiType) {
	case UIType::KEYBOARD_SCREEN:
		// don't greyout keyboard screen
		doGreyout = false;
		break;
	case UIType::AUTOMATION_VIEW:
		// only greyout if you're on automation overview
		doGreyout = automationView.isOnAutomationOverview();
		if (doGreyout) {
			*cols = 0xFFFFFFFC; // don't greyout sidebar
		}
		break;
	case UIType::INSTRUMENT_CLIP_VIEW:
		*cols = 0xFFFFFFFE;
		break;
	default:
		*cols = 0xFFFFFFFF;
		break;
	}

	return doGreyout;
}

bool SoundEditor::opened() {
	bool success = beginScreen(); // Could fail for instance if going into WaveformView but sample not found on card, or
	                              // going into SampleBrowser but card not present
	if (!success) {
		return true; // Must return true, which means everything is dealt with - because this UI would already have been
		             // exited if there was a problem
	}

	setLedStates();

	// update save button blinking status when in performance session view
	if (getRootUI() == &performanceSessionView) {
		performanceSessionView.updateLayoutChangeStatus();
	}

	return true;
}

void SoundEditor::focusRegained() {

	// If just came back from a deeper nested UI...
	if (shouldGoUpOneLevelOnBegin) {
		goUpOneLevel();
		shouldGoUpOneLevelOnBegin = false;

		// If that already exited this UI, then get out now before setting any LEDs
		if (getCurrentUI() != this) {
			return;
		}

		PadLEDs::skipGreyoutFade();
	}
	else {
		beginScreen();
	}

	setLedStates();

	// update save button blinking status when in performance session view
	if (getRootUI() == &performanceSessionView) {
		performanceSessionView.updateLayoutChangeStatus();
	}
}

void SoundEditor::displayOrLanguageChanged() {
	getCurrentMenuItem()->readValueAgain();
}

void SoundEditor::setLedStates() {
	indicator_leds::setLedState(IndicatorLED::SAVE, false); // In case we came from the save-Instrument UI

	indicator_leds::setLedState(IndicatorLED::SYNTH, !inSettingsMenu() && !editingKit() && currentSound);
	indicator_leds::setLedState(IndicatorLED::KIT, !inSettingsMenu() && editingKit() && currentSound);
	indicator_leds::setLedState(IndicatorLED::MIDI,
	                            !inSettingsMenu() && getCurrentOutputType() == OutputType::MIDI_OUT);
	indicator_leds::setLedState(IndicatorLED::CV, !inSettingsMenu() && getCurrentOutputType() == OutputType::CV);

	indicator_leds::setLedState(IndicatorLED::CROSS_SCREEN_EDIT, false);
	indicator_leds::setLedState(IndicatorLED::SCALE_MODE, false);

	indicator_leds::blinkLed(IndicatorLED::BACK);

	playbackHandler.setLedStates();

	if (!inSettingsMenu()) {
		view.setKnobIndicatorLevels();
		view.setModLedStates();
	}
}

ActionResult SoundEditor::buttonAction(deluge::hid::Button b, bool on, bool inCardRoutine) {
	using namespace deluge::hid::button;

	// Encoder button
	if (b == SELECT_ENC) {
		if (currentUIMode == UI_MODE_NONE || currentUIMode == UI_MODE_AUDITIONING
		    || getRootUI() == &performanceSessionView) {
			if (on) {
				if (inCardRoutine) {
					return ActionResult::REMIND_ME_OUTSIDE_CARD_ROUTINE;
				}

				MenuItem* currentMenuItem = getCurrentMenuItem();
				MenuItem* newItem = currentMenuItem->selectButtonPress();
				if (newItem) {
					if (newItem != (MenuItem*)0xFFFFFFFF) {
						MenuPermission result = newItem->checkPermissionToBeginSession(
						    currentModControllable, currentSourceIndex, &currentMultiRange);

						if (result != MenuPermission::NO) {
							if (result == MenuPermission::MUST_SELECT_RANGE) {
								currentMultiRange = nullptr;
								menu_item::multiRangeMenu.menuItemHeadingTo = newItem;
								newItem = &menu_item::multiRangeMenu;
							}

							navigationDepth++;
							menuItemNavigationRecord[navigationDepth] = newItem;
							display->setNextTransitionDirection(1);
							beginScreen();
						}
					}
				}
				else {
					goUpOneLevel();
				}

				handlePotentialParamMenuChange(b, on, inCardRoutine, currentMenuItem, getCurrentMenuItem());
			}
		}
	}

	// Back button
	else if (b == BACK) {
		if (currentUIMode == UI_MODE_NONE || currentUIMode == UI_MODE_AUDITIONING
		    || getRootUI() == &performanceSessionView) {
			if (on) {
				if (inCardRoutine) {
					return ActionResult::REMIND_ME_OUTSIDE_CARD_ROUTINE;
				}

				MenuItem* currentMenuItem = getCurrentMenuItem();

				// Special case if we're editing a range
				if (currentMenuItem == &menu_item::multiRangeMenu && menu_item::multiRangeMenu.cancelEditingIfItsOn()) {
				}
				else {
					goUpOneLevel();
				}

				handlePotentialParamMenuChange(b, on, inCardRoutine, currentMenuItem, getCurrentMenuItem());
			}
		}
	}

	// Save button
	else if (b == SAVE) {
		if (on && (currentUIMode == UI_MODE_NONE) && !inSettingsMenu() && !inSongMenu()
		    && getCurrentClip()->type != ClipType::AUDIO) {
			if (inCardRoutine) {
				return ActionResult::REMIND_ME_OUTSIDE_CARD_ROUTINE;
			}
			if (Buttons::isShiftButtonPressed()) {
				if (getCurrentMenuItem() == &menu_item::multiRangeMenu) {
					menu_item::multiRangeMenu.deletePress();
				}
			}
			else {
				openUI(&saveInstrumentPresetUI);
			}
		}
	}

	// MIDI learn button
	else if (b == LEARN) {
		if (inCardRoutine) {
			return ActionResult::REMIND_ME_OUTSIDE_CARD_ROUTINE;
		}
		if (on) {
			if (!currentUIMode) {
				if (!getCurrentMenuItem()->allowsLearnMode()) {
					display->displayPopup(deluge::l10n::get(deluge::l10n::String::STRING_FOR_CANT_LEARN));
				}
				else {
					if (Buttons::isShiftButtonPressed()) {
						getCurrentMenuItem()->unlearnAction();
					}
					else {
						indicator_leds::blinkLed(IndicatorLED::LEARN, 255, 1);
						currentUIMode = UI_MODE_MIDI_LEARN;
					}
				}
			}
		}
		else {
			if (getCurrentMenuItem()->shouldBlinkLearnLed()) {
				indicator_leds::blinkLed(IndicatorLED::LEARN);
			}
			else {
				indicator_leds::setLedState(IndicatorLED::LEARN, false);
			}

			if (currentUIMode == UI_MODE_MIDI_LEARN) {
				currentUIMode = UI_MODE_NONE;
			}
		}
	}

	// Affect-entire button
	else if (b == AFFECT_ENTIRE && getRootUI() == &instrumentClipView) {
		if (getCurrentMenuItem()->usesAffectEntire() && editingKit()) {
			if (inCardRoutine) {
				return ActionResult::REMIND_ME_OUTSIDE_CARD_ROUTINE;
			}
			if (on) {
				if (currentUIMode == UI_MODE_NONE) {
					indicator_leds::blinkLed(IndicatorLED::AFFECT_ENTIRE, 255, 1);
					currentUIMode = UI_MODE_HOLDING_AFFECT_ENTIRE_IN_SOUND_EDITOR;
				}
			}
			else {
				if (currentUIMode == UI_MODE_HOLDING_AFFECT_ENTIRE_IN_SOUND_EDITOR) {
					view.setModLedStates();
					currentUIMode = UI_MODE_NONE;
				}
			}
		}
		else {
			return instrumentClipView.InstrumentClipMinder::buttonAction(b, on, inCardRoutine);
		}
	}

	// Keyboard button
	else if (b == KEYBOARD) {
		if (on && currentUIMode == UI_MODE_NONE && !editingKit()) {
			if (inCardRoutine) {
				return ActionResult::REMIND_ME_OUTSIDE_CARD_ROUTINE;
			}

			if (getRootUI() == &keyboardScreen) {
				if (getCurrentClip()->onAutomationClipView) {
					swapOutRootUILowLevel(&automationView);
					automationView.openedInBackground();
				}

				else {
					swapOutRootUILowLevel(&instrumentClipView);
					instrumentClipView.openedInBackground();
				}
			}
			else if (getRootUI() == &instrumentClipView) {
				swapOutRootUILowLevel(&keyboardScreen);
				keyboardScreen.openedInBackground();
			}
			else if (getRootUI() == &automationView && !automationView.onArrangerView) {
				if (getCurrentClip()->type == ClipType::INSTRUMENT) {
					if (automationView.onMenuView) {
						getCurrentClip()->onAutomationClipView = false;
						automationView.onMenuView = false;
						indicator_leds::setLedState(IndicatorLED::CLIP_VIEW, true);
					}
					automationView.resetInterpolationShortcutBlinking();
					swapOutRootUILowLevel(&keyboardScreen);
					keyboardScreen.openedInBackground();
				}
			}

			if (getRootUI() != &performanceSessionView) {
				PadLEDs::reassessGreyout();

				indicator_leds::setLedState(IndicatorLED::KEYBOARD, getRootUI() == &keyboardScreen);
			}
		}
	}

	else {
		// potentially swap root UI to automation view / previous UI
		return getCurrentMenuItem()->buttonAction(b, on, inCardRoutine);
	}

	return ActionResult::DEALT_WITH;
}

/// check if menu we're in has changed
/// (may not have changed if we were holding shift to delete automation)
/// potentially enter and refresh automation view if entering a new param menu
/// potentially exit automation view / switch to automation overview if exiting param menu
void SoundEditor::handlePotentialParamMenuChange(deluge::hid::Button b, bool on, bool inCardRoutine,
                                                 MenuItem* previousItem, MenuItem* currentItem) {
	using namespace deluge::hid::button;
	if (previousItem != currentItem) {
		// if we're entering a non-param menu from a param menu
		// potentially swap out automation view as background root UI
		// or go back to automation overview in background root UI
		if ((previousItem->getParamKind() != deluge::modulation::params::Kind::NONE)
		    && (currentItem->getParamKind() == deluge::modulation::params::Kind::NONE)) {
			if (getRootUI() == &automationView) {
				// if on menu view, swap out root UI to previous UI
				if (automationView.onMenuView) {
					previousItem->buttonAction(b, on, inCardRoutine);
				}
				// if not on menu view, go back to overview
				else {
					automationView.initParameterSelection();
					uiNeedsRendering(&automationView);
					PadLEDs::reassessGreyout();
				}
			}
		}
		// if we're entering a param menu from a non-param menu
		else if ((previousItem->getParamKind() == deluge::modulation::params::Kind::NONE)
		         && (currentItem->getParamKind() != deluge::modulation::params::Kind::NONE)) {
			// enter automation view and update parameter selection
			currentItem->buttonAction(b, on, inCardRoutine);
		}
	}
}

void SoundEditor::goUpOneLevel() {
	do {
		if (navigationDepth == 0) {
			exitCompletely();
			return;
		}
		navigationDepth--;
	} while (getCurrentMenuItem()->checkPermissionToBeginSession(currentModControllable, currentSourceIndex,
	                                                             &currentMultiRange)
	         == MenuPermission::NO);
	display->setNextTransitionDirection(-1);

	MenuItem* oldItem = menuItemNavigationRecord[navigationDepth + 1];
	if (oldItem == &menu_item::multiRangeMenu) {
		oldItem = menu_item::multiRangeMenu.menuItemHeadingTo;
	}

	beginScreen(oldItem);
}

void SoundEditor::exitCompletely() {
	if (inSettingsMenu()) {
		// First, save settings

		display->displayLoadingAnimationText("Saving settings");

		FlashStorage::writeSettings();
		MIDIDeviceManager::writeDevicesToFile();
		runtimeFeatureSettings.writeSettingsToFile();
		display->removeWorkingAnimation();
	}
	display->setNextTransitionDirection(-1);
	close();
	possibleChangeToCurrentRangeDisplay();

	// a bit ad-hoc but the current memory allocator
	// is not happy with these strings being around
	patchCablesMenu.options.clear();

	// don't save any of the logs created while using the sound editor to edit param values
	// in performance view value editing mode
	if ((getRootUI() == &performanceSessionView) && (performanceSessionView.defaultEditingMode)) {
		actionLogger.deleteAllLogs();
	}

	setupKitGlobalFXMenu = false;
}

bool SoundEditor::findPatchedParam(int32_t paramLookingFor, int32_t* xout, int32_t* yout) {
	bool found = false;
	for (int32_t x = 0; x < 15; x++) {
		for (int32_t y = 0; y < kDisplayHeight; y++) {
			if (deluge::modulation::params::patchedParamShortcuts[x][y] == paramLookingFor) {

				*xout = x;
				*yout = y;

				return true;
			}
		}
	}
	return found;
}

void SoundEditor::updateSourceBlinks(MenuItem* currentItem) {
	for (int32_t x = 0; x < 2; x++) {
		for (int32_t y = 0; y < kDisplayHeight; y++) {
			PatchSource source = modSourceShortcuts[x][y];
			if (source < kLastPatchSource) {
				sourceShortcutBlinkFrequencies[x][y] =
				    currentItem->shouldBlinkPatchingSourceShortcut(source, &sourceShortcutBlinkColours[x][y]);
			}
		}
	}
}

bool SoundEditor::beginScreen(MenuItem* oldMenuItem) {

	MenuItem* currentItem = getCurrentMenuItem();

	currentItem->beginSession(oldMenuItem);

	// If that didn't succeed (file browser)
	if (getCurrentUI() != &soundEditor && getCurrentUI() != &sampleBrowser && getCurrentUI() != &audioRecorder
	    && getCurrentUI() != &sampleMarkerEditor && getCurrentUI() != &renameDrumUI) {
		return false;
	}

	if (display->haveOLED()) {
		renderUIsForOled();
	}

	if (!inSettingsMenu() && currentItem != &sampleStartMenu && currentItem != &sampleEndMenu
	    && currentItem != &audioClipSampleMarkerEditorMenuStart && currentItem != &audioClipSampleMarkerEditorMenuEnd
	    && currentItem != &fileSelectorMenu && currentItem != static_cast<void*>(&drumNameMenu)) {

		memset(sourceShortcutBlinkFrequencies, 255, sizeof(sourceShortcutBlinkFrequencies));
		memset(sourceShortcutBlinkColours, 0, sizeof(sourceShortcutBlinkColours));
		paramShortcutBlinkFrequency = 3;

		// Find param shortcut
		currentParamShorcutX = 255;

		if (!rootUIIsClipMinderScreen()) {
			int32_t x, y;

			// First, see if there's a shortcut for the actual MenuItem we're currently on
			for (x = 0; x < 15; x++) {
				for (y = 0; y < kDisplayHeight; y++) {
					if (paramShortcutsForSongView[x][y] == currentItem) {
						goto doSetupBlinkingForSessionView;
					}
				}
			}

			if (false) {
doSetupBlinkingForSessionView:
				setupShortcutBlink(x, y, 0);
			}
		}

		// For Kit Instrument Clip with Affect Entire Enabled
		else if ((getCurrentOutputType() == OutputType::KIT) && (getCurrentInstrumentClip()->affectEntire)) {

			int32_t x, y;

			// First, see if there's a shortcut for the actual MenuItem we're currently on
			for (x = 0; x < 15; x++) {
				for (y = 0; y < kDisplayHeight; y++) {
					if (paramShortcutsForKitGlobalFX[x][y] == currentItem) {
						goto doSetupBlinkingForKitGlobalFX;
					}
				}
			}

			if (false) {
doSetupBlinkingForKitGlobalFX:
				setupShortcutBlink(x, y, 0);
			}
		}

		// For AudioClips...
		else if (getCurrentClip()->type == ClipType::AUDIO) {

			int32_t x, y;

			// First, see if there's a shortcut for the actual MenuItem we're currently on
			for (x = 0; x < 15; x++) {
				for (y = 0; y < kDisplayHeight; y++) {
					if (paramShortcutsForAudioClips[x][y] == currentItem) {
						// if (x == 10 && y < 6 && editingReverbSidechain()) goto stopThat;
						// if (currentParamShorcutX != 255 && (x & 1) && currentSourceIndex == 0) goto stopThat;
						goto doSetupBlinkingForAudioClip;
					}
				}
			}

			if (false) {
doSetupBlinkingForAudioClip:
				setupShortcutBlink(x, y, 0);
			}
		}

		// Or for MIDI or CV clips
		else if (editingCVOrMIDIClip()) {
			for (int32_t y = 0; y < kDisplayHeight; y++) {
				if (midiOrCVParamShortcuts[y] == currentItem) {
					setupShortcutBlink(11, y, 0);
					break;
				}
			}
		}

		// Or the "normal" case, for Sounds
		else {

			if (currentItem == &menu_item::multiRangeMenu) {
				currentItem = menu_item::multiRangeMenu.menuItemHeadingTo;
			}

			// First, see if there's a shortcut for the actual MenuItem we're currently on
			for (int32_t x = 0; x < 15; x++) {
				for (int32_t y = 0; y < kDisplayHeight; y++) {
					if (paramShortcutsForSounds[x][y] == currentItem) {

						if (x == 10 && y < 6 && editingReverbSidechain()) {
							goto stopThat;
						}

						if (currentParamShorcutX != 255 && (x & 1) && currentSourceIndex == 0) {
							goto stopThat;
						}
						setupShortcutBlink(x, y, 0);
					}
				}
			}

			// Failing that, if we're doing some patching, see if there's a shortcut for that *param*
			if (currentParamShorcutX == 255) {

				int32_t paramLookingFor = currentItem->getIndexOfPatchedParamToBlink();
				if (paramLookingFor != 255) {
					int32_t x, y;
					if (findPatchedParam(paramLookingFor, &x, &y)) {
						setupShortcutBlink(x, y, 3);
					}
				}
			}

stopThat: {}

			if (currentParamShorcutX != 255) {
				updateSourceBlinks(currentItem);
			}
		}

		// If we found nothing...
		if (currentParamShorcutX == 255) {
			uiTimerManager.unsetTimer(TimerName::SHORTCUT_BLINK);
		}

		// Or if we found something...
		else {
			blinkShortcut();
		}
	}

shortcutsPicked:

	if (currentItem->shouldBlinkLearnLed()) {
		indicator_leds::blinkLed(IndicatorLED::LEARN);
	}
	else {
		indicator_leds::setLedState(IndicatorLED::LEARN, false);
	}

	possibleChangeToCurrentRangeDisplay();

	return true;
}

void SoundEditor::possibleChangeToCurrentRangeDisplay() {
	uiNeedsRendering(&instrumentClipView, 0, 0xFFFFFFFF);
	uiNeedsRendering(&automationView, 0, 0xFFFFFFFF);
	uiNeedsRendering(&keyboardScreen, 0xFFFFFFFF, 0);
}

void SoundEditor::setupShortcutBlink(int32_t x, int32_t y, int32_t frequency) {
	currentParamShorcutX = x;
	currentParamShorcutY = y;

	shortcutBlinkCounter = 0;
	paramShortcutBlinkFrequency = frequency;
}

void SoundEditor::setupExclusiveShortcutBlink(int32_t x, int32_t y) {
	memset(sourceShortcutBlinkFrequencies, 255, sizeof(sourceShortcutBlinkFrequencies));
	setupShortcutBlink(x, y, 1);
	blinkShortcut();
}

void SoundEditor::blinkShortcut() {
	// We have to blink params and shortcuts at slightly different times, because blinking two pads on the same row at
	// same time doesn't work

	uint32_t counterForNow = shortcutBlinkCounter >> 1;

	if (shortcutBlinkCounter & 1) {
		// Blink param
		if ((counterForNow & paramShortcutBlinkFrequency) == 0) {
			PadLEDs::flashMainPad(currentParamShorcutX, currentParamShorcutY);
		}
		uiTimerManager.setTimer(TimerName::SHORTCUT_BLINK, 180);
	}

	else {
		// Blink source
		for (int32_t x = 0; x < 2; x++) {
			for (int32_t y = 0; y < kDisplayHeight; y++) {
				if (sourceShortcutBlinkFrequencies[x][y] != 255
				    && (counterForNow & sourceShortcutBlinkFrequencies[x][y]) == 0) {
					PadLEDs::flashMainPad(x + 14, y, sourceShortcutBlinkColours[x][y]);
				}
			}
		}
		uiTimerManager.setTimer(TimerName::SHORTCUT_BLINK, 20);
	}

	shortcutBlinkCounter++;
}

bool SoundEditor::editingReverbSidechain() {
	return (getCurrentUI() == &soundEditor && currentSidechain == &AudioEngine::reverbSidechain);
}

ActionResult SoundEditor::horizontalEncoderAction(int32_t offset) {
	if (currentUIMode == UI_MODE_AUDITIONING && getRootUI() == &keyboardScreen) {
		return getRootUI()->horizontalEncoderAction(offset);
	}
	else {
		getCurrentMenuItem()->horizontalEncoderAction(offset);
		return ActionResult::DEALT_WITH;
	}
}

void SoundEditor::scrollFinished() {
	exitUIMode(UI_MODE_HORIZONTAL_SCROLL);
	// Needed because sometimes we initiate a scroll before reverting an Action, so we need to
	// properly render again afterwards
	uiNeedsRendering(getRootUI(), 0xFFFFFFFF, 0);
}

void SoundEditor::selectEncoderAction(int8_t offset) {

	// 5x acceleration of select encoder when holding the shift button
	if (Buttons::isButtonPressed(deluge::hid::button::SHIFT)) {
		offset = offset * 5;
	}

	RootUI* rootUI = getRootUI();

	// if you're in the performance view, let it handle the select encoder action
	if (rootUI == &performanceSessionView) {
		performanceSessionView.selectEncoderAction(offset);
	}
	// if you're not on the automation overview and you haven't selected a multi pad press
	// (multi pad press values are only editable with mod encoders to edit left and right position)
	else if (rootUI == &automationView && isEditingAutomationViewParam() && !automationView.multiPadPressSelected) {
		automationView.modEncoderAction(0, offset);
	}
	else {
		if (currentUIMode != UI_MODE_NONE && currentUIMode != UI_MODE_AUDITIONING
		    && currentUIMode != UI_MODE_HOLDING_AFFECT_ENTIRE_IN_SOUND_EDITOR) {
			return;
		}

		bool hadNoteTails;

		char modelStackMemory[MODEL_STACK_MAX_SIZE];
		ModelStackWithSoundFlags* modelStack = getCurrentModelStack(modelStackMemory)->addSoundFlags();

		if (currentSound) {
			char modelStackMemory[MODEL_STACK_MAX_SIZE];
			ModelStackWithSoundFlags* modelStack = getCurrentModelStack(modelStackMemory)->addSoundFlags();

			hadNoteTails = currentSound->allowNoteTails(modelStack);
		}

		getCurrentMenuItem()->selectEncoderAction(offset);

		if (currentSound) {
			if (getCurrentMenuItem()->selectEncoderActionEditsInstrument()) {
				markInstrumentAsEdited(); // TODO: make reverb and reverb-sidechain stuff exempt from this
			}

			if (rootUI != &automationView) {
				// If envelope param preset values were changed, there's a chance that there could have been a
				// change to whether notes have tails
				char modelStackMemory[MODEL_STACK_MAX_SIZE];
				ModelStackWithSoundFlags* modelStack = getCurrentModelStack(modelStackMemory)->addSoundFlags();

				bool hasNoteTailsNow = currentSound->allowNoteTails(modelStack);
				if (hadNoteTails != hasNoteTailsNow) {
					uiNeedsRendering(&instrumentClipView, 0xFFFFFFFF, 0);
				}
			}
		}
	}
}

// TIMER_UI_SPECIFIC is only set by a menu item
ActionResult SoundEditor::timerCallback() {
	return getCurrentMenuItem()->timerCallback();
}

void SoundEditor::markInstrumentAsEdited() {
	if (!inSettingsMenu()) {
		Instrument* inst = getCurrentInstrument();
		if (inst) {
			getCurrentInstrument()->beenEdited();
		}
	}
}

static const uint32_t shortcutPadUIModes[] = {UI_MODE_AUDITIONING, 0};

ActionResult SoundEditor::potentialShortcutPadAction(int32_t x, int32_t y, bool on) {

	bool isUIPerformanceSessionView =
	    (getRootUI() == &performanceSessionView) || (getCurrentUI() == &performanceSessionView);

	bool ignoreAction = false;
	if (!Buttons::isShiftButtonPressed()) {
		// if in Performance Session View
		if (isUIPerformanceSessionView) {
			// ignore if you're not in editing mode or if you're in editing mode but editing a param
			ignoreAction = (!performanceSessionView.defaultEditingMode || performanceSessionView.editingParam);
		}
		else {
			// ignore if you're not auditioning and in instrument clip view
			ignoreAction = !(isUIModeActive(UI_MODE_AUDITIONING) && getRootUI() == &instrumentClipView);
		}
	}
	else {
		// allow automation view to handle interpolation shortcut
		if ((getRootUI() == &automationView) && (x == 0 && y == 6)) {
			ignoreAction = true;
		}
	}

	// ignore if:
	// A) velocity is off (you let go of pad)
	// B) you're pressing a pad in sidebar (not a shortcut)
	// C) ignore criteria above are met
	if (!on || x >= kDisplayWidth || ignoreAction) {
		return ActionResult::NOT_DEALT_WITH;
	}

	bool isUISessionView = isUIPerformanceSessionView || !rootUIIsClipMinderScreen();

	if (on && (isUIModeWithinRange(shortcutPadUIModes) || isUIPerformanceSessionView)) {

		if (sdRoutineLock) {
			return ActionResult::REMIND_ME_OUTSIDE_CARD_ROUTINE;
		}

		const MenuItem* item = nullptr;

		// session views (arranger, song, performance)
		if (isUISessionView) {
			if (x <= (kDisplayWidth - 2)) {
				item = paramShortcutsForSongView[x][y];
			}

			goto doSetup;
		}

		// For Kit Instrument Clip with Affect Entire Enabled
		else if (setupKitGlobalFXMenu && (getCurrentOutputType() == OutputType::KIT)
		         && (getCurrentInstrumentClip()->affectEntire)) {
			if (x <= (kDisplayWidth - 2)) {
				item = paramShortcutsForKitGlobalFX[x][y];
			}

			goto doSetup;
		}

		// AudioClips - there are just a few shortcuts
		else if (getCurrentClip()->type == ClipType::AUDIO) {

			// NAME shortcut
			if (x == 11 && y == 5) {
				// Renames the output (track), not the clip
				Output* output = getCurrentOutput();
				if (output) {
					renameOutputUI.output = output;
					openUI(&renameOutputUI);
					return ActionResult::DEALT_WITH;
				}
			}
			else if (x <= 14) {
				item = paramShortcutsForAudioClips[x][y];
			}

			goto doSetup;
		}

		else {
			// Shortcut to edit a parameter
			if (x < 14 || (x == 14 && y < 5)) {

				if (editingCVOrMIDIClip()) {
					if (x == 11) {
						item = midiOrCVParamShortcuts[y];
					}
					else if (x == 4) {
						if (y == 7) {
							item = &sequenceDirectionMenu;
						}
					}
					else {
						item = nullptr;
					}
				}
				else {
					item = paramShortcutsForSounds[x][y];
				}

doSetup:
				if (item) {

					if (item == comingSoonMenu) {
						display->displayPopup(deluge::l10n::get(deluge::l10n::String::STRING_FOR_UNIMPLEMENTED));
						return ActionResult::DEALT_WITH;
					}

					// if we're in the menu and automation view is the root (background) UI
					// and you're using a grid shortcut, only allow use of shortcuts for parameters / patch cables
					MenuItem* newItem;
					newItem = (MenuItem*)item;
					// need to make sure we're already in the menu
					// because at this point menu may not have been setup yet
					// menu needs to be setup before menu items can call soundEditor.getCurrentModelStack()
					if (getCurrentUI() == &soundEditor) {
						deluge::modulation::params::Kind kind = newItem->getParamKind();
						if ((newItem->getParamKind() == deluge::modulation::params::Kind::NONE)
						    && getRootUI() == &automationView) {
							return ActionResult::DEALT_WITH;
						}
					}

					if (display->haveOLED()) {
						switch (x) {
						case 0 ... 3:
							setOscillatorNumberForTitles(x & 1);
							break;

						case 4 ... 5:
							setModulatorNumberForTitles(x & 1);
							break;

						case 8 ... 9:
							setEnvelopeNumberForTitles(x & 1);
							break;
						}
					}
					int32_t thingIndex = x & 1;

					bool setupSuccess = setup(getCurrentClip(), item, thingIndex);

					if (!setupSuccess) {
						return ActionResult::DEALT_WITH;
					}

					// If not in SoundEditor yet
					if (getCurrentUI() != &soundEditor) {
						if (getCurrentUI() == &sampleMarkerEditor) {
							display->setNextTransitionDirection(0);
							changeUIAtLevel(&soundEditor, 1);
							renderingNeededRegardlessOfUI(); // Not sure if this is 100% needed... some of it is.
						}
						else {
							openUI(&soundEditor);
						}
					}

					// Or if already in SoundEditor
					else {
						display->setNextTransitionDirection(0);
						beginScreen();

						if (getRootUI() == &automationView) {
							// if automation view is open in the background
							// potentially refresh grid if opening a new parameter menu
							getCurrentMenuItem()->buttonAction(hid::button::SELECT_ENC, on, sdRoutineLock);
						}
					}
				}
			}

			// Shortcut to patch a modulation source to the parameter we're already looking at
			else if (getCurrentUI() == &soundEditor) {

				PatchSource source = modSourceShortcuts[x - 14][y];
				if (source == PatchSource::SOON) {
					display->displayPopup("SOON");
				}

				if (source >= kLastPatchSource) {
					return ActionResult::DEALT_WITH;
				}

				bool previousPressStillActive = false;
				for (int32_t h = 0; h < 2; h++) {
					for (int32_t i = 0; i < kDisplayHeight; i++) {
						if (h == 0 && i < 5) {
							continue;
						}

						if ((h + 14 != x || i != y) && matrixDriver.isPadPressed(14 + h, i)) {
							previousPressStillActive = true;
							goto getOut;
						}
					}
				}

getOut:
				bool wentBack = false;

				int32_t newNavigationDepth = navigationDepth;

				while (true) {

					// Ask current MenuItem what to do with this action
					MenuItem* newMenuItem = menuItemNavigationRecord[newNavigationDepth]->patchingSourceShortcutPress(
					    source, previousPressStillActive);

					// If it says "go up a level and ask that MenuItem", do that
					if (newMenuItem == (MenuItem*)0xFFFFFFFF) {
						newNavigationDepth--;
						if (newNavigationDepth < 0) { // This normally shouldn't happen
							exitCompletely();
							return ActionResult::DEALT_WITH;
						}
						wentBack = true;
					}

					// Otherwise...
					else {

						// If we've been given a MenuItem to go into, do that
						if (newMenuItem
						    && newMenuItem->checkPermissionToBeginSession(currentModControllable, currentSourceIndex,
						                                                  &currentMultiRange)
						           != MenuPermission::NO) {
							navigationDepth = newNavigationDepth + 1;
							menuItemNavigationRecord[navigationDepth] = newMenuItem;
							if (!wentBack) {
								display->setNextTransitionDirection(1);
							}
							beginScreen();

							if (getRootUI() == &automationView) {
								// if automation view is open in the background
								// potentially refresh grid if opening a new patch cable menu
								getCurrentMenuItem()->buttonAction(hid::button::SELECT_ENC, on, sdRoutineLock);
							}
						}

						// Otherwise, do nothing
						break;
					}
				}
			}
		}
	}
	return ActionResult::DEALT_WITH;
}

extern uint16_t batteryMV;

ActionResult SoundEditor::padAction(int32_t x, int32_t y, int32_t on) {
	if (sdRoutineLock) {
		return ActionResult::REMIND_ME_OUTSIDE_CARD_ROUTINE;
	}

	RootUI* rootUI = getRootUI();

	bool isUIPerformanceSessionView =
	    (rootUI == &performanceSessionView) || (getCurrentUI() == &performanceSessionView);

	// used to convert column press to a shortcut to change Perform FX menu displayed
	if (isUIPerformanceSessionView && !Buttons::isShiftButtonPressed() && performanceSessionView.defaultEditingMode
	    && !performanceSessionView.editingParam) {
		if (x < kDisplayWidth) {
			performanceSessionView.padAction(x, y, on);
			return ActionResult::DEALT_WITH;
		}
	}

	if (!inSettingsMenu()) {
		ActionResult result = potentialShortcutPadAction(x, y, on);
		if (result != ActionResult::NOT_DEALT_WITH) {
			return result;
		}
	}

	if (rootUI == &keyboardScreen) {
		keyboardScreen.padAction(x, y, on);
		return ActionResult::DEALT_WITH;
	}

	// Audition pads
	else if (rootUI == &instrumentClipView) {
		if (x == kDisplayWidth + 1) {
			instrumentClipView.padAction(x, y, on);
			return ActionResult::DEALT_WITH;
		}
	}

	else if (rootUI == &automationView) {
		ActionResult result = handleAutomationViewPadAction(x, y, on);
		if (result == ActionResult::DEALT_WITH) {
			return result;
		}
	}

	// Otherwise...
	if (currentUIMode == UI_MODE_NONE && on) {
		if (getCurrentMenuItem() == &firmwareVersionMenu && y == 7) {
			char buffer[12] = {0};

			// Read available internal memory
			if (x == 15) {
				auto& region = GeneralMemoryAllocator::get().regions[MEMORY_REGION_INTERNAL];
				intToString(region.end - region.start, buffer);
				display->displayPopup(buffer);
				return ActionResult::DEALT_WITH;
			}

			// Read active voices
			else if (x == 14) {
				intToString(AudioEngine::activeVoices.getNumElements(), buffer);
				display->displayPopup(buffer);
				return ActionResult::DEALT_WITH;
			}

			else if (x == 13) {
				intToString(picFirmwareVersion, buffer);
				display->displayPopup(buffer);
				return ActionResult::DEALT_WITH;
			}
		}

		// used in performanceSessionView to ignore pad presses when you just exited soundEditor
		// with a padAction
		if (rootUI == &performanceSessionView) {
			performanceSessionView.justExitedSoundEditor = true;
		}

		exitCompletely();
	}

	return ActionResult::DEALT_WITH;
}

ActionResult SoundEditor::handleAutomationViewPadAction(int32_t x, int32_t y, int32_t velocity) {
	// interact with automation view grid from menu
	bool editingParamInAutomationView = isEditingAutomationViewParam();

	// if we're not interacting with the same parameter currently selected in the menu
	// then only allow interacting with sidebar pads
	if ((x >= kDisplayWidth) || editingParamInAutomationView) {
		automationView.padAction(x, y, velocity);
		return ActionResult::DEALT_WITH;
	}
	return ActionResult::NOT_DEALT_WITH;
}

bool SoundEditor::isEditingAutomationViewParam() {
	// get the current menu item open
	MenuItem* currentMenuItem = getCurrentMenuItem();

	// get the param kind and index for that menu item (if there is one)
	// returns Kind::NONE / paramID = kNoSelection if we're not in a param menu
	deluge::modulation::params::Kind kind = currentMenuItem->getParamKind();
	int32_t paramID = currentMenuItem->getParamIndex();

	bool editingParamInAutomationArrangerView = false;
	bool editingParamInAutomationClipView = false;

	if (kind != deluge::modulation::params::Kind::NONE && paramID != kNoSelection) {
		// are in automation arranger view and editing the same param open in the menu?
		editingParamInAutomationArrangerView = automationView.onArrangerView
		                                       && (kind == currentSong->lastSelectedParamKind)
		                                       && (paramID == currentSong->lastSelectedParamID);

		Clip* clip = getCurrentClip();

		// are in automation clip view and editing the same param open in the menu?
		editingParamInAutomationClipView = !automationView.onArrangerView && (kind == clip->lastSelectedParamKind)
		                                   && (paramID == clip->lastSelectedParamID);
	}

	return (editingParamInAutomationArrangerView || editingParamInAutomationClipView);
}

ActionResult SoundEditor::verticalEncoderAction(int32_t offset, bool inCardRoutine) {
	if (Buttons::isShiftButtonPressed() || Buttons::isButtonPressed(deluge::hid::button::X_ENC)) {
		return ActionResult::DEALT_WITH;
	}
	return getRootUI()->verticalEncoderAction(offset, inCardRoutine);
}

bool SoundEditor::pcReceivedForMidiLearn(MIDIDevice* fromDevice, int32_t channel, int32_t program) {
	if (currentUIMode == UI_MODE_MIDI_LEARN && !Buttons::isShiftButtonPressed()) {
		getCurrentMenuItem()->learnProgramChange(fromDevice, channel, program);
		return true;
	}
	return false;
}
bool SoundEditor::noteOnReceivedForMidiLearn(MIDIDevice* fromDevice, int32_t channel, int32_t note, int32_t velocity) {
	return getCurrentMenuItem()->learnNoteOn(fromDevice, channel, note);
}

// Returns true if some use was made of the message here
bool SoundEditor::midiCCReceived(MIDIDevice* fromDevice, uint8_t channel, uint8_t ccNumber, uint8_t value) {

	if (currentUIMode == UI_MODE_MIDI_LEARN && !Buttons::isShiftButtonPressed()) {
		getCurrentMenuItem()->learnCC(fromDevice, channel, ccNumber, value);
		return true;
	}

	return false;
}

// Returns true if some use was made of the message here
bool SoundEditor::pitchBendReceived(MIDIDevice* fromDevice, uint8_t channel, uint8_t data1, uint8_t data2) {

	if (currentUIMode == UI_MODE_MIDI_LEARN && !Buttons::isShiftButtonPressed()) {
		getCurrentMenuItem()->learnKnob(fromDevice, 128, 0, channel);
		return true;
	}

	return false;
}

void SoundEditor::modEncoderAction(int32_t whichModEncoder, int32_t offset) {
	if (getRootUI() == &automationView) {
		automationView.modEncoderAction(whichModEncoder, offset);
	}
	else {
		// If learn button is pressed, learn this knob for current param
		if (currentUIMode == UI_MODE_MIDI_LEARN) {

			// But, can't do it if it's a Kit and affect-entire is on!
			if (editingKit() && getCurrentInstrumentClip()->affectEntire) {
				// IndicatorLEDs::indicateErrorOnLed(affectEntireLedX, affectEntireLedY);
			}

			// Otherwise, everything's fine
			else {
				getCurrentMenuItem()->learnKnob(nullptr, whichModEncoder, getCurrentOutput()->modKnobMode, 255);
			}
		}

		// Otherwise, send the action to the Editor as usual
		else {
			UI::modEncoderAction(whichModEncoder, offset);
		}
	}
}

void SoundEditor::modEncoderButtonAction(uint8_t whichModEncoder, bool on) {
	if (getRootUI() == &automationView) {
		automationView.modEncoderButtonAction(whichModEncoder, on);
	}
	else {
		UI::modEncoderButtonAction(whichModEncoder, on);
	}
}

bool SoundEditor::setup(Clip* clip, const MenuItem* item, int32_t sourceIndex) {

	Sound* newSound = nullptr;
	ParamManagerForTimeline* newParamManager = nullptr;
	ArpeggiatorSettings* newArpSettings = nullptr;
	ModControllableAudio* newModControllable = nullptr;

	UI* currentUI = getCurrentUI();

	bool isUIPerformanceView = ((getRootUI() == &performanceSessionView) || currentUI == &performanceSessionView);

<<<<<<< HEAD
	bool isUISessionView = isUIPerformanceView || !rootUIIsClipMinderScreen();
=======
	bool isUISessionView = isUIPerformanceView || !currentUIIsClipMinderScreen();
>>>>>>> a5d985bc

	// getParamManager and ModControllable for Performance Session View (and Session View)
	if (isUISessionView) {
		char modelStackMemory[MODEL_STACK_MAX_SIZE];
		ModelStackWithThreeMainThings* modelStack =
		    currentSong->setupModelStackWithSongAsTimelineCounter(modelStackMemory);
		if (modelStack) {
			newParamManager = (ParamManagerForTimeline*)modelStack->paramManager;
			newModControllable = (ModControllableAudio*)modelStack->modControllable;
		}
	}
	else if (clip) {

		// InstrumentClips
		if (clip->type == ClipType::INSTRUMENT) {
			// Kit
			if (clip->output->type == OutputType::KIT) {
				Drum* selectedDrum = ((Kit*)clip->output)->selectedDrum;

				// If Affect Entire is selected
				if (setupKitGlobalFXMenu && ((InstrumentClip*)clip)->affectEntire) {
					newModControllable = (ModControllableAudio*)(Instrument*)clip->output->toModControllable();
					newParamManager = &(((InstrumentClip*)clip)->paramManager);
				}

				// If a SoundDrum is selected...
				else if (selectedDrum) {
					if (selectedDrum->type == DrumType::SOUND) {
						NoteRow* noteRow = ((InstrumentClip*)clip)->getNoteRowForDrum(selectedDrum);
						if (noteRow == nullptr) {
							return false;
						}
						newSound = (SoundDrum*)selectedDrum;
						newModControllable = newSound;
						newParamManager = &noteRow->paramManager;
						newArpSettings = &((SoundDrum*)selectedDrum)->arpSettings;
					}
					else {
						if (item != &sequenceDirectionMenu) {
							if (selectedDrum->type == DrumType::MIDI) {
								indicator_leds::indicateAlertOnLed(IndicatorLED::MIDI);
							}
							else { // GATE
								indicator_leds::indicateAlertOnLed(IndicatorLED::CV);
							}
							return false;
						}
					}
				}

				// Otherwise, do nothing
				else {
					if (item == &sequenceDirectionMenu) {
						display->displayPopup(
						    deluge::l10n::get(deluge::l10n::String::STRING_FOR_SELECT_A_ROW_OR_AFFECT_ENTIRE));
					}
					return false;
				}
			}

			else {

				// Synth
				if (clip->output->type == OutputType::SYNTH) {
					newSound = (SoundInstrument*)clip->output;
					newModControllable = newSound;
				}

				// CV or MIDI - not much happens

				newParamManager = &clip->paramManager;
				newArpSettings = &((InstrumentClip*)clip)->arpSettings;
			}
		}

		// AudioClips
		else {
			newParamManager = &clip->paramManager;
			newModControllable = (ModControllableAudio*)clip->output->toModControllable();
		}
	}

	MenuItem* newItem;

	if (item) {
		newItem = (MenuItem*)item;
	}
	else {
		if (clip) {

			actionLogger.deleteAllLogs();

			if (clip->type == ClipType::INSTRUMENT) {
				if (getCurrentOutputType() == OutputType::MIDI_OUT) {
					soundEditorRootMenuMIDIOrCV.title = l10n::String::STRING_FOR_MIDI_INST_MENU_TITLE;
doMIDIOrCV:
					newItem = &soundEditorRootMenuMIDIOrCV;
				}
				else if (getCurrentOutputType() == OutputType::CV) {
					soundEditorRootMenuMIDIOrCV.title = l10n::String::STRING_FOR_CV_INSTRUMENT;
					goto doMIDIOrCV;
				}

				else if ((getCurrentOutputType() == OutputType::KIT) && (getCurrentInstrumentClip()->affectEntire)) {
					newItem = &soundEditorRootMenuKitGlobalFX;
				}

				else {
					newItem = &soundEditorRootMenu;
				}
			}

			else {
				newItem = &soundEditorRootMenuAudioClip;
			}
		}
		else {
			if ((currentUI == &performanceSessionView) && !Buttons::isShiftButtonPressed()) {
				newItem = &soundEditorRootMenuPerformanceView;
			}
			else if ((currentUI == &sessionView || currentUI == &arrangerView || currentUI == &automationView)
			         && !Buttons::isShiftButtonPressed()) {
				newItem = &soundEditorRootMenuSongView;
			}
			else {
				newItem = &settingsRootMenu;
			}
		}
	}

	::MultiRange* newRange = currentMultiRange;

	if ((currentUI != &soundEditor && currentUI != &sampleMarkerEditor) || sourceIndex != currentSourceIndex) {
		newRange = nullptr;
	}

	// This isn't a very nice solution, but we have to set currentParamManager before calling
	// checkPermissionToBeginSession(), because in a minority of cases, like "patch cable strength" / "modulation
	// depth", it needs this.
	currentParamManager = newParamManager;

	MenuPermission result = newItem->checkPermissionToBeginSession(newModControllable, sourceIndex, &newRange);

	if (result == MenuPermission::NO) {
		display->displayPopup(deluge::l10n::get(deluge::l10n::String::STRING_FOR_PARAMETER_NOT_APPLICABLE));
		return false;
	}
	else if (result == MenuPermission::MUST_SELECT_RANGE) {

		D_PRINTLN("must select range");

		newRange = nullptr;
		menu_item::multiRangeMenu.menuItemHeadingTo = newItem;
		newItem = &menu_item::multiRangeMenu;
	}

	if (display->haveOLED()) {
		display->cancelPopup();
	}

	currentSound = newSound;
	currentArpSettings = newArpSettings;
	currentMultiRange = newRange;
	currentModControllable = newModControllable;

	if (currentModControllable) {
		currentSidechain = &currentModControllable->sidechain;
	}

	if (currentSound) {
		currentSourceIndex = sourceIndex;
		currentSource = &currentSound->sources[currentSourceIndex];
		currentSampleControls = &currentSource->sampleControls;
		currentPriority = &currentSound->voicePriority;

		if (result == MenuPermission::YES && currentMultiRange == nullptr) {
			if (currentSource->ranges.getNumElements()) {
				currentMultiRange = (MultisampleRange*)currentSource->ranges.getElement(0); // Is this good?
			}
		}
	}
	else if (clip->type == ClipType::AUDIO) {
		AudioClip* audioClip = (AudioClip*)clip;
		currentSampleControls = &audioClip->sampleControls;
		currentPriority = &audioClip->voicePriority;
	}

	navigationDepth = 0;
	shouldGoUpOneLevelOnBegin = false;
	menuItemNavigationRecord[navigationDepth] = newItem;

	display->setNextTransitionDirection(1);
	return true;
}

MenuItem* SoundEditor::getCurrentMenuItem() {
	return menuItemNavigationRecord[navigationDepth];
}

bool SoundEditor::inSettingsMenu() {
	return (menuItemNavigationRecord[0] == &settingsRootMenu);
}

bool SoundEditor::inSongMenu() {
	return ((menuItemNavigationRecord[0] == &soundEditorRootMenuSongView) || (getRootUI() == &performanceSessionView));
}

bool SoundEditor::isUntransposedNoteWithinRange(int32_t noteCode) {
	return (soundEditor.currentSource->ranges.getNumElements() > 1
	        && soundEditor.currentSource->getRange(noteCode + soundEditor.currentSound->transpose)
	               == soundEditor.currentMultiRange);
}

void SoundEditor::setCurrentMultiRange(int32_t i) {
	currentMultiRangeIndex = i;
	currentMultiRange = (MultisampleRange*)soundEditor.currentSource->ranges.getElement(i);
}

MenuPermission SoundEditor::checkPermissionToBeginSessionForRangeSpecificParam(Sound* sound, int32_t whichThing,
                                                                               bool automaticallySelectIfOnlyOne,
                                                                               ::MultiRange** previouslySelectedRange) {

	Source* source = &sound->sources[whichThing];

	::MultiRange* firstRange = source->getOrCreateFirstRange();
	if (!firstRange) {
		display->displayError(Error::INSUFFICIENT_RAM);
		return MenuPermission::NO;
	}

	if (soundEditor.editingKit() || (automaticallySelectIfOnlyOne && source->ranges.getNumElements() == 1)) {
		*previouslySelectedRange = firstRange;
		return MenuPermission::YES;
	}

	if (getCurrentUI() == &soundEditor && *previouslySelectedRange && currentSourceIndex == whichThing) {
		return MenuPermission::YES;
	}

	return MenuPermission::MUST_SELECT_RANGE;
}

void SoundEditor::cutSound() {
	if (getCurrentClip()->type == ClipType::AUDIO) {
		getCurrentAudioClip()->unassignVoiceSample(false);
	}
	else {
		soundEditor.currentSound->unassignAllVoices();
	}
}

AudioFileHolder* SoundEditor::getCurrentAudioFileHolder() {

	if (getCurrentClip()->type == ClipType::AUDIO) {
		return &getCurrentAudioClip()->sampleHolder;
	}

	else {
		return currentMultiRange->getAudioFileHolder();
	}
}

ModelStackWithThreeMainThings* SoundEditor::getCurrentModelStack(void* memory) {
	InstrumentClip* clip = getCurrentInstrumentClip();
	Instrument* instrument = getCurrentInstrument();

	if (!rootUIIsClipMinderScreen()) {
		return currentSong->setupModelStackWithSongAsTimelineCounter(memory);
	}
	else if (instrument->type == OutputType::KIT && clip->affectEntire) {
		ModelStackWithTimelineCounter* modelStack = currentSong->setupModelStackWithCurrentClip(memory);

		return modelStack->addOtherTwoThingsButNoNoteRow(currentModControllable, currentParamManager);
	}
	else {
		NoteRow* noteRow = nullptr;
		int32_t noteRowIndex;
		if (instrument->type == OutputType::KIT) {
			Drum* selectedDrum = ((Kit*)instrument)->selectedDrum;
			if (selectedDrum) {
				noteRow = clip->getNoteRowForDrum(selectedDrum, &noteRowIndex);
			}
		}

		return setupModelStackWithThreeMainThingsIncludingNoteRow(memory, currentSong, getCurrentClip(), noteRowIndex,
		                                                          noteRow, currentModControllable, currentParamManager);
	}
}

void SoundEditor::mpeZonesPotentiallyUpdated() {
	if (getCurrentUI() == this) {
		MenuItem* currentMenuItem = getCurrentMenuItem();
		if (currentMenuItem == &mpe::zoneNumMemberChannelsMenu) {
			currentMenuItem->readValueAgain();
		}
	}
}

void SoundEditor::renderOLED(uint8_t image[][OLED_MAIN_WIDTH_PIXELS]) {

	// Sorry - extremely ugly hack here.
	MenuItem* currentMenuItem = getCurrentMenuItem();
	if (currentMenuItem == static_cast<void*>(&drumNameMenu)) {
		if (!navigationDepth) {
			return;
		}
		currentMenuItem = menuItemNavigationRecord[navigationDepth - 1];
	}

	currentMenuItem->renderOLED();
}

/*
char modelStackMemory[MODEL_STACK_MAX_SIZE];
ModelStackWithThreeMainThings* modelStack = soundEditor.getCurrentModelStack(modelStackMemory);
*/<|MERGE_RESOLUTION|>--- conflicted
+++ resolved
@@ -1325,11 +1325,8 @@
 
 	bool isUIPerformanceView = ((getRootUI() == &performanceSessionView) || currentUI == &performanceSessionView);
 
-<<<<<<< HEAD
 	bool isUISessionView = isUIPerformanceView || !rootUIIsClipMinderScreen();
-=======
-	bool isUISessionView = isUIPerformanceView || !currentUIIsClipMinderScreen();
->>>>>>> a5d985bc
+
 
 	// getParamManager and ModControllable for Performance Session View (and Session View)
 	if (isUISessionView) {
