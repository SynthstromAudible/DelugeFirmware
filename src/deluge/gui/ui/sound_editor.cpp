--- conflicted
+++ resolved
@@ -922,16 +922,7 @@
 
 		// But, can't do it if it's a Kit and affect-entire is on!
 		if (editingKit() && ((InstrumentClip*)currentSong->currentClip)->affectEntire) {
-<<<<<<< HEAD
 			//IndicatorLEDs::indicateErrorOnLed(affectEntireLedX, affectEntireLedY);
-=======
-#if DELUGE_MODEL == DELUGE_MODEL_40_PAD
-			// Really should indicate it on "Clip View", but that's already blinking
-			indicator_leds::indicateAlertOnLed(IndicatorLED::SONG_VIEW);
-#else
-			//indicator_leds::indicateErrorOnLed(IndicatorLED::AFFECT_ENTIRE);
-#endif
->>>>>>> 8b49b706
 		}
 
 		// Otherwise, everything's fine
