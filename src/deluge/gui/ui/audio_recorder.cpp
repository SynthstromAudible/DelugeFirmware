--- conflicted
+++ resolved
@@ -143,13 +143,8 @@
 
 bool AudioRecorder::setupRecordingToFile(AudioInputChannel newMode, int newNumChannels, AudioRecordingFolder folderID) {
 
-<<<<<<< HEAD
-	if (ALPHA_OR_BETA_VERSION && recordingSource) {
+	if (ALPHA_OR_BETA_VERSION && recordingSource > AudioInputChannel::NONE) {
 		display.freezeWithError("E242");
-=======
-	if (ALPHA_OR_BETA_VERSION && recordingSource > AudioInputChannel::NONE) {
-		numericDriver.freezeWithError("E242");
->>>>>>> c1145254
 	}
 
 	recorder = AudioEngine::getNewRecorder(newNumChannels, folderID, newMode, kInternalButtonPressLatency);
@@ -182,20 +177,9 @@
 
 void AudioRecorder::endRecordingSoon(int buttonLatency) {
 
-<<<<<<< HEAD
-	if (recorder
-	    && recorder->status
-	           == RECORDER_STATUS_CAPTURING_DATA) { // Make sure we don't call the same thing multiple times - I think there's a few scenarios where this could happen
-		display.displayLoadingAnimationText("Working");
-=======
 	// Make sure we don't call the same thing multiple times - I think there's a few scenarios where this could happen
 	if (recorder && recorder->status == RECORDER_STATUS_CAPTURING_DATA) {
-#if HAVE_OLED
-		OLED::displayWorkingAnimation("Working");
-#else
-		numericDriver.displayLoadingAnimation();
-#endif
->>>>>>> c1145254
+		display.displayLoadingAnimationText("Working");
 		recorder->endSyncedRecording(buttonLatency);
 	}
 }
@@ -265,17 +249,8 @@
 	AudioEngine::discardRecorder(recorder);
 
 	recorder = NULL;
-<<<<<<< HEAD
-	recordingSource = 0;
+	recordingSource = AudioInputChannel::NONE;
 	display.removeLoadingAnimation();
-=======
-	recordingSource = AudioInputChannel::NONE;
-#if HAVE_OLED
-	OLED::removeWorkingAnimation();
-#else
-	numericDriver.removeTopLayer();
-#endif
->>>>>>> c1145254
 }
 
 ActionResult AudioRecorder::buttonAction(hid::Button b, bool on, bool inCardRoutine) {
