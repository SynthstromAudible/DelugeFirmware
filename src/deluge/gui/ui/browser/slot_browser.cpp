/*
 * Copyright © 2014-2023 Synthstrom Audible Limited
 *
 * This file is part of The Synthstrom Audible Deluge Firmware.
 *
 * The Synthstrom Audible Deluge Firmware is free software: you can redistribute it and/or modify it under the
 * terms of the GNU General Public License as published by the Free Software Foundation,
 * either version 3 of the License, or (at your option) any later version.
 *
 * This program is distributed in the hope that it will be useful, but WITHOUT ANY WARRANTY;
 * without even the implied warranty of MERCHANTABILITY or FITNESS FOR A PARTICULAR PURPOSE.
 * See the GNU General Public License for more details.
 *
 * You should have received a copy of the GNU General Public License along with this program.
 * If not, see <https://www.gnu.org/licenses/>.
 */

#include "gui/ui/browser/slot_browser.h"
#include "hid/display.h"
#include "hid/led/pad_leds.h"
#include "hid/matrix/matrix_driver.h"
#include "io/debug/print.h"
#include "storage/audio/audio_file_manager.h"
#include "storage/file_item.h"
#include "storage/storage_manager.h"
#include "util/functions.h"
#include <string.h>

bool SlotBrowser::currentFileHasSuffixFormatNameImplied;

SlotBrowser::SlotBrowser() {
}

// Todo: turn this into the open() function - which will need to also be able to return error codes?
int32_t SlotBrowser::beginSlotSession(bool shouldDrawKeys, bool allowIfNoFolder) {

	currentFileHasSuffixFormatNameImplied = false;

	// We want to check the SD card is generally working here, so that if not, we can exit out before drawing the QWERTY keyboard.
	int32_t error = storageManager.initSD();
	if (error) {
		return error;
	}

	// But we won't try to open the folder yet, because we don't yet know what it should be.

	/*
	FRESULT result = f_opendir(&staticDIR, currentDir.get());
	if (result != FR_OK && !allowIfNoFolder) return false;
*/

	bool success = Browser::opened();
	if (!success) {
		return ERROR_UNSPECIFIED;
	}

	if (shouldDrawKeys) {
		PadLEDs::clearAllPadsWithoutSending();
		drawKeys();
		PadLEDs::sendOutMainPadColours();
	}

	return NO_ERROR;
}

void SlotBrowser::focusRegained() {
	displayText(false);
}

ActionResult SlotBrowser::horizontalEncoderAction(int32_t offset) {

	if (!isNoUIModeActive()) {
		return ActionResult::DEALT_WITH;
	}
	if (display.type != DisplayType::OLED) {
		FileItem* currentFileItem = getCurrentFileItem();
		if (currentFileItem) {
			// See if it's numeric. Here, filename has already had prefix removed if it's numeric.

			Slot thisSlot = getSlot(enteredText.get());
			if (thisSlot.slot < 0) {
				goto nonNumeric;
			}

			numberEditPos -= offset;
			if (numberEditPos > 2) {
				numberEditPos = 2;
			}
			else if (numberEditPos < -1) {
				numberEditPos = -1;
			}

			displayText(numberEditPos >= 0);
			return ActionResult::DEALT_WITH;
		}
	}
	{
nonNumeric:
		if (display.type == DisplayType::OLED) { // Maintain consistency with before - don't do this on numeric
			qwertyVisible = true;
		}
		return Browser::horizontalEncoderAction(offset);
	}
}

void SlotBrowser::processBackspace() {
	Browser::processBackspace();
	if (display.type == DisplayType::OLED) {
		if (fileIndexSelected == -1) {
			predictExtendedText();
		}
	}
	else {
		//currentFileExists = false;
		currentFileHasSuffixFormatNameImplied = false;
	}
}

void SlotBrowser::enterKeyPress() {
	convertToPrefixFormatIfPossible();
}

/*
void SlotBrowser::selectEncoderAction(int8_t offset) {
	convertToPrefixFormatIfPossible();
}
*/
// This gets called if you're gonna load the thing, or have turned the select knob to navigate, so these functions can treat it as a numeric format name
void SlotBrowser::convertToPrefixFormatIfPossible() {

	FileItem* currentFileItem = getCurrentFileItem();

	if (currentFileItem && currentFileHasSuffixFormatNameImplied && !enteredText.isEmpty()
	    && !currentFileItem->isFolder) {

		int32_t enteredTextLength = enteredText.getLength();

		char const* enteredTextChars = enteredText.get();

		int32_t newSubSlot = -1;
		int32_t newSlot = 0;

		int32_t multiplier = 1;

		for (int32_t i = enteredTextLength - 1; i >= 0; i--) {

			if (i == enteredTextLength - 1) {
				if (enteredTextChars[i] >= 'a' && enteredTextChars[i] <= 'z') {
					newSubSlot = enteredTextChars[i] - 'a';
					continue;
				}
				else if (enteredTextChars[i] >= 'A' && enteredTextChars[i] <= 'Z') {
					newSubSlot = enteredTextChars[i] - 'A';
					continue;
				}
			}

			if (enteredTextChars[i] >= '0' && enteredTextChars[i] <= '9') {
				newSlot += (enteredTextChars[i] - '0') * multiplier;
				multiplier *= 10;
			}

			else {
				return;
			}
		}

		if (multiplier == 1) {
			return;
		}

		enteredText.clear();
		enteredTextEditPos = 0;

		currentFileHasSuffixFormatNameImplied = false;
	}
}

<<<<<<< HEAD
int SlotBrowser::getCurrentFilenameWithoutExtension(String* filenameWithoutExtension) {
	int error;
	if (display.type != DisplayType::OLED) {
		// If numeric...
		Slot slot = getSlot(enteredText.get());
		if (slot.slot != -1) {
			error = filenameWithoutExtension->set(filePrefix);
=======
int32_t SlotBrowser::getCurrentFilenameWithoutExtension(String* filenameWithoutExtension) {
	int32_t error;
#if !HAVE_OLED
	// If numeric...
	Slot slot = getSlot(enteredText.get());
	if (slot.slot != -1) {
		error = filenameWithoutExtension->set(filePrefix);
		if (error) {
			return error;
		}
		error = filenameWithoutExtension->concatenateInt(slot.slot, 3);
		if (error) {
			return error;
		}
		if (slot.subSlot != -1) {
			char buffer[2];
			buffer[0] = 'A' + slot.subSlot;
			buffer[1] = 0;
			error = filenameWithoutExtension->concatenate(buffer);
>>>>>>> d1596e7f
			if (error) {
				return error;
			}
			error = filenameWithoutExtension->concatenateInt(slot.slot, 3);
			if (error) {
				return error;
			}
			if (slot.subSlot != -1) {
				char buffer[2];
				buffer[0] = 'A' + slot.subSlot;
				buffer[1] = 0;
				error = filenameWithoutExtension->concatenate(buffer);
				if (error) {
					return error;
				}
			}
		}
		else {
			filenameWithoutExtension->set(&enteredText);
		}
	}
	else {
		filenameWithoutExtension->set(&enteredText);
	}

	return NO_ERROR;
}

int32_t SlotBrowser::getCurrentFilePath(String* path) {
	path->set(&currentDir);

	int32_t error = path->concatenate("/");
	if (error) {
		return error;
	}

	String filenameWithoutExtension;
	error = getCurrentFilenameWithoutExtension(&filenameWithoutExtension);
	if (error) {
		return error;
	}

	error = path->concatenate(&filenameWithoutExtension);
	if (error) {
		return error;
	}

	error = path->concatenate(".XML");
	return error;
}<|MERGE_RESOLUTION|>--- conflicted
+++ resolved
@@ -176,35 +176,13 @@
 	}
 }
 
-<<<<<<< HEAD
-int SlotBrowser::getCurrentFilenameWithoutExtension(String* filenameWithoutExtension) {
-	int error;
+int32_t SlotBrowser::getCurrentFilenameWithoutExtension(String* filenameWithoutExtension) {
+	int32_t error;
 	if (display.type != DisplayType::OLED) {
 		// If numeric...
 		Slot slot = getSlot(enteredText.get());
 		if (slot.slot != -1) {
 			error = filenameWithoutExtension->set(filePrefix);
-=======
-int32_t SlotBrowser::getCurrentFilenameWithoutExtension(String* filenameWithoutExtension) {
-	int32_t error;
-#if !HAVE_OLED
-	// If numeric...
-	Slot slot = getSlot(enteredText.get());
-	if (slot.slot != -1) {
-		error = filenameWithoutExtension->set(filePrefix);
-		if (error) {
-			return error;
-		}
-		error = filenameWithoutExtension->concatenateInt(slot.slot, 3);
-		if (error) {
-			return error;
-		}
-		if (slot.subSlot != -1) {
-			char buffer[2];
-			buffer[0] = 'A' + slot.subSlot;
-			buffer[1] = 0;
-			error = filenameWithoutExtension->concatenate(buffer);
->>>>>>> d1596e7f
 			if (error) {
 				return error;
 			}
