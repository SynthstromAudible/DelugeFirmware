--- conflicted
+++ resolved
@@ -574,13 +574,8 @@
 				}
 useFoundFile:
 				scrollPosVertical = fileIndexSelected;
-<<<<<<< HEAD
-				if (BROWSER_AND_MENU_NUM_LINES > 1) {
-					int lastAllowed = fileItems.getNumElements() - BROWSER_AND_MENU_NUM_LINES;
-=======
 				if constexpr (kNumBrowserAndMenuLines > 1) {
 					int lastAllowed = fileItems.getNumElements() - kNumBrowserAndMenuLines;
->>>>>>> c1145254
 					if (scrollPosVertical > lastAllowed) {
 						scrollPosVertical = lastAllowed;
 						if (scrollPosVertical < 0) {
@@ -588,10 +583,7 @@
 						}
 					}
 				}
-<<<<<<< HEAD
-=======
-
->>>>>>> c1145254
+
 				goto everythingFinalized;
 			}
 
@@ -808,33 +800,19 @@
 // You must set currentDir before calling this.
 int Browser::getUnusedSlot(InstrumentType instrumentType, String* newName, char const* thingName) {
 
-<<<<<<< HEAD
 	int error = 0;
 	if (display.type == DisplayType::OLED) {
 		char filenameToStartAt[6]; // thingName is max 4 chars.
 		strcpy(filenameToStartAt, thingName);
 		strcat(filenameToStartAt, ":");
 		error = readFileItemsFromFolderAndMemory(currentSong, instrumentType, getThingName(instrumentType),
-		                                         filenameToStartAt, NULL, false, 0, CATALOG_SEARCH_LEFT);
+		                                         filenameToStartAt, NULL, false, Availability::ANY, CATALOG_SEARCH_LEFT);
 	}
 	else {
 		char const* filenameToStartAt = ":"; // Colon is the first character after the digits
 		error = readFileItemsFromFolderAndMemory(currentSong, instrumentType, getThingName(instrumentType),
-		                                         filenameToStartAt, NULL, false, 0, CATALOG_SEARCH_LEFT);
-	}
-=======
-#if HAVE_OLED
-	char filenameToStartAt[6]; // thingName is max 4 chars.
-	strcpy(filenameToStartAt, thingName);
-	strcat(filenameToStartAt, ":");
-#else
-	char const* filenameToStartAt = ":";     // Colon is the first character after the digits
-#endif
-
-	int error =
-	    readFileItemsFromFolderAndMemory(currentSong, instrumentType, getThingName(instrumentType), filenameToStartAt,
-	                                     NULL, false, Availability::ANY, CATALOG_SEARCH_LEFT);
->>>>>>> c1145254
+		                                         filenameToStartAt, NULL, false, Availability::ANY, CATALOG_SEARCH_LEFT);
+	}
 
 	if (error) {
 doReturn:
@@ -864,20 +842,6 @@
 			}
 			freeSlotNumber++;
 		}
-<<<<<<< HEAD
-=======
-		freeSlotNumber++;
-	}
-
-	error = newName->set(thingName);
-	if (error) {
-		goto emptyFileItemsAndReturn;
-	}
-	error = newName->concatenateInt(freeSlotNumber, minNumDigits);
-
-#else
-	int nextHigherSlotFound = kNumSongSlots; // I think the use of this is a bit deprecated...
->>>>>>> c1145254
 
 		error = newName->set(thingName);
 		if (error) {
@@ -886,7 +850,7 @@
 		error = newName->concatenateInt(freeSlotNumber, minNumDigits);
 	}
 	else {
-		int nextHigherSlotFound = numSongSlots; // I think the use of this is a bit deprecated...
+		int nextHigherSlotFound = kNumSongSlots; // I think the use of this is a bit deprecated...
 		int i = fileItems.getNumElements();
 
 		// Ok, due to not bothering to reload fileItems if we need to look too far back, we may sometimes fail to see an empty slot further back when later ones are taken. Oh well.
@@ -1500,13 +1464,8 @@
 			FileItem* currentFileItem = getCurrentFileItem();
 			if (currentFileItem) {
 				if (currentFileItem->isFolder) {
-<<<<<<< HEAD
 					display.displayPopup(HAVE_OLED ? "Folders cannot be deleted on the Deluge" : "CANT");
-					return ACTION_RESULT_DEALT_WITH;
-=======
-					numericDriver.displayPopup(HAVE_OLED ? "Folders cannot be deleted on the Deluge" : "CANT");
 					return ActionResult::DEALT_WITH;
->>>>>>> c1145254
 				}
 				if (inCardRoutine) {
 					return ActionResult::REMIND_ME_OUTSIDE_CARD_ROUTINE;
