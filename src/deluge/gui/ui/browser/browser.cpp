/*
 * Copyright © 2019-2023 Synthstrom Audible Limited
 *
 * This file is part of The Synthstrom Audible Deluge Firmware.
 *
 * The Synthstrom Audible Deluge Firmware is free software: you can redistribute it and/or modify it under the
 * terms of the GNU General Public License as published by the Free Software Foundation,
 * either version 3 of the License, or (at your option) any later version.
 *
 * This program is distributed in the hope that it will be useful, but WITHOUT ANY WARRANTY;
 * without even the implied warranty of MERCHANTABILITY or FITNESS FOR A PARTICULAR PURPOSE.
 * See the GNU General Public License for more details.
 *
 * You should have received a copy of the GNU General Public License along with this program.
 * If not, see <https://www.gnu.org/licenses/>.
*/

#include "storage/audio/audio_file_manager.h"
#include "gui/ui/browser/browser.h"
#include "hid/matrix/matrix_driver.h"
#include "gui/context_menu/context_menu_delete_file.h"
#include "hid/display/numeric_driver.h"
#include "hid/buttons.h"
#include <string.h>
#include "gui/ui_timer_manager.h"
#include "extern.h"
#include "util/functions.h"
#include "storage/storage_manager.h"
#include "hid/display/oled.h"
#include <new>
#include "storage/file_item.h"
#include "model/song/song.h"
#include "model/instrument/instrument.h"
#include "gui/views/view.h"
#include "hid/encoders.h"
#include "io/uart/uart.h"
#include "processing/engines/audio_engine.h"

extern "C" {
#include "drivers/uart/uart.h"
}

String Browser::currentDir{};
bool Browser::qwertyVisible;

CStringArray Browser::fileItems{sizeof(FileItem)};
int Browser::scrollPosVertical;
int Browser::fileIndexSelected;
int Browser::numCharsInPrefix;
bool Browser::arrivedAtFileByTyping;
int Browser::numFileItemsDeletedAtStart;
int Browser::numFileItemsDeletedAtEnd;
char const* Browser::firstFileItemRemaining;
char const* Browser::lastFileItemRemaining;
int Browser::instrumentTypeToLoad;
char const** Browser::allowedFileExtensions;
bool Browser::allowFoldersSharingNameWithFile;
char const* Browser::filenameToStartSearchAt;

#if HAVE_OLED
#else
int8_t Browser::numberEditPos;
NumericLayerScrollingText* Browser::scrollingText;
#endif

char const* allowedFileExtensionsXML[] = {"XML", NULL};

Browser::Browser() {
#if HAVE_OLED
	fileIcon = OLED::songIcon;
#else
	scrollingText = NULL;
	shouldWrapFolderContents = true;
#endif
	mayDefaultToBrandNewNameOnEntry = false;
	qwertyAlwaysVisible = true;
	qwertyVisible = true; // Because for most Browsers, it'll just always be true.
	filePrefix = NULL;
	shouldInterpretNoteNamesForThisBrowser = false;
}

bool Browser::opened() {
	numCharsInPrefix = 0; // For most browsers, this just stays at 0.
	arrivedAtFileByTyping = false;
	allowedFileExtensions = allowedFileExtensionsXML;
	allowFoldersSharingNameWithFile = false;
#if HAVE_OLED
#else
	numberEditPos = -1;
#endif
	return QwertyUI::opened();
}

void Browser::close() {
	emptyFileItems();
	QwertyUI::close();
}

void Browser::emptyFileItems() {

	AudioEngine::logAction("emptyFileItems");

	for (int i = 0; i < fileItems.getNumElements();) {
		FileItem* item = (FileItem*)fileItems.getElementAddress(i);
		item->~FileItem();

		i++;
		if (!(i & 63)) { //  &127 was even fine, even with only -Og compiler optimization.
			AudioEngine::logAction("emptyFileItems in loop");
			AudioEngine::routineWithClusterLoading();
		}
	}

	AudioEngine::logAction("emptyFileItems 2");

	fileItems.empty();

	AudioEngine::logAction("emptyFileItems 3");
}

void Browser::deleteSomeFileItems(int startAt, int stopAt) {

	// Call destructors.
	for (int i = startAt; i < stopAt;) {
		FileItem* item = (FileItem*)fileItems.getElementAddress(i);
		item->~FileItem();

		i++;
		if (!(i & 63)) { //  &127 was even fine, even with only -Og compiler optimization.
			AudioEngine::routineWithClusterLoading();
		}
	}

	fileItems.deleteAtIndex(startAt, stopAt - startAt);
}

int maxNumFileItemsNow;

int catalogSearchDirection;

FileItem* Browser::getNewFileItem() {
	bool alreadyCulled = false;

	if (fileItems.getNumElements() >= maxNumFileItemsNow) {
doCull:
		cullSomeFileItems();
		alreadyCulled = true;
	}

	int newIndex = fileItems.getNumElements();
	int error = fileItems.insertAtIndex(newIndex);
	if (error) {
		if (alreadyCulled) {
			return NULL;
		}
		else {
			goto doCull;
		}
	}

	void* newMemory = fileItems.getElementAddress(newIndex);

	FileItem* thisItem = new (newMemory) FileItem();
	return thisItem;
}

void Browser::cullSomeFileItems() {
	sortFileItems();

	int startAt, stopAt;

	int numFileItemsDeletingNow = fileItems.getNumElements() - (maxNumFileItemsNow >> 1); // May get modified below.
	if (numFileItemsDeletingNow <= 0) {
		return;
	}

	// If we already know what side we want to be deleting on...
	if (catalogSearchDirection == CATALOG_SEARCH_LEFT) {
deleteFromLeftSide:
		numFileItemsDeletedAtStart += numFileItemsDeletingNow;
		startAt = 0;
		stopAt = numFileItemsDeletingNow;
		firstFileItemRemaining = ((FileItem*)fileItems.getElementAddress(numFileItemsDeletingNow))->displayName;
	}
	else if (catalogSearchDirection == CATALOG_SEARCH_RIGHT) {
deleteFromRightSide:
		numFileItemsDeletedAtEnd += numFileItemsDeletingNow;
		stopAt = fileItems.getNumElements();
		startAt = stopAt - numFileItemsDeletingNow;
		lastFileItemRemaining = ((FileItem*)fileItems.getElementAddress(startAt - 1))->displayName;
	}

	// Or if we've been using a search term *and* searching both directions, try to tend towards keeping equal amounts of FileIems either side.
	else {

		shouldInterpretNoteNames = shouldInterpretNoteNamesForThisBrowser;
		octaveStartsFromA = false;
		int foundIndex = fileItems.search(filenameToStartSearchAt);

		// If search-item is in second half, delete from start.
		if ((foundIndex << 1) >= fileItems.getNumElements()) {
			int newNumFilesDeleting = foundIndex >> 1; // Delete half the existing items to the left of the search-item.
			if (newNumFilesDeleting <= 0) {
				return;
			}
			if (numFileItemsDeletingNow > newNumFilesDeleting) {
				numFileItemsDeletingNow = newNumFilesDeleting;
			}
			goto deleteFromLeftSide;
		}

		// Or, vice versa.
		else {
			int newNumFilesDeleting = (fileItems.getNumElements() - foundIndex)
			                          >> 1; // Delete half the existing items to the right of the search-item.
			if (newNumFilesDeleting <= 0) {
				return;
			}
			if (numFileItemsDeletingNow > newNumFilesDeleting) {
				numFileItemsDeletingNow = newNumFilesDeleting;
			}
			goto deleteFromRightSide;
		}
	}

	if (startAt != stopAt) {
		deleteSomeFileItems(startAt, stopAt); // Check might not be necessary?
	}
}

int Browser::readFileItemsForFolder(char const* filePrefixHere, bool allowFolders,
                                    char const** allowedFileExtensionsHere, char const* filenameToStartAt,
                                    int newMaxNumFileItems, int newCatalogSearchDirection) {

	AudioEngine::logAction("readFileItemsForFolder");

	emptyFileItems();

	int error = storageManager.initSD();
	if (error) {
		return error;
	}

	FRESULT result = f_opendir(&staticDIR, currentDir.get());
	if (result) {
		return fresultToDelugeErrorCode(result);
	}

	/*
	error = fileItems.allocateMemory(FILE_ITEMS_MAX_NUM_ELEMENTS, false);
	if (error) {
		f_closedir(&staticDIR);
		return error;
	}
	*/

	numFileItemsDeletedAtStart = 0;
	numFileItemsDeletedAtEnd = 0;
	firstFileItemRemaining = NULL;
	lastFileItemRemaining = NULL;
	catalogSearchDirection = newCatalogSearchDirection;
	maxNumFileItemsNow = newMaxNumFileItems;
	filenameToStartSearchAt = filenameToStartAt;

#if !HAVE_OLED
	int filePrefixLength;
	if (filePrefixHere) {
		filePrefixLength = strlen(filePrefixHere);
	}
#endif

	while (true) {
		AudioEngine::logAction("while loop");

		audioFileManager.loadAnyEnqueuedClusters();
		FilePointer thisFilePointer;

		result = f_readdir_get_filepointer(&staticDIR, &staticFNO, &thisFilePointer); /* Read a directory item */

		if (result != FR_OK || staticFNO.fname[0] == 0) {
			break; /* Break on error or end of dir */
		}
		if (staticFNO.fname[0] == '.') {
			continue; /* Ignore dot entry */
		}
		bool isFolder = staticFNO.fattrib & AM_DIR;
		if (isFolder) {
			if (!allowFolders) {
				continue;
			}
		}
		else {
			char const* dotPos = strrchr(staticFNO.fname, '.');
			if (!dotPos) {
extensionNotSupported:
				continue;
			}
			char const* fileExtension = dotPos + 1;
			char const** thisExtension = allowedFileExtensionsHere;
			while (strcasecmp(fileExtension, *thisExtension)) {
				thisExtension++;
				if (!*thisExtension) {
					goto extensionNotSupported; // If reached end of list
				}
			}
		}

		FileItem* thisItem = getNewFileItem();
		if (!thisItem) {
			error = ERROR_INSUFFICIENT_RAM;
			break;
		}
		error = thisItem->filename.set(staticFNO.fname);
		if (error) {
			break;
		}
		thisItem->isFolder = isFolder;
		thisItem->filePointer = thisFilePointer;

		char const* storedFilenameChars = thisItem->filename.get();
#if !HAVE_OLED
		if (filePrefixHere) {
			if (memcasecmp(storedFilenameChars, filePrefixHere, filePrefixLength)) {
				goto nonNumericFile;
			}

			char* dotAddress = strrchr(storedFilenameChars, '.');
			if (!dotAddress) {
				goto nonNumericFile; // Shouldn't happen?
			}

			int dotPos = (uint32_t)dotAddress - (uint32_t)storedFilenameChars;
			if (dotPos < filePrefixLength + 3) {
				goto nonNumericFile;
			}

			char const* numbersStartAddress = &storedFilenameChars[filePrefixLength];

			if (!memIsNumericChars(numbersStartAddress, 3)) {
				goto nonNumericFile;
			}

			thisItem->displayName = numbersStartAddress;

			if (*thisItem->displayName == '0') {
				thisItem->displayName++;
				if (*thisItem->displayName == '0') {
					thisItem->displayName++;
				}
			}
		}
		else
#endif
		{
nonNumericFile:
			thisItem->displayName = storedFilenameChars;
		}
	}

	f_closedir(&staticDIR);

	if (error) {
		emptyFileItems();
	}

	return error;
}

void Browser::deleteFolderAndDuplicateItems(int instrumentAvailabilityRequirement) {
	int writeI = 0;
	FileItem* nextItem = (FileItem*)fileItems.getElementAddress(0);

	for (int readI = 0; readI < fileItems.getNumElements(); readI++) {
		FileItem* readItem = nextItem;

		// If there's a next item after "this" item, to compare it to...
		if (readI < fileItems.getNumElements() - 1) {
			nextItem = (FileItem*)fileItems.getElementAddress(readI + 1);

			// If we're a folder, and the next item is a file of the same name, delete this item.
			if (readItem->isFolder) {
				if (!nextItem->isFolder) {
					int nameLength = readItem->filename.getLength();
					char const* nextItemFilename = nextItem->filename.get();
					if (!memcasecmp(readItem->filename.get(), nextItemFilename, nameLength)) {
						if (nextItemFilename[nameLength] == '.' && !strchr(&nextItemFilename[nameLength + 1], '.')) {
							goto deleteThisItem;
						}
					}
				}
			}

			// Or if we have an Instrument, and the next item is a file of the same name, delete the next item.
			else if (readItem->instrument) {
				if (!nextItem->instrument && !nextItem->isFolder) {
					if (!strcasecmp(readItem->displayName, nextItem->displayName)) {
						//if (readItem->filename.equalsCaseIrrespective(&nextItem->filename)) {
						nextItem->~FileItem();
						readI++;
						nextItem = (FileItem*)fileItems.getElementAddress(readI + 1);
						// That may set it to an invalid address, but in that case, it won't get read.
					}
				}

checkAvailabilityRequirement:
				// Check Instrument's availabilityRequirement
				if (readItem->instrumentAlreadyInSong) {
					if (instrumentAvailabilityRequirement == AVAILABILITY_INSTRUMENT_UNUSED) {
deleteThisItem:
						readItem->~FileItem();
						continue;
					}
					else if (instrumentAvailabilityRequirement == AVAILABILITY_INSTRUMENT_AVAILABLE_IN_SESSION) {
						if (currentSong->doesOutputHaveActiveClipInSession(readItem->instrument)) {
							goto deleteThisItem;
						}
					}
				}
			}

			// Or if next item has an Instrument, and we're just a file...
			else if (nextItem->instrument) {
				if (!strcasecmp(readItem->displayName, nextItem->displayName)) { // And if same name...
					goto deleteThisItem;
				}
			}
		}
		else {
			if (readItem->instrument) {
				goto checkAvailabilityRequirement;
			}
		}

		void* writeAddress = fileItems.getElementAddress(writeI);
		if (writeAddress != readItem) {
			memcpy(writeAddress, readItem, sizeof(FileItem));
		}
		writeI++;
	}

	int numToDelete = fileItems.getNumElements() - writeI;
	if (numToDelete > 0) {
		fileItems.deleteAtIndex(writeI, numToDelete);
	}

	// Our system of keeping FileItems from getting too full by deleting elements from its ends as we go could have caused bad results at the edges of the above,
	// so delete a further one element at each end as needed.
	if (firstFileItemRemaining) {
		fileItems.deleteAtIndex(0);
	}
	if (lastFileItemRemaining) {
		fileItems.deleteAtIndex(fileItems.getNumElements() - 1);
	}
}

// song may be supplied as NULL, in which case it won't be searched for Instruments; sometimes this will get called when the currentSong is not set up.
int Browser::readFileItemsFromFolderAndMemory(Song* song, int instrumentType, char const* filePrefixHere,
                                              char const* filenameToStartAt, char const* defaultDirToAlsoTry,
                                              bool allowFolders, int availabilityRequirement,
                                              int newCatalogSearchDirection) {
	// filenameToStartAt should have .XML at the end of it.
	bool triedCreatingFolder = false;

tryReadingItems:
	int error = readFileItemsForFolder(filePrefixHere, allowFolders, allowedFileExtensions, filenameToStartAt,
	                                   FILE_ITEMS_MAX_NUM_ELEMENTS, newCatalogSearchDirection);
	if (error) {

		// If folder didn't exist, try our alternative one if there is one.
		if (error == ERROR_FOLDER_DOESNT_EXIST) {
			if (defaultDirToAlsoTry) {
				// ... only if we haven't already tried the alternative folder.
				if (!currentDir.equalsCaseIrrespective(defaultDirToAlsoTry)) {
					filenameToStartAt = NULL;
					int error = currentDir.set(defaultDirToAlsoTry);
					if (error) {
						return error;
					}
					goto tryReadingItems;
				}

				// Or if we have already tried it and it didn't exist, try creating it...
				else {
					// But not if we already tried.
					if (triedCreatingFolder) {
						return error;
					}
					FRESULT result = f_mkdir(defaultDirToAlsoTry);
					if (result == FR_OK) {
						triedCreatingFolder = true;
						goto tryReadingItems;
					}
					else {
						return fresultToDelugeErrorCode(result);
					}
				}
			}
		}

		return error;
	}

	if (song && instrumentType != 255) {
		error = song->addInstrumentsToFileItems(instrumentType);
		if (error) {
			return error;
		}
	}

	if (fileItems.getNumElements()) {
		sortFileItems();

		if (fileItems.getNumElements()) {
			// Delete folders sharing name of file.
			// And, files sharing name of in-memory Instrument.
			if (!allowFoldersSharingNameWithFile) {
				deleteFolderAndDuplicateItems(
				    AVAILABILITY_ANY); // I think this is right - was AVAILABILITY_INSTRUMENT_UNUSED until 2023-01
			}
		}
	}
	return NO_ERROR;
}

// If HAVE_OLED, then you should make sure renderUIsForOLED() gets called after this.
// instrumentTypeToLoad must be set before calling this.
int Browser::arrivedInNewFolder(int direction, char const* filenameToStartAt, char const* defaultDirToAlsoTry) {
	arrivedAtFileByTyping = false;

	if (!qwertyAlwaysVisible) {
		qwertyVisible = false;
	}

	shouldInterpretNoteNames = shouldInterpretNoteNamesForThisBrowser;
	octaveStartsFromA = false;

tryReadingItems:
	bool doWeHaveASearchString = (filenameToStartAt && *filenameToStartAt);
	int newCatalogSearchDirection = doWeHaveASearchString ? CATALOG_SEARCH_BOTH : CATALOG_SEARCH_RIGHT;
	int error = readFileItemsFromFolderAndMemory(currentSong, instrumentTypeToLoad, filePrefix, filenameToStartAt,
	                                             defaultDirToAlsoTry, true, 0, newCatalogSearchDirection);
	if (error) {
gotErrorAfterAllocating:
		emptyFileItems();
		return error;
	}

	enteredTextEditPos = 0;
#if HAVE_OLED
	scrollPosHorizontal = 0;
#endif

	bool foundExact = false;
	if (fileItems.getNumElements()) {
		fileIndexSelected = 0;

		if (!doWeHaveASearchString) {
noExactFileFound:
			// We did not find exact file.
			// Normally, we'll need to just use one of the ones we found. (That's just always the first one, I think...)
			if (!mayDefaultToBrandNewNameOnEntry || direction) {

				// But since we're going to just use the first file, if we've deleted items at the start (meaning we had a search string), we need to go back and get them.
				if (numFileItemsDeletedAtStart) {
					filenameToStartAt = NULL;
					goto tryReadingItems;
				}
setEnteredTextAndUseFoundFile:
				error = setEnteredTextFromCurrentFilename();
				if (error) {
					goto gotErrorAfterAllocating;
				}
useFoundFile:
				scrollPosVertical = fileIndexSelected;
#if BROWSER_AND_MENU_NUM_LINES > 1
				int lastAllowed = fileItems.getNumElements() - BROWSER_AND_MENU_NUM_LINES;
				if (scrollPosVertical > lastAllowed) {
					scrollPosVertical = lastAllowed;
					if (scrollPosVertical < 0) {
						scrollPosVertical = 0;
					}
				}
#endif
				goto everythingFinalized;
			}

			// But sometimes...
			else {
				// Ok so we didn't find an exact file, we've just entered the browser, and we're allowed new names.
				// So, choose a brand new name (if there wasn't already a new one nominated).
				goto pickBrandNewNameIfNoneNominated;
			}
		}

		int i = fileItems.search(filenameToStartAt, &foundExact);
		if (!foundExact) {
			goto noExactFileFound;
		}

		fileIndexSelected = i;

		// Usually we'll just use that file.
<<<<<<< HEAD
		if (!allowBrandNewNames || direction) {
			goto setEnteredTextAndUseFoundFile;
		}
=======
		if (!mayDefaultToBrandNewNameOnEntry || direction) goto setEnteredTextAndUseFoundFile;
>>>>>>> db282c06

		// We found an exact file. But if we've just entered the Browser and are allowed, then we need to find a new subslot variation.
		// Come up with a new name variation.
		error = setEnteredTextFromCurrentFilename();
		if (error) {
			goto gotErrorAfterAllocating;
		}
#if 1 || !HAVE_OLED
		char const* enteredTextChars = enteredText.get();
		if (!memcasecmp(enteredTextChars, "SONG", 4)) {
			Slot thisSlot = getSlot(&enteredTextChars[4]);
			if (thisSlot.slot < 0) {
				goto doNormal;
			}

			if (thisSlot.subSlot >= 25) {
				goto useFoundFile;
			}

			char nameBuffer[20];
			char* nameBufferPos = nameBuffer;
#if HAVE_OLED
			*(nameBufferPos++) = 'S';
			*(nameBufferPos++) = 'O';
			*(nameBufferPos++) = 'N';
			*(nameBufferPos++) = 'G';
#endif
			intToString(thisSlot.slot, nameBufferPos);
			char* subSlotPos = strchr(nameBufferPos, 0);
			char* charPosHere = subSlotPos + 1;
			*(charPosHere++) = '.';
			*(charPosHere++) = 'X';
			*(charPosHere++) = 'M';
			*(charPosHere++) = 'L';
			*(charPosHere) = 0;
			while (true) {
				thisSlot.subSlot++;

				*subSlotPos = 'A' + thisSlot.subSlot;
				bool foundExactHere;
				fileIndexSelected = fileItems.search(nameBuffer, &foundExactHere);
				if (!foundExactHere) {
					break;
				}
				else if (thisSlot.subSlot >= 25) {
					goto setEnteredTextAndUseFoundFile; // If we're stuck on the "Z" subslot.
				}
			}
			*(subSlotPos + 1) = 0; // Removes ".XML"
			error = enteredText.set(nameBuffer);
			if (error) {
				goto gotErrorAfterAllocating;
			}
		}
#else
		int length = enteredText.getLength();
		if (length > 0) {
			char const* enteredTextChars = enteredText.get();
			if (enteredTextChars[length - 1] >= '0' && enteredTextChars[length - 1] <= '9') {
				enteredText.concatenateAtPos("A", length, 1);
			}
			else if (length >= 2 && enteredTextChars[length - 2] >= '0' && enteredTextChars[length - 2] <= '9'
			         && ((enteredTextChars[length - 1] >= 'a'
			              && enteredTextChars[length - 1]
			                     < 'z') // That's *less than*, because if it's Z, we'll have to doNormal.
			             || (enteredTextChars[length - 1] >= 'A' && enteredTextChars[length - 1] < 'Z'))) {
				char newSuffix = enteredTextChars[length - 1] + 1;
				enteredText.concatenateAtPos(&newSuffix, length - 1, 1);
			}
			else
				goto doNormal;
		}
#endif
		else {
doNormal: //FileItem* currentFile = (FileItem*)fileItems.getElementAddress(fileIndexSelected);
			String endSearchString;
			//error = currentFile->getFilenameWithoutExtension(&endSearchString);		if (error) goto gotErrorAfterAllocating;
			endSearchString.set(&enteredText);

			// Did it already have an underscore at the end with a positive integer after it?
			char const* endSearchStringChars = endSearchString.get();
			char delimeterChar = '_';
tryAgain:
			char const* delimeterAddress = strrchr(endSearchStringChars, delimeterChar);
			int numberStartPos;
			if (delimeterAddress) {
				int underscorePos = delimeterAddress - endSearchStringChars;

				// Ok, it what comes after the underscore a positive integer?
				int number = stringToUIntOrError(delimeterAddress + 1);
				if (number < 0) {
					goto noNumberYet;
				}

				numberStartPos = underscorePos + 1;
				error = endSearchString.concatenateAtPos(":", numberStartPos);
				if (error) {
					goto gotErrorAfterAllocating; // Colon is the next character after the ascii digits, so searching for this will get us past the final number present.
				}
			}
			else {
noNumberYet:
				if (delimeterChar == '_') {
					delimeterChar = ' ';
					goto tryAgain;
				}
				numberStartPos = endSearchString.getLength() + 1;
				error = endSearchString.concatenate(HAVE_OLED ? " :" : "_:");
				if (error) {
					goto gotErrorAfterAllocating; // See above comment.
				}
			}

			int searchResult = fileItems.search(endSearchString.get());
#if ALPHA_OR_BETA_VERSION
			if (searchResult <= 0) {
				numericDriver.freezeWithError("E448");
				error = ERROR_BUG;
				goto gotErrorAfterAllocating;
			}
#endif
			FileItem* prevFile = (FileItem*)fileItems.getElementAddress(searchResult - 1);
			String prevFilename;
			error = prevFile->getFilenameWithoutExtension(&prevFilename);
			if (error) {
				goto gotErrorAfterAllocating;
			}
			char const* prevFilenameChars = prevFilename.get();
			int number;
			if (prevFilename.getLength() > numberStartPos) {
				number = stringToUIntOrError(&prevFilenameChars[numberStartPos]);
				if (number < 0) {
					number = 1;
				}
			}
			else {
				number = 1;
			}

			number++;
			enteredText.set(&endSearchString);
			error = enteredText.shorten(numberStartPos);
			if (error) {
				goto gotErrorAfterAllocating;
			}
			error = enteredText.concatenateInt(number);
			if (error) {
				goto gotErrorAfterAllocating;
			}

			enteredTextEditPos = enteredText.getLength();
		}
	}

	// Or if no files found at all...
	else {
		// Can we just pick a brand new name?
		if (mayDefaultToBrandNewNameOnEntry && !direction) {
pickBrandNewNameIfNoneNominated:
			if (enteredText.isEmpty()) {
				error = getUnusedSlot(255, &enteredText, "SONG");
				if (error) {
					goto gotErrorAfterAllocating;
				}

				// Because that will have cleared out all the FileItems, we need to get them again. Actually there would kinda be a way around doing this...
				error = readFileItemsFromFolderAndMemory(currentSong, 255, "SONG", enteredText.get(), NULL, false, 0,
				                                         CATALOG_SEARCH_BOTH);
				if (error) {
					goto gotErrorAfterAllocating;
				}
			}
		}
		else {
			enteredText.clear();
		}
	}

useNonExistentFileName:     // Normally this will get skipped over - if we found a file.
	fileIndexSelected = -1; // No files.
	scrollPosVertical = 0;

everythingFinalized:
	folderContentsReady(direction);

#if !HAVE_OLED
	displayText();
#endif
	return NO_ERROR;
}

// You must set currentDir before calling this.
int Browser::getUnusedSlot(int instrumentType, String* newName, char const* thingName) {

#if HAVE_OLED
	char filenameToStartAt[6]; // thingName is max 4 chars.
	strcpy(filenameToStartAt, thingName);
	strcat(filenameToStartAt, ":");
#else
	char const* filenameToStartAt = ":";    // Colon is the first character after the digits
#endif

	int error = readFileItemsFromFolderAndMemory(currentSong, instrumentType, getThingName(instrumentType),
	                                             filenameToStartAt, NULL, false, 0, CATALOG_SEARCH_LEFT);

	if (error) {
doReturn:
		return error;
	}

	sortFileItems();

#if HAVE_OLED
	int freeSlotNumber = 1;
	int minNumDigits = 1;
	if (fileItems.getNumElements()) {
		FileItem* fileItem = (FileItem*)fileItems.getElementAddress(fileItems.getNumElements() - 1);
		String displayName;
		error = fileItem->getDisplayNameWithoutExtension(&displayName);
		if (error) {
			goto emptyFileItemsAndReturn;
		}
		char const* readingChar = &displayName.get()[strlen(thingName)];
		freeSlotNumber = 0;
		minNumDigits = 0;
		while (*readingChar >= '0' && *readingChar <= '9') {
			freeSlotNumber *= 10;
			freeSlotNumber += *readingChar - '0';
			minNumDigits++;
			readingChar++;
		}
		freeSlotNumber++;
	}

	error = newName->set(thingName);
	if (error) {
		goto emptyFileItemsAndReturn;
	}
	error = newName->concatenateInt(freeSlotNumber, minNumDigits);

#else
	int nextHigherSlotFound = numSongSlots; // I think the use of this is a bit deprecated...

	int i = fileItems.getNumElements();
goBackOne
    : // Ok, due to not bothering to reload fileItems if we need to look too far back, we may sometimes fail to see an empty slot further back when later ones are taken. Oh well.
	i--;
	int freeSlotNumber;
	if (i < 0) {
noMoreToLookAt:
		if (nextHigherSlotFound <= 0) {
			newName->clear(); // Indicate no slots available.
			goto emptyFileItemsAndReturn;
		}
		freeSlotNumber = 0;
	}
	else {
		FileItem* fileItem = (FileItem*)fileItems.getElementAddress(i);
		String displayName;
		error = fileItem->getDisplayNameWithoutExtension(&displayName);
		if (error) {
			goto emptyFileItemsAndReturn;
		}
		char const* displayNameChars = displayName.get();
		if (displayNameChars[0] < '0') {
			goto noMoreToLookAt;
		}

		Slot slotHere = getSlot(displayNameChars);
		if (slotHere.slot < 0) {
			goto goBackOne;
		}

		freeSlotNumber = slotHere.slot + 1; // Well, hopefully it's free...
		if (freeSlotNumber >= nextHigherSlotFound) {
			nextHigherSlotFound = slotHere.slot;
			goto goBackOne;
		}
	}

	// If still here, we found an unused slot.
	error = newName->setInt(freeSlotNumber);
#endif

emptyFileItemsAndReturn:
	emptyFileItems();
	goto doReturn;
}

void Browser::selectEncoderAction(int8_t offset) {
	arrivedAtFileByTyping = false;

	if (currentUIMode != UI_MODE_NONE && currentUIMode != UI_MODE_HORIZONTAL_SCROLL) {
		return; // This was from SampleBrowser. Is it still necessary?
	}

	shouldInterpretNoteNames = shouldInterpretNoteNamesForThisBrowser;
	octaveStartsFromA = false;

	int newFileIndex;

	if (fileIndexSelected < 0) { // If no file selected and we were typing a new name?
		if (!fileItems.getNumElements()) {
			return;
		}

		newFileIndex = fileItems.search(enteredText.get());
		if (offset < 0) {
			newFileIndex--;
		}
	}
	else {
		// If user is holding shift, skip past any subslots. And on numeric Deluge, user may have chosen one digit to "edit".
#if !HAVE_OLED
		// TODO: deal with deleted FileItems here...
		int numberEditPosNow = numberEditPos;
		if (Buttons::isShiftButtonPressed() && numberEditPosNow == -1) {
			numberEditPosNow = 0;
		}

		if (numberEditPosNow != -1) {
			Slot thisSlot = getSlot(enteredText.get());
			if (thisSlot.slot < 0) {
				goto nonNumeric;
			}

			thisSlot.subSlot = -1;
			switch (numberEditPosNow) {
			case 0:
				thisSlot.slot += offset;
				break;

			case 1:
				thisSlot.slot = (thisSlot.slot / 10 + offset) * 10;
				break;

			case 2:
				thisSlot.slot = (thisSlot.slot / 100 + offset) * 100;
				break;

			default:
				__builtin_unreachable();
			}

			char searchString[6];
			char* searchStringNumbersStart = searchString;
			int minNumDigits = 1;
#else
		if (filePrefix && Buttons::isShiftButtonPressed()) {
			int filePrefixLength = strlen(filePrefix);
			char const* enteredTextChars = enteredText.get();
			if (memcasecmp(filePrefix, enteredTextChars, filePrefixLength)) {
				goto nonNumeric;
			}
			Slot thisSlot = getSlot(&enteredTextChars[filePrefixLength]);
			if (thisSlot.slot < 0) {
				goto nonNumeric;
			}
			thisSlot.slot += offset;

			char searchString[9];
			memcpy(searchString, filePrefix, filePrefixLength);
			char* searchStringNumbersStart = searchString + filePrefixLength;
			int minNumDigits = 3;
#endif
			intToString(thisSlot.slot, searchStringNumbersStart, minNumDigits);
			if (offset < 0) {
				char* pos = strchr(searchStringNumbersStart, 0);
				*pos = 'A';
				pos++;
				*pos = 0;
			}
			newFileIndex = fileItems.search(searchString);
			if (offset < 0) {
				newFileIndex--;
			}
		}
		else {
nonNumeric:
			newFileIndex = fileIndexSelected + offset;
		}
	}

	int newCatalogSearchDirection;
	int error;

	if (newFileIndex < 0) {
		if (numFileItemsDeletedAtStart) {
			scrollPosVertical = 9999;

tryReadingItems:
			uartPrintln("reloading");
			error = readFileItemsFromFolderAndMemory(currentSong, instrumentTypeToLoad, filePrefix, enteredText.get(),
			                                         NULL, true, 0, CATALOG_SEARCH_BOTH);
			if (error) {
gotErrorAfterAllocating:
				emptyFileItems();
				return;
				// TODO - need to close UI or something?
			}

			newFileIndex = fileItems.search(enteredText.get()) + offset;
		}

#if !HAVE_OLED
		else if (!shouldWrapFolderContents) {
			return;
		}
#endif

		else { // Wrap to end
			scrollPosVertical = 0;

			if (numFileItemsDeletedAtEnd) {
				newCatalogSearchDirection = CATALOG_SEARCH_LEFT;
searchFromOneEnd:
				uartPrintln("reloading and wrap");
				error = readFileItemsFromFolderAndMemory(currentSong, instrumentTypeToLoad, filePrefix, NULL, NULL,
				                                         true, 0, newCatalogSearchDirection); // Load from start
				if (error) {
					goto gotErrorAfterAllocating;
				}

				newFileIndex =
				    (newCatalogSearchDirection == CATALOG_SEARCH_LEFT) ? (fileItems.getNumElements() - 1) : 0;
			}
			else {
				newFileIndex = fileItems.getNumElements() - 1;
			}
		}
	}

	else if (newFileIndex >= fileItems.getNumElements()) {
		if (numFileItemsDeletedAtEnd) {
			scrollPosVertical = 0;
			goto tryReadingItems;
		}

#if !HAVE_OLED
		else if (!shouldWrapFolderContents) {
			return;
		}
#endif

		else {
			scrollPosVertical = 9999;

			if (numFileItemsDeletedAtStart) {
				newCatalogSearchDirection = CATALOG_SEARCH_RIGHT;
				goto searchFromOneEnd;
			}
			else {
				newFileIndex = 0;
			}
		}
	}

	if (!qwertyAlwaysVisible) {
		qwertyVisible = false;
	}

	fileIndexSelected = newFileIndex;

	if (scrollPosVertical > fileIndexSelected) {
		scrollPosVertical = fileIndexSelected;
	}
	else if (scrollPosVertical < fileIndexSelected - NUM_FILES_ON_SCREEN + 1) {
		scrollPosVertical = fileIndexSelected - NUM_FILES_ON_SCREEN + 1;
	}

	enteredTextEditPos = 0;
#if HAVE_OLED
	scrollPosHorizontal = 0;
#else
	char const* oldCharAddress = enteredText.get();
	char const* newCharAddress = getCurrentFileItem()->displayName; // Will have file extension, so beware...
	while (true) {
		char oldChar = *oldCharAddress;
		char newChar = *newCharAddress;

		if (oldChar >= 'A' && oldChar <= 'Z') {
			oldChar += 32;
		}
		if (newChar >= 'A' && newChar <= 'Z') {
			newChar += 32;
		}

		if (oldChar != newChar) {
			break;
		}
		oldCharAddress++;
		newCharAddress++;
		enteredTextEditPos++;
	}
#endif

	error = setEnteredTextFromCurrentFilename();
	if (error) {
		numericDriver.displayError(error);
		return;
	}

	displayText();
	currentFileChanged(offset);
}

bool Browser::predictExtendedText() {
	int error;
	arrivedAtFileByTyping = true;
	shouldInterpretNoteNames = shouldInterpretNoteNamesForThisBrowser;
	octaveStartsFromA = false;

	FileItem* oldFileItem = getCurrentFileItem();
	DWORD oldClust = 0;
	if (oldFileItem) {
		oldClust = oldFileItem->filePointer.sclust;
	}

	String searchString;
	searchString.set(&enteredText);
	bool doneNewRead = false;
	error = searchString.shorten(enteredTextEditPos);
	if (error) {
gotError:
		numericDriver.displayError(error);
		return false;
	}

	int numExtraZeroesAdded = 0;

addTildeAndSearch:
	error = searchString.concatenate("~");
	if (error) {
		goto gotError;
	}

	// Ok, search whatever FileItems we currently have in memory.
doSearch:
	int i = fileItems.search(searchString.get());

	// If that search takes us off the right-hand end of the list...
	if (i >= fileItems.getNumElements()) {

		// If we haven't yet done a whole new read from the SD card etc, from within this function, do that now.
		if (!doneNewRead) {
doNewRead:
			doneNewRead = true;
			error = readFileItemsFromFolderAndMemory(
			    currentSong, instrumentTypeToLoad, filePrefix, searchString.get(), NULL, true, 0,
			    CATALOG_SEARCH_BOTH); // This could probably actually be made to work with searching left only...
			if (error) {
gotErrorAfterAllocating:
				emptyFileItems();
				goto gotError;
				// TODO - need to close UI or something?
			}
			goto doSearch;
		}

		// Otherwise if we already tried that, then our whole search is fruitless.
notFound:
		if (false
		    && !mayDefaultToBrandNewNameOnEntry) { // Disabled - now you're again always allowed to type characters even if no such file exists.
			if (fileIndexSelected >= 0) {
				setEnteredTextFromCurrentFilename(); // Set it back
			}
			return false;
		}

		fileIndexSelected = -1;
		return true;
	}

	if (i == 0) {
		if (!doneNewRead) {
			goto doNewRead;
		}
		else {
			goto notFound;
		}
	}

	i--;
	FileItem* fileItem = (FileItem*)fileItems.getElementAddress(i);

	// If it didn't match exactly, that's ok, but we need to try some other stuff before we accept that result.
	if (memcasecmp(fileItem->displayName, enteredText.get(), enteredTextEditPos)) {
		if (numExtraZeroesAdded < 4) {
			error = searchString.concatenateAtPos("0", searchString.getLength() - 1, 1);
			if (error) {
				goto gotError; // Gets rid of previously appended "~"
			}
			numExtraZeroesAdded++;
			doneNewRead = false;
			goto addTildeAndSearch;
		}
		else {
			goto notFound;
		}
	}

	fileIndexSelected = i;

	// Move scroll only if found item is completely offscreen.
	if (!HAVE_OLED || scrollPosVertical > i || scrollPosVertical < i - (OLED_HEIGHT_CHARS - 1) + 1) {
		scrollPosVertical = i;
	}

	error = setEnteredTextFromCurrentFilename();
	if (error) {
		goto gotError;
	}

	displayText();

	// If we're now on a different file than before, preview it
	if (fileItem->filePointer.sclust != oldClust) {
		currentFileChanged(0);
	}

	return true;
}

void Browser::currentFileDeleted() {
	FileItem* currentFileItem = getCurrentFileItem();
	if (!currentFileItem) {
		return; // Shouldn't happen...
	}

	currentFileItem->~FileItem();

	fileItems.deleteAtIndex(fileIndexSelected);

	if (fileIndexSelected == fileItems.getNumElements()) {
		fileIndexSelected--; // It might go to -1 if no files left.
		enteredText.clear();
		enteredTextEditPos = 0;
	}
	else {
		setEnteredTextFromCurrentFilename();
	}
}

#if HAVE_OLED
int textStartX = 14;

void Browser::renderOLED(uint8_t image[][OLED_MAIN_WIDTH_PIXELS]) {
	OLED::drawScreenTitle(title);

	int yPixel = (OLED_MAIN_HEIGHT_PIXELS == 64) ? 15 : 14;
	yPixel += OLED_MAIN_TOPMOST_PIXEL;

	int maxChars = (unsigned int)(OLED_MAIN_WIDTH_PIXELS - textStartX) / (unsigned int)TEXT_SPACING_X;

	bool isFolder = false;
	bool isSelectedIndex = true;
	char const* displayName;
	int o;

	// If we're currently typing a filename which doesn't (yet?) have a file...
	if (fileIndexSelected == -1) {
		displayName = enteredText.get();
		o = OLED_HEIGHT_CHARS; // Make sure below loop doesn't keep looping.
		goto drawAFile;
	}

	else {
		for (o = 0; o < OLED_HEIGHT_CHARS - 1; o++) {
			{
				int i = o + scrollPosVertical;

				if (i >= fileItems.getNumElements()) {
					break;
				}

				FileItem* thisFile = (FileItem*)fileItems.getElementAddress(i);
				isFolder = thisFile->isFolder;
				displayName = thisFile->filename.get();
				isSelectedIndex = (i == fileIndexSelected);
			}
drawAFile:
			// Draw graphic
			uint8_t const* graphic = isFolder ? OLED::folderIcon : fileIcon;
			OLED::drawGraphicMultiLine(graphic, 1, yPixel + 0, 8, OLED::oledMainImage[0]);

			// Draw filename
			char finalChar = isFolder ? 0 : '.';
searchForChar:
			char const* finalCharAddress = strrchr(displayName, finalChar);
			if (!finalCharAddress) { // Shouldn't happen... or maybe for in-memory presets?
				finalChar = 0;
				goto searchForChar;
			}

			int displayStringLength = (uint32_t)finalCharAddress - (uint32_t)displayName;

			if (isSelectedIndex) {
				drawTextForOLEDEditing(textStartX, OLED_MAIN_WIDTH_PIXELS, yPixel, maxChars, OLED::oledMainImage);
				if (!enteredTextEditPos) {
					OLED::setupSideScroller(0, enteredText.get(), textStartX, OLED_MAIN_WIDTH_PIXELS, yPixel,
					                        yPixel + 8, TEXT_SPACING_X, TEXT_SPACING_Y, true);
				}
			}
			else {
				OLED::drawStringFixedLength(displayName, displayStringLength, textStartX, yPixel,
				                            OLED::oledMainImage[0], OLED_MAIN_WIDTH_PIXELS, TEXT_SPACING_X,
				                            TEXT_SPACING_Y);
			}

			yPixel += TEXT_SPACING_Y;
		}
	}
}

#endif

// Supply a string with no prefix (e.g. SONG), and no file extension.
// If name is non-numeric, a slot of -1 will be returned.
Slot Browser::getSlot(char const* displayName) {

	char const* charPos = displayName;
	if (*charPos == '0') { // If first digit is 0, then no more digits allowed.
		charPos++;
	}
	else { // Otherwise, up to 3 digits allowed.
		while (*charPos >= '0' && *charPos <= '9' && charPos < (displayName + 3)) {
			charPos++;
		}
	}

	int numDigitsFound = charPos - displayName;

	Slot toReturn;

	if (!numDigitsFound) { // We are required to have found at least 1 digit.
nonNumeric:
		toReturn.slot = -1;
doReturn:
		return toReturn;
	}

	char thisSlotNumber[4];
	memcpy(thisSlotNumber, displayName, numDigitsFound);
	thisSlotNumber[numDigitsFound] = 0;
	toReturn.slot = stringToInt(thisSlotNumber);

	// Get the file's subslot
	uint8_t subSlotChar = *charPos;
	switch (subSlotChar) {

	case 'a' ... 'z':
		subSlotChar -= 32;
		// No break.

	case 'A' ... 'Z': {
		toReturn.subSlot = subSlotChar - 'A';
		charPos++;
		char nextChar = *charPos;
		if (nextChar) {
			goto nonNumeric; // Ensure no more characters
		}
		break;
	}

		//case '.':
		//if (strchr(charPos + 1, '.')) goto nonNumeric; // Ensure no more dots after this dot.
		// No break.

	case 0:
		toReturn.subSlot = -1;
		break;

	default:
		goto nonNumeric; // Ensure no more characters
	}

	goto doReturn;
}

void Browser::displayText(bool blinkImmediately) {
#if HAVE_OLED
	renderUIsForOled();
#else
	if (arrivedAtFileByTyping) {
doQWERTYDisplay:
		QwertyUI::displayText(blinkImmediately);
	}
	else {
		if (enteredText.isEmpty() && fileIndexSelected == -1) {
			numericDriver.setText("----");
		}
		else {

			if (filePrefix) {

				Slot thisSlot = getSlot(enteredText.get());
				if (thisSlot.slot < 0) {
					goto nonNumeric;
				}

				numericDriver.setTextAsSlot(thisSlot.slot, thisSlot.subSlot, (fileIndexSelected != -1), true,
				                            numberEditPos, blinkImmediately);
			}

			else {
nonNumeric:
				goto doQWERTYDisplay; // Abandon the below for now.
				numberEditPos = -1;
				if (qwertyVisible) {
					goto doQWERTYDisplay;
				}
				else {
					scrollingText = numericDriver.setScrollingText(enteredText.get(), numCharsInPrefix);
				}
			}
		}
	}
#endif
}

FileItem* Browser::getCurrentFileItem() {
	if (fileIndexSelected == -1) {
		return NULL;
	}
	else {
		return (FileItem*)fileItems.getElementAddress(fileIndexSelected);
	}
}

// This and its individual contents are frequently overridden by child classes.
int Browser::buttonAction(int x, int y, bool on, bool inCardRoutine) {

	// Select encoder
	if (x == selectEncButtonX && y == selectEncButtonY) {
		return mainButtonAction(on);
	}

	// Save button, to delete file
	else if (x == saveButtonX && y == saveButtonY && Buttons::isShiftButtonPressed()) {
		if (!currentUIMode && on) {
			FileItem* currentFileItem = getCurrentFileItem();
			if (currentFileItem) {
				if (currentFileItem->isFolder) {
					numericDriver.displayPopup(HAVE_OLED ? "Folders cannot be deleted on the Deluge" : "CANT");
					return ACTION_RESULT_DEALT_WITH;
				}
				if (inCardRoutine) {
					return ACTION_RESULT_REMIND_ME_OUTSIDE_CARD_ROUTINE;
				}

				goIntoDeleteFileContextMenu();
			}
		}
	}

	// Back button
	else if (x == backButtonX && y == backButtonY) {
		if (on && !currentUIMode) {
			return backButtonAction();
		}
	}
	else {
		return ACTION_RESULT_NOT_DEALT_WITH;
	}

	return ACTION_RESULT_DEALT_WITH;
}

int Browser::mainButtonAction(bool on) {
	// Press down
	if (on) {
		if (currentUIMode == UI_MODE_NONE) {
			if (sdRoutineLock) {
				return ACTION_RESULT_REMIND_ME_OUTSIDE_CARD_ROUTINE;
			}
			uiTimerManager.setTimer(TIMER_UI_SPECIFIC, 500);
			currentUIMode = UI_MODE_HOLDING_BUTTON_POTENTIAL_LONG_PRESS;
		}
	}

	// Release press
	else {
		if (currentUIMode == UI_MODE_HOLDING_BUTTON_POTENTIAL_LONG_PRESS) {
			if (sdRoutineLock) {
				return ACTION_RESULT_REMIND_ME_OUTSIDE_CARD_ROUTINE;
			}
			currentUIMode = UI_MODE_NONE;
			uiTimerManager.unsetTimer(TIMER_UI_SPECIFIC);
			enterKeyPress();
		}
	}

	return ACTION_RESULT_DEALT_WITH;
}

// Virtual function - may be overridden, by child classes that need to do more stuff, e.g. SampleBrowser needs to mute any previewing Sample.
int Browser::backButtonAction() {
	if (sdRoutineLock) {
		return ACTION_RESULT_REMIND_ME_OUTSIDE_CARD_ROUTINE;
	}
	int error = goUpOneDirectoryLevel();
	if (error) {
		exitAction();
	}

	return ACTION_RESULT_DEALT_WITH;
}

// Virtual function - may be overridden, by child classes that need to do more stuff on exit.
void Browser::exitAction() {
	close();
}

void Browser::goIntoDeleteFileContextMenu() {
	bool available = contextMenuDeleteFile.setupAndCheckAvailability();

	if (available) {
		numericDriver.setNextTransitionDirection(1);
		openUI(&contextMenuDeleteFile);
	}
}

int Browser::setEnteredTextFromCurrentFilename() {
	FileItem* currentFileItem = getCurrentFileItem();

	int error = enteredText.set(currentFileItem->displayName);
	if (error) {
		return error;
	}

	// Cut off the file extension
	if (!currentFileItem->isFolder) {
		char const* enteredTextChars = enteredText.get();
		char const* dotAddress = strrchr(enteredTextChars, '.');
		if (dotAddress) {
			int dotPos = (uint32_t)dotAddress - (uint32_t)enteredTextChars;
			error = enteredText.shorten(dotPos);
			if (error) {
				return error;
			}
		}
	}

	return NO_ERROR;
}

int Browser::goIntoFolder(char const* folderName) {
	int error;

	if (!currentDir.isEmpty()) {
		error = currentDir.concatenate("/");
		if (error) {
			return error;
		}
	}

	error = currentDir.concatenate(folderName);
	if (error) {
		return error;
	}

	enteredText.clear();
	enteredTextEditPos = 0;

	numericDriver.setNextTransitionDirection(1);
	error = arrivedInNewFolder(1);
#if HAVE_OLED
	if (!error) {
		renderUIsForOled();
	}
#endif
	return error;
}

int Browser::goUpOneDirectoryLevel() {

	char const* currentDirChars = currentDir.get();
	char const* slashAddress = strrchr(currentDirChars, '/');
	if (!slashAddress || slashAddress == currentDirChars) {
		return ERROR_NO_FURTHER_DIRECTORY_LEVELS_TO_GO_UP;
	}

	int slashPos = (uint32_t)slashAddress - (uint32_t)currentDirChars;
	int error = enteredText.set(slashAddress + 1);
	if (error) {
		return error;
	}
	currentDir.shorten(slashPos);
	if (error) {
		return error;
	}
	enteredTextEditPos = 0;

	numericDriver.setNextTransitionDirection(-1);
	error = arrivedInNewFolder(-1, enteredText.get());
#if HAVE_OLED
	if (!error) {
		renderUIsForOled();
	}
#endif
	return error;
}

int Browser::createFolder() {
	displayText();

	String newDirPath;
	int error;

	newDirPath.set(&currentDir);
	if (!newDirPath.isEmpty()) {
		error = newDirPath.concatenate("/");
		if (error) {
			return error;
		}
	}

	error = newDirPath.concatenate(&enteredText);
	if (error) {
		return error;
	}

	FRESULT result = f_mkdir(newDirPath.get());
	if (result) {
		return ERROR_SD_CARD;
	}

	error = goIntoFolder(enteredText.get());

	return error;
}

void Browser::sortFileItems() {
	shouldInterpretNoteNames = shouldInterpretNoteNamesForThisBrowser;
	octaveStartsFromA = false;

	fileItems.sortForStrings();

	// If we're just wanting to look to one side or the other of a given filename, then delete everything in the other direction.
	if (filenameToStartSearchAt && *filenameToStartSearchAt) {

		if (catalogSearchDirection == CATALOG_SEARCH_LEFT) {
			bool foundExact;
			int searchIndex = fileItems.search(filenameToStartSearchAt, &foundExact);
			// Check for duplicates.
			if (foundExact) {
				int prevIndex = searchIndex - 1;
				if (prevIndex >= 0) {
					FileItem* prevItem = (FileItem*)fileItems.getElementAddress(prevIndex);
					if (!strcmpspecial(prevItem->displayName, filenameToStartSearchAt)) {
						searchIndex = prevIndex;
					}
				}
			}
			int numToDelete = fileItems.getNumElements() - searchIndex;
			if (numToDelete > 0) {
				deleteSomeFileItems(searchIndex, fileItems.getNumElements());
				numFileItemsDeletedAtEnd += numToDelete;
			}
		}
		else if (catalogSearchDirection == CATALOG_SEARCH_RIGHT) {
			bool foundExact;
			int searchIndex = fileItems.search(filenameToStartSearchAt, &foundExact);
			// Check for duplicates.
			if (foundExact) {
				int nextIndex = searchIndex + 1;
				if (nextIndex < fileItems.getNumElements()) {
					FileItem* nextItem = (FileItem*)fileItems.getElementAddress(nextIndex);
					if (!strcmpspecial(nextItem->displayName, filenameToStartSearchAt)) {
						searchIndex = nextIndex;
					}
				}
			}
			int numToDelete = searchIndex + (int)foundExact;
			if (numToDelete > 0) {
				deleteSomeFileItems(0, numToDelete);
				numFileItemsDeletedAtStart += numToDelete;
			}
		}
	}

	// If we'd previously deleted items from either end of the list (apart from due to search direction as above),
	// we need to now delete any items which would have fallen in that region.
	if (lastFileItemRemaining) {
		int searchIndex = fileItems.search(lastFileItemRemaining);
		int itemsToDeleteAtEnd = fileItems.getNumElements() - searchIndex - 1;
		if (itemsToDeleteAtEnd > 0) {
			deleteSomeFileItems(searchIndex + 1, fileItems.getNumElements());
			numFileItemsDeletedAtEnd += itemsToDeleteAtEnd;
		}
	}

	if (firstFileItemRemaining) {
		int itemsToDeleteAtStart = fileItems.search(firstFileItemRemaining);
		if (itemsToDeleteAtStart) {
			deleteSomeFileItems(0, itemsToDeleteAtStart);
			numFileItemsDeletedAtStart += itemsToDeleteAtStart;
		}
	}
}<|MERGE_RESOLUTION|>--- conflicted
+++ resolved
@@ -600,13 +600,9 @@
 		fileIndexSelected = i;
 
 		// Usually we'll just use that file.
-<<<<<<< HEAD
-		if (!allowBrandNewNames || direction) {
+		if (!mayDefaultToBrandNewNameOnEntry || direction) {
 			goto setEnteredTextAndUseFoundFile;
 		}
-=======
-		if (!mayDefaultToBrandNewNameOnEntry || direction) goto setEnteredTextAndUseFoundFile;
->>>>>>> db282c06
 
 		// We found an exact file. But if we've just entered the Browser and are allowed, then we need to find a new subslot variation.
 		// Come up with a new name variation.
