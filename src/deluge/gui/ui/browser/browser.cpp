--- conflicted
+++ resolved
@@ -261,19 +261,12 @@
 	maxNumFileItemsNow = newMaxNumFileItems;
 	filenameToStartSearchAt = filenameToStartAt;
 
-<<<<<<< HEAD
-	int filePrefixLength;
+	int32_t filePrefixLength;
 
 	if (display.type != DisplayType::OLED) {
 		if (filePrefixHere) {
 			filePrefixLength = strlen(filePrefixHere);
 		}
-=======
-#if !HAVE_OLED
-	int32_t filePrefixLength;
-	if (filePrefixHere) {
-		filePrefixLength = strlen(filePrefixHere);
->>>>>>> d1596e7f
 	}
 
 	while (true) {
@@ -336,17 +329,10 @@
 					goto nonNumericFile; // Shouldn't happen?
 				}
 
-<<<<<<< HEAD
-				int dotPos = (uint32_t)dotAddress - (uint32_t)storedFilenameChars;
+				int32_t dotPos = (uint32_t)dotAddress - (uint32_t)storedFilenameChars;
 				if (dotPos < filePrefixLength + 3) {
 					goto nonNumericFile;
 				}
-=======
-			int32_t dotPos = (uint32_t)dotAddress - (uint32_t)storedFilenameChars;
-			if (dotPos < filePrefixLength + 3) {
-				goto nonNumericFile;
-			}
->>>>>>> d1596e7f
 
 				char const* numbersStartAddress = &storedFilenameChars[filePrefixLength];
 
@@ -675,13 +661,8 @@
 				goto gotErrorAfterAllocating;
 			}
 		}
-<<<<<<< HEAD
 		/* This was originally never accessible as the `else` branch of a `#if 1 || !OLED` macro
-		int length = enteredText.getLength();
-=======
-#else
 		int32_t length = enteredText.getLength();
->>>>>>> d1596e7f
 		if (length > 0) {
 			char const* enteredTextChars = enteredText.get();
 			if (enteredTextChars[length - 1] >= '0' && enteredTextChars[length - 1] <= '9') {
@@ -820,8 +801,7 @@
 // You must set currentDir before calling this.
 int32_t Browser::getUnusedSlot(InstrumentType instrumentType, String* newName, char const* thingName) {
 
-<<<<<<< HEAD
-	int error = 0;
+	int32_t error = 0;
 	if (display.type == DisplayType::OLED) {
 		char filenameToStartAt[6]; // thingName is max 4 chars.
 		strcpy(filenameToStartAt, thingName);
@@ -836,19 +816,6 @@
 		    readFileItemsFromFolderAndMemory(currentSong, instrumentType, getThingName(instrumentType),
 		                                     filenameToStartAt, NULL, false, Availability::ANY, CATALOG_SEARCH_LEFT);
 	}
-=======
-#if HAVE_OLED
-	char filenameToStartAt[6]; // thingName is max 4 chars.
-	strcpy(filenameToStartAt, thingName);
-	strcat(filenameToStartAt, ":");
-#else
-	char const* filenameToStartAt = ":";         // Colon is the first character after the digits
-#endif
-
-	int32_t error =
-	    readFileItemsFromFolderAndMemory(currentSong, instrumentType, getThingName(instrumentType), filenameToStartAt,
-	                                     NULL, false, Availability::ANY, CATALOG_SEARCH_LEFT);
->>>>>>> d1596e7f
 
 	if (error) {
 doReturn:
@@ -857,10 +824,9 @@
 
 	sortFileItems();
 
-<<<<<<< HEAD
 	if (display.type == DisplayType::OLED) {
-		int freeSlotNumber = 1;
-		int minNumDigits = 1;
+		int32_t freeSlotNumber = 1;
+		int32_t minNumDigits = 1;
 		if (fileItems.getNumElements()) {
 			FileItem* fileItem = (FileItem*)fileItems.getElementAddress(fileItems.getNumElements() - 1);
 			String displayName;
@@ -878,63 +844,22 @@
 				readingChar++;
 			}
 			freeSlotNumber++;
-=======
-#if HAVE_OLED
-	int32_t freeSlotNumber = 1;
-	int32_t minNumDigits = 1;
-	if (fileItems.getNumElements()) {
-		FileItem* fileItem = (FileItem*)fileItems.getElementAddress(fileItems.getNumElements() - 1);
-		String displayName;
-		error = fileItem->getDisplayNameWithoutExtension(&displayName);
+		}
+
+		error = newName->set(thingName);
 		if (error) {
 			goto emptyFileItemsAndReturn;
 		}
-		char const* readingChar = &displayName.get()[strlen(thingName)];
-		freeSlotNumber = 0;
-		minNumDigits = 0;
-		while (*readingChar >= '0' && *readingChar <= '9') {
-			freeSlotNumber *= 10;
-			freeSlotNumber += *readingChar - '0';
-			minNumDigits++;
-			readingChar++;
->>>>>>> d1596e7f
-		}
-
-<<<<<<< HEAD
-		error = newName->set(thingName);
-		if (error) {
-=======
-	error = newName->set(thingName);
-	if (error) {
-		goto emptyFileItemsAndReturn;
-	}
-	error = newName->concatenateInt(freeSlotNumber, minNumDigits);
-
-#else
-	int32_t nextHigherSlotFound = kNumSongSlots; // I think the use of this is a bit deprecated...
-
-	int32_t i = fileItems.getNumElements();
-goBackOne
-    : // Ok, due to not bothering to reload fileItems if we need to look too far back, we may sometimes fail to see an empty slot further back when later ones are taken. Oh well.
-	i--;
-	int32_t freeSlotNumber;
-	if (i < 0) {
-noMoreToLookAt:
-		if (nextHigherSlotFound <= 0) {
-			newName->clear(); // Indicate no slots available.
->>>>>>> d1596e7f
-			goto emptyFileItemsAndReturn;
-		}
 		error = newName->concatenateInt(freeSlotNumber, minNumDigits);
 	}
 	else {
-		int nextHigherSlotFound = kNumSongSlots; // I think the use of this is a bit deprecated...
-		int i = fileItems.getNumElements();
+		int32_t nextHigherSlotFound = kNumSongSlots; // I think the use of this is a bit deprecated...
+		int32_t i = fileItems.getNumElements();
 
 		// Ok, due to not bothering to reload fileItems if we need to look too far back, we may sometimes fail to see an empty slot further back when later ones are taken. Oh well.
 goBackOne:
 		i--;
-		int freeSlotNumber;
+		int32_t freeSlotNumber;
 		if (i < 0) {
 noMoreToLookAt:
 			if (nextHigherSlotFound <= 0) {
@@ -1000,25 +925,11 @@
 	}
 	else {
 		// If user is holding shift, skip past any subslots. And on numeric Deluge, user may have chosen one digit to "edit".
-<<<<<<< HEAD
 		if (display.type == DisplayType::OLED) {
 			// TODO: deal with deleted FileItems here...
-			int numberEditPosNow = numberEditPos;
+			int32_t numberEditPosNow = numberEditPos;
 			if (Buttons::isShiftButtonPressed() && numberEditPosNow == -1) {
 				numberEditPosNow = 0;
-=======
-#if !HAVE_OLED
-		// TODO: deal with deleted FileItems here...
-		int32_t numberEditPosNow = numberEditPos;
-		if (Buttons::isShiftButtonPressed() && numberEditPosNow == -1) {
-			numberEditPosNow = 0;
-		}
-
-		if (numberEditPosNow != -1) {
-			Slot thisSlot = getSlot(enteredText.get());
-			if (thisSlot.slot < 0) {
-				goto nonNumeric;
->>>>>>> d1596e7f
 			}
 
 			if (numberEditPosNow != -1) {
@@ -1041,14 +952,13 @@
 					thisSlot.slot = (thisSlot.slot / 100 + offset) * 100;
 					break;
 
-<<<<<<< HEAD
 				default:
 					__builtin_unreachable();
 				}
 
 				char searchString[6];
 				char* searchStringNumbersStart = searchString;
-				int minNumDigits = 1;
+				int32_t minNumDigits = 1;
 				intToString(thisSlot.slot, searchStringNumbersStart, minNumDigits);
 				if (offset < 0) {
 					char* pos = strchr(searchStringNumbersStart, 0);
@@ -1060,35 +970,6 @@
 				if (offset < 0) {
 					newFileIndex--;
 				}
-=======
-			char searchString[6];
-			char* searchStringNumbersStart = searchString;
-			int32_t minNumDigits = 1;
-#else
-		if (filePrefix && Buttons::isShiftButtonPressed()) {
-			int32_t filePrefixLength = strlen(filePrefix);
-			char const* enteredTextChars = enteredText.get();
-			if (memcasecmp(filePrefix, enteredTextChars, filePrefixLength)) {
-				goto nonNumeric;
-			}
-			Slot thisSlot = getSlot(&enteredTextChars[filePrefixLength]);
-			if (thisSlot.slot < 0) {
-				goto nonNumeric;
-			}
-			thisSlot.slot += offset;
-
-			char searchString[9];
-			memcpy(searchString, filePrefix, filePrefixLength);
-			char* searchStringNumbersStart = searchString + filePrefixLength;
-			int32_t minNumDigits = 3;
-#endif
-			intToString(thisSlot.slot, searchStringNumbersStart, minNumDigits);
-			if (offset < 0) {
-				char* pos = strchr(searchStringNumbersStart, 0);
-				*pos = 'A';
-				pos++;
-				*pos = 0;
->>>>>>> d1596e7f
 			}
 			else {
 				newFileIndex = fileIndexSelected + offset;
@@ -1096,7 +977,7 @@
 		}
 		else {
 			if (filePrefix && Buttons::isShiftButtonPressed()) {
-				int filePrefixLength = strlen(filePrefix);
+				int32_t filePrefixLength = strlen(filePrefix);
 				char const* enteredTextChars = enteredText.get();
 				if (memcasecmp(filePrefix, enteredTextChars, filePrefixLength)) {
 					goto nonNumeric;
@@ -1110,7 +991,7 @@
 				char searchString[9];
 				memcpy(searchString, filePrefix, filePrefixLength);
 				char* searchStringNumbersStart = searchString + filePrefixLength;
-				int minNumDigits = 3;
+				int32_t minNumDigits = 3;
 				intToString(thisSlot.slot, searchStringNumbersStart, minNumDigits);
 				if (offset < 0) {
 					char* pos = strchr(searchStringNumbersStart, 0);
@@ -1389,12 +1270,7 @@
 	}
 }
 
-<<<<<<< HEAD
-int textStartX = 14;
-=======
-#if HAVE_OLED
 int32_t textStartX = 14;
->>>>>>> d1596e7f
 
 void Browser::renderOLED(uint8_t image[][OLED_MAIN_WIDTH_PIXELS]) {
 	OLED::drawScreenTitle(title);
@@ -1528,26 +1404,17 @@
 }
 
 void Browser::displayText(bool blinkImmediately) {
-<<<<<<< HEAD
 	if (display.type == DisplayType::OLED) {
 		renderUIsForOled();
-=======
-#if HAVE_OLED
-	renderUIsForOled();
-#else
-	if (arrivedAtFileByTyping || qwertyVisible) {
-		if (!arrivedAtFileByTyping) {
-			//This means a key has been hit while browsing
-			//to bring up the keyboard, so set position to -1
-			//this might not be neccesary?
-			numberEditPos = -1;
-		}
-		QwertyUI::displayText(blinkImmediately);
->>>>>>> d1596e7f
 	}
 	else {
-		if (arrivedAtFileByTyping) {
-doQWERTYDisplay:
+		if (arrivedAtFileByTyping || qwertyVisible) {
+			if (!arrivedAtFileByTyping) {
+				//This means a key has been hit while browsing
+				//to bring up the keyboard, so set position to -1
+				//this might not be neccesary?
+				numberEditPos = -1;
+			}
 			QwertyUI::displayText(blinkImmediately);
 		}
 		else {
@@ -1556,52 +1423,28 @@
 			}
 			else {
 
-<<<<<<< HEAD
 				if (filePrefix) {
 
 					Slot thisSlot = getSlot(enteredText.get());
-					if (thisSlot.slot < 0) {
-						goto nonNumeric;
+					if (thisSlot.slot >= 0) {
+						display.setTextAsSlot(thisSlot.slot, thisSlot.subSlot, (fileIndexSelected != -1), true,
+						                      numberEditPos, blinkImmediately);
+						return;
 					}
-
-					display.setTextAsSlot(thisSlot.slot, thisSlot.subSlot, (fileIndexSelected != -1), true,
-					                      numberEditPos, blinkImmediately);
-				}
-
+				}
+				int16_t scrollStart = enteredTextEditPos;
+				//if the first difference would be visible on
+				//screen anyway, start scroll from the beginning
+				if (enteredTextEditPos < 3) {
+					scrollStart = 0;
+				}
 				else {
-nonNumeric:
-					goto doQWERTYDisplay; // Abandon the below for now.
-					numberEditPos = -1;
-					if (qwertyVisible) {
-						goto doQWERTYDisplay;
-					}
-					else {
-						scrollingText = display.setScrollingText(enteredText.get(), numCharsInPrefix);
-					}
-				}
-=======
-			if (filePrefix) {
-
-				Slot thisSlot = getSlot(enteredText.get());
-				if (thisSlot.slot >= 0) {
-					numericDriver.setTextAsSlot(thisSlot.slot, thisSlot.subSlot, (fileIndexSelected != -1), true,
-					                            numberEditPos, blinkImmediately);
-					return;
-				}
-			}
-			int16_t scrollStart = enteredTextEditPos;
-			//if the first difference would be visible on
-			//screen anyway, start scroll from the beginning
-			if (enteredTextEditPos < 3) {
-				scrollStart = 0;
-			}
-			else {
-				//provide some context in case the post-fix is long
-				scrollStart = enteredTextEditPos - 2;
->>>>>>> d1596e7f
-			}
-
-			scrollingText = numericDriver.setScrollingText(enteredText.get(), scrollStart);
+					//provide some context in case the post-fix is long
+					scrollStart = enteredTextEditPos - 2;
+				}
+
+				scrollingText = display.setScrollingText(enteredText.get(), scrollStart);
+			}
 		}
 	}
 }
