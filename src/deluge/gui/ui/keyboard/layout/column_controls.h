--- conflicted
+++ resolved
@@ -93,37 +93,6 @@
 
 	void renderColumnBeatRepeat(RGB image[][kDisplayWidth + kSideBarWidth], int32_t column);
 
-<<<<<<< HEAD
-	ColumnControlFunction leftColPrev = VELOCITY;
-	ColumnControlFunction rightColPrev = MOD;
-	ColumnControlFunction leftCol = VELOCITY;
-	ColumnControlFunction rightCol = MOD;
-
-	// use higher precision internally so that scaling and stepping is cleaner
-	uint32_t velocityMax = 127 << kVelModShift;
-	uint32_t velocityMin = 15 << kVelModShift;
-	uint32_t velocityStep = modStep = (velocityMax - velocityMin) / 7;
-	uint32_t velocity32 = velocity << kVelModShift;
-	uint32_t vDisplay = velocity;
-
-	uint32_t modMax = 127 << kVelModShift;
-	uint32_t modMin = 0 << kVelModShift;
-	uint32_t modStep = modStep = (modMax - modMin) / 7;
-	uint32_t mod32 = 0 << kVelModShift;
-	uint32_t modDisplay;
-
-	ChordModeChord activeChord = NO_CHORD;
-	ChordModeChord defaultChord = NO_CHORD;
-	uint8_t chordSemitoneOffsets[4] = {0};
-
-	uint8_t chordMemNoteCount[8] = {0};
-	uint8_t chordMem[8][kMaxNotesChordMem] = {0};
-	uint8_t activeChordMem = 0xFF;
-
-	int32_t currentScalePad = currentSong->getCurrentPresetScale();
-	int32_t previousScalePad = currentSong->getCurrentPresetScale();
-	uint8_t scaleModes[8] = {0, 1, 2, 3, 4, 5, 6, 7};
-=======
 	ColumnControlFunction leftColFunc = VELOCITY;
 	ColumnControlFunction rightColFunc = MOD;
 	ControlColumn* leftColPrev = &velocityColumn;
@@ -132,7 +101,6 @@
 	ControlColumn* rightCol = &modColumn;
 
 	ControlColumn* getColumnForFunc(ColumnControlFunction func);
->>>>>>> 863311e6
 
 	bool horizontalScrollingLeftCol = false;
 	bool horizontalScrollingRightCol = false;
