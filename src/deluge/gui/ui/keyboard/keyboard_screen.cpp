--- conflicted
+++ resolved
@@ -722,15 +722,11 @@
 	// but this refactor needs to wait for another day.
 	// Until then we set the scroll to 0 during the auditioning
 	int32_t yScrollBackup = getCurrentClip()->yScroll;
-<<<<<<< HEAD
-	getCurrentClip()->yScroll = 0;
-
-	instrumentClipView.auditionPadAction(velocity, note, shiftButtonDown);
-
-=======
+
 	getCurrentClip()->yScroll = trunc(note / 8) * 8;
+	
 	instrumentClipView.auditionPadAction(velocity, note % 8, shiftButtonDown);
->>>>>>> d233fa78
+	
 	getCurrentClip()->yScroll = yScrollBackup;
 }
 
