--- conflicted
+++ resolved
@@ -76,11 +76,6 @@
 	void exitScaleMode();
 	void drawNoteCode(int32_t noteCode);
 
-<<<<<<< HEAD
-	inline void requestRendering() { uiNeedsRendering(this, 0xFFFFFFFF, 0xFFFFFFFF); }
-
-=======
->>>>>>> a9f7389a
 	PressedPad pressedPads[kMaxNumKeyboardPadPresses];
 	NotesState lastNotesState;
 	NotesState currentNotesState;
