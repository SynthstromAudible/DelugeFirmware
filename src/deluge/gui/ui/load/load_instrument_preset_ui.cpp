--- conflicted
+++ resolved
@@ -768,13 +768,9 @@
 
 	FileItem* currentFileItem = getCurrentFileItem();
 	if (!currentFileItem) {
-<<<<<<< HEAD
-		return ERROR_UNSPECIFIED;
-=======
 		return HAVE_OLED
 		           ? ERROR_FILE_NOT_FOUND
 		           : ERROR_NO_FURTHER_FILES_THIS_DIRECTION; // Make it say "NONE" on numeric Deluge, for consistency with old times.
->>>>>>> db282c06
 	}
 
 	if (currentFileItem->isFolder) {
