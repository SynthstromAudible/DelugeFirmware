/*
 * Copyright © 2018-2023 Synthstrom Audible Limited
 *
 * This file is part of The Synthstrom Audible Deluge Firmware.
 *
 * The Synthstrom Audible Deluge Firmware is free software: you can redistribute it and/or modify it under the
 * terms of the GNU General Public License as published by the Free Software Foundation,
 * either version 3 of the License, or (at your option) any later version.
 *
 * This program is distributed in the hope that it will be useful, but WITHOUT ANY WARRANTY;
 * without even the implied warranty of MERCHANTABILITY or FITNESS FOR A PARTICULAR PURPOSE.
 * See the GNU General Public License for more details.
 *
 * You should have received a copy of the GNU General Public License along with this program.
 * If not, see <https://www.gnu.org/licenses/>.
*/

#include "gui/views/arranger_view.h"
#include "storage/audio/audio_file_manager.h"
#include "model/clip/instrument_clip.h"
#include "gui/views/instrument_clip_view.h"
#include "gui/ui/load/load_instrument_preset_ui.h"
#include "gui/ui/root_ui.h"
#include "util/functions.h"
#include "model/song/song.h"
#include "model/instrument/instrument.h"
#include "hid/display/numeric_driver.h"
#include "hid/matrix/matrix_driver.h"
#include "io/uart/uart.h"
#include "gui/views/view.h"
#include "storage/storage_manager.h"
#include "gui/ui/keyboard_screen.h"
#include "model/action/action_logger.h"
#include "model/instrument/midi_instrument.h"
#include "gui/context_menu/load_instrument_preset.h"
#include "hid/led/pad_leds.h"
#include "hid/led/indicator_leds.h"
#include "hid/encoders.h"
#include "hid/buttons.h"
#include "extern.h"
#include "gui/ui_timer_manager.h"
#include "storage/file_item.h"
#include "hid/display/oled.h"
#include "processing/engines/audio_engine.h"

extern "C" {
#include "drivers/uart/uart.h"
}

using namespace deluge;

LoadInstrumentPresetUI loadInstrumentPresetUI{};

LoadInstrumentPresetUI::LoadInstrumentPresetUI() {
}

bool LoadInstrumentPresetUI::getGreyoutRowsAndCols(uint32_t* cols, uint32_t* rows) {
	if (showingAuditionPads()) {
		*cols = 0b10;
	}
	else {
		*cols = 0xFFFFFFFF;
	}
	return true;
}

bool LoadInstrumentPresetUI::opened() {

	if (getRootUI() == &keyboardScreen) {
		PadLEDs::skipGreyoutFade();
	}

	initialInstrumentType = instrumentToReplace->type;
	initialName.set(&instrumentToReplace->name);
	initialDirPath.set(&instrumentToReplace->dirPath);

	switch (instrumentToReplace->type) {
	case INSTRUMENT_TYPE_MIDI_OUT:
		initialChannelSuffix = ((MIDIInstrument*)instrumentToReplace)->channelSuffix;
		// No break

	case INSTRUMENT_TYPE_CV:
		initialChannel = ((NonAudioInstrument*)instrumentToReplace)->channel;
		break;
	}

	changedInstrumentForClip = false;
	replacedWholeInstrument = false;

	if (instrumentClipToLoadFor) {
		instrumentClipToLoadFor
		    ->backupPresetSlot(); // Store this now cos we won't be storing it between each navigation we do
	}

	int error = beginSlotSession(); // Requires currentDir to be set. (Not anymore?)
	if (error) {
gotError:
		numericDriver.displayError(error);
		return false;
	}

	actionLogger.deleteAllLogs();

	error = setupForInstrumentType(); // Sets currentDir.
	if (error) {
		renderingNeededRegardlessOfUI(); // Because unlike many UIs we've already gone and drawn the QWERTY interface on the pads, in call to setupForInstrumentType().
		goto gotError;
	}

	focusRegained();
	return true;
}

// If HAVE_OLED, then you should make sure renderUIsForOLED() gets called after this.
int LoadInstrumentPresetUI::setupForInstrumentType() {
	indicator_leds::setLedState(IndicatorLED::SYNTH, false);
	indicator_leds::setLedState(IndicatorLED::KIT, false);
	indicator_leds::setLedState(IndicatorLED::MIDI, false);
	indicator_leds::setLedState(IndicatorLED::CV, false);

	if (instrumentTypeToLoad == INSTRUMENT_TYPE_SYNTH) {
		indicator_leds::blinkLed(IndicatorLED::SYNTH);
	}
	else {
		indicator_leds::blinkLed(IndicatorLED::KIT);
	}

#if HAVE_OLED
	fileIcon = (instrumentTypeToLoad == INSTRUMENT_TYPE_SYNTH) ? OLED::synthIcon : OLED::kitIcon;
	title = (instrumentTypeToLoad == INSTRUMENT_TYPE_SYNTH) ? "Load synth" : "Load kit";
#endif

	filePrefix = (instrumentTypeToLoad == INSTRUMENT_TYPE_SYNTH) ? "SYNT" : "KIT";

	enteredText.clear();

	char const* defaultDir = getInstrumentFolder(instrumentTypeToLoad);

	String searchFilename;

	// I don't have this calling arrivedInNewFolder(), because as you can see below, we want to either just display the existing preset, or
	// call confirmPresetOrNextUnlaunchedOne() to skip any which aren't "available".

	// If same Instrument type as we already had...
	if (instrumentToReplace->type == instrumentTypeToLoad) {

		// Then we can start by just looking at the existing Instrument, cos they're the same type...
		currentDir.set(&instrumentToReplace->dirPath);
		searchFilename.set(&instrumentToReplace->name);

		if (currentDir.isEmpty()) {
			goto useDefaultFolder;
		}
	}

	// Or if the Instruments are different types...
	else {

		// If we've got a Clip, we can see if it used to use another Instrument of this new type...
		if (instrumentClipToLoadFor) {
			String* backedUpName = &instrumentClipToLoadFor->backedUpInstrumentName[instrumentTypeToLoad];
			enteredText.set(backedUpName);
			searchFilename.set(backedUpName);
			currentDir.set(&instrumentClipToLoadFor->backedUpInstrumentDirPath[instrumentTypeToLoad]);
			if (currentDir.isEmpty()) {
				goto useDefaultFolder;
			}
		}
		// Otherwise we just start with nothing. currentSlot etc remain set to "zero" from before
		else {
useDefaultFolder:
			int error = currentDir.set(defaultDir);
			if (error) {
				return error;
			}
		}
	}

	if (!searchFilename.isEmpty()) {
		int error = searchFilename.concatenate(".XML");
		if (error) {
			return error;
		}
	}

	int error = arrivedInNewFolder(0, searchFilename.get(), defaultDir);
	if (error) {
		return error;
	}

	currentInstrumentLoadError = (fileIndexSelected >= 0) ? NO_ERROR : ERROR_UNSPECIFIED;

	// The redrawing of the sidebar only actually has to happen if we just changed to a different type *or* if we came in from (musical) keyboard view, I think
	PadLEDs::clearAllPadsWithoutSending();
	drawKeys();
	PadLEDs::sendOutMainPadColours();

	if (showingAuditionPads()) {
		instrumentClipView.recalculateColours();
		renderingNeededRegardlessOfUI(0, 0xFFFFFFFF);
	}

#if !HAVE_OLED
	displayText(false);
#endif
	return NO_ERROR;
}

void LoadInstrumentPresetUI::folderContentsReady(int entryDirection) {
	currentFileChanged(0);
}

void LoadInstrumentPresetUI::currentFileChanged(int movementDirection) {
	//FileItem* currentFileItem = getCurrentFileItem();

	//if (currentFileItem->instrument != instrumentToReplace) {

	currentUIMode = UI_MODE_LOADING_BUT_ABORT_IF_SELECT_ENCODER_TURNED;
	currentInstrumentLoadError = performLoad();
	currentUIMode = UI_MODE_NONE;
	//}
}

void LoadInstrumentPresetUI::enterKeyPress() {

	FileItem* currentFileItem = getCurrentFileItem();
	if (!currentFileItem) {
		return;
	}

	// If it's a directory...
	if (currentFileItem->isFolder) {

		int error = goIntoFolder(currentFileItem->filename.get());

		if (error) {
			numericDriver.displayError(error);
			close(); // Don't use goBackToSoundEditor() because that would do a left-scroll
			return;
		}
	}

	else {

		if (currentInstrumentLoadError) {
			currentInstrumentLoadError = performLoad();
			if (currentInstrumentLoadError) {
				numericDriver.displayError(currentInstrumentLoadError);
				return;
			}
		}

		if (currentFileItem
		        ->instrument) { // When would this not have something? Well ok, maybe now that we have folders.
			convertToPrefixFormatIfPossible();
		}

		if (instrumentTypeToLoad == INSTRUMENT_TYPE_KIT && showingAuditionPads()) {
			// New NoteRows have probably been created, whose colours haven't been grabbed yet.
			instrumentClipView.recalculateColours();
		}

		close();
	}
}

int LoadInstrumentPresetUI::buttonAction(hid::Button b, bool on, bool inCardRoutine) {
	using namespace hid::button;

	int newInstrumentType;

	// Load button
	if (b == LOAD) {
		return mainButtonAction(on);
	}

	// Synth button
	else if (b == SYNTH) {
		newInstrumentType = INSTRUMENT_TYPE_SYNTH;
doChangeInstrumentType:
		if (on && currentUIMode == UI_MODE_NONE) {
			if (inCardRoutine) {
				return ACTION_RESULT_REMIND_ME_OUTSIDE_CARD_ROUTINE;
			}
			convertToPrefixFormatIfPossible(); // Why did I put this here?
			changeInstrumentType(newInstrumentType);
		}
	}

	// Kit button
	else if (b == KIT) {
		if (instrumentClipToLoadFor && instrumentClipToLoadFor->onKeyboardScreen) {
<<<<<<< HEAD
			IndicatorLEDs::indicateAlertOnLed(keyboardLedX, keyboardLedX);
=======
#if DELUGE_MODEL != DELUGE_MODEL_40_PAD
			indicator_leds::indicateAlertOnLed(IndicatorLED::KEYBOARD);
#endif
>>>>>>> 8b49b706
		}
		else {
			newInstrumentType = INSTRUMENT_TYPE_KIT;
			goto doChangeInstrumentType;
		}
	}

	// MIDI button
	else if (b == MIDI) {
		newInstrumentType = INSTRUMENT_TYPE_MIDI_OUT;
		goto doChangeInstrumentType;
	}

	// CV button
	else if (b == CV) {
		newInstrumentType = INSTRUMENT_TYPE_CV;
		goto doChangeInstrumentType;
	}

	else {
		return LoadUI::buttonAction(b, on, inCardRoutine);
	}

	return ACTION_RESULT_DEALT_WITH;
}

int LoadInstrumentPresetUI::timerCallback() {
	if (currentUIMode == UI_MODE_HOLDING_BUTTON_POTENTIAL_LONG_PRESS) {

		if (sdRoutineLock) {
			return ACTION_RESULT_REMIND_ME_OUTSIDE_CARD_ROUTINE; // The below needs to access the card.
		}

		currentUIMode = UI_MODE_NONE;

		FileItem* currentFileItem = getCurrentFileItem();

		// Folders don't have a context menu
		if (!currentFileItem || currentFileItem->isFolder) {
			return ACTION_RESULT_DEALT_WITH;
		}

		// We want to open the context menu to choose to reload the original file for the currently selected preset in some way.
		// So first up, make sure there is a file, and that we've got its pointer
		String filePath;
		int error = getCurrentFilePath(&filePath);
		if (error) {
			return error;
		}

		bool fileExists = storageManager.fileExists(filePath.get(), &currentFileItem->filePointer);
		if (!fileExists) {
			numericDriver.displayError(ERROR_FILE_NOT_FOUND);
			return ACTION_RESULT_DEALT_WITH;
		}

		bool available = gui::context_menu::loadInstrumentPreset.setupAndCheckAvailability();

		if (available) {
			numericDriver.setNextTransitionDirection(1);
			convertToPrefixFormatIfPossible();
			openUI(&gui::context_menu::loadInstrumentPreset);
		}
		else {
			exitUIMode(UI_MODE_HOLDING_BUTTON_POTENTIAL_LONG_PRESS);
		}

		return ACTION_RESULT_DEALT_WITH;
	}
	else {
		return LoadUI::timerCallback();
	}
}

void LoadInstrumentPresetUI::changeInstrumentType(int newInstrumentType) {
	if (newInstrumentType == instrumentTypeToLoad) {
		return;
	}

	// If MIDI or CV, we have a different method for this, and the UI will be exited
	if (newInstrumentType == INSTRUMENT_TYPE_MIDI_OUT || newInstrumentType == INSTRUMENT_TYPE_CV) {

		Instrument* newInstrument;
		// In arranger...
		if (!instrumentClipToLoadFor) {
			newInstrument = currentSong->changeInstrumentType(instrumentToReplace, newInstrumentType);
		}

		// Or, in SessionView or a ClipMinder
		else {

			char modelStackMemory[MODEL_STACK_MAX_SIZE];
			ModelStackWithTimelineCounter* modelStack =
			    setupModelStackWithTimelineCounter(modelStackMemory, currentSong, instrumentClipToLoadFor);

			newInstrument = instrumentClipToLoadFor->changeInstrumentType(modelStack, newInstrumentType);
		}

		// If that succeeded, get out
		if (newInstrument) {

			// If going back to a view where the new selection won't immediately be displayed, gotta give some confirmation
			if (!getRootUI()->toClipMinder()) {
#if HAVE_OLED
				char const* message = (newInstrumentType == INSTRUMENT_TYPE_MIDI_OUT)
				                          ? "Instrument switched to MIDI channel"
				                          : "Instrument switched to CV channel";
#else
				char const* message = "DONE";
#endif
				numericDriver.displayPopup(message);
			}

			close();
		}
	}

	// Or, for normal synths and kits
	else {
		int oldInstrumentType = instrumentTypeToLoad;
		instrumentTypeToLoad = newInstrumentType;

		int error = setupForInstrumentType();
		if (error) {
			instrumentTypeToLoad = oldInstrumentType;
			return;
		}

#if HAVE_OLED
		renderUIsForOled();
#endif
		performLoad();
	}
}

void LoadInstrumentPresetUI::revertToInitialPreset() {

	// Can only do this if we've changed Instrument in one of the two ways, but not both.
	// TODO: that's very limiting, and I can't remember why I mandated this, or what would be so hard about allowing this.
	// Very often, the user might enter this interface for a Clip sharing its Output/Instrument with other Clips, so when
	// user starts navigating through presets, it'll first do a "change just for Clip", but then on the new preset, this will now
	// be the only Clip, so next time it'll do a "replace whole Instrument".
	if (changedInstrumentForClip == replacedWholeInstrument) {
		return;
	}

	int availabilityRequirement;
	bool oldInstrumentCanBeReplaced;
	if (instrumentClipToLoadFor) {
		oldInstrumentCanBeReplaced =
		    currentSong->canOldOutputBeReplaced(instrumentClipToLoadFor, &availabilityRequirement);
	}

	else {
		oldInstrumentCanBeReplaced = true;
		availabilityRequirement = AVAILABILITY_INSTRUMENT_UNUSED;
	}

	// If we're looking to replace the whole Instrument, but we're not allowed, that's obviously a no-go
	if (replacedWholeInstrument && !oldInstrumentCanBeReplaced) {
		return;
	}

	bool needToAddInstrumentToSong = false;

	Instrument* initialInstrument = NULL;

	// Search main, non-hibernating Instruments
	initialInstrument =
	    currentSong->getInstrumentFromPresetSlot(initialInstrumentType, initialChannel, initialChannelSuffix,
	                                             initialName.get(), initialDirPath.get(), false, true);

	// If we found it already as a non-hibernating one...
	if (initialInstrument) {

		// ... check that our availabilityRequirement allows this
		if (availabilityRequirement == AVAILABILITY_INSTRUMENT_UNUSED) {
			return;
		}

		else if (availabilityRequirement == AVAILABILITY_INSTRUMENT_AVAILABLE_IN_SESSION) {
			if (currentSong->doesOutputHaveActiveClipInSession(initialInstrument)) {
				return;
			}
		}
	}

	// Or if we did not find it as a non-hibernating one...
	else {

		needToAddInstrumentToSong = true;

		// MIDI / CV
		if (initialInstrumentType == INSTRUMENT_TYPE_MIDI_OUT || initialInstrumentType == INSTRUMENT_TYPE_CV) {

			// One MIDIInstrument may be hibernating...
			if (initialInstrumentType == INSTRUMENT_TYPE_MIDI_OUT) {
				initialInstrument = currentSong->grabHibernatingMIDIInstrument(initialChannel, initialChannelSuffix);
				if (initialInstrument) {
					goto gotAnInstrument;
				}
			}

			// Otherwise, create a new one
			initialInstrument =
			    storageManager.createNewNonAudioInstrument(initialInstrumentType, initialChannel, initialChannelSuffix);
			if (!initialInstrument) {
				return;
			}
		}

		// Synth / kit...
		else {

			// Search hibernating Instruments
			initialInstrument = currentSong->getInstrumentFromPresetSlot(initialInstrumentType, 0, 0, initialName.get(),
			                                                             initialDirPath.get(), true, false);

			// If found hibernating synth or kit...
			if (initialInstrument) {
				// Must remove it from hibernation list
				currentSong->removeInstrumentFromHibernationList(initialInstrument);
			}

			// Or if could not find hibernating synth or kit...
			else {

				// Set this stuff so that getCurrentFilePath() will return what we want. This is just ok because we're exiting anyway
				instrumentTypeToLoad = initialInstrumentType;
				enteredText.set(&initialName);
				currentDir.set(&initialDirPath);

				// Try getting from file
				String filePath;
				int error = getCurrentFilePath(&filePath);
				if (error) {
					return;
				}

				FilePointer tempFilePointer;

				bool success = storageManager.fileExists(filePath.get(), &tempFilePointer);
				if (!success) {
					return;
				}

				error = storageManager.loadInstrumentFromFile(currentSong, instrumentClipToLoadFor,
				                                              initialInstrumentType, false, &initialInstrument,
				                                              &tempFilePointer, &initialName, &initialDirPath);
				if (error) {
					return;
				}
			}

			initialInstrument->loadAllAudioFiles(true);
		}
	}

gotAnInstrument:

	// If swapping whole Instrument...
	if (replacedWholeInstrument) {

		// We know the Instrument hasn't been added to the Song, and this call will do it
		currentSong->replaceInstrument(instrumentToReplace, initialInstrument);

		replacedWholeInstrument = true;
	}

	// Otherwise, just changeInstrument() for this one Clip.
	else {

		// If that Instrument wasn't already in use in the Song, copy default velocity over
		initialInstrument->defaultVelocity = instrumentToReplace->defaultVelocity;

		// If we're here, we know the Clip is not playing in the arranger (and doesn't even have an instance in there)

		char modelStackMemory[MODEL_STACK_MAX_SIZE];
		ModelStackWithTimelineCounter* modelStack =
		    setupModelStackWithTimelineCounter(modelStackMemory, currentSong, instrumentClipToLoadFor);

		int error = instrumentClipToLoadFor->changeInstrument(modelStack, initialInstrument, NULL,
		                                                      INSTRUMENT_REMOVAL_DELETE_OR_HIBERNATE_IF_UNUSED);
		// TODO: deal with errors!

		if (needToAddInstrumentToSong) {
			currentSong->addOutput(initialInstrument);
		}

		changedInstrumentForClip = true;
	}
}

bool LoadInstrumentPresetUI::isInstrumentInList(Instrument* searchInstrument, Output* list) {
	while (list) {
		if (list == searchInstrument) {
			return true;
		}
		list = list->next;
	}
	return false;
}

// Returns whether it was in fact an unused one that it was able to return
bool LoadInstrumentPresetUI::findUnusedSlotVariation(String* oldName, String* newName) {

	shouldInterpretNoteNames = false;

	char const* oldNameChars = oldName->get();
	int oldNameLength = strlen(oldNameChars);

#if !HAVE_OLED
	int subSlot = -1;
	// For numbered slots
	if (oldNameLength == 3) {
doSlotNumber:
		char buffer[5];
		buffer[0] = oldNameChars[0];
		buffer[1] = oldNameChars[1];
		buffer[2] = oldNameChars[2];
		buffer[3] = 0;
		buffer[4] = 0;
		int slotNumber = stringToUIntOrError(buffer);
		if (slotNumber < 0) {
			goto nonNumeric;
		}

		while (true) {
			// Try next subSlot up
			subSlot++;

			// If reached end of alphabet/subslots, try next number up.
			if (subSlot >= 26) {
				goto tryWholeNewSlotNumbers;
			}

			buffer[3] = 'A' + subSlot;

			int i = fileItems.search(buffer);
			if (i >= fileItems.getNumElements()) {
				break;
			}

			FileItem* fileItem = (FileItem*)fileItems.getElementAddress(i);
			char const* fileItemNameChars = fileItem->filename.get();
			if (!memcasecmp(buffer, fileItemNameChars, 4)) {
				if (fileItemNameChars[4] == 0) {
					continue;
				}
				if (fileItemNameChars[4] == '.' && fileItem->filenameIncludesExtension) {
					continue;
				}
			}
			break;
		}

		if (false) {
tryWholeNewSlotNumbers:
			while (true) {
				slotNumber++;
				if (slotNumber >= numSongSlots) {
					newName->set(oldName);
					return false;
				}
				intToString(slotNumber, buffer, 3);

				int i = fileItems.search(buffer);
				if (i >= fileItems.getNumElements()) {
					break;
				}

				FileItem* fileItem = (FileItem*)fileItems.getElementAddress(i);
				char const* fileItemNameChars = fileItem->filename.get();
				if (!memcasecmp(buffer, fileItemNameChars, 4)) {
					if (fileItemNameChars[4] == 0) {
						continue;
					}
					if (fileItemNameChars[4] == '.' && fileItem->filenameIncludesExtension) {
						continue;
					}
				}
				break;
			}
		}

		newName->set(buffer);
	}
	else if (oldNameLength == 4) {
		char subSlotChar = oldNameChars[3];
		if (subSlotChar >= 'a' && subSlotChar <= 'z') {
			subSlot = subSlotChar - 'a';
		}
		else if (subSlotChar >= 'A' && subSlotChar <= 'Z') {
			subSlot = subSlotChar - 'A';
		}
		else {
			goto nonNumeric;
		}

		goto doSlotNumber;
	}

	// Or, for named slots
	else
#endif
	{
nonNumeric:
		int oldNumber = 1;
		newName->set(oldName);

		int numberStartPos;

		char const* underscoreAddress = strrchr(oldNameChars, ' ');
		if (underscoreAddress) {
lookAtSuffixNumber:
			int underscorePos = (uint32_t)underscoreAddress - (uint32_t)oldNameChars;
			numberStartPos = underscorePos + 1;
			int oldNumberLength = oldNameLength - numberStartPos;
			if (oldNumberLength > 0) {
				int numberHere = stringToUIntOrError(&oldNameChars[numberStartPos]);
				if (numberHere >= 0) { // If it actually was a number, as opposed to other chars
					oldNumber = numberHere;
					newName->shorten(numberStartPos);
					goto addNumber;
				}
			}
		}
		else {
			underscoreAddress = strrchr(oldNameChars, '_');
			if (underscoreAddress) {
				goto lookAtSuffixNumber;
			}
		}

		numberStartPos = oldNameLength + 1;
		newName->concatenate(" ");

addNumber:
		for (;; oldNumber++) {
			newName->shorten(numberStartPos);
			newName->concatenateInt(oldNumber + 1);
			char const* newNameChars = newName->get();

			int i = fileItems.search(newNameChars);
			if (i >= fileItems.getNumElements()) {
				break;
			}

			FileItem* fileItem = (FileItem*)fileItems.getElementAddress(i);
			char const* fileItemNameChars = fileItem->filename.get();
			int newNameLength = strlen(newNameChars);
			if (!memcasecmp(newNameChars, fileItemNameChars, newNameLength)) {
				if (fileItemNameChars[newNameLength] == 0) {
					continue;
				}
				if (fileItemNameChars[newNameLength] == '.' && fileItem->filenameIncludesExtension) {
					continue;
				}
			}

			break;
		}
	}

	return true;
}

// I thiiink you're supposed to check currentFileExists before calling this?
int LoadInstrumentPresetUI::performLoad(bool doClone) {

	FileItem* currentFileItem = getCurrentFileItem();
	if (!currentFileItem) {
		return HAVE_OLED
		           ? ERROR_FILE_NOT_FOUND
		           : ERROR_NO_FURTHER_FILES_THIS_DIRECTION; // Make it say "NONE" on numeric Deluge, for consistency with old times.
	}

	if (currentFileItem->isFolder) {
		return NO_ERROR;
	}
	if (currentFileItem->instrument == instrumentToReplace && !doClone) {
		return NO_ERROR; // Happens if navigate over a folder's name (Instrument stays the same),
	}
	// then back onto that neighbouring Instrument - you'd incorrectly get a "USED" error without this line.

	// Work out availabilityRequirement. This can't change as presets are navigated through... I don't think?
	int availabilityRequirement;
	bool oldInstrumentCanBeReplaced;
	if (instrumentClipToLoadFor) {
		oldInstrumentCanBeReplaced =
		    currentSong->canOldOutputBeReplaced(instrumentClipToLoadFor, &availabilityRequirement);
	}

	else {
		oldInstrumentCanBeReplaced = true;
		availabilityRequirement = AVAILABILITY_INSTRUMENT_UNUSED;
	}

	bool shouldReplaceWholeInstrument;
	bool needToAddInstrumentToSong;
	bool loadedFromFile = false;

	Instrument* newInstrument = currentFileItem->instrument;

	bool newInstrumentWasHibernating = false;

	// If we found an already existing Instrument object...
	if (!doClone && newInstrument) {

		newInstrumentWasHibernating = isInstrumentInList(newInstrument, currentSong->firstHibernatingInstrument);

		if (availabilityRequirement == AVAILABILITY_INSTRUMENT_UNUSED) {
			if (!newInstrumentWasHibernating) {
giveUsedError:
				return ERROR_PRESET_IN_USE;
			}
		}

		else if (availabilityRequirement == AVAILABILITY_INSTRUMENT_AVAILABLE_IN_SESSION) {
			if (!newInstrumentWasHibernating && currentSong->doesOutputHaveActiveClipInSession(newInstrument)) {
				goto giveUsedError;
			}
		}

		// Ok, we can have it!
		shouldReplaceWholeInstrument = (oldInstrumentCanBeReplaced && newInstrumentWasHibernating);
		needToAddInstrumentToSong = newInstrumentWasHibernating;
	}

	// Or, if we need to load from file - perhaps forcibly because the user manually chose to clone...
	else {

		String clonedName;

		if (doClone) {
			bool success = findUnusedSlotVariation(&enteredText, &clonedName);
			if (!success) {
				return ERROR_UNSPECIFIED;
			}
		}

		int error = storageManager.loadInstrumentFromFile(currentSong, instrumentClipToLoadFor, instrumentTypeToLoad,
		                                                  false, &newInstrument, &currentFileItem->filePointer,
		                                                  &enteredText, &currentDir);

		if (error) {
			return error;
		}

		shouldReplaceWholeInstrument = oldInstrumentCanBeReplaced;
		needToAddInstrumentToSong = true;
		loadedFromFile = true;

		if (doClone) {
			newInstrument->name.set(&clonedName);
			newInstrument->editedByUser = true;
		}
	}
#if HAVE_OLED
	OLED::displayWorkingAnimation("Loading");
#else
	numericDriver.displayLoadingAnimation(false, true);
#endif
	int error = newInstrument->loadAllAudioFiles(true);

#if HAVE_OLED
	OLED::removeWorkingAnimation();
#else
	numericDriver.removeTopLayer();
#endif

	// If error, most likely because user interrupted sample loading process...
	if (error) {
		// Probably need to do some cleaning up of the new Instrument
		if (loadedFromFile) {
			currentSong->deleteOutput(newInstrument);
		}

		return error;
	}

	if (newInstrumentWasHibernating) {
		currentSong->removeInstrumentFromHibernationList(newInstrument);
	}

	char modelStackMemory[MODEL_STACK_MAX_SIZE];
	ModelStackWithTimelineCounter* modelStack =
	    setupModelStackWithTimelineCounter(modelStackMemory, currentSong, instrumentClipToLoadFor);

	// If swapping whole Instrument...
	if (shouldReplaceWholeInstrument) {

		// We know the Instrument hasn't been added to the Song, and this call will do it
		currentSong->replaceInstrument(instrumentToReplace, newInstrument);

		replacedWholeInstrument = true;
	}

	// Otherwise, just changeInstrument() for this one Clip
	else {

		// If that Instrument wasn't already in use in the Song, copy default velocity over
		newInstrument->defaultVelocity = instrumentToReplace->defaultVelocity;

		// If we're here, we know the Clip is not playing in the arranger (and doesn't even have an instance in there)

		int error = instrumentClipToLoadFor->changeInstrument(
		    modelStack, newInstrument, NULL, INSTRUMENT_REMOVAL_DELETE_OR_HIBERNATE_IF_UNUSED, NULL, true);
		// TODO: deal with errors!

		if (needToAddInstrumentToSong) {
			currentSong->addOutput(newInstrument);
		}

		changedInstrumentForClip = true;
	}

	// Check if old Instrument has been deleted, in which case need to update the appropriate FileItem.
	if (!isInstrumentInList(instrumentToReplace, currentSong->firstOutput)
	    && !isInstrumentInList(instrumentToReplace, currentSong->firstHibernatingInstrument)) {
		for (int f = fileItems.getNumElements() - 1; f >= 0; f--) {
			FileItem* fileItem = (FileItem*)fileItems.getElementAddress(f);
			if (fileItem->instrument == instrumentToReplace) {
				fileItem->instrument = NULL;
				break;
			}
		}
	}

	currentFileItem->instrument = newInstrument;
	currentInstrument = newInstrument;

	if (instrumentClipToLoadFor) {
		view.instrumentChanged(modelStack,
		                       newInstrument); // modelStack's TimelineCounter is set to instrumentClipToLoadFor, FYI

		if (showingAuditionPads()) {
			renderingNeededRegardlessOfUI(0, 0xFFFFFFFF);
		}
	}
	else {
		currentSong->instrumentSwapped(newInstrument);
		view.setActiveModControllableTimelineCounter(newInstrument->activeClip);
	}

	instrumentToReplace = newInstrument;
#if HAVE_OLED
	OLED::removeWorkingAnimation();
#endif

	return NO_ERROR;
}

// Previously called "exitAndResetInstrumentToInitial()". Does just that.
void LoadInstrumentPresetUI::exitAction() {
	revertToInitialPreset();
	LoadUI::exitAction();
}

int LoadInstrumentPresetUI::padAction(int x, int y, int on) {

	// Audition pad
	if (x == displayWidth + 1) {
		if (!showingAuditionPads()) {
			goto potentiallyExit;
		}
		if (currentInstrumentLoadError) {
			if (on) {
				numericDriver.displayError(currentInstrumentLoadError);
			}
		}
		else {
			return instrumentClipView.padAction(x, y, on);
		}
	}

	// Mute pad
	else if (x == displayWidth) {
potentiallyExit:
		if (on && !currentUIMode) {
			if (sdRoutineLock) {
				return ACTION_RESULT_REMIND_ME_OUTSIDE_CARD_ROUTINE;
			}
			exitAction();
		}
	}

	else {
		return LoadUI::padAction(x, y, on);
	}

	return ACTION_RESULT_DEALT_WITH;
}

int LoadInstrumentPresetUI::verticalEncoderAction(int offset, bool inCardRoutine) {
	if (showingAuditionPads()) {
		if (Buttons::isShiftButtonPressed() || Buttons::isButtonPressed(hid::button::X_ENC)) {
			return ACTION_RESULT_DEALT_WITH;
		}

		int result = instrumentClipView.verticalEncoderAction(offset, inCardRoutine);

		if (result == ACTION_RESULT_REMIND_ME_OUTSIDE_CARD_ROUTINE) {
			return result;
		}

		if (getRootUI() == &keyboardScreen) {
			uiNeedsRendering(this, 0, 0xFFFFFFFF);
		}

		return result;
	}

	return ACTION_RESULT_DEALT_WITH;
}

bool LoadInstrumentPresetUI::renderSidebar(uint32_t whichRows, uint8_t image[][displayWidth + sideBarWidth][3],
                                           uint8_t occupancyMask[][displayWidth + sideBarWidth]) {
	if (getRootUI() != &keyboardScreen) {
		return false;
	}
	return instrumentClipView.renderSidebar(whichRows, image, occupancyMask);
}

bool LoadInstrumentPresetUI::showingAuditionPads() {
	return getRootUI()->toClipMinder();
}

void LoadInstrumentPresetUI::instrumentEdited(Instrument* instrument) {
	if (instrument == currentInstrument && !currentInstrumentLoadError && enteredText.isEmpty()) {
		enteredText.set(&instrument->name);
		// TODO: update the FileItem too?
		displayText(false);
	}
}

// Caller must set currentDir before calling this.
// Caller must call emptyFileItems() at some point after calling this function.
// song may be supplied as NULL, in which case it won't be searched for Instruments; sometimes this will get called when the currentSong is not set up.
ReturnOfConfirmPresetOrNextUnlaunchedOne
LoadInstrumentPresetUI::findAnUnlaunchedPresetIncludingWithinSubfolders(Song* song, int instrumentType,
                                                                        int availabilityRequirement) {

	AudioEngine::logAction("findAnUnlaunchedPresetIncludingWithinSubfolders");
	allowedFileExtensions = allowedFileExtensionsXML;

	ReturnOfConfirmPresetOrNextUnlaunchedOne toReturn;

	int initialDirLength = currentDir.getLength();

	int folderIndex = -1;
	bool doingSubfolders = false;
	String searchNameLocalCopy;

goAgain:

	toReturn.error = readFileItemsFromFolderAndMemory(song, instrumentType, getThingName(instrumentType),
	                                                  searchNameLocalCopy.get(), NULL, true);

	if (toReturn.error) {
emptyFileItemsAndReturn:
		emptyFileItems();
doReturn:
		return toReturn;
	}

	sortFileItems();

	// If that folder-read gave us no files, that's gotta mean we got to the end of the folder.
	if (!fileItems.getNumElements()) {

		// If we weren't yet looking at subfolders, do that now, going back to the start of this folder's contents.
		if (!doingSubfolders) {
startDoingFolders:
			doingSubfolders = true;
			searchNameLocalCopy.clear();
			goto goAgain;
		}

		// Or if we already were looking at subfolders, we're all outta options now.
		else {
noFurtherFiles:
			toReturn.error = ERROR_NO_FURTHER_FILES_THIS_DIRECTION;
			goto doReturn;
		}
	}

	// Store rightmost display name before filtering, for later.
	String lastFileItemDisplayNameBeforeFiltering;
	FileItem* rightmostFileItemBeforeFiltering = (FileItem*)fileItems.getElementAddress(fileItems.getNumElements() - 1);
	toReturn.error = lastFileItemDisplayNameBeforeFiltering.set(rightmostFileItemBeforeFiltering->displayName);
	if (toReturn.error) {
		goto doReturn;
	}

	deleteFolderAndDuplicateItems(availabilityRequirement);

	// If we're still looking for preset / XML files, and not subfolders yet...
	if (!doingSubfolders) {

		// Look through our list of FileItems, for a preset.
		for (int i = 0; i < fileItems.getNumElements(); i++) {
			toReturn.fileItem = (FileItem*)fileItems.getElementAddress(i);
			if (!toReturn.fileItem->isFolder) {
				goto doReturn; // We found a preset / file.
			}
		}

		// Ok, we found none. Should we do some more reading of the folder contents, to get more files, or are there no more?
		if (numFileItemsDeletedAtEnd) {
			searchNameLocalCopy.set(&lastFileItemDisplayNameBeforeFiltering); // Can't fail.
			goto goAgain;
		}

		// Ok, we've looked at every file, and none were presets we could use. So now we want to look in subfolders. Do we still have the "start" of our folder's contents in memory?
		if (numFileItemsDeletedAtStart) {
			goto startDoingFolders;
		}

		doingSubfolders = true;
	}

	// Ok, do folders now.
	int i;
	for (i = 0; i < fileItems.getNumElements(); i++) {
		toReturn.fileItem = (FileItem*)fileItems.getElementAddress(i);
		if (toReturn.fileItem->isFolder) {
			goto doThisFolder;
		}
	}
	if (numFileItemsDeletedAtEnd) {
		searchNameLocalCopy.set(&lastFileItemDisplayNameBeforeFiltering);
		goto goAgain;
	}
	else {
		goto noFurtherFiles;
	}

	if (false) {
doThisFolder:
		bool anyMoreForLater = numFileItemsDeletedAtEnd || (i < (fileItems.getNumElements() - 1));
		searchNameLocalCopy.set(toReturn.fileItem->displayName);

		toReturn.error = currentDir.concatenate("/");
		if (toReturn.error) {
			goto emptyFileItemsAndReturn;
		}
		toReturn.error = currentDir.concatenate(&toReturn.fileItem->filename);
		if (toReturn.error) {
			goto emptyFileItemsAndReturn;
		}

		// Call self
		toReturn = findAnUnlaunchedPresetIncludingWithinSubfolders(song, instrumentType, availabilityRequirement);
		if (toReturn.error == ERROR_NO_FURTHER_FILES_THIS_DIRECTION) {
			if (anyMoreForLater) {
				currentDir.shorten(initialDirLength);
				goto goAgain;
			}
			else {
				goto doReturn;
			}
		}
		else if (toReturn.error) {
			goto emptyFileItemsAndReturn;
		}

		// If still here, the recursive call found something, so return.
		goto doReturn;
	}
}

// Caller must call emptyFileItems() at some point after calling this function.
// And, set currentDir, before this is called.
ReturnOfConfirmPresetOrNextUnlaunchedOne
LoadInstrumentPresetUI::confirmPresetOrNextUnlaunchedOne(int instrumentType, String* searchName,
                                                         int availabilityRequirement) {
	ReturnOfConfirmPresetOrNextUnlaunchedOne toReturn;

	String searchNameLocalCopy;
	searchNameLocalCopy.set(searchName); // Can't fail.
	bool shouldJustGrabLeftmost = false;

doReadFiles:
	toReturn.error = readFileItemsFromFolderAndMemory(currentSong, instrumentType, getThingName(instrumentType),
	                                                  searchNameLocalCopy.get(), NULL, false, availabilityRequirement);

	AudioEngine::logAction("confirmPresetOrNextUnlaunchedOne");

	if (toReturn.error == ERROR_FOLDER_DOESNT_EXIST) {
justGetAnyPreset: // This does *not* favour the currentDir, so you should exhaust all avenues before calling this.
		toReturn.error = currentDir.set(getInstrumentFolder(instrumentType));
		if (toReturn.error) {
			goto doReturn;
		}
		toReturn =
		    findAnUnlaunchedPresetIncludingWithinSubfolders(currentSong, instrumentType, availabilityRequirement);
		goto doReturn;
	}
	else if (toReturn.error) {
doReturn:
		return toReturn;
	}

	sortFileItems();
	if (!fileItems.getNumElements()) {
		if (shouldJustGrabLeftmost) {
			goto justGetAnyPreset;
		}

		if (numFileItemsDeletedAtStart) {
needToGrabLeftmostButHaveToReadFirst:
			searchNameLocalCopy.clear();
			shouldJustGrabLeftmost = true;
			goto doReadFiles;
		}
		else {
			goto justGetAnyPreset;
		}
	}

	// Store rightmost display name before filtering, for later.
	String lastFileItemDisplayNameBeforeFiltering;
	FileItem* rightmostFileItemBeforeFiltering = (FileItem*)fileItems.getElementAddress(fileItems.getNumElements() - 1);
	toReturn.error = lastFileItemDisplayNameBeforeFiltering.set(rightmostFileItemBeforeFiltering->displayName);
	if (toReturn.error) {
		goto doReturn;
	}

	deleteFolderAndDuplicateItems(availabilityRequirement);

	// If we've shot off the end of the list, that means our searched-for preset didn't exist or wasn't available, and any subsequent ones which at first made it onto the
	// (possibly truncated) list also weren't available.
	if (!fileItems.getNumElements()) {
		if (numFileItemsDeletedAtEnd) { // Probably couldn'g happen anymore...
			// We have to read more FileItems, further to the right.
			searchNameLocalCopy.set(&lastFileItemDisplayNameBeforeFiltering); // Can't fail.
			goto doReadFiles;
		}
		else {
			// If we've already been trying to grab just any preset within this folder, well that's failed.
			if (shouldJustGrabLeftmost) {
				goto justGetAnyPreset;
			}

			// Otherwise, let's do that now:
			// We might have to go back and read FileItems again from the start...
			else if (numFileItemsDeletedAtStart) {
				goto needToGrabLeftmostButHaveToReadFirst;
			}

			// Or, if we've actually managed to fit the whole folder contents into our fileItems...
			else {
				// Well, if there's still nothing in that, then we really need to give up.
				if (!fileItems.getNumElements()) {
					goto justGetAnyPreset;
				}
				// Otherwise, everything's fine and we can just take the first element.
			}
		}
	}
	toReturn.fileItem = (FileItem*)fileItems.getElementAddress(0);
	goto doReturn;
}

// Caller must call emptyFileItems() at some point after calling this function - unless an error is returned.
// Caller must remove OLED working animation after calling this too.
PresetNavigationResult LoadInstrumentPresetUI::doPresetNavigation(int offset, Instrument* oldInstrument,
                                                                  int availabilityRequirement, bool doBlink) {

	AudioEngine::logAction("doPresetNavigation");

	currentDir.set(&oldInstrument->dirPath);
	int instrumentType = oldInstrument->type;

	PresetNavigationResult toReturn;

	String oldNameString; // We only might use this later for temporary storage
	String newName;

	oldNameString.set(&oldInstrument->name);
	toReturn.error = oldNameString.concatenate(".XML");
	if (toReturn.error) {
doReturn:
		return toReturn;
	}

readAgain:
	int newCatalogSearchDirection = (offset >= 0) ? CATALOG_SEARCH_RIGHT : CATALOG_SEARCH_LEFT;
readAgainWithSameOffset:
	toReturn.error =
	    readFileItemsForFolder(getThingName(instrumentType), false, allowedFileExtensionsXML, oldNameString.get(),
	                           FILE_ITEMS_MAX_NUM_ELEMENTS_FOR_NAVIGATION, newCatalogSearchDirection);

	if (toReturn.error) {
		goto doReturn;
	}

	AudioEngine::logAction("doPresetNavigation2");

	toReturn.error = currentSong->addInstrumentsToFileItems(instrumentType);
	if (toReturn.error) {
emptyFileItemsAndReturn:
		emptyFileItems();
		goto doReturn;
	}
	AudioEngine::logAction("doPresetNavigation3");

	sortFileItems();
	AudioEngine::logAction("doPresetNavigation4");

	deleteFolderAndDuplicateItems(AVAILABILITY_INSTRUMENT_AVAILABLE_IN_SESSION);
	AudioEngine::logAction("doPresetNavigation5");

	// Now that we've deleted duplicates etc...
	if (!fileItems.getNumElements()) {
reachedEnd:
		// If we've reached one end, try going again from the far other end.
		if (!oldNameString.isEmpty()) {
			oldNameString.clear();
			goto readAgainWithSameOffset;
		}
		else {
noErrorButGetOut:
			toReturn.error = NO_ERROR_BUT_GET_OUT;
			goto emptyFileItemsAndReturn;
		}
	}
	else if (fileItems.getNumElements() == 1
	         && ((FileItem*)fileItems.getElementAddress(0))->instrument == oldInstrument) {
		goto reachedEnd;
	}

	int i = (offset >= 0) ? 0 : (fileItems.getNumElements() - 1);
	/*
	if (i >= fileItems.getNumElements()) { // If not found *and* we'd be past the end of the list...
		if (offset >= 0) i = 0;
		else i = fileItems.getNumElements() - 1;
		goto doneMoving;
	}
	else {
		int oldNameLength = strlen(oldNameChars);
		FileItem* searchResultItem = (FileItem*)fileItems.getElementAddress(i);
		if (memcasecmp(oldNameChars, searchResultItem->displayName, oldNameLength)) {
notFound:	if (offset < 0) {
				i--;
				if (i < 0) i += fileItems.getNumElements();
			}
			goto doneMoving;
		}
		if (searchResultItem->filenameIncludesExtension) {
			if (strrchr(searchResultItem->displayName, '.') != &searchResultItem->displayName[oldNameLength]) goto notFound;
		}
		else {
			if (searchResultItem->displayName[oldNameLength] != 0) goto notFound;
		}
	}
*/
	if (false) {
moveAgain:
		// Move along list
		i += offset;
	}

	// If moved left off the start of the list...
	if (i < 0) {
		if (numFileItemsDeletedAtStart) {
			goto readAgain;
		}
		else { // Wrap to end
			if (numFileItemsDeletedAtEnd) {
searchFromOneEnd:
				oldNameString.clear();
				uartPrintln("reloading and wrap");
				goto readAgain;
			}
			else {
				i = fileItems.getNumElements() - 1;
			}
		}
	}

	// Or if moved right off the end of the list...
	else if (i >= fileItems.getNumElements()) {
		if (numFileItemsDeletedAtEnd) {
			goto readAgain;
		}
		else { // Wrap to start
			if (numFileItemsDeletedAtStart) {
				goto searchFromOneEnd;
			}
			else {
				i = 0;
			}
		}
	}

doneMoving:
	toReturn.fileItem = (FileItem*)fileItems.getElementAddress(i);

	toReturn.loadedFromFile = false;
	bool isHibernating = toReturn.fileItem->instrument && !toReturn.fileItem->instrumentAlreadyInSong;

	if (toReturn.fileItem->instrument) {
		view.displayOutputName(toReturn.fileItem->instrument, doBlink);
	}
	else {
		toReturn.error = toReturn.fileItem->getDisplayNameWithoutExtension(&newName);
		if (toReturn.error) {
			goto emptyFileItemsAndReturn;
		}
		toReturn.error = oldNameString.set(toReturn.fileItem->displayName);
		if (toReturn.error) {
			goto emptyFileItemsAndReturn;
		}
		view.drawOutputNameFromDetails(instrumentType, 0, 0, newName.get(), false, doBlink);
	}

#if HAVE_OLED
	OLED::sendMainImage(); // Sorta cheating - bypassing the UI layered renderer.
#endif

	if (Encoders::encoders[ENCODER_SELECT].detentPos) {
		Uart::println("go again 1 --------------------------");

doPendingPresetNavigation:
		offset = Encoders::encoders[ENCODER_SELECT].getLimitedDetentPosAndReset();

		if (toReturn.loadedFromFile) {
			currentSong->deleteOutput(toReturn.fileItem->instrument);
			toReturn.fileItem->instrument = NULL;
		}
		goto moveAgain;
	}

	// Unlike in ClipMinder, there's no need to check whether we came back to the same Instrument, cos we've specified that we were looking for "unused" ones only

	if (!toReturn.fileItem->instrument) {
		toReturn.error = storageManager.loadInstrumentFromFile(
		    currentSong, NULL, instrumentType, false, &toReturn.fileItem->instrument, &toReturn.fileItem->filePointer,
		    &newName, &Browser::currentDir);
		if (toReturn.error) {
			goto emptyFileItemsAndReturn;
		}

		toReturn.loadedFromFile = true;

		if (Encoders::encoders[ENCODER_SELECT].detentPos) {
			Uart::println("go again 2 --------------------------");
			goto doPendingPresetNavigation;
		}
	}

	//view.displayOutputName(toReturn.fileItem->instrument);

#if HAVE_OLED
	OLED::displayWorkingAnimation("Loading");
#else
	numericDriver.displayLoadingAnimation(false, true);
#endif
	int oldUIMode = currentUIMode;
	currentUIMode = UI_MODE_LOADING_BUT_ABORT_IF_SELECT_ENCODER_TURNED;
	toReturn.fileItem->instrument->loadAllAudioFiles(true);
	currentUIMode = oldUIMode;

	// If user wants to move on...
	if (Encoders::encoders[ENCODER_SELECT].detentPos) {
		Uart::println("go again 3 --------------------------");
		goto doPendingPresetNavigation;
	}

	if (isHibernating) {
		currentSong->removeInstrumentFromHibernationList(toReturn.fileItem->instrument);
	}

	goto doReturn;
}<|MERGE_RESOLUTION|>--- conflicted
+++ resolved
@@ -290,13 +290,7 @@
 	// Kit button
 	else if (b == KIT) {
 		if (instrumentClipToLoadFor && instrumentClipToLoadFor->onKeyboardScreen) {
-<<<<<<< HEAD
 			IndicatorLEDs::indicateAlertOnLed(keyboardLedX, keyboardLedX);
-=======
-#if DELUGE_MODEL != DELUGE_MODEL_40_PAD
-			indicator_leds::indicateAlertOnLed(IndicatorLED::KEYBOARD);
-#endif
->>>>>>> 8b49b706
 		}
 		else {
 			newInstrumentType = INSTRUMENT_TYPE_KIT;
