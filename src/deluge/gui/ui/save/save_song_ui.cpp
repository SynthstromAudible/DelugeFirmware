--- conflicted
+++ resolved
@@ -364,15 +364,8 @@
 							break; // Stop, on rare case where file ended right at end of last cluster
 						}
 
-<<<<<<< HEAD
-						UINT bytesWritten;
-						result = f_write(&recorderFileSystemStuff.currentFile, smDeserializer.fileClusterBuffer,
-						                 bytesRead, &bytesWritten);
-						if (result || bytesWritten != bytesRead) {
-=======
 						auto written = created.value().write({(std::byte*)bdsm.fileClusterBuffer, bytesRead});
 						if (!written || written.value() != bytesRead) {
->>>>>>> 5e90233a
 							D_PRINTLN("write fail %d", result);
 							goto fail3;
 						}
