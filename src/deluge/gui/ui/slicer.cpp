/*
 * Copyright © 2017-2023 Synthstrom Audible Limited
 *
 * This file is part of The Synthstrom Audible Deluge Firmware.
 *
 * The Synthstrom Audible Deluge Firmware is free software: you can redistribute it and/or modify it under the
 * terms of the GNU General Public License as published by the Free Software Foundation,
 * either version 3 of the License, or (at your option) any later version.
 *
 * This program is distributed in the hope that it will be useful, but WITHOUT ANY WARRANTY;
 * without even the implied warranty of MERCHANTABILITY or FITNESS FOR A PARTICULAR PURPOSE.
 * See the GNU General Public License for more details.
 *
 * You should have received a copy of the GNU General Public License along with this program.
 * If not, see <https://www.gnu.org/licenses/>.
 */

#include "gui/ui/slicer.h"
#include "definitions_cxx.hpp"
#include "gui/colour/colour.h"
#include "gui/context_menu/sample_browser/kit.h"
#include "gui/ui/browser/sample_browser.h"
#include "gui/ui/sound_editor.h"
#include "gui/views/instrument_clip_view.h"
#include "gui/waveform/waveform_basic_navigator.h"
#include "gui/waveform/waveform_renderer.h"
#include "hid/buttons.h"
#include "hid/display/display.h"
#include "hid/display/oled.h"
#include "hid/led/pad_leds.h"
#include "hid/matrix/matrix_driver.h"
#include "lib/printf.h"
#include "memory/general_memory_allocator.h"
#include "model/action/action_logger.h"
#include "model/clip/instrument_clip.h"
#include "model/instrument/kit.h"
#include "model/model_stack.h"
#include "model/sample/sample.h"
#include "model/song/song.h"
#include "model/voice/voice.h"
#include "model/voice/voice_sample.h"
#include "model/voice/voice_vector.h"
#include "modulation/params/param_manager.h"
#include "modulation/params/param_set.h"
#include "processing/engines/audio_engine.h"
#include "processing/sound/sound.h"
#include "processing/sound/sound_drum.h"
#include "storage/multi_range/multisample_range.h"
#include "util/cfunctions.h"
#include "util/functions.h"
#include <new>
#include <string.h>

<<<<<<< HEAD
extern "C" {
#include "util/cfunctions.h"
}

using namespace deluge::gui;

=======
>>>>>>> 472e66c9
Slicer slicer{};

void Slicer::focusRegained() {

	actionLogger.deleteAllLogs();

	numClips = 16;

	numManualSlice = 1;
	currentSlice = 0;
	slicerMode = SLICER_MODE_REGION;
	for (int32_t i = 0; i < MAX_MANUAL_SLICES; i++) {
		manualSlicePoints[i].startPos = 0;
		manualSlicePoints[i].transpose = 0;
	}

	if (display->have7SEG()) {
		redraw();
	}
}

void Slicer::renderOLED(uint8_t image[][OLED_MAIN_WIDTH_PIXELS]) {

	int32_t windowWidth = 100;
	int32_t windowHeight = 31;
	int32_t horizontalShift = 6;

	int32_t windowMinX = (OLED_MAIN_WIDTH_PIXELS - windowWidth) >> 1;
	windowMinX += horizontalShift;
	int32_t windowMaxX = windowMinX + windowWidth;

	int32_t windowMinY = (OLED_MAIN_HEIGHT_PIXELS - windowHeight) >> 1;
	windowMinY += 2;
	int32_t windowMaxY = windowMinY + windowHeight;

	deluge::hid::display::OLED::clearAreaExact(windowMinX + 1, windowMinY + 1, windowMaxX - 1, windowMaxY - 1, image);

	deluge::hid::display::OLED::drawRectangle(windowMinX, windowMinY, windowMaxX, windowMaxY, image);
	deluge::hid::display::OLED::drawHorizontalLine(windowMinY + 15, 26, OLED_MAIN_WIDTH_PIXELS - 22, &image[0]);
	deluge::hid::display::OLED::drawString("Num. slices", 30, windowMinY + 6, image[0], OLED_MAIN_WIDTH_PIXELS,
	                                       kTextSpacingX, kTextSpacingY);
	char buffer[12];
	intToString(slicerMode == SLICER_MODE_REGION ? numClips : numManualSlice, buffer);
	deluge::hid::display::OLED::drawStringCentred(buffer, windowMinY + 18, image[0], OLED_MAIN_WIDTH_PIXELS,
	                                              kTextSpacingX, kTextSpacingY,
	                                              (OLED_MAIN_WIDTH_PIXELS >> 1) + horizontalShift);
}

void Slicer::redraw() {
	display->setTextAsNumber(slicerMode == SLICER_MODE_REGION ? numClips : numManualSlice, 255, true);
}

bool Slicer::renderMainPads(uint32_t whichRows, RGB image[][kDisplayWidth + kSideBarWidth],
                            uint8_t occupancyMask[][kDisplayWidth + kSideBarWidth], bool drawUndefinedArea) {

	if (slicerMode == SLICER_MODE_REGION) {
		RGB myImage[kDisplayHeight][kDisplayWidth + kSideBarWidth];
		waveformRenderer.renderFullScreen(waveformBasicNavigator.sample, waveformBasicNavigator.xScroll,
		                                  waveformBasicNavigator.xZoom, image, &waveformBasicNavigator.renderData);
	}
	else if (slicerMode == SLICER_MODE_MANUAL) {

		RGB myImage[kDisplayHeight][kDisplayWidth + kSideBarWidth];
		waveformRenderer.renderFullScreen(waveformBasicNavigator.sample, waveformBasicNavigator.xScroll,
		                                  waveformBasicNavigator.xZoom, myImage, &waveformBasicNavigator.renderData);

		for (int32_t xx = 0; xx < kDisplayWidth; xx++) {
			for (int32_t yy = 0; yy < kDisplayHeight / 2; yy++) {
				image[yy + 4][xx] = RGB::average(myImage[yy * 2][xx], myImage[yy * 2 + 1][xx]);
			}
		}
		for (int32_t i = 0; i < numManualSlice; i++) { // Slices
			int32_t x = manualSlicePoints[i].startPos / (waveformBasicNavigator.sample->lengthInSamples + 0.0) * 16;
			image[4][x] = RGB{
			    1,
			    (i == currentSlice) ? 200_u8 : 16_u8,
			    1,
			};
		}

		for (int32_t i = 0; i < MAX_MANUAL_SLICES; i++) { // Lower screen
			int32_t xx = (i % 4) + (i / 16) * 4;
			int32_t yy = (i / 4) % 4;
			int32_t page = i / 16;

			RGB colour = RGB::monochrome(3);
			size_t dimLevel = (i < numManualSlice) ? 2 : 6;
			if (page % 2 == 0) {
				colour = colours::green.dim(dimLevel);
			}
			else {
				colour = colours::darkblue.dim(dimLevel);
			}
			if (i == this->currentSlice) {
				colour = colours::green.dim();
			}

			image[yy][xx] = colour;
		}
	}
	return true;
}

const uint8_t zeroes[] = {0, 0, 0, 0, 0, 0, 0, 0};

void Slicer::graphicsRoutine() {

	int32_t newTickSquare = 255;
	VoiceSample* voiceSample = NULL;
	SamplePlaybackGuide* guide = NULL;

	MultisampleRange* range;
	Kit* kit = getCurrentKit();
	SoundDrum* drum = (SoundDrum*)kit->firstDrum;

	if (getCurrentClip()->type == CLIP_TYPE_INSTRUMENT) {

		if (drum->hasAnyVoices()) {

			Voice* assignedVoice = NULL;

			range = (MultisampleRange*)drum->sources[0].getOrCreateFirstRange();

			int32_t ends[2];
			AudioEngine::activeVoices.getRangeForSound(drum, ends);
			for (int32_t v = ends[0]; v < ends[1]; v++) {
				Voice* thisVoice = AudioEngine::activeVoices.getVoice(v);

				// Ensure correct MultisampleRange.
				if (thisVoice->guides[0].audioFileHolder != range->getAudioFileHolder()) {
					continue;
				}

				if (!assignedVoice || thisVoice->orderSounded > assignedVoice->orderSounded) {
					assignedVoice = thisVoice;
				}
			}

			if (assignedVoice) {
				VoiceUnisonPartSource* part = &assignedVoice->unisonParts[drum->numUnison >> 1].sources[0];
				if (part && part->active) {
					voiceSample = part->voiceSample;
					guide = &assignedVoice->guides[soundEditor.currentSourceIndex];
				}
			}
		}
	}

	if (voiceSample) {
		int32_t samplePos = voiceSample->getPlaySample((Sample*)range->sampleHolder.audioFile, guide);
		if (samplePos >= waveformBasicNavigator.xScroll) {
			newTickSquare = (samplePos - waveformBasicNavigator.xScroll) / waveformBasicNavigator.xZoom;
			if (newTickSquare >= kDisplayWidth) {
				newTickSquare = 255;
			}
		}
	}

	uint8_t tickSquares[kDisplayHeight];
	memset(tickSquares, 255, kDisplayHeight);
	tickSquares[kDisplayHeight - 1] = newTickSquare;
	tickSquares[kDisplayHeight - 2] = newTickSquare;
	tickSquares[kDisplayHeight - 3] = newTickSquare;
	tickSquares[kDisplayHeight - 4] = newTickSquare;

	PadLEDs::setTickSquares(tickSquares, zeroes);
}

ActionResult Slicer::horizontalEncoderAction(int32_t offset) {

	if (slicerMode == SLICER_MODE_MANUAL) {
		int32_t newPos = manualSlicePoints[currentSlice].startPos;
		newPos += ((Buttons::isShiftButtonPressed() == true) ? 10 : 100) * offset;

		if (currentSlice > 0 && currentSlice < numManualSlice - 1) {
			if (newPos <= manualSlicePoints[currentSlice - 1].startPos + 1)
				newPos = manualSlicePoints[currentSlice - 1].startPos + 1;
			if (newPos >= manualSlicePoints[currentSlice + 1].startPos - 1)
				newPos = manualSlicePoints[currentSlice + 1].startPos - 1;
		}

		if (newPos < 0)
			newPos = 0;
		if (newPos > waveformBasicNavigator.sample->lengthInSamples)
			newPos = waveformBasicNavigator.sample->lengthInSamples;
		manualSlicePoints[currentSlice].startPos = newPos;

		if (display->haveOLED()) {
			char buffer[24];
			strcpy(buffer, "Start: ");
			intToString(manualSlicePoints[currentSlice].startPos, buffer + strlen(buffer));
			display->popupTextTemporary(buffer);
		}
		else {
			char buffer[12];
			strcpy(buffer, "");
			intToString(manualSlicePoints[currentSlice].startPos / 1000, buffer + strlen(buffer));
			display->displayPopup(buffer, 0, true);
		}
		uiNeedsRendering(this, 0xFFFFFFFF, 0xFFFFFFFF);
	}
	return ActionResult::DEALT_WITH;
}

ActionResult Slicer::verticalEncoderAction(int32_t offset, bool inCardRoutine) {
	if (slicerMode == SLICER_MODE_MANUAL) {

		manualSlicePoints[currentSlice].transpose += offset;
		if (manualSlicePoints[currentSlice].transpose > 24)
			manualSlicePoints[currentSlice].transpose = 24;
		if (manualSlicePoints[currentSlice].transpose < -24)
			manualSlicePoints[currentSlice].transpose = -24;
		if (display->haveOLED()) {
			char buffer[32];
			snprintf(buffer, 32, "Transpose: %d", manualSlicePoints[currentSlice].transpose);
			display->popupTextTemporary(buffer);
		}
		else {
			char buffer[12];
			strcpy(buffer, "");
			intToString(manualSlicePoints[currentSlice].transpose, buffer + strlen(buffer));
			display->displayPopup(buffer, 0, true);
		}
	}
	return ActionResult::DEALT_WITH;
}

void Slicer::selectEncoderAction(int8_t offset) {
	if (slicerMode == SLICER_MODE_REGION) {
		numClips += offset;
		if (numClips == 257) {
			numClips = 2;
		}
		else if (numClips == 1) {
			numClips = 256;
		}
	}
	else { //SLICER_MODE_MANUAL
		if (offset < 0) {
			numManualSlice += offset;
			if (numManualSlice <= 0) {
				numManualSlice = 1;
				manualSlicePoints[0].startPos = 0;
				manualSlicePoints[0].transpose = 0;
			}
		}
		if (currentSlice >= numManualSlice - 1) {
			currentSlice = numManualSlice - 1;
		}
		uiNeedsRendering(this, 0xFFFFFFFF, 0xFFFFFFFF);
	}

	if (display->haveOLED()) {
		renderUIsForOled();
	}
	else {
		redraw();
	}
}

ActionResult Slicer::buttonAction(deluge::hid::Button b, bool on, bool inCardRoutine) {
	using namespace deluge::hid::button;

	if (currentUIMode != UI_MODE_NONE || !on) {
		return ActionResult::NOT_DEALT_WITH;
	}

	//switch slicer mode
	if (b == X_ENC && on) {
		slicerMode++;
		slicerMode %= 2;
		if (slicerMode == SLICER_MODE_MANUAL)
			AudioEngine::stopAnyPreviewing();
		if (display->haveOLED()) {
			renderUIsForOled();
		}
		else {
			redraw();
		}

		getCurrentKit()->firstDrum->unassignAllVoices(); //stop
		uiNeedsRendering(this, 0xFFFFFFFF, 0xFFFFFFFF);
		return ActionResult::DEALT_WITH;
	}

	//pop up Transpose value
	if (b == Y_ENC && on && slicerMode == SLICER_MODE_MANUAL && currentSlice < numManualSlice) {
		if (display->haveOLED()) {

			char buffer[24];
			strcpy(buffer, "Transpose: ");
			intToString(manualSlicePoints[currentSlice].transpose, buffer + strlen(buffer));
			display->popupTextTemporary(buffer);
		}
		else {
			char buffer[12];
			strcpy(buffer, "");
			intToString(manualSlicePoints[currentSlice].transpose, buffer + strlen(buffer));
			display->displayPopup(buffer, 0, true);
		}
		return ActionResult::DEALT_WITH;
	}

	//delete slice
	if (b == SAVE && on && slicerMode == SLICER_MODE_MANUAL) {
		int32_t xx = (currentSlice % 4) + (currentSlice / 16) * 4;
		int32_t yy = (currentSlice / 4) % 4;
		if (matrixDriver.isPadPressed(xx, yy) && currentSlice < numManualSlice) {
			int32_t target = currentSlice;

			for (int32_t i = 0; i < MAX_MANUAL_SLICES - 1; i++) {
				manualSlicePoints[i] = manualSlicePoints[(i >= target) ? i + 1 : i];
			}
			manualSlicePoints[MAX_MANUAL_SLICES - 1].startPos = 0;
			manualSlicePoints[MAX_MANUAL_SLICES - 1].transpose = 0;

			numManualSlice--;
			if (numManualSlice <= 0) {
				numManualSlice = 1;
				manualSlicePoints[0].startPos = 0;
				manualSlicePoints[0].transpose = 0;
			}
			if (currentSlice >= numManualSlice - 1) {
				currentSlice = numManualSlice - 1;
			}

			uiNeedsRendering(this, 0xFFFFFFFF, 0xFFFFFFFF);
			if (display->haveOLED()) {
				renderUIsForOled();
			}
			else {
				redraw();
			}
			return ActionResult::DEALT_WITH;
		}
	}

	if (b == SELECT_ENC) {
		if (inCardRoutine) {
			return ActionResult::REMIND_ME_OUTSIDE_CARD_ROUTINE;
		}
		if (slicerMode == SLICER_MODE_REGION) {
			doSlice();
		}
		else {
			getCurrentKit()->firstDrum->unassignAllVoices(); //stop
			numClips = numManualSlice;
			doSlice();
			Kit* kit = getCurrentKit();
			for (int32_t i = 0; i < numManualSlice; i++) {
				Drum* drum = kit->getDrumFromIndex(i);
				SoundDrum* soundDrum = (SoundDrum*)drum;
				MultisampleRange* range = (MultisampleRange*)soundDrum->sources[0].getOrCreateFirstRange();
				Sample* sample = (Sample*)range->sampleHolder.audioFile;
				range->sampleHolder.startPos = manualSlicePoints[i].startPos;
				range->sampleHolder.endPos = (i == numManualSlice - 1) ? waveformBasicNavigator.sample->lengthInSamples
				                                                       : this->manualSlicePoints[i + 1].startPos;
				range->sampleHolder.transpose = manualSlicePoints[i].transpose;
			}
		}
	}

	else if (b == BACK) {
		if (inCardRoutine) {
			return ActionResult::REMIND_ME_OUTSIDE_CARD_ROUTINE;
		}
		if (slicerMode == SLICER_MODE_MANUAL) {
			RGB myImage[kDisplayHeight][kDisplayWidth + kSideBarWidth];
			waveformRenderer.renderFullScreen(waveformBasicNavigator.sample, waveformBasicNavigator.xScroll,
			                                  waveformBasicNavigator.xZoom, PadLEDs::image,
			                                  &waveformBasicNavigator.renderData);
			getCurrentKit()->firstDrum->unassignAllVoices(); //stop
			Kit* kit = getCurrentKit();
			Drum* drum = kit->firstDrum;
			SoundDrum* soundDrum = (SoundDrum*)drum;
			MultisampleRange* range = (MultisampleRange*)soundDrum->sources[0].getOrCreateFirstRange();
			Sample* sample = (Sample*)range->sampleHolder.audioFile;
			range->sampleHolder.startPos = 0;
			range->sampleHolder.endPos = sample->lengthInSamples;
			range->sampleHolder.transpose = 0;
		}

		display->setNextTransitionDirection(-1);
		close();
	}
	else {
		return ActionResult::NOT_DEALT_WITH;
	}

	return ActionResult::DEALT_WITH;
}

void Slicer::stopAnyPreviewing() {
	Kit* kit = getCurrentKit();
	SoundDrum* drum = (SoundDrum*)kit->firstDrum;
	drum->unassignAllVoices();
	if (drum->sources[0].ranges.getNumElements()) {
		MultisampleRange* range = (MultisampleRange*)drum->sources[0].ranges.getElement(0);
		range->sampleHolder.setAudioFile(NULL);
	}
}
void Slicer::preview(int64_t startPoint, int64_t endPoint, int32_t transpose, int32_t on) {
	if (on) {
		Kit* kit = getCurrentKit();
		SoundDrum* drum = (SoundDrum*)kit->firstDrum;

		char modelStackMemory[MODEL_STACK_MAX_SIZE];
		ModelStackWithThreeMainThings* modelStack = soundEditor.getCurrentModelStack(modelStackMemory);

		MultisampleRange* range = (MultisampleRange*)drum->sources[0].getOrCreateFirstRange();
		drum->name.set("1");
		drum->sources[0].repeatMode = SampleRepeatMode::ONCE;

		if (!waveformBasicNavigator.sample->filePath.equals(&range->sampleHolder.filePath)) {
			stopAnyPreviewing();
			range->sampleHolder.filePath.set(waveformBasicNavigator.sample->filePath.get());
			range->sampleHolder.loadFile(false, true, true);
		}
		range->sampleHolder.startPos = startPoint;
		if (endPoint != -1)
			range->sampleHolder.endPos = endPoint;
		range->sampleHolder.transpose = transpose;

		ParamCollectionSummary* summary = modelStack->paramManager->getPatchedParamSetSummary();
		ModelStackWithParamId* modelStackWithParamId =
		    modelStack->addParamCollectionAndId(summary->paramCollection, summary, Param::Local::ENV_0_RELEASE);
		ModelStackWithAutoParam* modelStackWithAutoParam =
		    modelStackWithParamId->paramCollection->getAutoParamFromId(modelStackWithParamId);
		modelStackWithAutoParam->autoParam->setCurrentValueWithNoReversionOrRecording(
		    modelStackWithAutoParam, getParamFromUserValue(Param::Local::ENV_0_RELEASE, 1));
		modelStackWithParamId =
		    modelStack->addParamCollectionAndId(summary->paramCollection, summary, Param::Local::ENV_0_ATTACK);
		modelStackWithAutoParam = modelStackWithParamId->paramCollection->getAutoParamFromId(modelStackWithParamId);
		modelStackWithAutoParam->autoParam->setCurrentValueWithNoReversionOrRecording(
		    modelStackWithAutoParam, getParamFromUserValue(Param::Local::ENV_0_ATTACK, 1));
	}
	instrumentClipView.sendAuditionNote(on, 0, 64, 0);
}

ActionResult Slicer::padAction(int32_t x, int32_t y, int32_t on) {

	if (on && x < kDisplayWidth && y < kDisplayHeight / 2 && slicerMode == SLICER_MODE_MANUAL) { // pad on

		int32_t slicePadIndex = (x % 4 + (x / 4) * 16) + ((y % 4) * 4); //

		if (slicePadIndex < numManualSlice) { //play slice
			bool closePopup = (currentSlice != slicePadIndex);
			currentSlice = slicePadIndex;
			if (slicePadIndex + 1 < numManualSlice) {
				preview(manualSlicePoints[slicePadIndex].startPos, manualSlicePoints[slicePadIndex + 1].startPos,
				        manualSlicePoints[slicePadIndex].transpose, on);
			}
			else if (slicePadIndex + 1 == numManualSlice) {
				preview(manualSlicePoints[slicePadIndex].startPos, waveformBasicNavigator.sample->lengthInSamples,
				        manualSlicePoints[slicePadIndex].transpose, on);
			}

			if (closePopup) {
				display->cancelPopup();
			}
		}
		else { // do slice

			VoiceSample* voiceSample = NULL;
			SamplePlaybackGuide* guide = NULL;
			MultisampleRange* range;
			Kit* kit = getCurrentKit();
			SoundDrum* drum = (SoundDrum*)kit->firstDrum;

			if (getCurrentClip()->type == CLIP_TYPE_INSTRUMENT) {
				if (drum->hasAnyVoices()) {
					Voice* assignedVoice = NULL;

					range = (MultisampleRange*)drum->sources[0].getOrCreateFirstRange();

					int32_t ends[2];
					AudioEngine::activeVoices.getRangeForSound(drum, ends);
					for (int32_t v = ends[0]; v < ends[1]; v++) {
						Voice* thisVoice = AudioEngine::activeVoices.getVoice(v);
						// Ensure correct MultisampleRange.
						if (thisVoice->guides[0].audioFileHolder != range->getAudioFileHolder()) {
							continue;
						}
						if (!assignedVoice || thisVoice->orderSounded > assignedVoice->orderSounded) {
							assignedVoice = thisVoice;
						}
					}
					if (assignedVoice) {
						VoiceUnisonPartSource* part = &assignedVoice->unisonParts[drum->numUnison >> 1].sources[0];
						if (part && part->active) {
							voiceSample = part->voiceSample;
							guide = &assignedVoice->guides[soundEditor.currentSourceIndex];
						}
					}
				}
			}
			if (voiceSample) {
				int32_t samplePos = voiceSample->getPlaySample((Sample*)range->sampleHolder.audioFile, guide);
				if (samplePos < waveformBasicNavigator.sample->lengthInSamples && numManualSlice < MAX_MANUAL_SLICES) {
					manualSlicePoints[numManualSlice].startPos = samplePos;
					manualSlicePoints[numManualSlice].transpose = 0;

					numManualSlice++;
					display->cancelPopup();

					SliceItem tmp;
					for (int32_t i = 0; i < (numManualSlice - 1); i++) {
						for (int32_t j = (numManualSlice - 1); j > i; j--) {
							if (manualSlicePoints[j].startPos < manualSlicePoints[j - 1].startPos) {
								tmp = manualSlicePoints[j];
								manualSlicePoints[j] = manualSlicePoints[j - 1];
								manualSlicePoints[j - 1] = tmp;
							}
						}
					}
				}
			}
		}

		if (display->haveOLED()) {
			renderUIsForOled();
		}
		else {
			redraw();
		}
		uiNeedsRendering(this, 0xFFFFFFFF, 0xFFFFFFFF);
	}
	else if (!on && x < kDisplayWidth && y < kDisplayHeight / 2 && slicerMode == SLICER_MODE_MANUAL) { // pad off
		preview(0, 0, 0, 0);                                                                           //off
	}

	if (slicerMode == SLICER_MODE_MANUAL) {
		return ActionResult::DEALT_WITH;
	}

	return sampleBrowser.padAction(x, y, on);
}

void Slicer::doSlice() {

	AudioEngine::stopAnyPreviewing();

	int32_t error = sampleBrowser.claimAudioFileForInstrument();
	if (error) {
getOut:
		display->displayError(error);
		return;
	}

	Kit* kit = getCurrentKit();

	// Do the first Drum

	// Ensure osc type is "sample"
	if (soundEditor.currentSource->oscType != OscType::SAMPLE) {
		soundEditor.currentSound->unassignAllVoices();
		soundEditor.currentSource->setOscType(OscType::SAMPLE);
	}

	char modelStackMemory[MODEL_STACK_MAX_SIZE];
	{
		ModelStackWithThreeMainThings* modelStack = soundEditor.getCurrentModelStack(modelStackMemory);
		ParamCollectionSummary* summary = modelStack->paramManager->getPatchedParamSetSummary();
		ParamSet* paramSet = (ParamSet*)summary->paramCollection;
		int32_t paramId = Param::Local::OSC_A_VOLUME + soundEditor.currentSourceIndex;
		ModelStackWithAutoParam* modelStackWithParam =
		    modelStack->addParam(paramSet, summary, paramId, &paramSet->params[paramId]);

		// Reset osc volume, if it's not automated
		if (!modelStackWithParam->autoParam->isAutomated()) {
			modelStackWithParam->autoParam->setCurrentValueWithNoReversionOrRecording(modelStackWithParam, 2147483647);
			//((ParamManagerBase*)soundEditor.currentParamManager)->setPatchedParamValue(Param::Local::OSC_A_VOLUME + soundEditor.currentSourceIndex, 2147483647, 0xFFFFFFFF, 0, soundEditor.currentSound, currentSong, getCurrentClip(), false);
		}

		SoundDrum* firstDrum = (SoundDrum*)soundEditor.currentSound;

		if (firstDrum->nameIsDiscardable) {
			firstDrum->name.set("1");
		}

		MultisampleRange* firstRange = (MultisampleRange*)firstDrum->sources[0].getOrCreateFirstRange();

		Sample* sample = (Sample*)firstRange->sampleHolder.audioFile;

		uint32_t lengthInSamples = sample->lengthInSamples;

		uint32_t lengthSamplesPerSlice = lengthInSamples / numClips;
		uint32_t lengthMSPerSlice = lengthSamplesPerSlice * 1000 / sample->sampleRate;

		bool doEnvelopes =
		    (lengthMSPerSlice >= 90); // Only do fades in and out if we've got at least 100ms to play with

		firstRange->sampleHolder.startPos = 0;
		uint32_t nextDrumStart = lengthInSamples / numClips;
		firstRange->sampleHolder.endPos = nextDrumStart;

		firstDrum->sources[0].repeatMode = (lengthMSPerSlice < 2002) ? SampleRepeatMode::ONCE : SampleRepeatMode::CUT;

		firstDrum->sources[0].sampleControls.reversed = false;

#if 1 || ALPHA_OR_BETA_VERSION
		if (!firstRange->sampleHolder.audioFile) {
			FREEZE_WITH_ERROR("i032"); // Trying to narrow down E368 that Kevin F got
		}
#endif

		firstRange->sampleHolder.claimClusterReasons(firstDrum->sources[0].sampleControls.reversed, CLUSTER_ENQUEUE);
		if (doEnvelopes) {
			ParamCollectionSummary* summary = modelStack->paramManager->getPatchedParamSetSummary();
			ModelStackWithParamId* modelStackWithParamId =
			    modelStack->addParamCollectionAndId(summary->paramCollection, summary, Param::Local::ENV_0_RELEASE);
			ModelStackWithAutoParam* modelStackWithAutoParam =
			    modelStackWithParamId->paramCollection->getAutoParamFromId(modelStackWithParamId);
			modelStackWithAutoParam->autoParam->setCurrentValueWithNoReversionOrRecording(
			    modelStackWithAutoParam, getParamFromUserValue(Param::Local::ENV_0_RELEASE, 1));
		}

		// Do the rest of the Drums
		for (int32_t i = 1; i < numClips; i++) {

			// Make the Drum and its ParamManager
			ParamManagerForTimeline paramManager;
			error = paramManager.setupWithPatching();
			if (error) {
				goto getOut;
			}

			void* drumMemory = GeneralMemoryAllocator::get().allocMaxSpeed(sizeof(SoundDrum));
			if (!drumMemory) {
ramError:
				error = ERROR_INSUFFICIENT_RAM;
				goto getOut;
			}

			SoundDrum* newDrum = new (drumMemory) SoundDrum();

			MultisampleRange* range = (MultisampleRange*)newDrum->sources[0].getOrCreateFirstRange();
			if (!range) {
ramError2:
				newDrum->~Drum();
				delugeDealloc(drumMemory);
				goto ramError;
			}

			char newName[5];
			intToString(i + 1, newName);
			error = newDrum->name.set(newName);
			if (error) {
				goto ramError2;
			}

			Sound::initParams(&paramManager);

			kit->addDrum(newDrum);
			newDrum->setupAsSample(&paramManager);

			range->sampleHolder.startPos = nextDrumStart;
			nextDrumStart = (uint64_t)lengthInSamples * (i + 1) / numClips;
			range->sampleHolder.endPos = nextDrumStart;

			newDrum->sources[0].repeatMode = (lengthMSPerSlice < 2002) ? SampleRepeatMode::ONCE : SampleRepeatMode::CUT;

			range->sampleHolder.filePath.set(&sample->filePath);
			range->sampleHolder.loadFile(false, false, true);

			if (doEnvelopes) {
				paramManager.getPatchedParamSet()->params[Param::Local::ENV_0_ATTACK].setCurrentValueBasicForSetup(
				    getParamFromUserValue(Param::Local::ENV_0_ATTACK, 1));
				if (i != numClips - 1) {
					paramManager.getPatchedParamSet()->params[Param::Local::ENV_0_RELEASE].setCurrentValueBasicForSetup(
					    getParamFromUserValue(Param::Local::ENV_0_RELEASE, 1));
				}
			}

			// I moved this here, from being earlier/above. Is this fine?
			currentSong->backUpParamManager(newDrum, getCurrentClip(), &paramManager, true);
		}

		// Make NoteRows for all these new Drums
		getCurrentKit()->resetDrumTempValues();
		firstDrum->noteRowAssignedTemp = 1;
	}
	ModelStackWithTimelineCounter* modelStack = (ModelStackWithTimelineCounter*)modelStackMemory;
	getCurrentInstrumentClip()->assignDrumsToNoteRows(modelStack);

	getCurrentInstrument()->beenEdited();

	// New NoteRows have probably been created, whose colours haven't been grabbed yet.
	instrumentClipView.recalculateColours();

	display->setNextTransitionDirection(-1);
	sampleBrowser.exitAndNeverDeleteDrum();
	uiNeedsRendering(&instrumentClipView);
}<|MERGE_RESOLUTION|>--- conflicted
+++ resolved
@@ -51,15 +51,8 @@
 #include <new>
 #include <string.h>
 
-<<<<<<< HEAD
-extern "C" {
-#include "util/cfunctions.h"
-}
-
 using namespace deluge::gui;
 
-=======
->>>>>>> 472e66c9
 Slicer slicer{};
 
 void Slicer::focusRegained() {
