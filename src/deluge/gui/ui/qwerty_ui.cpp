/*
 * Copyright © 2018-2023 Synthstrom Audible Limited
 *
 * This file is part of The Synthstrom Audible Deluge Firmware.
 *
 * The Synthstrom Audible Deluge Firmware is free software: you can redistribute it and/or modify it under the
 * terms of the GNU General Public License as published by the Free Software Foundation,
 * either version 3 of the License, or (at your option) any later version.
 *
 * This program is distributed in the hope that it will be useful, but WITHOUT ANY WARRANTY;
 * without even the implied warranty of MERCHANTABILITY or FITNESS FOR A PARTICULAR PURPOSE.
 * See the GNU General Public License for more details.
 *
 * You should have received a copy of the GNU General Public License along with this program.
 * If not, see <https://www.gnu.org/licenses/>.
 */

#include "gui/ui/qwerty_ui.h"
#include <string.h>
#include "definitions_cxx.hpp"
#include "hid/matrix/matrix_driver.h"
#include "hid/display.h"
#include "util/functions.h"
#include "gui/ui_timer_manager.h"
#include "io/debug/print.h"
#include "storage/storage_manager.h"
#include "hid/led/pad_leds.h"
#include "hid/led/indicator_leds.h"
#include "storage/flash_storage.h"
#include "extern.h"
#include "util/misc.h"

bool QwertyUI::predictionInterrupted;
String QwertyUI::enteredText{};
int16_t QwertyUI::enteredTextEditPos;
int QwertyUI::scrollPosHorizontal;

QwertyUI::QwertyUI() {
}

bool QwertyUI::opened() {

	indicator_leds::blinkLed(IndicatorLED::BACK);

	enteredTextEditPos = 0;
	enteredText.clear();
	return true;
}

// Won't "send"
void QwertyUI::drawKeys() {

	PadLEDs::clearTickSquares(false);

	// General key area
	memset(PadLEDs::image[kQwertyHomeRow + 2][3], 64, 10 * 3); // 1234
	memset(PadLEDs::image[kQwertyHomeRow + 2][13], 10, 3);
	memset(PadLEDs::image[kQwertyHomeRow + 1][3], 10, 10 * 3); // qwer
	memset(PadLEDs::image[kQwertyHomeRow][3], 10, 11 * 3);     // asdf
	memset(PadLEDs::image[kQwertyHomeRow - 1][3], 10, 9 * 3);  // zxcv

	// Home row
	memset(PadLEDs::image[kQwertyHomeRow][3], 64, 3 * 3);
	memset(PadLEDs::image[kQwertyHomeRow][6], 160, 3);

	memset(PadLEDs::image[kQwertyHomeRow][10], 64, 3 * 3);
	memset(PadLEDs::image[kQwertyHomeRow][9], 160, 3);

	// Space bar
	memset(PadLEDs::image[kQwertyHomeRow - 2][5], 160, 6 * 3);

	// Backspace
	for (int x = 14; x < 16; x++) {
		PadLEDs::image[kQwertyHomeRow + 2][x][0] = 255;
		PadLEDs::image[kQwertyHomeRow + 2][x][1] = 0;
		PadLEDs::image[kQwertyHomeRow + 2][x][2] = 0;
	}

	// Enter
	for (int x = 14; x < 16; x++) {
		PadLEDs::image[kQwertyHomeRow][x][0] = 0;
		PadLEDs::image[kQwertyHomeRow][x][1] = 255;
		PadLEDs::image[kQwertyHomeRow][x][2] = 0;
	}

	// Shift
	for (int x = 1; x < 3; x++) {
		PadLEDs::image[kQwertyHomeRow - 1][x][0] = 0;
		PadLEDs::image[kQwertyHomeRow - 1][x][1] = 0;
		PadLEDs::image[kQwertyHomeRow - 1][x][2] = 255;
	}
	for (int x = 13; x < 15; x++) {
		PadLEDs::image[kQwertyHomeRow - 1][x][0] = 0;
		PadLEDs::image[kQwertyHomeRow - 1][x][1] = 0;
		PadLEDs::image[kQwertyHomeRow - 1][x][2] = 255;
	}
}

void QwertyUI::drawTextForOLEDEditing(int xPixel, int xPixelMax, int yPixel, int maxNumChars,
                                      uint8_t image[][OLED_MAIN_WIDTH_PIXELS]) {

	char const* displayName = enteredText.get();
	int displayStringLength = enteredText.getLength();

	bool atVeryEnd = (enteredTextEditPos == displayStringLength);

	int xScrollHere = 0;

	// Prevent being scrolled too far left.
	int minXScroll = getMin(enteredTextEditPos + 3 - maxNumChars, displayStringLength - maxNumChars + atVeryEnd);
	minXScroll = getMax(minXScroll, 0);
	scrollPosHorizontal = getMax(scrollPosHorizontal, minXScroll);

	// Prevent being scrolled too far right.
	int maxXScroll = getMin(displayStringLength - maxNumChars + atVeryEnd,
	                        enteredTextEditPos - 3); // First part of this might not be needed I think?
	maxXScroll = getMax(maxXScroll, 0);
	scrollPosHorizontal = getMin(scrollPosHorizontal, maxXScroll);

	OLED::drawString(&displayName[scrollPosHorizontal], xPixel, yPixel, image[0], OLED_MAIN_WIDTH_PIXELS, kTextSpacingX,
	                 kTextSpacingY);

	int hilightStartX = xPixel + kTextSpacingX * (enteredTextEditPos - scrollPosHorizontal);
	//int hilightEndX = xPixel + TEXT_SIZE_X * (displayStringLength - scrollPosHorizontal);
	//if (hilightEndX > OLED_MAIN_WIDTH_PIXELS || !enteredTextEditPos) hilightEndX = OLED_MAIN_WIDTH_PIXELS;
	int hilightWidth = xPixelMax - hilightStartX;

	if (atVeryEnd) {
		if (getCurrentUI() == this) {
			int cursorStartX = xPixel + (displayStringLength - scrollPosHorizontal) * kTextSpacingX;
			int textBottomY = yPixel + kTextSpacingY;
			OLED::setupBlink(cursorStartX, kTextSpacingX, textBottomY - 4, textBottomY - 2, true);
		}
	}
	else {
		OLED::invertArea(hilightStartX, hilightWidth, yPixel, yPixel + kTextSpacingY - 1, image);
	}
}

void QwertyUI::displayText(bool blinkImmediately) {

	int totalTextLength = enteredText.getLength();

	bool encodedEditPosAndAHalf;
	int encodedEditPos = display.getEncodedPosFromLeft(enteredTextEditPos, enteredText.get(), &encodedEditPosAndAHalf);

	bool encodedEndPosAndAHalf;
	int encodedEndPos = display.getEncodedPosFromLeft(totalTextLength, enteredText.get(), &encodedEndPosAndAHalf);

	int scrollPos = encodedEditPos - (kNumericDisplayLength >> 1) + encodedEditPosAndAHalf;
	int maxScrollPos = encodedEndPos - kNumericDisplayLength;
	if (totalTextLength == enteredTextEditPos) {
		maxScrollPos++;
	}
	scrollPos = getMin(scrollPos, maxScrollPos);
	scrollPos = getMax(scrollPos, 0);

	int editPosOnscreen = encodedEditPos - scrollPos;

	// Place the '_' for editing
	uint8_t encodedAddition[kNumericDisplayLength];
	memset(encodedAddition, 0, kNumericDisplayLength);
	if (totalTextLength == enteredTextEditPos || enteredText.get()[enteredTextEditPos] == ' ') {
<<<<<<< HEAD
		if (ALPHA_OR_BETA_VERSION && (editPosOnscreen < 0 || editPosOnscreen >= NUMERIC_DISPLAY_LENGTH)) {
			display.freezeWithError("E292");
=======
		if (ALPHA_OR_BETA_VERSION && (editPosOnscreen < 0 || editPosOnscreen >= kNumericDisplayLength)) {
			numericDriver.freezeWithError("E292");
>>>>>>> c1145254
		}
		encodedAddition[editPosOnscreen] = 0x08;
		encodedEditPosAndAHalf =
		    false; // Hard to put into words why this is needed, but without it, the blinking _ after a . just won't blink
	}

	uint8_t blinkMask[kNumericDisplayLength];
	for (int i = 0; i < kNumericDisplayLength; i++) {
		if (i < editPosOnscreen) {
			blinkMask[i] = 255; // Blink none
		}
		else if (i == editPosOnscreen && encodedEditPosAndAHalf) {
			blinkMask[i] = 0b01111111; // Blink the dot
		}
		else {
			blinkMask[i] = 0; // Blink all
		}
	}

	indicator_leds::ledBlinkTimeout(0, true, !blinkImmediately);

	// Set the text, replacing the bottom layer - cos in some cases, we want this to slip under an existing loading animation layer
	display.setText(enteredText.get(), false, 255, true, blinkMask, false, false, scrollPos, encodedAddition, false);
}

const char keyboardChars[][5][11] = {{
                                         {'1', '2', '3', '4', '5', '6', '7', '8', '9', '0', '-'},
                                         {'Q', 'W', 'E', 'R', 'T', 'Y', 'U', 'I', 'O', 'P', 0},
                                         {'A', 'S', 'D', 'F', 'G', 'H', 'J', 'K', 'L', 0, '\''},
                                         {'Z', 'X', 'C', 'V', 'B', 'N', 'M', ',', '.', 0, 0},
                                         {0, 0, ' ', ' ', ' ', ' ', ' ', ' ', 0, 0, 0},
                                     },
                                     {
                                         {'1', '2', '3', '4', '5', '6', '7', '8', '9', '0', '-'},
                                         {'A', 'Z', 'E', 'R', 'T', 'Y', 'U', 'I', 'O', 'P', 0},
                                         {'Q', 'S', 'D', 'F', 'G', 'H', 'J', 'K', 'L', 'M', '\''},
                                         {'W', 'X', 'C', 'V', 'B', 'N', ',', '.', 0, 0, 0},
                                         {0, 0, ' ', ' ', ' ', ' ', ' ', ' ', 0, 0, 0},
                                     },
                                     {
                                         {'1', '2', '3', '4', '5', '6', '7', '8', '9', '0', '-'},
                                         {'Q', 'W', 'E', 'R', 'T', 'Z', 'U', 'I', 'O', 'P', 'U'},
                                         {'A', 'S', 'D', 'F', 'G', 'H', 'J', 'K', 'L', 'O', 'A'},
                                         {'Y', 'X', 'C', 'V', 'B', 'N', 'M', ',', '.', '\'', 0},
                                         {0, 0, ' ', ' ', ' ', ' ', ' ', ' ', 0, 0, 0},
                                     }};

ActionResult QwertyUI::padAction(int x, int y, int on) {

	// Backspace
	if (y == kQwertyHomeRow + 2 && x >= 14 && x < 16) {
		if (on) {
			if (currentUIMode == UI_MODE_PREDICTING_QWERTY_TEXT) {
				predictionInterrupted = true;
				return ActionResult::REMIND_ME_OUTSIDE_CARD_ROUTINE;
			}

			else if (currentUIMode == UI_MODE_LOADING_BUT_ABORT_IF_SELECT_ENCODER_TURNED) {
				predictionInterrupted = true;
				return ActionResult::REMIND_ME_OUTSIDE_CARD_ROUTINE;
			}

			else if (!currentUIMode) {
				currentUIMode = UI_MODE_HOLDING_BACKSPACE;
				processBackspace();
				uiTimerManager.setTimer(TIMER_UI_SPECIFIC, 500);
			}
		}
		else {
			if (currentUIMode == UI_MODE_HOLDING_BACKSPACE) {
				currentUIMode = UI_MODE_NONE;
				uiTimerManager.unsetTimer(TIMER_UI_SPECIFIC);
			}
		}
	}

	// Enter
	else if (y == kQwertyHomeRow && x >= 14 && x < 16) {
		if (on) {
			if (currentUIMode == UI_MODE_PREDICTING_QWERTY_TEXT) {
				predictionInterrupted = true;
				return ActionResult::REMIND_ME_OUTSIDE_CARD_ROUTINE;
			}

			// If currently loading preset, definitely don't abort that - make the user wait and press button again when finished
			else if (currentUIMode == UI_MODE_LOADING_BUT_ABORT_IF_SELECT_ENCODER_TURNED) {
				return ActionResult::DEALT_WITH;
			}

			else if (!currentUIMode) {
				if (sdRoutineLock) {
					return ActionResult::REMIND_ME_OUTSIDE_CARD_ROUTINE;
				}
				enterKeyPress();
			}
		}
	}

	// Normal keys
	else if (x >= 3 && x < 14 && y >= kQwertyHomeRow - 2 && y <= kQwertyHomeRow + 2) {
		if (on) {

			// If predicting, gotta interrupt that
			if (currentUIMode == UI_MODE_PREDICTING_QWERTY_TEXT) {
				predictionInterrupted = true;
				return ActionResult::REMIND_ME_OUTSIDE_CARD_ROUTINE;
			}

			// Otherwise, if we still might want to use this press...
			else if (!currentUIMode || currentUIMode == UI_MODE_LOADING_BUT_ABORT_IF_SELECT_ENCODER_TURNED) {

				char newChar =
				    keyboardChars[util::to_underlying(FlashStorage::keyboardLayout)][kQwertyHomeRow - y + 2][x - 3];
				if (newChar == 0) {
					return ActionResult::DEALT_WITH;
				}

				// First character must be alphanumerical
				if (!enteredTextEditPos) {
					if ((newChar >= 'A' && newChar <= 'Z') || (newChar >= '0' && newChar <= '9')) {
					} // Then everything's fine
					else {
						return ActionResult::DEALT_WITH;
					}
				}

				// If holding shift...
				if (y == kQwertyHomeRow + 2) {
					if (matrixDriver.isPadPressed(1, kQwertyHomeRow - 1)
					    || matrixDriver.isPadPressed(2, kQwertyHomeRow - 1)
					    || matrixDriver.isPadPressed(13, kQwertyHomeRow - 1)
					    || matrixDriver.isPadPressed(14, kQwertyHomeRow - 1)) {

						// Apply that to keys which have a shift character
						if (newChar == '-') {
							newChar = '_';
						}
						else if (newChar == '1') {
							newChar = '!';
						}
						else if (newChar == '3') {
							newChar = '#';
						}
						else if (newChar == '6') {
							newChar = '^';
						}
					}
				}

				// If this char was already predicted, that's easy and we can just move forward
				if (charCaseEqual(enteredText.get()[enteredTextEditPos], newChar)) {

					// If currently loading a preset, that's fine!
					if (currentUIMode == UI_MODE_LOADING_BUT_ABORT_IF_SELECT_ENCODER_TURNED) {}

					// But if otherwise accessing card, not fine - e.g. if loading song visual preview
					else if (sdRoutineLock) {
						return ActionResult::REMIND_ME_OUTSIDE_CARD_ROUTINE;
					}

					enteredTextEditPos++;
				}

				// Otherwise, char is all new, so add it on
				else {

					// But if currently loading a preset, gotta abort that first
					if (currentUIMode == UI_MODE_LOADING_BUT_ABORT_IF_SELECT_ENCODER_TURNED) {
						predictionInterrupted = true;
						return ActionResult::REMIND_ME_OUTSIDE_CARD_ROUTINE;
					}

					// Or if the card is just generally being accessed (e.g. samples being buffered), come back soon,
					// because we couldn't do anything like a "prediction" right now
					else if (sdRoutineLock) {
						return ActionResult::REMIND_ME_OUTSIDE_CARD_ROUTINE;
					}
					else {
						// If char is a letter...
						if (newChar >= 'A' && newChar <= 'Z') {

							// If following another letter, make it lowercase
							if (enteredTextEditPos > 0) {
								char prevChar = enteredText.get()[enteredTextEditPos - 1];
								if ((prevChar >= 'A' && prevChar <= 'Z') || (prevChar >= 'a' && prevChar <= 'z')) {
									newChar += 32;
								}
							}
						}

						char stringToConcat[2];
						stringToConcat[0] = newChar;
						stringToConcat[1] = 0;

						int error = enteredText.concatenateAtPos(stringToConcat, enteredTextEditPos);

						if (error) {
<<<<<<< HEAD
							display.displayError(error);
							return ACTION_RESULT_DEALT_WITH;
=======
							numericDriver.displayError(error);
							return ActionResult::DEALT_WITH;
>>>>>>> c1145254
						}

						enteredTextEditPos++;

						bool success =
						    predictExtendedText(); // This may get cut short if user interrupts by pressing another pad
						if (!success) {
							enteredTextEditPos--;
						}

						predictionInterrupted = false;
					}
				}

				displayText(); // We could actually skip this if the user had intervened during our own predictExtendedText() call above... kinda...
			}
		}
	}

	return ActionResult::DEALT_WITH;
}

void QwertyUI::processBackspace() {
	if (enteredTextEditPos > 0) {
		enteredTextEditPos--;
	}
	if (!enteredText.isEmpty()) {
		enteredText.shorten(enteredTextEditPos);
		displayText();
	}
}

ActionResult QwertyUI::horizontalEncoderAction(int offset) {
	if (offset == 1) {

		// If already at far right end, just see if we can predict any further characters
		if (enteredTextEditPos == enteredText.getLength()) {
			predictExtendedText();

			// If not, get out
			if (enteredTextEditPos == enteredText.getLength()) {
				return ActionResult::DEALT_WITH;
			}

			goto doDisplayText;
		}
	}
	else {
		if (enteredTextEditPos == 0) {
			return ActionResult::DEALT_WITH;
		}
	}

	enteredTextEditPos += offset;

doDisplayText:
	displayText();

	return ActionResult::DEALT_WITH;
}

ActionResult QwertyUI::timerCallback() {
	if (currentUIMode == UI_MODE_HOLDING_BACKSPACE) {
		processBackspace();
		uiTimerManager.setTimer(TIMER_UI_SPECIFIC, HAVE_OLED ? 80 : 125);
	}

	return ActionResult::DEALT_WITH;
}<|MERGE_RESOLUTION|>--- conflicted
+++ resolved
@@ -161,13 +161,8 @@
 	uint8_t encodedAddition[kNumericDisplayLength];
 	memset(encodedAddition, 0, kNumericDisplayLength);
 	if (totalTextLength == enteredTextEditPos || enteredText.get()[enteredTextEditPos] == ' ') {
-<<<<<<< HEAD
-		if (ALPHA_OR_BETA_VERSION && (editPosOnscreen < 0 || editPosOnscreen >= NUMERIC_DISPLAY_LENGTH)) {
+		if (ALPHA_OR_BETA_VERSION && (editPosOnscreen < 0 || editPosOnscreen >= kNumericDisplayLength)) {
 			display.freezeWithError("E292");
-=======
-		if (ALPHA_OR_BETA_VERSION && (editPosOnscreen < 0 || editPosOnscreen >= kNumericDisplayLength)) {
-			numericDriver.freezeWithError("E292");
->>>>>>> c1145254
 		}
 		encodedAddition[editPosOnscreen] = 0x08;
 		encodedEditPosAndAHalf =
@@ -365,13 +360,8 @@
 						int error = enteredText.concatenateAtPos(stringToConcat, enteredTextEditPos);
 
 						if (error) {
-<<<<<<< HEAD
 							display.displayError(error);
-							return ACTION_RESULT_DEALT_WITH;
-=======
-							numericDriver.displayError(error);
 							return ActionResult::DEALT_WITH;
->>>>>>> c1145254
 						}
 
 						enteredTextEditPos++;
