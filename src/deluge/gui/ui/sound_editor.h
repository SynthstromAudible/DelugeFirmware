--- conflicted
+++ resolved
@@ -116,11 +116,8 @@
 	bool editingReverbCompressor();
 	MenuItem* getCurrentMenuItem();
 	bool inSettingsMenu();
-<<<<<<< HEAD
 	bool inMidiFollowSubmenu();
-=======
 	bool setupKitGlobalFXMenu;
->>>>>>> 77655cf5
 	void exitCompletely();
 	void goUpOneLevel();
 	bool noteOnReceivedForMidiLearn(MIDIDevice* fromDevice, int32_t channel, int32_t note, int32_t velocity);
