--- conflicted
+++ resolved
@@ -251,17 +251,14 @@
 unison::Detune unisonDetuneMenu{HAVE_OLED ? "Unison detune" : "DETUNE"};
 unison::StereoSpread unisonStereoSpreadMenu{HAVE_OLED ? "Unison stereo spread" : "SPREAD"};
 
-<<<<<<< HEAD
 Submenu unisonMenu{
     "UNISON",
     {
         &numUnisonMenu,
         &unisonDetuneMenu,
-    },
-};
-=======
-MenuItem* unisonMenuItems[] = {&numUnisonMenu, &unisonDetuneMenu, &unisonStereoSpreadMenu, NULL};
->>>>>>> 1f236666
+		&unisonStereoSpreadMenu,
+    },
+};
 
 // Arp --------------------------------------------------------------------------------------
 arpeggiator::Mode arpModeMenu{"MODE", "Arp. mode"};
