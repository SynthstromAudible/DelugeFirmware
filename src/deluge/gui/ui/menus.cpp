--- conflicted
+++ resolved
@@ -158,73 +158,9 @@
 #include "gui/menu_item/voice/priority.h"
 #include "processing/sound/sound.h"
 
-<<<<<<< HEAD
-using namespace menu_item;
-
-char oscTypeTitle[] = "OscX type";
-char oscLevelTitle[] = "OscX level";
-char waveIndexTitle[] = "OscX wave-ind.";
-char carrierFeedback[] = "CarrierX feed.";
-char sampleReverseTitle[] = "SampX reverse";
-char sampleModeTitle[] = "SampX repeat";
-char oscTransposeTitle[] = "OscX transpose";
-char sampleSpeedTitle[] = "SampX speed";
-char sampleInterpolationTitle[] = "SampX interp.";
-char pulseWidthTitle[] = "OscX p. width";
-char retriggerPhaseTitle[] = "OscX r. phase";
-
-char attackTitle[] = "EnvX attack";
-char decayTitle[] = "EnvX decay";
-char sustainTitle[] = "EnvX sustain";
-char releaseTitle[] = "EnvX release";
-
-char modulatorTransposeTitle[] = "FM ModX tran.";
-char modulatorLevelTitle[] = "FM ModX level";
-char modulatorFeedbackTitle[] = "FM ModX f.back";
-char modulatorRetriggerPhaseTitle[] = "FM ModX retrig";
-
-char cvVoltsTitle[] = "CVx V/octave";
-char cvTransposeTitle[] = "CVx transpose";
-
-void setOscillatorNumberForTitles(int32_t s) {
-	oscTypeTitle[3] = '1' + s;
-	oscLevelTitle[3] = '1' + s;
-	waveIndexTitle[3] = '1' + s;
-	oscTransposeTitle[3] = '1' + s;
-	pulseWidthTitle[3] = '1' + s;
-	retriggerPhaseTitle[3] = '1' + s;
-
-	carrierFeedback[7] = '1' + s;
-
-	sampleReverseTitle[4] = '1' + s;
-	sampleModeTitle[4] = '1' + s;
-	sampleSpeedTitle[4] = '1' + s;
-	sampleInterpolationTitle[4] = '1' + s;
-}
-
-void setEnvelopeNumberForTitles(int32_t e) {
-	attackTitle[3] = '1' + e;
-	decayTitle[3] = '1' + e;
-	sustainTitle[3] = '1' + e;
-	releaseTitle[3] = '1' + e;
-}
-
-void setModulatorNumberForTitles(int32_t m) {
-	modulatorTransposeTitle[6] = '1' + m;
-	modulatorLevelTitle[6] = '1' + m;
-	modulatorFeedbackTitle[6] = '1' + m;
-	modulatorRetriggerPhaseTitle[6] = '1' + m;
-}
-
-void setCvNumberForTitle(int32_t m) {
-	cvVoltsTitle[2] = '1' + m;
-	cvTransposeTitle[2] = '1' + m;
-}
-=======
 using namespace deluge;
 using namespace deluge::gui;
 using namespace deluge::gui::menu_item;
->>>>>>> feb0d711
 
 // Dev vars
 dev_var::AMenu devVarAMenu{HAVE_OLED ? "Dev Menu A" : "DEVA"};
@@ -1003,133 +939,6 @@
 };
 //clang-format on
 
-<<<<<<< HEAD
-void init_menu_titles() {
-	triggerClockInMenu.basicTitle = "T. clock input";
-	triggerClockOutMenu.basicTitle = "T. clock out";
-	triggerInPPQNMenu.basicTitle = "Input PPQN";
-	triggerOutPPQNMenu.basicTitle = "Output PPQN";
-
-	midiClockMenu.basicTitle = "MIDI clock";
-	midiClockInStatusMenu.basicTitle = "MIDI clock in";
-	midiClockOutStatusMenu.basicTitle = "MIDI clock out";
-	tempoMagnitudeMatchingMenu.basicTitle = "Tempo m. match";
-	midiCommandsMenu.basicTitle = "MIDI commands";
-	midi::devicesMenu.basicTitle = "MIDI devices";
-
-	defaultTempoMenu.basicTitle = "Default tempo";
-	defaultSwingMenu.basicTitle = "Default swing";
-	defaultKeyMenu.basicTitle = "Default key";
-	defaultScaleMenu.basicTitle = "Default scale";
-	defaultVelocityMenu.basicTitle = "Default veloc.";
-	defaultMagnitudeMenu.basicTitle = "Default resol.";
-	defaultBendRangeMenu.basicTitle = "Default bend r";
-
-	shortcutsVersionMenu.basicTitle = "Shortcuts ver.";
-	keyboardLayoutMenu.basicTitle = "Key layout";
-
-	recordCountInMenu.basicTitle = "Rec count-in";
-	monitorModeMenu.basicTitle = "Monitoring";
-	runtimeFeatureSettingsMenu.basicTitle = "Community fts.";
-	firmwareVersionMenu.basicTitle = "Firmware ver.";
-
-	reverbAmountMenu.basicTitle = "Reverb amount";
-	reverbWidthMenu.basicTitle = "Reverb width";
-	reverbPanMenu.basicTitle = "Reverb pan";
-	reverbCompressorMenu.basicTitle = "Reverb sidech.";
-
-	sidechainSendMenu.basicTitle = "Send to sidech";
-	sidechainSyncMenu.basicTitle = "Sidechain sync";
-	compressorAttackMenu.basicTitle = "Sidech. attack";
-	compressorReleaseMenu.basicTitle = "Sidech release";
-	compressorShapeMenu.basicTitle = "Sidech. shape";
-	reverbCompressorShapeMenu.basicTitle = "Sidech. shape";
-
-	modFXTypeMenu.basicTitle = "MOD FX type";
-	modFXRateMenu.basicTitle = "MOD FX rate";
-	modFXFeedbackMenu.basicTitle = "MODFX feedback";
-	modFXDepthMenu.basicTitle = "MOD FX depth";
-	modFXOffsetMenu.basicTitle = "MOD FX offset";
-
-	delayFeedbackMenu.basicTitle = "Delay amount";
-	delayRateMenu.basicTitle = "Delay rate";
-	delayPingPongMenu.basicTitle = "Delay pingpong";
-	delayAnalogMenu.basicTitle = "Delay type";
-	delaySyncMenu.basicTitle = "Delay sync";
-
-	lfo1TypeMenu.basicTitle = "LFO1 type";
-	lfo1RateMenu.basicTitle = "LFO1 rate";
-	lfo1SyncMenu.basicTitle = "LFO1 sync";
-
-	lfo2TypeMenu.basicTitle = "LFO2 type";
-	lfo2RateMenu.basicTitle = "LFO2 rate";
-
-	oscTypeMenu.basicTitle = oscTypeTitle;
-	sourceVolumeMenu.basicTitle = oscLevelTitle;
-	sourceWaveIndexMenu.basicTitle = waveIndexTitle;
-	sourceFeedbackMenu.basicTitle = carrierFeedback;
-	sampleReverseMenu.basicTitle = sampleReverseTitle;
-	sampleRepeatMenu.basicTitle = sampleModeTitle;
-	sourceTransposeMenu.basicTitle = oscTransposeTitle;
-	timeStretchMenu.basicTitle = sampleSpeedTitle;
-	interpolationMenu.basicTitle = sampleInterpolationTitle;
-	pulseWidthMenu.basicTitle = pulseWidthTitle;
-	oscPhaseMenu.basicTitle = retriggerPhaseTitle;
-
-	modulatorTransposeMenu.basicTitle = modulatorTransposeTitle;
-	modulatorDestMenu.basicTitle = "FM Mod2 dest.";
-	modulatorVolume.basicTitle = modulatorLevelTitle;
-	modulatorFeedbackMenu.basicTitle = modulatorFeedbackTitle;
-	modulatorPhaseMenu.basicTitle = modulatorRetriggerPhaseTitle;
-
-	lpfFreqMenu.basicTitle = "LPF frequency";
-	lpfResMenu.basicTitle = "LPF resonance";
-	lpfModeMenu.basicTitle = "LPF mode";
-
-	hpfFreqMenu.basicTitle = "HPF frequency";
-	hpfResMenu.basicTitle = "HPF resonance";
-
-	envAttackMenu.basicTitle = attackTitle;
-	envDecayMenu.basicTitle = decayTitle;
-	envSustainMenu.basicTitle = sustainTitle;
-	envReleaseMenu.basicTitle = releaseTitle;
-
-	arpModeMenu.basicTitle = "Arp. mode";
-	arpSyncMenu.basicTitle = "Arp. sync";
-	arpOctavesMenu.basicTitle = "Arp. octaves";
-	arpGateMenu.basicTitle = "Arp. gate";
-	arpGateMenuMIDIOrCV.basicTitle = "Arp. gate";
-	arpRateMenu.basicTitle = "Arp. rate";
-	arpRateMenuMIDIOrCV.basicTitle = "Arp. rate";
-
-	masterTransposeMenu.basicTitle = "Master tran.";
-	compressorMenu.basicTitle = "Sidechain comp";
-	volumeMenu.basicTitle = "Master level";
-
-	midiBankMenu.basicTitle = "MIDI bank";
-	midiSubMenu.basicTitle = "MIDI sub-bank";
-	midiPGMMenu.basicTitle = "MIDI PGM numb.";
-
-	audioClipReverbSendAmountMenu.basicTitle = "Reverb amount";
-
-	audioClipDelayFeedbackMenu.basicTitle = "Delay amount";
-	audioClipDelayRateMenu.basicTitle = "Delay rate";
-
-	audioClipModFXTypeMenu.basicTitle = "MOD FX type";
-	audioClipModFXRateMenu.basicTitle = "MOD FX rate";
-	audioClipModFXDepthMenu.basicTitle = "MOD FX depth";
-
-	audioClipLPFFreqMenu.basicTitle = "LPF frequency";
-	audioClipLPFResMenu.basicTitle = "LPF resonance";
-
-	audioClipHPFFreqMenu.basicTitle = "HPF frequency";
-	audioClipHPFResMenu.basicTitle = "HPF resonance";
-
-	cvVoltsMenu.basicTitle = cvVoltsTitle;
-	cvTransposeMenu.basicTitle = cvTransposeTitle;
-}
-=======
-#if HAVE_OLED
 void setOscillatorNumberForTitles(int32_t num) {
 	num += 1;
 	oscTypeMenu.format(num);
@@ -1167,6 +976,4 @@
 	num += 1;
 	cvVoltsMenu.format(num);
 	cvTransposeMenu.format(num);
-}
-#endif
->>>>>>> feb0d711
+}