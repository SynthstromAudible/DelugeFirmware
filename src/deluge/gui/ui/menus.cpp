#include "gui/menu_item/arpeggiator/gate.h"
#include "gui/menu_item/arpeggiator/midi_cv/gate.h"
#include "gui/menu_item/arpeggiator/midi_cv/rate.h"
#include "gui/menu_item/arpeggiator/mode.h"
#include "gui/menu_item/arpeggiator/octaves.h"
#include "gui/menu_item/arpeggiator/rate.h"
#include "gui/menu_item/arpeggiator/sync.h"
#include "gui/menu_item/audio_clip/attack.h"
#include "gui/menu_item/audio_clip/hpf_freq.h"
#include "gui/menu_item/audio_clip/lpf_freq.h"
#include "gui/menu_item/audio_clip/mod_fx/type.h"
#include "gui/menu_item/audio_clip/reverse.h"
#include "gui/menu_item/audio_clip/sample_marker_editor.h"
#include "gui/menu_item/audio_clip/transpose.h"
#include "gui/menu_item/bend_range.h"
#include "gui/menu_item/bend_range/main.h"
#include "gui/menu_item/bend_range/per_finger.h"
#include "gui/menu_item/colour.h"
#include "gui/menu_item/compressor/attack.h"
#include "gui/menu_item/compressor/release.h"
#include "gui/menu_item/compressor/volume.h"
#include "gui/menu_item/cv/selection.h"
#include "gui/menu_item/cv/transpose.h"
#include "gui/menu_item/cv/volts.h"
#include "gui/menu_item/decimal.h"
#include "gui/menu_item/defaults/bend_range.h"
#include "gui/menu_item/defaults/magnitude.h"
#include "gui/menu_item/defaults/scale.h"
#include "gui/menu_item/defaults/velocity.h"
#include "gui/menu_item/delay/analog.h"
#include "gui/menu_item/delay/ping_pong.h"
#include "gui/menu_item/delay/sync.h"
#include "gui/menu_item/dev_var/dev_var.h"
#include "gui/menu_item/drum_name.h"
#include "gui/menu_item/envelope/segment.h"
#include "gui/menu_item/file_selector.h"
#include "gui/menu_item/filter/hpf_freq.h"
#include "gui/menu_item/filter/lpf_freq.h"
#include "gui/menu_item/filter/lpf_mode.h"
#include "gui/menu_item/firmware/version.h"
#include "gui/menu_item/flash/status.h"
#include "gui/menu_item/fx/clipping.h"
#include "gui/menu_item/gate/mode.h"
#include "gui/menu_item/gate/off_time.h"
#include "gui/menu_item/gate/selection.h"
#include "gui/menu_item/integer.h"
#include "gui/menu_item/integer_range.h"
#include "gui/menu_item/key_range.h"
#include "gui/menu_item/keyboard/layout.h"
#include "gui/menu_item/lfo/global/rate.h"
#include "gui/menu_item/lfo/global/sync.h"
#include "gui/menu_item/lfo/global/type.h"
#include "gui/menu_item/lfo/local/type.h"
#include "gui/menu_item/lfo/shape.h"
#include "gui/menu_item/master_transpose.h"
#include "gui/menu_item/menu_item.h"
#include "gui/menu_item/midi/bank.h"
#include "gui/menu_item/midi/clock_in_status.h"
#include "gui/menu_item/midi/clock_out_status.h"
#include "gui/menu_item/midi/command.h"
#include "gui/menu_item/midi/default_velocity_to_level.h"
#include "gui/menu_item/midi/devices.h"
#include "gui/menu_item/midi/input_differentiation.h"
#include "gui/menu_item/midi/pgm.h"
#include "gui/menu_item/midi/preset.h"
#include "gui/menu_item/midi/sub.h"
#include "gui/menu_item/midi/takeover.h"
#include "gui/menu_item/midi/thru.h"
#include "gui/menu_item/mod_fx/depth.h"
#include "gui/menu_item/mod_fx/feedback.h"
#include "gui/menu_item/mod_fx/offset.h"
#include "gui/menu_item/mod_fx/type.h"
#include "gui/menu_item/modulator/destination.h"
#include "gui/menu_item/modulator/transpose.h"
#include "gui/menu_item/monitor/mode.h"
#include "gui/menu_item/mpe/direction_selector.h"
#include "gui/menu_item/mpe/zone_num_member_channels.h"
#include "gui/menu_item/mpe/zone_selector.h"
#include "gui/menu_item/multi_range.h"
#include "gui/menu_item/number.h"
#include "gui/menu_item/osc/audio_recorder.h"
#include "gui/menu_item/osc/pulse_width.h"
#include "gui/menu_item/osc/retrigger_phase.h"
#include "gui/menu_item/osc/source/feedback.h"
#include "gui/menu_item/osc/source/volume.h"
#include "gui/menu_item/osc/source/wave_index.h"
#include "gui/menu_item/osc/sync.h"
#include "gui/menu_item/osc/type.h"
#include "gui/menu_item/param.h"
#include "gui/menu_item/patch_cable_strength.h"
#include "gui/menu_item/patch_cable_strength/fixed.h"
#include "gui/menu_item/patch_cable_strength/range.h"
#include "gui/menu_item/patch_cable_strength/regular.h"
#include "gui/menu_item/patched_param.h"
#include "gui/menu_item/patched_param/integer.h"
#include "gui/menu_item/patched_param/integer_non_fm.h"
#include "gui/menu_item/patched_param/pan.h"
#include "gui/menu_item/ppqn.h"
#include "gui/menu_item/range.h"
#include "gui/menu_item/record/count_in.h"
#include "gui/menu_item/record/margins.h"
#include "gui/menu_item/record/quantize.h"
#include "gui/menu_item/reverb/compressor/shape.h"
#include "gui/menu_item/reverb/compressor/volume.h"
#include "gui/menu_item/reverb/dampening.h"
#include "gui/menu_item/reverb/pan.h"
#include "gui/menu_item/reverb/room_size.h"
#include "gui/menu_item/reverb/width.h"
#include "gui/menu_item/runtime_feature/setting.h"
#include "gui/menu_item/runtime_feature/settings.h"
#include "gui/menu_item/sample/browser_preview/mode.h"
#include "gui/menu_item/sample/end.h"
#include "gui/menu_item/sample/interpolation.h"
#include "gui/menu_item/sample/loop_point.h"
#include "gui/menu_item/sample/pitch_speed.h"
#include "gui/menu_item/sample/repeat.h"
#include "gui/menu_item/sample/reverse.h"
#include "gui/menu_item/sample/selection.h"
#include "gui/menu_item/sample/start.h"
#include "gui/menu_item/sample/time_stretch.h"
#include "gui/menu_item/sample/transpose.h"
#include "gui/menu_item/sequence/direction.h"
#include "gui/menu_item/shortcuts/version.h"
#include "gui/menu_item/sidechain/send.h"
#include "gui/menu_item/sidechain/sync.h"
#include "gui/menu_item/source/patched_param.h"
#include "gui/menu_item/source/patched_param/fm.h"
#include "gui/menu_item/source/transpose.h"
#include "gui/menu_item/source_selection.h"
#include "gui/menu_item/source_selection/range.h"
#include "gui/menu_item/source_selection/regular.h"
#include "gui/menu_item/submenu.h"
#include "gui/menu_item/submenu/actual_source.h"
#include "gui/menu_item/submenu/arpeggiator.h"
#include "gui/menu_item/submenu/bend.h"
#include "gui/menu_item/submenu/compressor.h"
#include "gui/menu_item/submenu/envelope.h"
#include "gui/menu_item/submenu/filter.h"
#include "gui/menu_item/submenu/modulator.h"
#include "gui/menu_item/submenu_referring_to_one_thing.h"
#include "gui/menu_item/swing/interval.h"
#include "gui/menu_item/sync_level.h"
#include "gui/menu_item/sync_level/relative_to_song.h"
#include "gui/menu_item/synth_mode.h"
#include "gui/menu_item/tempo/magnitude_matching.h"
#include "gui/menu_item/transpose.h"
#include "gui/menu_item/trigger/in/auto_start.h"
#include "gui/menu_item/trigger/in/ppqn.h"
#include "gui/menu_item/trigger/out/ppqn.h"
#include "gui/menu_item/unison/count.h"
#include "gui/menu_item/unison/detune.h"
#include "gui/menu_item/unison/stereoSpread.h"
#include "gui/menu_item/unpatched_param.h"
#include "gui/menu_item/unpatched_param/pan.h"
#include "gui/menu_item/unpatched_param/updating_reverb_params.h"
#include "gui/menu_item/value.h"
#include "gui/menu_item/voice/polyphony.h"
#include "gui/menu_item/voice/priority.h"
#include "processing/sound/sound.h"

<<<<<<< HEAD
using namespace deluge;
using namespace deluge::gui;
using namespace deluge::gui::menu_item;
=======
using namespace menu_item;

#if HAVE_OLED
char oscTypeTitle[] = "OscX type";
char oscLevelTitle[] = "OscX level";
char waveIndexTitle[] = "OscX wave-ind.";
char carrierFeedback[] = "CarrierX feed.";
char sampleReverseTitle[] = "SampX reverse";
char sampleModeTitle[] = "SampX repeat";
char oscTransposeTitle[] = "OscX transpose";
char sampleSpeedTitle[] = "SampX speed";
char sampleInterpolationTitle[] = "SampX interp.";
char pulseWidthTitle[] = "OscX p. width";
char retriggerPhaseTitle[] = "OscX r. phase";

char attackTitle[] = "EnvX attack";
char decayTitle[] = "EnvX decay";
char sustainTitle[] = "EnvX sustain";
char releaseTitle[] = "EnvX release";

char modulatorTransposeTitle[] = "FM ModX tran.";
char modulatorLevelTitle[] = "FM ModX level";
char modulatorFeedbackTitle[] = "FM ModX f.back";
char modulatorRetriggerPhaseTitle[] = "FM ModX retrig";

char cvVoltsTitle[] = "CVx V/octave";
char cvTransposeTitle[] = "CVx transpose";

void setOscillatorNumberForTitles(int32_t s) {
	oscTypeTitle[3] = '1' + s;
	oscLevelTitle[3] = '1' + s;
	waveIndexTitle[3] = '1' + s;
	oscTransposeTitle[3] = '1' + s;
	pulseWidthTitle[3] = '1' + s;
	retriggerPhaseTitle[3] = '1' + s;

	carrierFeedback[7] = '1' + s;

	sampleReverseTitle[4] = '1' + s;
	sampleModeTitle[4] = '1' + s;
	sampleSpeedTitle[4] = '1' + s;
	sampleInterpolationTitle[4] = '1' + s;
}

void setEnvelopeNumberForTitles(int32_t e) {
	attackTitle[3] = '1' + e;
	decayTitle[3] = '1' + e;
	sustainTitle[3] = '1' + e;
	releaseTitle[3] = '1' + e;
}

void setModulatorNumberForTitles(int32_t m) {
	modulatorTransposeTitle[6] = '1' + m;
	modulatorLevelTitle[6] = '1' + m;
	modulatorFeedbackTitle[6] = '1' + m;
	modulatorRetriggerPhaseTitle[6] = '1' + m;
}

void setCvNumberForTitle(int32_t m) {
	cvVoltsTitle[2] = '1' + m;
	cvTransposeTitle[2] = '1' + m;
}
#endif
>>>>>>> 0848049c

// Dev vars
dev_var::AMenu devVarAMenu{HAVE_OLED ? "Dev Menu A" : "DEVA"};
dev_var::BMenu devVarBMenu{HAVE_OLED ? "Dev Menu B" : "DEVB"};
dev_var::CMenu devVarCMenu{HAVE_OLED ? "Dev Menu C" : "DEVC"};
dev_var::DMenu devVarDMenu{HAVE_OLED ? "Dev Menu D" : "DEVD"};
dev_var::EMenu devVarEMenu{HAVE_OLED ? "Dev Menu E" : "DEVE"};
dev_var::FMenu devVarFMenu{HAVE_OLED ? "Dev Menu F" : "DEVF"};
dev_var::GMenu devVarGMenu{HAVE_OLED ? "Dev Menu G" : "DEVG"};

// LPF menu ----------------------------------------------------------------------------------------------------

filter::LPFFreq lpfFreqMenu{"Frequency", "LPF frequency", ::Param::Local::LPF_FREQ};
patched_param::IntegerNonFM lpfResMenu{"Resonance", "LPF resonance", ::Param::Local::LPF_RESONANCE};
filter::LPFMode lpfModeMenu{"MODE", "LPF mode"};

submenu::Filter lpfMenu{
    "LPF",
    {
        &lpfFreqMenu,
        &lpfResMenu,
        &lpfModeMenu,
    },
};

// HPF menu ----------------------------------------------------------------------------------------------------

filter::HPFFreq hpfFreqMenu{"Frequency", "HPF frequency", ::Param::Local::HPF_FREQ};
patched_param::IntegerNonFM hpfResMenu{"Resonance", "HPF resonance", ::Param::Local::HPF_RESONANCE};

submenu::Filter hpfMenu{
    "HPF",
    {
        &hpfFreqMenu,
        &hpfResMenu,
    },
};

// Envelope menu ----------------------------------------------------------------------------------------------------

envelope::Segment envAttackMenu{"ATTACK", "Env{} attack", ::Param::Local::ENV_0_ATTACK};
envelope::Segment envDecayMenu{"DECAY", "Env{} decay", ::Param::Local::ENV_0_DECAY};
envelope::Segment envSustainMenu{"SUSTAIN", "Env{} sustain", ::Param::Local::ENV_0_SUSTAIN};
envelope::Segment envReleaseMenu{"RELEASE", "Env{} release", ::Param::Local::ENV_0_RELEASE};

MenuItem* envMenuItems[] = {
    &envAttackMenu,
    &envDecayMenu,
    &envSustainMenu,
    &envReleaseMenu,
};
submenu::Envelope env0Menu{HAVE_OLED ? "Envelope 1" : "ENV1", envMenuItems, 0};
submenu::Envelope env1Menu{HAVE_OLED ? "Envelope 2" : "ENV2", envMenuItems, 1};

// Osc menu -------------------------------------------------------------------------------------------------------

osc::Type oscTypeMenu{"TYPE", "Osc{} type"};
osc::source::WaveIndex sourceWaveIndexMenu{"Wave-index", "Osc{} wave-ind.", Param::Local::OSC_A_WAVE_INDEX};
osc::source::Volume sourceVolumeMenu{HAVE_OLED ? "Level" : "VOLUME", "Osc{} level", Param::Local::OSC_A_VOLUME};
osc::source::Feedback sourceFeedbackMenu{"FEEDBACK", "Carrier{} feed.", Param::Local::CARRIER_0_FEEDBACK};
osc::AudioRecorder audioRecorderMenu{"Record audio"};
sample::Reverse sampleReverseMenu{"REVERSE", "Samp{} reverse"};
sample::Repeat sampleRepeatMenu{HAVE_OLED ? "Repeat mode" : "MODE", "Samp{} repeat"};
sample::Start sampleStartMenu{"Start-point"};
sample::End sampleEndMenu{"End-point"};
sample::Transpose sourceTransposeMenu{"TRANSPOSE", "Osc{} transpose", Param::Local::OSC_A_PITCH_ADJUST};
sample::PitchSpeed samplePitchSpeedMenu{HAVE_OLED ? "Pitch/speed" : "PISP"};
sample::TimeStretch timeStretchMenu{"SPEED", "Samp{} speed"};
sample::Interpolation interpolationMenu{"INTERPOLATION", "Samp{} interp."};
osc::PulseWidth pulseWidthMenu{"PULSE WIDTH", "Osc{} p. width", Param::Local::OSC_A_PHASE_WIDTH};
osc::Sync oscSyncMenu{HAVE_OLED ? "Oscillator sync" : "SYNC"};
osc::RetriggerPhase oscPhaseMenu{"Retrigger phase", "Osc{} r. phase", false};

MenuItem* oscMenuItems[] = {
    &oscTypeMenu,         &sourceVolumeMenu,     &sourceWaveIndexMenu, &sourceFeedbackMenu, &fileSelectorMenu,
    &audioRecorderMenu,   &sampleReverseMenu,    &sampleRepeatMenu,    &sampleStartMenu,    &sampleEndMenu,
    &sourceTransposeMenu, &samplePitchSpeedMenu, &timeStretchMenu,     &interpolationMenu,  &pulseWidthMenu,
    &oscSyncMenu,         &oscPhaseMenu,
};

submenu::ActualSource source0Menu{HAVE_OLED ? "Oscillator 1" : "OSC1", oscMenuItems, 0};
submenu::ActualSource source1Menu{HAVE_OLED ? "Oscillator 2" : "OSC2", oscMenuItems, 1};

// Unison --------------------------------------------------------------------------------------

unison::Count numUnisonMenu{HAVE_OLED ? "Unison number" : "NUM"};
unison::Detune unisonDetuneMenu{HAVE_OLED ? "Unison detune" : "DETUNE"};
unison::StereoSpread unison::stereoSpreadMenu{HAVE_OLED ? "Unison stereo spread" : "SPREAD"};

Submenu unisonMenu{
    "UNISON",
    {
        &numUnisonMenu,
        &unisonDetuneMenu,
        &unison::stereoSpreadMenu,
    },
};

// Arp --------------------------------------------------------------------------------------
arpeggiator::Mode arpModeMenu{"MODE", "Arp. mode"};
arpeggiator::Sync arpSyncMenu{"SYNC", "Arp. sync"};
arpeggiator::Octaves arpOctavesMenu{HAVE_OLED ? "Number of octaves" : "OCTAVES", "Arp. octaves"};
arpeggiator::Gate arpGateMenu{"GATE", "Arp. gate", ::Param::Unpatched::Sound::ARP_GATE};
arpeggiator::midi_cv::Gate arpGateMenuMIDIOrCV{"GATE", "Arp. gate"};
arpeggiator::Rate arpRateMenu{"RATE", "Arp. rate", ::Param::Global::ARP_RATE};
arpeggiator::midi_cv::Rate arpRateMenuMIDIOrCV{"RATE", "Arp. rate"};

submenu::Arpeggiator arpMenu{
    "ARPEGGIATOR",
    {
        &arpModeMenu,
        &arpSyncMenu,
        &arpOctavesMenu,
        &arpGateMenu,
        &arpGateMenuMIDIOrCV,
        &arpRateMenu,
        &arpRateMenuMIDIOrCV,
    },
};

// Voice menu ----------------------------------------------------------------------------------------------------

voice::Polyphony polyphonyMenu{"POLYPHONY"};
UnpatchedParam portaMenu{"PORTAMENTO", ::Param::Unpatched::Sound::PORTAMENTO};
voice::Priority priorityMenu{"PRIORITY"};

Submenu voiceMenu{"VOICE", {&polyphonyMenu, &unisonMenu, &portaMenu, &arpMenu, &priorityMenu}};

// Modulator menu -----------------------------------------------------------------------

modulator::Transpose modulatorTransposeMenu{"Transpose", "FM Mod{} tran.", ::Param::Local::MODULATOR_0_PITCH_ADJUST};
source::patched_param::FM modulatorVolume{HAVE_OLED ? "Level" : "AMOUNT", "FM Mod{} level",
                                          ::Param::Local::MODULATOR_0_VOLUME};
source::patched_param::FM modulatorFeedbackMenu{"FEEDBACK", "FM Mod{} f.back", ::Param::Local::MODULATOR_0_FEEDBACK};
modulator::Destination modulatorDestMenu{"Destination", "FM Mod2 dest."};
osc::RetriggerPhase modulatorPhaseMenu{"Retrigger phase", "FM Mod{} retrig", true};

// LFO1 menu ---------------------------------------------------------------------------------

lfo::global::Type lfo1TypeMenu{HAVE_OLED ? "SHAPE" : "TYPE", "LFO1 type"};
lfo::global::Rate lfo1RateMenu{"RATE", "LFO1 rate", ::Param::Global::LFO_FREQ};
lfo::global::Sync lfo1SyncMenu{"SYNC", "LFO1 sync"};

Submenu lfo0Menu{"LFO1", {&lfo1TypeMenu, &lfo1RateMenu, &lfo1SyncMenu}};

// LFO2 menu ---------------------------------------------------------------------------------
lfo::local::Type lfo2TypeMenu{HAVE_OLED ? "SHAPE" : "TYPE", "LFO2 type"};
patched_param::Integer lfo2RateMenu{"RATE", "LFO2 rate", ::Param::Local::LFO_LOCAL_FREQ};

Submenu lfo1Menu{"LFO2", {&lfo2TypeMenu, &lfo2RateMenu}};

// Mod FX ----------------------------------------------------------------------------------
mod_fx::Type modFXTypeMenu{"TYPE", "MODFX type"};
patched_param::Integer modFXRateMenu{"RATE", "MODFX rate", ::Param::Global::MOD_FX_RATE};
mod_fx::Feedback modFXFeedbackMenu{"FEEDBACK", "MODFX feedback", ::Param::Unpatched::MOD_FX_FEEDBACK};
mod_fx::Depth modFXDepthMenu{"DEPTH", "MODFX depth", ::Param::Global::MOD_FX_DEPTH};
mod_fx::Offset modFXOffsetMenu{"OFFSET", "MODFX offset", ::Param::Unpatched::MOD_FX_OFFSET};

Submenu modFXMenu{
    HAVE_OLED ? "Mod-fx" : "MODU",
    {
        &modFXTypeMenu,
        &modFXRateMenu,
        &modFXFeedbackMenu,
        &modFXDepthMenu,
        &modFXOffsetMenu,
    },
};

// EQ -------------------------------------------------------------------------------------
UnpatchedParam bassMenu{"BASS", ::Param::Unpatched::BASS};
UnpatchedParam trebleMenu{"TREBLE", ::Param::Unpatched::TREBLE};
UnpatchedParam bassFreqMenu{HAVE_OLED ? "Bass frequency" : "BAFR", ::Param::Unpatched::BASS_FREQ};
UnpatchedParam trebleFreqMenu{HAVE_OLED ? "Treble frequency" : "TRFR", ::Param::Unpatched::TREBLE_FREQ};

Submenu eqMenu{
    "EQ",
    {
        &bassMenu,
        &trebleMenu,
        &bassFreqMenu,
        &trebleFreqMenu,
    },
};

// Delay ---------------------------------------------------------------------------------
patched_param::Integer delayFeedbackMenu{"AMOUNT", "Delay amount", ::Param::Global::DELAY_FEEDBACK};
patched_param::Integer delayRateMenu{"RATE", "Delay rate", ::Param::Global::DELAY_RATE};
delay::PingPong delayPingPongMenu{"Pingpong", "Delay pingpong"};
delay::Analog delayAnalogMenu{"TYPE", "Delay type"};
delay::Sync delaySyncMenu{"SYNC", "Delay sync"};

Submenu delayMenu{
    "DELAY",
    {
        &delayFeedbackMenu,
        &delayRateMenu,
        &delayPingPongMenu,
        &delayAnalogMenu,
        &delaySyncMenu,
    },
};

// Bend Ranges -------------------------------------------------------------------------------

bend_range::Main mainBendRangeMenu{"Normal"};
bend_range::PerFinger perFingerBendRangeMenu{HAVE_OLED ? "Poly / finger / MPE" : "MPE"};

submenu::Bend bendMenu{
    "Bend range",
    {
        &mainBendRangeMenu,
        &perFingerBendRangeMenu,
    },
};

// Sidechain/Compressor-----------------------------------------------------------------------

sidechain::Send sidechainSendMenu{"Send to sidechain", "Send to sidech"};
compressor::VolumeShortcut compressorVolumeShortcutMenu{"Volume ducking", ::Param::Global::VOLUME_POST_REVERB_SEND,
                                                        PatchSource::COMPRESSOR};
reverb::compressor::Volume reverbCompressorVolumeMenu{"Volume ducking"};
sidechain::Sync sidechainSyncMenu{"SYNC", "Sidechain sync"};
compressor::Attack compressorAttackMenu{"ATTACK", "Sidech. attack"};
compressor::Release compressorReleaseMenu{"RELEASE", "Sidech release"};
unpatched_param::UpdatingReverbParams compressorShapeMenu{"SHAPE", "Sidech. shape",
                                                          ::Param::Unpatched::COMPRESSOR_SHAPE};
reverb::compressor::Shape reverbCompressorShapeMenu{"SHAPE", "Sidech. shape"};

submenu::Compressor compressorMenu{
    "Sidechain compressor",
    "Sidechain comp",
    {
        &sidechainSendMenu,
        &compressorVolumeShortcutMenu,
        &sidechainSyncMenu,
        &compressorAttackMenu,
        &compressorReleaseMenu,
        &compressorShapeMenu,
    },
    false,
};

submenu::Compressor reverbCompressorMenu{
    HAVE_OLED ? "Reverb sidechain" : "SIDE",
    "Reverb sidech.",
    {
        &reverbCompressorVolumeMenu,
        &sidechainSyncMenu,
        &compressorAttackMenu,
        &compressorReleaseMenu,
        &reverbCompressorShapeMenu,
    },
    true,
};

// Reverb ----------------------------------------------------------------------------------
patched_param::Integer reverbAmountMenu{"AMOUNT", "Reverb amount", ::Param::Global::REVERB_AMOUNT};
reverb::RoomSize reverbRoomSizeMenu{HAVE_OLED ? "Room size" : "SIZE"};
reverb::Dampening reverbDampeningMenu{"DAMPENING"};
reverb::Width reverbWidthMenu{"WIDTH", "Reverb width"};
reverb::Pan reverbPanMenu{"PAN", "Reverb pan"};

Submenu reverbMenu{
    "REVERB",
    {
        &reverbAmountMenu,
        &reverbRoomSizeMenu,
        &reverbDampeningMenu,
        &reverbWidthMenu,
        &reverbPanMenu,
        &reverbCompressorMenu,
    },
};

// FX ----------------------------------------------------------------------------------------

fx::Clipping clippingMenu{"SATURATION"};
UnpatchedParam srrMenu{"DECIMATION", ::Param::Unpatched::SAMPLE_RATE_REDUCTION};
UnpatchedParam bitcrushMenu{HAVE_OLED ? "Bitcrush" : "CRUSH", ::Param::Unpatched::BITCRUSHING};

Submenu fxMenu{
    "FX",
    {
        &modFXMenu,
        &eqMenu,
        &delayMenu,
        &reverbMenu,
        &clippingMenu,
        &srrMenu,
        &bitcrushMenu,
    },
};

// MIDIInstrument menu ----------------------------------------------------------------------

midi::Bank midiBankMenu{"BANK", "MIDI bank"};
midi::Sub midiSubMenu{HAVE_OLED ? "Sub-bank" : "SUB", "MIDI sub-bank"};
midi::PGM midiPGMMenu{"PGM", "MIDI PGM numb."};

// Clip-level stuff --------------------------------------------------------------------------

sequence::Direction sequenceDirectionMenu{HAVE_OLED ? "Play direction" : "DIRECTION"};

// AudioClip stuff ---------------------------------------------------------------------------

// Sample Menu
audio_clip::Reverse audioClipReverseMenu{"REVERSE"};
audio_clip::SampleMarkerEditor audioClipSampleMarkerEditorMenuStart{"", MarkerType::START};
audio_clip::SampleMarkerEditor audioClipSampleMarkerEditorMenuEnd{"WAVEFORM", MarkerType::END};

Submenu audioClipSampleMenu{
    "SAMPLE",
    {
        &fileSelectorMenu,
        &audioClipReverseMenu,
        &samplePitchSpeedMenu,
        &audioClipSampleMarkerEditorMenuEnd,
        &interpolationMenu,
    },
};

// LPF Menu
audio_clip::LPFFreq audioClipLPFFreqMenu{"Frequency", "LPF frequency", ::Param::Unpatched::GlobalEffectable::LPF_FREQ};
UnpatchedParam audioClipLPFResMenu{"Resonance", "LPF resonance", ::Param::Unpatched::GlobalEffectable::LPF_RES};

Submenu audioClipLPFMenu{
    "LPF",
    {
        &audioClipLPFFreqMenu,
        &audioClipLPFResMenu,
        &lpfModeMenu,
    },
};

// HPF Menu
audio_clip::HPFFreq audioClipHPFFreqMenu{"Frequency", "HPF frequency", ::Param::Unpatched::GlobalEffectable::HPF_FREQ};
UnpatchedParam audioClipHPFResMenu{"Resonance", "HPF resonance", ::Param::Unpatched::GlobalEffectable::HPF_RES};

Submenu audioClipHPFMenu{
    "HPF",
    {
        &audioClipHPFFreqMenu,
        &audioClipHPFResMenu,
    },
};

// Mod FX Menu
audio_clip::mod_fx::Type audioClipModFXTypeMenu{"TYPE", "MOD FX type"};
UnpatchedParam audioClipModFXRateMenu{"RATE", "MOD FX rate", ::Param::Unpatched::GlobalEffectable::MOD_FX_RATE};
UnpatchedParam audioClipModFXDepthMenu{"DEPTH", "MOD FX depth", ::Param::Unpatched::GlobalEffectable::MOD_FX_DEPTH};

Submenu audioClipModFXMenu{
    HAVE_OLED ? "Mod-fx" : "MODU",
    {
        &audioClipModFXTypeMenu,
        &audioClipModFXRateMenu,
        &modFXFeedbackMenu,
        &audioClipModFXDepthMenu,
        &modFXOffsetMenu,
    },
};

// Delay Menu
UnpatchedParam audioClipDelayRateMenu{"AMOUNT", "Delay amount", ::Param::Unpatched::GlobalEffectable::DELAY_AMOUNT};
UnpatchedParam audioClipDelayFeedbackMenu{"RATE", "Delay rate", ::Param::Unpatched::GlobalEffectable::DELAY_RATE};

Submenu audioClipDelayMenu{
    "DELAY",
    {
        &audioClipDelayFeedbackMenu,
        &audioClipDelayRateMenu,
        &delayPingPongMenu,
        &delayAnalogMenu,
        &delaySyncMenu,
    },
};

// Reverb Menu
UnpatchedParam audioClipReverbSendAmountMenu{
    "AMOUNT",
    "Reverb amount",
    ::Param::Unpatched::GlobalEffectable::REVERB_SEND_AMOUNT,
};
Submenu audioClipReverbMenu{
    "REVERB",
    {
        &audioClipReverbSendAmountMenu,
        &reverbRoomSizeMenu,
        &reverbDampeningMenu,
        &reverbWidthMenu,
        &reverbPanMenu,
        &reverbCompressorMenu,
    },
};

// Sidechain menu
unpatched_param::UpdatingReverbParams audioClipCompressorVolumeMenu{
    "Volume ducking", ::Param::Unpatched::GlobalEffectable::SIDECHAIN_VOLUME};

Submenu audioClipCompressorMenu{
    "Sidechain compressor",
    {
        &audioClipCompressorVolumeMenu,
        &sidechainSyncMenu,
        &compressorAttackMenu,
        &compressorReleaseMenu,
        &compressorShapeMenu,
    },
};

audio_clip::Transpose audioClipTransposeMenu{"TRANSPOSE"};
audio_clip::Attack audioClipAttackMenu{"ATTACK"};

Submenu audioClipFXMenu{
    "FX",
    {
        &audioClipModFXMenu,
        &eqMenu,
        &audioClipDelayMenu,
        &audioClipReverbMenu,
        &clippingMenu,
        &srrMenu,
        &bitcrushMenu,
    },
};

UnpatchedParam audioClipLevelMenu{HAVE_OLED ? "Level" : "VOLUME", ::Param::Unpatched::GlobalEffectable::VOLUME};
unpatched_param::Pan audioClipPanMenu{"PAN", ::Param::Unpatched::GlobalEffectable::PAN};

const MenuItem* midiOrCVParamShortcuts[8] = {
    &arpRateMenuMIDIOrCV, &arpSyncMenu, &arpGateMenuMIDIOrCV, &arpOctavesMenu, &arpModeMenu, nullptr, nullptr, nullptr,
};

// Gate stuff
gate::Mode gateModeMenu;
gate::OffTime gateOffTimeMenu{HAVE_OLED ? "Min. off-time" : ""};

// Root menu

// CV Menu
cv::Volts cvVoltsMenu{"Volts per octave", "CV{} V/octave"};
cv::Transpose cvTransposeMenu{"TRANSPOSE", "CV{} transpose"};

Submenu<2> cvSubmenu{"", {&cvVoltsMenu, &cvTransposeMenu}};

cv::Selection cvSelectionMenu{"CV", "CV outputs"};
gate::Selection gateSelectionMenu{"GATE", "Gate outputs"};

swing::Interval swingIntervalMenu{HAVE_OLED ? "Swing interval" : "SWIN"};

// Pads menu
shortcuts::Version shortcutsVersionMenu{HAVE_OLED ? "Shortcuts version" : "SHOR", "Shortcuts ver."};
menu_item::keyboard::Layout keyboardLayoutMenu{HAVE_OLED ? "Keyboard for text" : "KEYB", "Key layout"};

// Colours submenu
Submenu coloursSubmenu{
    "COLOURS",
    {
        &activeColourMenu,
        &stoppedColourMenu,
        &mutedColourMenu,
        &soloColourMenu,
    },
};

Submenu padsSubmenu{
    "PADS",
    {
        &shortcutsVersionMenu,
        &keyboardLayoutMenu,
        &coloursSubmenu,
    },
};

// Record submenu
record::Quantize recordQuantizeMenu{"Quantization"};
record::Margins recordMarginsMenu{HAVE_OLED ? "Loop margins" : "MARGINS"};
record::CountIn recordCountInMenu{"Count-in", "Rec count-in"};
monitor::Mode monitorModeMenu{HAVE_OLED ? "Sampling monitoring" : "MONITORING", "Monitoring"};

Submenu recordSubmenu{
    "Recording",
    {
        &recordCountInMenu,
        &recordQuantizeMenu,
        &recordMarginsMenu,
        &monitorModeMenu,
    },
};

sample::browser_preview::Mode sampleBrowserPreviewModeMenu{HAVE_OLED ? "Sample preview" : "PREV"};

flash::Status flashStatusMenu{HAVE_OLED ? "Play-cursor" : "CURS"};

firmware::Version firmwareVersionMenu{HAVE_OLED ? "Firmware version" : "VER.", "Firmware ver."};

runtime_feature::Settings runtimeFeatureSettingsMenu{HAVE_OLED ? "Community fts." : "FEAT", "Community fts."};

// CV menu

// MIDI
// MIDI thru
midi::Thru midiThruMenu{HAVE_OLED ? "MIDI-thru" : "THRU"};

// MIDI Takeover
midi::Takeover midiTakeoverMenu{HAVE_OLED ? "TAKEOVER" : "TOVR"};

// MIDI commands submenu
midi::Command playbackRestartMidiCommand{"Restart", GlobalMIDICommand::PLAYBACK_RESTART};
midi::Command playMidiCommand{"PLAY", GlobalMIDICommand::PLAY};
midi::Command recordMidiCommand{HAVE_OLED ? "Record" : "REC", GlobalMIDICommand::RECORD};
midi::Command tapMidiCommand{"Tap tempo", GlobalMIDICommand::TAP};
midi::Command undoMidiCommand{"UNDO", GlobalMIDICommand::UNDO};
midi::Command redoMidiCommand{"REDO", GlobalMIDICommand::REDO};
midi::Command loopMidiCommand{"LOOP", GlobalMIDICommand::LOOP};
midi::Command loopContinuousLayeringMidiCommand{"LAYERING loop", GlobalMIDICommand::LOOP_CONTINUOUS_LAYERING};

Submenu midiCommandsMenu{
    HAVE_OLED ? "Commands" : "CMD",
    "MIDI commands",
    {
        &playMidiCommand,
        &playbackRestartMidiCommand,
        &recordMidiCommand,
        &tapMidiCommand,
        &undoMidiCommand,
        &redoMidiCommand,
        &loopMidiCommand,
        &loopContinuousLayeringMidiCommand,
    },
};

// MIDI device submenu - for after we've selected which device we want it for

midi::DefaultVelocityToLevel defaultVelocityToLevelMenu{"VELOCITY"};
Submenu midiDeviceMenu{
    "",
    {
        &mpe::directionSelectorMenu,
        &defaultVelocityToLevelMenu,
    },
};

// MIDI input differentiation menu
midi::InputDifferentiation midiInputDifferentiationMenu{"Differentiate inputs"};

// MIDI clock menu
midi::ClockOutStatus midiClockOutStatusMenu{HAVE_OLED ? "Output" : "OUT", "MIDI clock out"};
midi::ClockInStatus midiClockInStatusMenu{HAVE_OLED ? "Input" : "IN", "MIDI clock in"};
tempo::MagnitudeMatching tempoMagnitudeMatchingMenu{HAVE_OLED ? "Tempo magnitude matching" : "MAGN", "Tempo m. match"};

//Midi devices menu
midi::Devices midi::devicesMenu{"Devices", "MIDI devices"};
mpe::DirectionSelector mpe::directionSelectorMenu{"MPE"};

//MIDI menu
Submenu midiClockMenu{
    "CLOCK",
    "MIDI clock",
    {
        &midiClockInStatusMenu,
        &midiClockOutStatusMenu,
        &tempoMagnitudeMatchingMenu,
    },
};
Submenu midiMenu{
    "MIDI",
    {
        &midiClockMenu,
        &midiThruMenu,
        &midiTakeoverMenu,
        &midiCommandsMenu,
        &midiInputDifferentiationMenu,
        &midi::devicesMenu,
    },
};

// Clock menu
// Trigger clock in menu
trigger::in::PPQN triggerInPPQNMenu{"PPQN", "Input PPQN"};
trigger::in::AutoStart triggerInAutoStartMenu{"Auto-start"};
Submenu triggerClockInMenu{
    HAVE_OLED ? "Input" : "IN",
    "T. clock input",
    {
        &triggerInPPQNMenu,
        &triggerInAutoStartMenu,
    },
};

// Trigger clock out menu
trigger::out::PPQN triggerOutPPQNMenu{"PPQN", "Output PPQN"};
Submenu triggerClockOutMenu{
    HAVE_OLED ? "Output" : "OUT",
    "T. clock out",
    {
        &triggerOutPPQNMenu,
    },
};

// Trigger clock menu
Submenu triggerClockMenu{
    HAVE_OLED ? "Trigger clock" : "TCLOCK",
    {
        &triggerClockInMenu,
        &triggerClockOutMenu,
    },
};

// Defaults menu
IntegerRange defaultTempoMenu{"TEMPO", "Default tempo", 60, 240};
IntegerRange defaultSwingMenu{"SWING", "Default swing", 1, 99};
KeyRange defaultKeyMenu{"KEY", "Default key"};
defaults::Scale defaultScaleMenu{"SCALE", "Default scale"};
defaults::Velocity defaultVelocityMenu{"VELOCITY", "Default veloc."};
defaults::Magnitude defaultMagnitudeMenu{"RESOLUTION", "Default resol."};
defaults::BendRange defaultBendRangeMenu{"Bend range", "Default bend r"};

Submenu defaultsSubmenu{
    "DEFAULTS",
    {
        &defaultTempoMenu,
        &defaultSwingMenu,
        &defaultKeyMenu,
        &defaultScaleMenu,
        &defaultVelocityMenu,
        &defaultMagnitudeMenu,
        &defaultBendRangeMenu,
    },
};

// Sound editor menu -----------------------------------------------------------------------------

// FM only
MenuItem* modulatorMenuItems[] = {
    &modulatorVolume, &modulatorTransposeMenu, &modulatorFeedbackMenu, &modulatorDestMenu, &modulatorPhaseMenu,
};

submenu::Modulator modulator0Menu{HAVE_OLED ? "FM modulator 1" : "MOD1", modulatorMenuItems, 0};
submenu::Modulator modulator1Menu{HAVE_OLED ? "FM modulator 2" : "MOD2", modulatorMenuItems, 1};

// Not FM
patched_param::IntegerNonFM noiseMenu{HAVE_OLED ? "Noise level" : "NOISE", ::Param::Local::NOISE_VOLUME};

MasterTranspose masterTransposeMenu{HAVE_OLED ? "Master transpose" : "TRANSPOSE", "Master tran."};

patch_cable_strength::Fixed vibratoMenu{"VIBRATO", ::Param::Local::PITCH_ADJUST, PatchSource::LFO_GLOBAL};

// Drum only
menu_item::DrumName drumNameMenu{"NAME"};

// Synth only
menu_item::SynthMode synthModeMenu{HAVE_OLED ? "Synth mode" : "MODE"};

bend_range::PerFinger drumBendRangeMenu{"Bend range"}; // The single option available for Drums
patched_param::Integer volumeMenu{HAVE_OLED ? "Level" : "VOLUME", "Master level", ::Param::Global::VOLUME_POST_FX};
patched_param::Pan panMenu{"PAN", ::Param::Local::PAN};

menu_item::Submenu soundEditorRootMenu{
    "Sound",
    {
        &source0Menu,
        &source1Menu,
        &modulator0Menu,
        &modulator1Menu,
        &noiseMenu,
        &masterTransposeMenu,
        &vibratoMenu,
        &lpfMenu,
        &hpfMenu,
        &drumNameMenu,
        &synthModeMenu,
        &env0Menu,
        &env1Menu,
        &lfo0Menu,
        &lfo1Menu,
        &voiceMenu,
        &fxMenu,
        &compressorMenu,
        &bendMenu,
        &drumBendRangeMenu,
        &volumeMenu,
        &panMenu,
        &sequenceDirectionMenu,
    },
};

// Root menu for MIDI / CV
menu_item::Submenu soundEditorRootMenuMIDIOrCV{
    "MIDI inst.",
    {
        &midiPGMMenu,
        &midiBankMenu,
        &midiSubMenu,
        &arpMenu,
        &bendMenu,
        &sequenceDirectionMenu,
    },
};

// Root menu for AudioClips
menu_item::Submenu soundEditorRootMenuAudioClip{
    "Audio clip",
    {
        &audioClipSampleMenu,
        &audioClipTransposeMenu,
        &audioClipLPFMenu,
        &audioClipHPFMenu,
        &audioClipAttackMenu,
        &priorityMenu,
        &audioClipFXMenu,
        &audioClipCompressorMenu,
        &audioClipLevelMenu,
        &audioClipPanMenu,
    },
};

// Root Menu
Submenu settingsRootMenu{
    "Settings",
    {
        &cvSelectionMenu,
        &gateSelectionMenu,
        &triggerClockMenu,
        &midiMenu,
        &defaultsSubmenu,
        &swingIntervalMenu,
        &padsSubmenu,
        &sampleBrowserPreviewModeMenu,
        &flashStatusMenu,
        &recordSubmenu,
        &runtimeFeatureSettingsMenu,
        &firmwareVersionMenu,
    },
};

#define comingSoonMenu reinterpret_cast<MenuItem*>(0xFFFFFFFF)

// clang-format off
MenuItem* paramShortcutsForSounds[][8] = {
  // Post V3
    {&sampleRepeatMenu,       &sampleReverseMenu,      &timeStretchMenu,               &samplePitchSpeedMenu,          &audioRecorderMenu,   &fileSelectorMenu,      &interpolationMenu,       &sampleStartMenu      },
    {&sampleRepeatMenu,       &sampleReverseMenu,      &timeStretchMenu,               &samplePitchSpeedMenu,          &audioRecorderMenu,   &fileSelectorMenu,      &interpolationMenu,       &sampleStartMenu      },
    {&sourceVolumeMenu,       &sourceTransposeMenu,    &oscTypeMenu,                   &pulseWidthMenu,                &oscPhaseMenu,        &sourceFeedbackMenu,    &sourceWaveIndexMenu,     &noiseMenu            },
    {&sourceVolumeMenu,       &sourceTransposeMenu,    &oscTypeMenu,                   &pulseWidthMenu,                &oscPhaseMenu,        &sourceFeedbackMenu,    &sourceWaveIndexMenu,     &oscSyncMenu          },
    {&modulatorVolume,        &modulatorTransposeMenu, comingSoonMenu,                 comingSoonMenu,                 &modulatorPhaseMenu,  &modulatorFeedbackMenu, comingSoonMenu,           &sequenceDirectionMenu},
    {&modulatorVolume,        &modulatorTransposeMenu, comingSoonMenu,                 comingSoonMenu,                 &modulatorPhaseMenu,  &modulatorFeedbackMenu, &modulatorDestMenu,       NULL                  },
    {&volumeMenu,             &masterTransposeMenu,    &vibratoMenu,                   &panMenu,                       &synthModeMenu,       &srrMenu,               &bitcrushMenu,            &clippingMenu         },
    {&portaMenu,              &polyphonyMenu,          &priorityMenu,                  &unisonDetuneMenu,              &numUnisonMenu,       nullptr,                nullptr,                  NULL                  },
    {&envReleaseMenu,         &envSustainMenu,         &envDecayMenu,                  &envAttackMenu,                 nullptr,              &lpfModeMenu,           &lpfResMenu,              &lpfFreqMenu          },
    {&envReleaseMenu,         &envSustainMenu,         &envDecayMenu,                  &envAttackMenu,                 nullptr,              comingSoonMenu,         &hpfResMenu,              &hpfFreqMenu          },
    {&compressorReleaseMenu,  &sidechainSyncMenu,      &compressorVolumeShortcutMenu,  &compressorAttackMenu,          &compressorShapeMenu, &sidechainSendMenu,     &bassMenu,                &bassFreqMenu         },
    {&arpRateMenu,            &arpSyncMenu,            &arpGateMenu,                   &arpOctavesMenu,                &arpModeMenu,         &drumNameMenu,          &trebleMenu,              &trebleFreqMenu       },
    {&lfo1RateMenu,           &lfo1SyncMenu,           &lfo1TypeMenu,                  &modFXTypeMenu,                 &modFXOffsetMenu,     &modFXFeedbackMenu,     &modFXDepthMenu,          &modFXRateMenu        },
    {&lfo2RateMenu,           comingSoonMenu,          &lfo2TypeMenu,                  &reverbAmountMenu,              &reverbPanMenu,       &reverbWidthMenu,       &reverbDampeningMenu,     &reverbRoomSizeMenu   },
    {&delayRateMenu,          &delaySyncMenu,          &delayAnalogMenu,               &delayFeedbackMenu,             &delayPingPongMenu,   nullptr,                nullptr,                  NULL                  },
};

MenuItem* paramShortcutsForAudioClips[][8] = {
    {nullptr,                 &audioClipReverseMenu,   nullptr,                        &samplePitchSpeedMenu,          nullptr,              &fileSelectorMenu,      &interpolationMenu,       &audioClipSampleMarkerEditorMenuEnd},
    {nullptr,                 &audioClipReverseMenu,   nullptr,                        &samplePitchSpeedMenu,          nullptr,              &fileSelectorMenu,      &interpolationMenu,       &audioClipSampleMarkerEditorMenuEnd},
    {&audioClipLevelMenu,     &audioClipTransposeMenu, nullptr,                        nullptr,                        nullptr,              nullptr,                nullptr,                  NULL                               },
    {&audioClipLevelMenu,     &audioClipTransposeMenu, nullptr,                        nullptr,                        nullptr,              nullptr,                nullptr,                  NULL                               },
    {nullptr,                 nullptr,                 nullptr,                        nullptr,                        nullptr,              nullptr,                nullptr,                  NULL                               },
    {nullptr,                 nullptr,                 nullptr,                        nullptr,                        nullptr,              nullptr,                nullptr,                  NULL                               },
    {&audioClipLevelMenu,     &audioClipTransposeMenu, nullptr,                        &audioClipPanMenu,              nullptr,              &srrMenu,               &bitcrushMenu,            &clippingMenu                      },
    {nullptr,                 nullptr,                 &priorityMenu,                  nullptr,                        nullptr,              nullptr,                nullptr,                  NULL                               },
    {nullptr,                 nullptr,                 nullptr,                        &audioClipAttackMenu,           nullptr,              &lpfModeMenu,           &audioClipLPFResMenu,     &audioClipLPFFreqMenu              },
    {nullptr,                 nullptr,                 nullptr,                        &audioClipAttackMenu,           nullptr,              comingSoonMenu,         &audioClipHPFResMenu,     &audioClipHPFFreqMenu              },
    {&compressorReleaseMenu,  &sidechainSyncMenu,      &audioClipCompressorVolumeMenu, &compressorAttackMenu,          &compressorShapeMenu, nullptr,                &bassMenu,                &bassFreqMenu                      },
    {nullptr,                 nullptr,                 nullptr,                        nullptr,                        nullptr,              nullptr,                &trebleMenu,              &trebleFreqMenu                    },
    {nullptr,                 nullptr,                 nullptr,                        &audioClipModFXTypeMenu,        &modFXOffsetMenu,     &modFXFeedbackMenu,     &audioClipModFXDepthMenu, &audioClipModFXRateMenu            },
    {nullptr,                 nullptr,                 nullptr,                        &audioClipReverbSendAmountMenu, &reverbPanMenu,       &reverbWidthMenu,       &reverbDampeningMenu,     &reverbRoomSizeMenu                },
    {&audioClipDelayRateMenu, &delaySyncMenu,          &delayAnalogMenu,               &audioClipDelayFeedbackMenu,    &delayPingPongMenu,   nullptr,                nullptr,                  NULL                               },
};
//clang-format on

#if HAVE_OLED
void setOscillatorNumberForTitles(int num) {
	num += 1;
	oscTypeMenu.format(num);
	sourceVolumeMenu.format(num);
	sourceWaveIndexMenu.format(num);
	sourceTransposeMenu.format(num);
	pulseWidthMenu.format(num);
	oscPhaseMenu.format(num);

	sourceFeedbackMenu.format(num);

	sampleReverseMenu.format(num);
	sampleRepeatMenu.format(num);
	timeStretchMenu.format(num);
	interpolationMenu.format(num);
}

void setEnvelopeNumberForTitles(int num) {
	num += 1;
	envAttackMenu.format(num);
	envDecayMenu.format(num);
	envSustainMenu.format(num);
	envReleaseMenu.format(num);
}

void setModulatorNumberForTitles(int num) {
	num += 1;
	modulatorTransposeMenu.format(num);
	modulatorVolume.format(num);
	modulatorFeedbackMenu.format(num);
	modulatorPhaseMenu.format(num);
}

void setCvNumberForTitle(int num) {
	num += 1;
	cvVoltsMenu.format(num);
	cvTransposeMenu.format(num);
}
#endif<|MERGE_RESOLUTION|>--- conflicted
+++ resolved
@@ -158,75 +158,9 @@
 #include "gui/menu_item/voice/priority.h"
 #include "processing/sound/sound.h"
 
-<<<<<<< HEAD
 using namespace deluge;
 using namespace deluge::gui;
 using namespace deluge::gui::menu_item;
-=======
-using namespace menu_item;
-
-#if HAVE_OLED
-char oscTypeTitle[] = "OscX type";
-char oscLevelTitle[] = "OscX level";
-char waveIndexTitle[] = "OscX wave-ind.";
-char carrierFeedback[] = "CarrierX feed.";
-char sampleReverseTitle[] = "SampX reverse";
-char sampleModeTitle[] = "SampX repeat";
-char oscTransposeTitle[] = "OscX transpose";
-char sampleSpeedTitle[] = "SampX speed";
-char sampleInterpolationTitle[] = "SampX interp.";
-char pulseWidthTitle[] = "OscX p. width";
-char retriggerPhaseTitle[] = "OscX r. phase";
-
-char attackTitle[] = "EnvX attack";
-char decayTitle[] = "EnvX decay";
-char sustainTitle[] = "EnvX sustain";
-char releaseTitle[] = "EnvX release";
-
-char modulatorTransposeTitle[] = "FM ModX tran.";
-char modulatorLevelTitle[] = "FM ModX level";
-char modulatorFeedbackTitle[] = "FM ModX f.back";
-char modulatorRetriggerPhaseTitle[] = "FM ModX retrig";
-
-char cvVoltsTitle[] = "CVx V/octave";
-char cvTransposeTitle[] = "CVx transpose";
-
-void setOscillatorNumberForTitles(int32_t s) {
-	oscTypeTitle[3] = '1' + s;
-	oscLevelTitle[3] = '1' + s;
-	waveIndexTitle[3] = '1' + s;
-	oscTransposeTitle[3] = '1' + s;
-	pulseWidthTitle[3] = '1' + s;
-	retriggerPhaseTitle[3] = '1' + s;
-
-	carrierFeedback[7] = '1' + s;
-
-	sampleReverseTitle[4] = '1' + s;
-	sampleModeTitle[4] = '1' + s;
-	sampleSpeedTitle[4] = '1' + s;
-	sampleInterpolationTitle[4] = '1' + s;
-}
-
-void setEnvelopeNumberForTitles(int32_t e) {
-	attackTitle[3] = '1' + e;
-	decayTitle[3] = '1' + e;
-	sustainTitle[3] = '1' + e;
-	releaseTitle[3] = '1' + e;
-}
-
-void setModulatorNumberForTitles(int32_t m) {
-	modulatorTransposeTitle[6] = '1' + m;
-	modulatorLevelTitle[6] = '1' + m;
-	modulatorFeedbackTitle[6] = '1' + m;
-	modulatorRetriggerPhaseTitle[6] = '1' + m;
-}
-
-void setCvNumberForTitle(int32_t m) {
-	cvVoltsTitle[2] = '1' + m;
-	cvTransposeTitle[2] = '1' + m;
-}
-#endif
->>>>>>> 0848049c
 
 // Dev vars
 dev_var::AMenu devVarAMenu{HAVE_OLED ? "Dev Menu A" : "DEVA"};
@@ -1006,7 +940,7 @@
 //clang-format on
 
 #if HAVE_OLED
-void setOscillatorNumberForTitles(int num) {
+void setOscillatorNumberForTitles(int32_t num) {
 	num += 1;
 	oscTypeMenu.format(num);
 	sourceVolumeMenu.format(num);
@@ -1023,7 +957,7 @@
 	interpolationMenu.format(num);
 }
 
-void setEnvelopeNumberForTitles(int num) {
+void setEnvelopeNumberForTitles(int32_t num) {
 	num += 1;
 	envAttackMenu.format(num);
 	envDecayMenu.format(num);
@@ -1031,7 +965,7 @@
 	envReleaseMenu.format(num);
 }
 
-void setModulatorNumberForTitles(int num) {
+void setModulatorNumberForTitles(int32_t num) {
 	num += 1;
 	modulatorTransposeMenu.format(num);
 	modulatorVolume.format(num);
@@ -1039,7 +973,7 @@
 	modulatorPhaseMenu.format(num);
 }
 
-void setCvNumberForTitle(int num) {
+void setCvNumberForTitle(int32_t num) {
 	num += 1;
 	cvVoltsMenu.format(num);
 	cvTransposeMenu.format(num);
