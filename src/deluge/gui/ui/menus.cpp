#include "gui/l10n/l10n.h"
#include "gui/l10n/strings.h"
#include "gui/menu_item/arpeggiator/gate.h"
#include "gui/menu_item/arpeggiator/midi_cv/gate.h"
#include "gui/menu_item/arpeggiator/midi_cv/rate.h"
#include "gui/menu_item/arpeggiator/mode.h"
#include "gui/menu_item/arpeggiator/octaves.h"
#include "gui/menu_item/arpeggiator/rate.h"
#include "gui/menu_item/arpeggiator/sync.h"
#include "gui/menu_item/audio_clip/attack.h"
#include "gui/menu_item/audio_clip/mod_fx/type.h"
#include "gui/menu_item/audio_clip/reverse.h"
#include "gui/menu_item/audio_clip/sample_marker_editor.h"
#include "gui/menu_item/audio_clip/transpose.h"
#include "gui/menu_item/bend_range.h"
#include "gui/menu_item/bend_range/main.h"
#include "gui/menu_item/bend_range/per_finger.h"
#include "gui/menu_item/colour.h"
#include "gui/menu_item/compressor/attack.h"
#include "gui/menu_item/compressor/release.h"
#include "gui/menu_item/compressor/volume.h"
#include "gui/menu_item/cv/selection.h"
#include "gui/menu_item/cv/submenu.h"
#include "gui/menu_item/cv/transpose.h"
#include "gui/menu_item/cv/volts.h"
#include "gui/menu_item/decimal.h"
#include "gui/menu_item/defaults/bend_range.h"
#include "gui/menu_item/defaults/grid_default_active_mode.h"
#include "gui/menu_item/defaults/keyboard_layout.h"
#include "gui/menu_item/defaults/magnitude.h"
#include "gui/menu_item/defaults/metronome_volume.h"
#include "gui/menu_item/defaults/scale.h"
#include "gui/menu_item/defaults/session_layout.h"
#include "gui/menu_item/defaults/velocity.h"
#include "gui/menu_item/delay/analog.h"
#include "gui/menu_item/delay/ping_pong.h"
#include "gui/menu_item/delay/sync.h"
#include "gui/menu_item/dev_var/dev_var.h"
#include "gui/menu_item/drum_name.h"
#include "gui/menu_item/envelope/segment.h"
#include "gui/menu_item/file_selector.h"
#include "gui/menu_item/filter/hpf_freq.h"
#include "gui/menu_item/filter/hpf_mode.h"
#include "gui/menu_item/filter/lpf_freq.h"
#include "gui/menu_item/filter/lpf_mode.h"
#include "gui/menu_item/filter_route.h"
#include "gui/menu_item/firmware/version.h"
#include "gui/menu_item/flash/status.h"
#include "gui/menu_item/fx/clipping.h"
#include "gui/menu_item/gate/mode.h"
#include "gui/menu_item/gate/off_time.h"
#include "gui/menu_item/gate/selection.h"
#include "gui/menu_item/integer.h"
#include "gui/menu_item/integer_range.h"
#include "gui/menu_item/key_range.h"
#include "gui/menu_item/keyboard/layout.h"
#include "gui/menu_item/lfo/global/rate.h"
#include "gui/menu_item/lfo/global/sync.h"
#include "gui/menu_item/lfo/global/type.h"
#include "gui/menu_item/lfo/local/type.h"
#include "gui/menu_item/lfo/shape.h"
#include "gui/menu_item/master_transpose.h"
#include "gui/menu_item/menu_item.h"
#include "gui/menu_item/midi/bank.h"
#include "gui/menu_item/midi/command.h"
#include "gui/menu_item/midi/default_velocity_to_level.h"
#include "gui/menu_item/midi/device.h"
#include "gui/menu_item/midi/device_send_clock.h"
#include "gui/menu_item/midi/devices.h"
<<<<<<< HEAD
#include "gui/menu_item/midi/follow/follow_channel_kit.h"
#include "gui/menu_item/midi/follow/follow_channel_param.h"
#include "gui/menu_item/midi/follow/follow_channel_synth.h"
#include "gui/menu_item/midi/follow/follow_feedback_automation.h"
#include "gui/menu_item/midi/follow/follow_kit_root_note.h"
#include "gui/menu_item/midi/input_differentiation.h"
=======
>>>>>>> f7aaa2c1
#include "gui/menu_item/midi/pgm.h"
#include "gui/menu_item/midi/preset.h"
#include "gui/menu_item/midi/sub.h"
#include "gui/menu_item/midi/takeover.h"
#include "gui/menu_item/mod_fx/depth.h"
#include "gui/menu_item/mod_fx/feedback.h"
#include "gui/menu_item/mod_fx/offset.h"
#include "gui/menu_item/mod_fx/type.h"
#include "gui/menu_item/modulator/destination.h"
#include "gui/menu_item/modulator/transpose.h"
#include "gui/menu_item/monitor/mode.h"
#include "gui/menu_item/mpe/direction_selector.h"
#include "gui/menu_item/mpe/zone_num_member_channels.h"
#include "gui/menu_item/mpe/zone_selector.h"
#include "gui/menu_item/multi_range.h"
#include "gui/menu_item/number.h"
#include "gui/menu_item/osc/audio_recorder.h"
#include "gui/menu_item/osc/pulse_width.h"
#include "gui/menu_item/osc/retrigger_phase.h"
#include "gui/menu_item/osc/source/feedback.h"
#include "gui/menu_item/osc/source/volume.h"
#include "gui/menu_item/osc/source/wave_index.h"
#include "gui/menu_item/osc/sync.h"
#include "gui/menu_item/osc/type.h"
#include "gui/menu_item/param.h"
#include "gui/menu_item/patch_cable_strength.h"
#include "gui/menu_item/patch_cable_strength/fixed.h"
#include "gui/menu_item/patch_cable_strength/range.h"
#include "gui/menu_item/patch_cable_strength/regular.h"
#include "gui/menu_item/patch_cables.h"
#include "gui/menu_item/patched_param.h"
#include "gui/menu_item/patched_param/integer.h"
#include "gui/menu_item/patched_param/integer_non_fm.h"
#include "gui/menu_item/patched_param/pan.h"
#include "gui/menu_item/performance_session_view/editing_mode.h"
#include "gui/menu_item/ppqn.h"
#include "gui/menu_item/range.h"
#include "gui/menu_item/record/quantize.h"
#include "gui/menu_item/reverb/compressor/shape.h"
#include "gui/menu_item/reverb/compressor/volume.h"
#include "gui/menu_item/reverb/dampening.h"
#include "gui/menu_item/reverb/pan.h"
#include "gui/menu_item/reverb/room_size.h"
#include "gui/menu_item/reverb/width.h"
#include "gui/menu_item/runtime_feature/setting.h"
#include "gui/menu_item/runtime_feature/settings.h"
#include "gui/menu_item/sample/browser_preview/mode.h"
#include "gui/menu_item/sample/end.h"
#include "gui/menu_item/sample/interpolation.h"
#include "gui/menu_item/sample/loop_point.h"
#include "gui/menu_item/sample/pitch_speed.h"
#include "gui/menu_item/sample/repeat.h"
#include "gui/menu_item/sample/reverse.h"
#include "gui/menu_item/sample/selection.h"
#include "gui/menu_item/sample/start.h"
#include "gui/menu_item/sample/time_stretch.h"
#include "gui/menu_item/sample/transpose.h"
#include "gui/menu_item/sequence/direction.h"
#include "gui/menu_item/shortcuts/version.h"
#include "gui/menu_item/sidechain/send.h"
#include "gui/menu_item/sidechain/sync.h"
#include "gui/menu_item/source/patched_param.h"
#include "gui/menu_item/source/patched_param/fm.h"
#include "gui/menu_item/source/transpose.h"
#include "gui/menu_item/source_selection.h"
#include "gui/menu_item/source_selection/range.h"
#include "gui/menu_item/source_selection/regular.h"
#include "gui/menu_item/submenu.h"
#include "gui/menu_item/submenu/actual_source.h"
#include "gui/menu_item/submenu/arpeggiator.h"
#include "gui/menu_item/submenu/bend.h"
#include "gui/menu_item/submenu/compressor.h"
#include "gui/menu_item/submenu/envelope.h"
#include "gui/menu_item/submenu/filter.h"
#include "gui/menu_item/submenu/modulator.h"
#include "gui/menu_item/submenu_referring_to_one_thing.h"
#include "gui/menu_item/swing/interval.h"
#include "gui/menu_item/sync_level.h"
#include "gui/menu_item/sync_level/relative_to_song.h"
#include "gui/menu_item/synth_mode.h"
#include "gui/menu_item/transpose.h"
#include "gui/menu_item/trigger/in/ppqn.h"
#include "gui/menu_item/trigger/out/ppqn.h"
#include "gui/menu_item/unison/count.h"
#include "gui/menu_item/unison/detune.h"
#include "gui/menu_item/unison/stereoSpread.h"
#include "gui/menu_item/unpatched_param.h"
#include "gui/menu_item/unpatched_param/pan.h"
#include "gui/menu_item/unpatched_param/updating_reverb_params.h"
#include "gui/menu_item/value.h"
#include "gui/menu_item/voice/polyphony.h"
#include "gui/menu_item/voice/priority.h"
<<<<<<< HEAD
#include "io/midi/midi_engine.h"
=======
#include "gui/ui/sound_editor.h"
#include "io/midi/midi_device_manager.h"
#include "playback/playback_handler.h"
>>>>>>> f7aaa2c1
#include "processing/sound/sound.h"
#include "storage/flash_storage.h"

using namespace deluge;
using namespace gui;
using namespace gui::menu_item;
using enum l10n::String;

// Dev vars
dev_var::AMenu devVarAMenu{STRING_FOR_DEV_MENU_A};
dev_var::BMenu devVarBMenu{STRING_FOR_DEV_MENU_B};
dev_var::CMenu devVarCMenu{STRING_FOR_DEV_MENU_C};
dev_var::DMenu devVarDMenu{STRING_FOR_DEV_MENU_D};
dev_var::EMenu devVarEMenu{STRING_FOR_DEV_MENU_E};
dev_var::FMenu devVarFMenu{STRING_FOR_DEV_MENU_F};
dev_var::GMenu devVarGMenu{STRING_FOR_DEV_MENU_G};

// LPF menu ----------------------------------------------------------------------------------------------------

filter::LPFFreq lpfFreqMenu{STRING_FOR_FREQUENCY, STRING_FOR_LPF_FREQUENCY, ::Param::Local::LPF_FREQ};
patched_param::IntegerNonFM lpfResMenu{STRING_FOR_RESONANCE, STRING_FOR_LPF_RESONANCE, ::Param::Local::LPF_RESONANCE};
patched_param::IntegerNonFM lpfMorphMenu{STRING_FOR_MORPH, STRING_FOR_LPF_MORPH, ::Param::Local::LPF_MORPH};
filter::LPFMode lpfModeMenu{STRING_FOR_MODE, STRING_FOR_LPF_MODE};

submenu::Filter lpfMenu{
    STRING_FOR_LPF,
    {
        &lpfFreqMenu,
        &lpfResMenu,
        &lpfModeMenu,
        &lpfMorphMenu,
    },
};

// HPF menu ----------------------------------------------------------------------------------------------------

filter::HPFFreq hpfFreqMenu{STRING_FOR_FREQUENCY, STRING_FOR_HPF_FREQUENCY, ::Param::Local::HPF_FREQ};
patched_param::IntegerNonFM hpfResMenu{STRING_FOR_RESONANCE, STRING_FOR_HPF_RESONANCE, ::Param::Local::HPF_RESONANCE};
patched_param::IntegerNonFM hpfMorphMenu{STRING_FOR_MORPH, STRING_FOR_HPF_MORPH, ::Param::Local::HPF_MORPH};
filter::HPFMode hpfModeMenu{STRING_FOR_MODE, STRING_FOR_HPF_MODE};

submenu::Filter hpfMenu{
    STRING_FOR_HPF,
    {
        &hpfFreqMenu,
        &hpfResMenu,
        &hpfModeMenu,
        &hpfMorphMenu,
    },
};

//Filter Route Menu ----------------------------------------------------------------------------------------------
FilterRouting filterRoutingMenu{STRING_FOR_FILTER_ROUTE};

// Envelope menu ----------------------------------------------------------------------------------------------------

envelope::Segment envAttackMenu{STRING_FOR_ATTACK, STRING_FOR_ENV_ATTACK_MENU_TITLE, ::Param::Local::ENV_0_ATTACK};
envelope::Segment envDecayMenu{STRING_FOR_DECAY, STRING_FOR_ENV_DECAY_MENU_TITLE, ::Param::Local::ENV_0_DECAY};
envelope::Segment envSustainMenu{STRING_FOR_SUSTAIN, STRING_FOR_ENV_SUSTAIN_MENU_TITLE, ::Param::Local::ENV_0_SUSTAIN};
envelope::Segment envReleaseMenu{STRING_FOR_RELEASE, STRING_FOR_ENV_RELEASE_MENU_TITLE, ::Param::Local::ENV_0_RELEASE};

std::array<MenuItem*, 4> envMenuItems = {
    &envAttackMenu,
    &envDecayMenu,
    &envSustainMenu,
    &envReleaseMenu,
};
submenu::Envelope env0Menu{STRING_FOR_ENVELOPE_1, envMenuItems, 0};
submenu::Envelope env1Menu{STRING_FOR_ENVELOPE_2, envMenuItems, 1};

// Osc menu -------------------------------------------------------------------------------------------------------

osc::Type oscTypeMenu{STRING_FOR_TYPE, STRING_FOR_OSC_TYPE_MENU_TITLE};
osc::source::WaveIndex sourceWaveIndexMenu{STRING_FOR_WAVE_INDEX, STRING_FOR_OSC_WAVE_IND_MENU_TITLE,
                                           ::Param::Local::OSC_A_WAVE_INDEX};
osc::source::Volume sourceVolumeMenu{STRING_FOR_VOLUME_LEVEL, STRING_FOR_OSC_LEVEL_MENU_TITLE,
                                     ::Param::Local::OSC_A_VOLUME};
osc::source::Feedback sourceFeedbackMenu{STRING_FOR_FEEDBACK, STRING_FOR_CARRIER_FEED_MENU_TITLE,
                                         ::Param::Local::CARRIER_0_FEEDBACK};
osc::AudioRecorder audioRecorderMenu{STRING_FOR_RECORD_AUDIO};
sample::Reverse sampleReverseMenu{STRING_FOR_REVERSE, STRING_FOR_SAMP_REVERSE_MENU_TITLE};
sample::Repeat sampleRepeatMenu{STRING_FOR_REPEAT_MODE, STRING_FOR_SAMP_REPEAT_MENU_TITLE};
sample::Start sampleStartMenu{STRING_FOR_START_POINT};
sample::End sampleEndMenu{STRING_FOR_END_POINT};
sample::Transpose sourceTransposeMenu{STRING_FOR_TRANSPOSE, STRING_FOR_OSC_TRANSPOSE_MENU_TITLE,
                                      ::Param::Local::OSC_A_PITCH_ADJUST};
sample::PitchSpeed samplePitchSpeedMenu{STRING_FOR_PITCH_SPEED};
sample::TimeStretch timeStretchMenu{STRING_FOR_SPEED, STRING_FOR_SAMP_SPEED_MENU_TITLE};
sample::Interpolation interpolationMenu{STRING_FOR_INTERPOLATION, STRING_FOR_SAMP_INTERP_MENU_TITLE};
osc::PulseWidth pulseWidthMenu{STRING_FOR_PULSE_WIDTH, STRING_FOR_OSC_P_WIDTH_MENU_TITLE,
                               ::Param::Local::OSC_A_PHASE_WIDTH};
osc::Sync oscSyncMenu{STRING_FOR_OSCILLATOR_SYNC};
osc::RetriggerPhase oscPhaseMenu{STRING_FOR_RETRIGGER_PHASE, STRING_FOR_OSC_R_PHASE_MENU_TITLE, false};

std::array<MenuItem*, 17> oscMenuItems = {
    &oscTypeMenu,         &sourceVolumeMenu,     &sourceWaveIndexMenu, &sourceFeedbackMenu, &fileSelectorMenu,
    &audioRecorderMenu,   &sampleReverseMenu,    &sampleRepeatMenu,    &sampleStartMenu,    &sampleEndMenu,
    &sourceTransposeMenu, &samplePitchSpeedMenu, &timeStretchMenu,     &interpolationMenu,  &pulseWidthMenu,
    &oscSyncMenu,         &oscPhaseMenu,
};

submenu::ActualSource source0Menu{STRING_FOR_OSCILLATOR_1, oscMenuItems, 0};
submenu::ActualSource source1Menu{STRING_FOR_OSCILLATOR_2, oscMenuItems, 1};

// Unison --------------------------------------------------------------------------------------

unison::Count numUnisonMenu{STRING_FOR_UNISON_NUMBER};
unison::Detune unisonDetuneMenu{STRING_FOR_UNISON_DETUNE};
unison::StereoSpread unison::stereoSpreadMenu{STRING_FOR_UNISON_STEREO_SPREAD};

Submenu unisonMenu{
    STRING_FOR_UNISON,
    {
        &numUnisonMenu,
        &unisonDetuneMenu,
        &unison::stereoSpreadMenu,
    },
};

// Arp --------------------------------------------------------------------------------------
arpeggiator::Mode arpModeMenu{STRING_FOR_MODE, STRING_FOR_ARP_MODE_MENU_TITLE};
arpeggiator::Sync arpSyncMenu{STRING_FOR_SYNC, STRING_FOR_ARP_SYNC_MENU_TITLE};
arpeggiator::Octaves arpOctavesMenu{STRING_FOR_NUMBER_OF_OCTAVES, STRING_FOR_ARP_OCTAVES_MENU_TITLE};
arpeggiator::Gate arpGateMenu{STRING_FOR_GATE, STRING_FOR_ARP_GATE_MENU_TITLE, ::Param::Unpatched::Sound::ARP_GATE};
arpeggiator::midi_cv::Gate arpGateMenuMIDIOrCV{STRING_FOR_GATE, STRING_FOR_ARP_GATE_MENU_TITLE};
arpeggiator::Rate arpRateMenu{STRING_FOR_RATE, STRING_FOR_ARP_RATE_MENU_TITLE, ::Param::Global::ARP_RATE};
arpeggiator::midi_cv::Rate arpRateMenuMIDIOrCV{STRING_FOR_RATE, STRING_FOR_ARP_RATE_MENU_TITLE};

submenu::Arpeggiator arpMenu{
    STRING_FOR_ARPEGGIATOR,
    {
        &arpModeMenu,
        &arpSyncMenu,
        &arpOctavesMenu,
        &arpGateMenu,
        &arpGateMenuMIDIOrCV,
        &arpRateMenu,
        &arpRateMenuMIDIOrCV,
    },
};

// Voice menu ----------------------------------------------------------------------------------------------------

voice::Polyphony polyphonyMenu{STRING_FOR_POLYPHONY};
UnpatchedParam portaMenu{STRING_FOR_PORTAMENTO, ::Param::Unpatched::Sound::PORTAMENTO};
voice::Priority priorityMenu{STRING_FOR_PRIORITY};

Submenu voiceMenu{STRING_FOR_VOICE, {&polyphonyMenu, &unisonMenu, &portaMenu, &arpMenu, &priorityMenu}};

// Modulator menu -----------------------------------------------------------------------

modulator::Transpose modulatorTransposeMenu{STRING_FOR_TRANSPOSE, STRING_FOR_FM_MOD_TRAN_MENU_TITLE,
                                            ::Param::Local::MODULATOR_0_PITCH_ADJUST};
source::patched_param::FM modulatorVolume{STRING_FOR_AMOUNT_LEVEL, STRING_FOR_FM_MOD_LEVEL_MENU_TITLE,
                                          ::Param::Local::MODULATOR_0_VOLUME};
source::patched_param::FM modulatorFeedbackMenu{STRING_FOR_FEEDBACK, STRING_FOR_FM_MOD_FBACK_MENU_TITLE,
                                                ::Param::Local::MODULATOR_0_FEEDBACK};
modulator::Destination modulatorDestMenu{STRING_FOR_DESTINATION, STRING_FOR_FM_MOD2_DEST_MENU_TITLE};
osc::RetriggerPhase modulatorPhaseMenu{STRING_FOR_RETRIGGER_PHASE, STRING_FOR_FM_MOD_RETRIG_MENU_TITLE, true};

// LFO1 menu ---------------------------------------------------------------------------------

lfo::global::Type lfo1TypeMenu{STRING_FOR_SHAPE, STRING_FOR_LFO1_TYPE};
lfo::global::Rate lfo1RateMenu{STRING_FOR_RATE, STRING_FOR_LFO1_RATE, ::Param::Global::LFO_FREQ};
lfo::global::Sync lfo1SyncMenu{STRING_FOR_SYNC, STRING_FOR_LFO1_SYNC};

Submenu lfo0Menu{STRING_FOR_LFO1, {&lfo1TypeMenu, &lfo1RateMenu, &lfo1SyncMenu}};

// LFO2 menu ---------------------------------------------------------------------------------
lfo::local::Type lfo2TypeMenu{STRING_FOR_SHAPE, STRING_FOR_LFO2_TYPE};
patched_param::Integer lfo2RateMenu{STRING_FOR_RATE, STRING_FOR_LFO2_RATE, ::Param::Local::LFO_LOCAL_FREQ};

Submenu lfo1Menu{STRING_FOR_LFO2, {&lfo2TypeMenu, &lfo2RateMenu}};

// Mod FX ----------------------------------------------------------------------------------
mod_fx::Type modFXTypeMenu{STRING_FOR_TYPE, STRING_FOR_MODFX_TYPE};
patched_param::Integer modFXRateMenu{STRING_FOR_RATE, STRING_FOR_MODFX_RATE, ::Param::Global::MOD_FX_RATE};
mod_fx::Feedback modFXFeedbackMenu{STRING_FOR_FEEDBACK, STRING_FOR_MODFX_FEEDBACK, ::Param::Unpatched::MOD_FX_FEEDBACK};
mod_fx::Depth modFXDepthMenu{STRING_FOR_DEPTH, STRING_FOR_MODFX_DEPTH, ::Param::Global::MOD_FX_DEPTH};
mod_fx::Offset modFXOffsetMenu{STRING_FOR_OFFSET, STRING_FOR_MODFX_OFFSET, ::Param::Unpatched::MOD_FX_OFFSET};

Submenu modFXMenu{
    STRING_FOR_MOD_FX,
    {
        &modFXTypeMenu,
        &modFXRateMenu,
        &modFXFeedbackMenu,
        &modFXDepthMenu,
        &modFXOffsetMenu,
    },
};

// EQ -------------------------------------------------------------------------------------
UnpatchedParam bassMenu{STRING_FOR_BASS, ::Param::Unpatched::BASS};
UnpatchedParam trebleMenu{STRING_FOR_TREBLE, ::Param::Unpatched::TREBLE};
UnpatchedParam bassFreqMenu{STRING_FOR_BASS_FREQUENCY, ::Param::Unpatched::BASS_FREQ};
UnpatchedParam trebleFreqMenu{STRING_FOR_TREBLE_FREQUENCY, ::Param::Unpatched::TREBLE_FREQ};

Submenu eqMenu{
    STRING_FOR_EQ,
    {
        &bassMenu,
        &trebleMenu,
        &bassFreqMenu,
        &trebleFreqMenu,
    },
};

// Delay ---------------------------------------------------------------------------------
patched_param::Integer delayFeedbackMenu{STRING_FOR_AMOUNT, STRING_FOR_DELAY_AMOUNT, ::Param::Global::DELAY_FEEDBACK};
patched_param::Integer delayRateMenu{STRING_FOR_RATE, STRING_FOR_DELAY_RATE, ::Param::Global::DELAY_RATE};
delay::PingPong delayPingPongMenu{STRING_FOR_PINGPONG, STRING_FOR_DELAY_PINGPONG};
delay::Analog delayAnalogMenu{STRING_FOR_TYPE, STRING_FOR_DELAY_TYPE};
delay::Sync delaySyncMenu{STRING_FOR_SYNC, STRING_FOR_DELAY_SYNC};

Submenu delayMenu{
    STRING_FOR_DELAY,
    {
        &delayFeedbackMenu,
        &delayRateMenu,
        &delayPingPongMenu,
        &delayAnalogMenu,
        &delaySyncMenu,
    },
};

// Bend Ranges -------------------------------------------------------------------------------

bend_range::Main mainBendRangeMenu{STRING_FOR_NORMAL};
bend_range::PerFinger perFingerBendRangeMenu{STRING_FOR_POLY_FINGER_MPE};

submenu::Bend bendMenu{
    STRING_FOR_BEND_RANGE,
    {
        &mainBendRangeMenu,
        &perFingerBendRangeMenu,
    },
};

// Sidechain/Compressor-----------------------------------------------------------------------

sidechain::Send sidechainSendMenu{STRING_FOR_SEND_TO_SIDECHAIN, STRING_FOR_SEND_TO_SIDECH_MENU_TITLE};
compressor::VolumeShortcut compressorVolumeShortcutMenu{
    STRING_FOR_VOLUME_DUCKING, ::Param::Global::VOLUME_POST_REVERB_SEND, PatchSource::COMPRESSOR};
reverb::compressor::Volume reverbCompressorVolumeMenu{STRING_FOR_VOLUME_DUCKING};
sidechain::Sync sidechainSyncMenu{STRING_FOR_SYNC, STRING_FOR_SIDECHAIN_SYNC};
compressor::Attack compressorAttackMenu{STRING_FOR_ATTACK, STRING_FOR_SIDECH_ATTACK_MENU_TITLE};
compressor::Release compressorReleaseMenu{STRING_FOR_RELEASE, STRING_FOR_SIDECH_RELEASE_MENU_TITLE};
unpatched_param::UpdatingReverbParams compressorShapeMenu{STRING_FOR_SHAPE, STRING_FOR_SIDECH_SHAPE_MENU_TITLE,
                                                          ::Param::Unpatched::COMPRESSOR_SHAPE};
reverb::compressor::Shape reverbCompressorShapeMenu{STRING_FOR_SHAPE, STRING_FOR_SIDECH_SHAPE_MENU_TITLE};

submenu::Compressor compressorMenu{
    STRING_FOR_SIDECHAIN_COMPRESSOR,
    STRING_FOR_SIDECHAIN_COMP_MENU_TITLE,
    {
        &sidechainSendMenu,
        &compressorVolumeShortcutMenu,
        &sidechainSyncMenu,
        &compressorAttackMenu,
        &compressorReleaseMenu,
        &compressorShapeMenu,
    },
    false,
};

submenu::Compressor reverbCompressorMenu{
    STRING_FOR_REVERB_SIDECHAIN,
    STRING_FOR_REVERB_SIDECH_MENU_TITLE,
    {
        &reverbCompressorVolumeMenu,
        &sidechainSyncMenu,
        &compressorAttackMenu,
        &compressorReleaseMenu,
        &reverbCompressorShapeMenu,
    },
    true,
};

// Reverb ----------------------------------------------------------------------------------
patched_param::Integer reverbAmountMenu{STRING_FOR_AMOUNT, STRING_FOR_REVERB_AMOUNT, ::Param::Global::REVERB_AMOUNT};
reverb::RoomSize reverbRoomSizeMenu{STRING_FOR_ROOM_SIZE};
reverb::Dampening reverbDampeningMenu{STRING_FOR_DAMPENING};
reverb::Width reverbWidthMenu{STRING_FOR_WIDTH, STRING_FOR_REVERB_WIDTH};
reverb::Pan reverbPanMenu{STRING_FOR_PAN, STRING_FOR_REVERB_PAN};

Submenu reverbMenu{
    STRING_FOR_REVERB,
    {
        &reverbAmountMenu,
        &reverbRoomSizeMenu,
        &reverbDampeningMenu,
        &reverbWidthMenu,
        &reverbPanMenu,
        &reverbCompressorMenu,
    },
};

// FX ----------------------------------------------------------------------------------------

fx::Clipping clippingMenu{STRING_FOR_SATURATION};
UnpatchedParam srrMenu{STRING_FOR_DECIMATION, ::Param::Unpatched::SAMPLE_RATE_REDUCTION};
UnpatchedParam bitcrushMenu{STRING_FOR_BITCRUSH, ::Param::Unpatched::BITCRUSHING};
patched_param::Integer foldMenu{STRING_FOR_WAVEFOLD, STRING_FOR_WAVEFOLD, ::Param::Local::FOLD};
Submenu fxMenu{
    STRING_FOR_FX,
    {
        &modFXMenu,
        &eqMenu,
        &delayMenu,
        &reverbMenu,
        &clippingMenu,
        &srrMenu,
        &bitcrushMenu,
        &foldMenu,
    },
};

// MIDIInstrument menu ----------------------------------------------------------------------

midi::Bank midiBankMenu{STRING_FOR_BANK, STRING_FOR_MIDI_BANK};
midi::Sub midiSubMenu{STRING_FOR_SUB_BANK, STRING_FOR_MIDI_SUB_BANK};
midi::PGM midiPGMMenu{STRING_FOR_PGM, STRING_FOR_MIDI_PGM_NUMB_MENU_TITLE};

// Clip-level stuff --------------------------------------------------------------------------

sequence::Direction sequenceDirectionMenu{STRING_FOR_PLAY_DIRECTION};

//Global FX Menu

//Volume
UnpatchedParam globalLevelMenu{STRING_FOR_VOLUME_LEVEL, ::Param::Unpatched::GlobalEffectable::VOLUME};

//Pitch
UnpatchedParam globalPitchMenu{STRING_FOR_PITCH, ::Param::Unpatched::GlobalEffectable::PITCH_ADJUST};

//Pan
unpatched_param::Pan globalPanMenu{STRING_FOR_PAN, ::Param::Unpatched::GlobalEffectable::PAN};

// LPF Menu
UnpatchedParam globalLPFFreqMenu{STRING_FOR_FREQUENCY, STRING_FOR_LPF_FREQUENCY,
                                 ::Param::Unpatched::GlobalEffectable::LPF_FREQ};
UnpatchedParam globalLPFResMenu{STRING_FOR_RESONANCE, STRING_FOR_LPF_RESONANCE,
                                ::Param::Unpatched::GlobalEffectable::LPF_RES};

Submenu globalLPFMenu{
    STRING_FOR_LPF,
    {
        &globalLPFFreqMenu,
        &globalLPFResMenu,
        &lpfModeMenu,
    },
};

// HPF Menu
UnpatchedParam globalHPFFreqMenu{STRING_FOR_FREQUENCY, STRING_FOR_HPF_FREQUENCY,
                                 ::Param::Unpatched::GlobalEffectable::HPF_FREQ};
UnpatchedParam globalHPFResMenu{STRING_FOR_RESONANCE, STRING_FOR_HPF_RESONANCE,
                                ::Param::Unpatched::GlobalEffectable::HPF_RES};

Submenu globalHPFMenu{
    STRING_FOR_HPF,
    {
        &globalHPFFreqMenu,
        &globalHPFResMenu,
        &hpfModeMenu,
    },
};

// EQ Menu

Submenu globalEQMenu{
    STRING_FOR_EQ,
    {
        &bassMenu,
        &trebleMenu,
        &bassFreqMenu,
        &trebleFreqMenu,
    },
};

// Reverb Menu

UnpatchedParam globalReverbSendAmountMenu{
    STRING_FOR_AMOUNT,
    STRING_FOR_REVERB_AMOUNT,
    ::Param::Unpatched::GlobalEffectable::REVERB_SEND_AMOUNT,
};

Submenu globalReverbMenu{
    STRING_FOR_REVERB,
    {
        &globalReverbSendAmountMenu,
        &reverbRoomSizeMenu,
        &reverbDampeningMenu,
        &reverbWidthMenu,
        &reverbPanMenu,
        &reverbCompressorMenu,
    },
};

// Delay Menu
UnpatchedParam globalDelayFeedbackMenu{STRING_FOR_AMOUNT, STRING_FOR_DELAY_AMOUNT,
                                       ::Param::Unpatched::GlobalEffectable::DELAY_AMOUNT};
UnpatchedParam globalDelayRateMenu{STRING_FOR_RATE, STRING_FOR_DELAY_RATE,
                                   ::Param::Unpatched::GlobalEffectable::DELAY_RATE};

Submenu globalDelayMenu{
    STRING_FOR_DELAY,
    {
        &globalDelayFeedbackMenu,
        &globalDelayRateMenu,
        &delayPingPongMenu,
        &delayAnalogMenu,
        &delaySyncMenu,
    },
};

// Sidechain menu
unpatched_param::UpdatingReverbParams globalCompressorVolumeMenu{
    STRING_FOR_VOLUME_DUCKING, ::Param::Unpatched::GlobalEffectable::SIDECHAIN_VOLUME};

Submenu globalCompressorMenu{
    STRING_FOR_SIDECHAIN_COMPRESSOR,
    {
        &globalCompressorVolumeMenu,
        &sidechainSyncMenu,
        &compressorAttackMenu,
        &compressorReleaseMenu,
        &compressorShapeMenu,
    },
};

// Mod FX Menu

UnpatchedParam globalModFXDepthMenu{STRING_FOR_DEPTH, STRING_FOR_MOD_FX_DEPTH,
                                    ::Param::Unpatched::GlobalEffectable::MOD_FX_DEPTH};
UnpatchedParam globalModFXRateMenu{STRING_FOR_RATE, STRING_FOR_MOD_FX_RATE,
                                   ::Param::Unpatched::GlobalEffectable::MOD_FX_RATE};

Submenu globalModFXMenu{
    STRING_FOR_MOD_FX,
    {
        &modFXTypeMenu,
        &globalModFXRateMenu,
        &globalModFXDepthMenu,
        &modFXFeedbackMenu,
        &modFXOffsetMenu,
    },
};

Submenu globalDistortionMenu{
    STRING_FOR_DISTORTION,
    {
        &srrMenu,
        &bitcrushMenu,
    },
};

// Stutter Menu

UnpatchedParam globalStutterRateMenu{
    STRING_FOR_STUTTER,
    STRING_FOR_STUTTER_RATE,
    ::Param::Unpatched::STUTTER_RATE,
};

// AudioClip stuff ---------------------------------------------------------------------------

// Sample Menu
audio_clip::Reverse audioClipReverseMenu{STRING_FOR_REVERSE};
audio_clip::SampleMarkerEditor audioClipSampleMarkerEditorMenuStart{EMPTY_STRING, MarkerType::START};
audio_clip::SampleMarkerEditor audioClipSampleMarkerEditorMenuEnd{STRING_FOR_WAVEFORM, MarkerType::END};

Submenu audioClipSampleMenu{
    STRING_FOR_SAMPLE,
    {
        &fileSelectorMenu,
        &audioClipReverseMenu,
        &samplePitchSpeedMenu,
        &audioClipSampleMarkerEditorMenuEnd,
        &interpolationMenu,
    },
};

// Mod FX Menu
audio_clip::mod_fx::Type audioClipModFXTypeMenu{STRING_FOR_TYPE, STRING_FOR_MOD_FX_TYPE};

Submenu audioClipModFXMenu{
    STRING_FOR_MOD_FX,
    {
        &audioClipModFXTypeMenu,
        &globalModFXRateMenu,
        &modFXFeedbackMenu,
        &globalModFXDepthMenu,
        &modFXOffsetMenu,
    },
};

audio_clip::Transpose audioClipTransposeMenu{STRING_FOR_TRANSPOSE};
audio_clip::Attack audioClipAttackMenu{STRING_FOR_ATTACK};

Submenu audioClipFXMenu{
    STRING_FOR_FX,
    {
        &audioClipModFXMenu,
        &eqMenu,
        &globalDelayMenu,
        &globalReverbMenu,
        &clippingMenu,
        &srrMenu,
        &bitcrushMenu,
    },
};

const MenuItem* midiOrCVParamShortcuts[8] = {
    &arpRateMenuMIDIOrCV, &arpSyncMenu, &arpGateMenuMIDIOrCV, &arpOctavesMenu, &arpModeMenu, nullptr, nullptr, nullptr,
};

// Gate stuff
gate::Mode gateModeMenu;
gate::OffTime gateOffTimeMenu{EMPTY_STRING, STRING_FOR_MINIMUM_OFF_TIME};

// Root menu

// CV Menu
cv::Volts cvVoltsMenu{STRING_FOR_VOLTS_PER_OCTAVE, STRING_FOR_CV_V_PER_OCTAVE_MENU_TITLE};
cv::Transpose cvTransposeMenu{STRING_FOR_TRANSPOSE, STRING_FOR_CV_TRANSPOSE_MENU_TITLE};

cv::Submenu cvSubmenu{STRING_FOR_CV_OUTPUT_N, {&cvVoltsMenu, &cvTransposeMenu}};

cv::Selection cvSelectionMenu{STRING_FOR_CV, STRING_FOR_CV_OUTPUTS};
gate::Selection gateSelectionMenu{STRING_FOR_GATE, STRING_FOR_GATE_OUTPUTS};

swing::Interval swingIntervalMenu{STRING_FOR_SWING_INTERVAL};

// Pads menu
shortcuts::Version shortcutsVersionMenu{STRING_FOR_SHORTCUTS_VERSION, STRING_FOR_SHORTCUTS_VER_MENU_TITLE};
menu_item::keyboard::Layout keyboardLayoutMenu{STRING_FOR_KEYBOARD_FOR_TEXT, STRING_FOR_KEY_LAYOUT};

// Colours submenu
Submenu coloursSubmenu{
    STRING_FOR_COLOURS,
    {
        &activeColourMenu,
        &stoppedColourMenu,
        &mutedColourMenu,
        &soloColourMenu,
    },
};

Submenu padsSubmenu{
    STRING_FOR_PADS,
    {
        &shortcutsVersionMenu,
        &keyboardLayoutMenu,
        &coloursSubmenu,
    },
};

// Record submenu
record::Quantize recordQuantizeMenu{STRING_FOR_QUANTIZATION};
ToggleBool recordMarginsMenu{STRING_FOR_LOOP_MARGINS, STRING_FOR_LOOP_MARGINS, FlashStorage::audioClipRecordMargins};
ToggleBool recordCountInMenu{STRING_FOR_COUNT_IN, STRING_FOR_REC_COUNT_IN, playbackHandler.countInEnabled};
monitor::Mode monitorModeMenu{STRING_FOR_SAMPLING_MONITORING, STRING_FOR_MONITORING};

Submenu recordSubmenu{
    STRING_FOR_RECORDING,
    {
        &recordCountInMenu,
        &recordQuantizeMenu,
        &recordMarginsMenu,
        &monitorModeMenu,
    },
};

sample::browser_preview::Mode sampleBrowserPreviewModeMenu{STRING_FOR_SAMPLE_PREVIEW};

flash::Status flashStatusMenu{STRING_FOR_PLAY_CURSOR};

firmware::Version firmwareVersionMenu{STRING_FOR_FIRMWARE_VERSION, STRING_FOR_FIRMWARE_VER_MENU_TITLE};

runtime_feature::Settings runtimeFeatureSettingsMenu{STRING_FOR_COMMUNITY_FTS, STRING_FOR_COMMUNITY_FTS_MENU_TITLE};

// CV menu

// MIDI
// MIDI thru
ToggleBool midiThruMenu{STRING_FOR_MIDI_THRU, STRING_FOR_MIDI_THRU, midiEngine.midiThru};

// MIDI Takeover
midi::Takeover midiTakeoverMenu{STRING_FOR_TAKEOVER};

//MIDI Follow
ToggleBool midiFollowMenu{STRING_FOR_FOLLOW, STRING_FOR_FOLLOW, midiEngine.midiFollow};
midi::FollowChannelSynth midiFollowChannelSynthMenu{STRING_FOR_FOLLOW_CHANNEL_SYNTH};
midi::FollowChannelKit midiFollowChannelKitMenu{STRING_FOR_FOLLOW_CHANNEL_KIT};
midi::FollowChannelParam midiFollowChannelParamMenu{STRING_FOR_FOLLOW_CHANNEL_PARAM};
midi::FollowKitRootNote midiFollowKitRootNoteMenu{STRING_FOR_FOLLOW_KIT_ROOT_NOTE};
ToggleBool midiFollowDisplayParamMenu{STRING_FOR_FOLLOW_DISPLAY_PARAM, STRING_FOR_FOLLOW_DISPLAY_PARAM,
                                      midiEngine.midiFollowDisplayParam};
ToggleBool midiFollowFeedbackMenu{STRING_FOR_FOLLOW_FEEDBACK, STRING_FOR_FOLLOW_FEEDBACK,
                                  midiEngine.midiFollowFeedback};
midi::FollowFeedbackAutomation midiFollowFeedbackAutomationMenu{STRING_FOR_FOLLOW_FEEDBACK_AUTOMATION};
ToggleBool midiFollowFeedbackFilterMenu{STRING_FOR_FOLLOW_FEEDBACK_FILTER, STRING_FOR_FOLLOW_FEEDBACK_FILTER,
                                        midiEngine.midiFollowFeedbackFilter};

Submenu midiFollowChannelSubmenu{
    STRING_FOR_CHANNEL,
    STRING_FOR_CHANNEL,
    {
        &midiFollowChannelSynthMenu,
        &midiFollowChannelKitMenu,
        &midiFollowChannelParamMenu,
    },
};

Submenu midiFollowFeedbackSubmenu{
    STRING_FOR_FOLLOW_FEEDBACK,
    STRING_FOR_FOLLOW_FEEDBACK,
    {
        &midiFollowFeedbackMenu,
        &midiFollowFeedbackAutomationMenu,
        &midiFollowFeedbackFilterMenu,
    },
};

Submenu midiFollowSubmenu{
    STRING_FOR_FOLLOW_TITLE,
    STRING_FOR_FOLLOW_TITLE,
    {
        &midiFollowMenu,
        &midiFollowChannelSubmenu,
        &midiFollowKitRootNoteMenu,
        &midiFollowDisplayParamMenu,
        &midiFollowFeedbackSubmenu,
    },
};

// MIDI commands submenu
midi::Command playbackRestartMidiCommand{STRING_FOR_RESTART, GlobalMIDICommand::PLAYBACK_RESTART};
midi::Command playMidiCommand{STRING_FOR_PLAY, GlobalMIDICommand::PLAY};
midi::Command recordMidiCommand{STRING_FOR_RECORD, GlobalMIDICommand::RECORD};
midi::Command tapMidiCommand{STRING_FOR_TAP_TEMPO, GlobalMIDICommand::TAP};
midi::Command undoMidiCommand{STRING_FOR_UNDO, GlobalMIDICommand::UNDO};
midi::Command redoMidiCommand{STRING_FOR_REDO, GlobalMIDICommand::REDO};
midi::Command loopMidiCommand{STRING_FOR_LOOP, GlobalMIDICommand::LOOP};
midi::Command loopContinuousLayeringMidiCommand{STRING_FOR_LAYERING_LOOP, GlobalMIDICommand::LOOP_CONTINUOUS_LAYERING};
midi::Command fillMidiCommand{STRING_FOR_FILL, GlobalMIDICommand::FILL};

Submenu midiCommandsMenu{
    STRING_FOR_COMMANDS,
    STRING_FOR_MIDI_COMMANDS,
    {
        &playMidiCommand,
        &playbackRestartMidiCommand,
        &recordMidiCommand,
        &tapMidiCommand,
        &undoMidiCommand,
        &redoMidiCommand,
        &loopMidiCommand,
        &loopContinuousLayeringMidiCommand,
        &fillMidiCommand,
    },
};

// MIDI device submenu - for after we've selected which device we want it for

midi::DefaultVelocityToLevel defaultVelocityToLevelMenu{STRING_FOR_VELOCITY};
midi::SendClock sendClockMenu{STRING_FOR_CLOCK};
midi::Device midiDeviceMenu{
    EMPTY_STRING,
    {
        &mpe::directionSelectorMenu,
        &defaultVelocityToLevelMenu,
        &sendClockMenu,
    },
};

// MIDI input differentiation menu
ToggleBool midiInputDifferentiationMenu{STRING_FOR_DIFFERENTIATE_INPUTS, STRING_FOR_DIFFERENTIATE_INPUTS,
                                        MIDIDeviceManager::differentiatingInputsByDevice};

// MIDI clock menu
ToggleBool midiClockOutStatusMenu{STRING_FOR_OUTPUT, STRING_FOR_MIDI_CLOCK_OUT, playbackHandler.midiOutClockEnabled};
ToggleBool midiClockInStatusMenu{STRING_FOR_INPUT, STRING_FOR_MIDI_CLOCK_IN, playbackHandler.midiInClockEnabled};
ToggleBool tempoMagnitudeMatchingMenu{STRING_FOR_TEMPO_MAGNITUDE_MATCHING, STRING_FOR_TEMPO_M_MATCH_MENU_TITLE,
                                      playbackHandler.tempoMagnitudeMatchingEnabled};

//Midi devices menu
midi::Devices midi::devicesMenu{STRING_FOR_DEVICES, STRING_FOR_MIDI_DEVICES};
mpe::DirectionSelector mpe::directionSelectorMenu{STRING_FOR_MPE};

//MIDI menu
Submenu midiClockMenu{
    STRING_FOR_CLOCK,
    STRING_FOR_MIDI_CLOCK,
    {
        &midiClockInStatusMenu,
        &midiClockOutStatusMenu,
        &tempoMagnitudeMatchingMenu,
    },
};
Submenu midiMenu{
    STRING_FOR_MIDI,
    {
        &midiClockMenu,
        &midiFollowSubmenu,
        &midiThruMenu,
        &midiTakeoverMenu,
        &midiCommandsMenu,
        &midiInputDifferentiationMenu,
        &midi::devicesMenu,
    },
};

// Clock menu
// Trigger clock in menu
trigger::in::PPQN triggerInPPQNMenu{STRING_FOR_PPQN, STRING_FOR_INPUT_PPQN};
ToggleBool triggerInAutoStartMenu{STRING_FOR_AUTO_START, STRING_FOR_AUTO_START,
                                  playbackHandler.analogClockInputAutoStart};
Submenu triggerClockInMenu{
    STRING_FOR_INPUT,
    STRING_FOR_T_CLOCK_INPUT_MENU_TITLE,
    {
        &triggerInPPQNMenu,
        &triggerInAutoStartMenu,
    },
};

// Trigger clock out menu
trigger::out::PPQN triggerOutPPQNMenu{STRING_FOR_PPQN, STRING_FOR_OUTPUT_PPQN};
Submenu triggerClockOutMenu{
    STRING_FOR_OUTPUT,
    STRING_FOR_T_CLOCK_OUT_MENU_TITLE,
    {
        &triggerOutPPQNMenu,
    },
};

// Trigger clock menu
Submenu triggerClockMenu{
    STRING_FOR_TRIGGER_CLOCK,
    {
        &triggerClockInMenu,
        &triggerClockOutMenu,
    },
};

// Defaults menu
defaults::KeyboardLayout defaultKeyboardLayoutMenu{STRING_FOR_DEFAULT_UI_LAYOUT, STRING_FOR_DEFAULT_UI_LAYOUT};

Submenu defaultUIKeyboard{
    STRING_FOR_DEFAULT_UI_KEYBOARD,
    {&defaultKeyboardLayoutMenu},
};

defaults::DefaultGridDefaultActiveMode defaultGridDefaultActiveMode{STRING_FOR_DEFAULT_UI_DEFAULT_GRID_ACTIVE_MODE,
                                                                    STRING_FOR_DEFAULT_UI_DEFAULT_GRID_ACTIVE_MODE};
ToggleBool defaultGridAllowGreenSelection{STRING_FOR_DEFAULT_UI_DEFAULT_GRID_ALLOW_GREEN_SELECTION,
                                          STRING_FOR_DEFAULT_UI_DEFAULT_GRID_ALLOW_GREEN_SELECTION,
                                          FlashStorage::gridAllowGreenSelection};
ToggleBool defaultGridUnarmEmptyPads{STRING_FOR_DEFAULT_UI_DEFAULT_GRID_UNARM_EMPTY_PADS,
                                     STRING_FOR_DEFAULT_UI_DEFAULT_GRID_UNARM_EMPTY_PADS,
                                     FlashStorage::gridUnarmEmptyPads};
Submenu defaultSessionGridMenu{
    STRING_FOR_DEFAULT_UI_GRID,
    {&defaultGridDefaultActiveMode, &defaultGridAllowGreenSelection, &defaultGridUnarmEmptyPads},
};

defaults::SessionLayout defaultSessionLayoutMenu{STRING_FOR_DEFAULT_UI_LAYOUT, STRING_FOR_DEFAULT_UI_LAYOUT};
Submenu defaultUISession{
    STRING_FOR_DEFAULT_UI_SONG,
    {&defaultSessionLayoutMenu, &defaultSessionGridMenu},
};

Submenu defaultUI{
    STRING_FOR_DEFAULT_UI,
    {&defaultUISession, &defaultUIKeyboard},
};

IntegerRange defaultTempoMenu{STRING_FOR_TEMPO, STRING_FOR_DEFAULT_TEMPO, 60, 240};
IntegerRange defaultSwingMenu{STRING_FOR_SWING, STRING_FOR_DEFAULT_SWING, 1, 99};
KeyRange defaultKeyMenu{STRING_FOR_KEY, STRING_FOR_DEFAULT_KEY};
defaults::Scale defaultScaleMenu{STRING_FOR_SCALE, STRING_FOR_DEFAULT_SCALE};
defaults::Velocity defaultVelocityMenu{STRING_FOR_VELOCITY, STRING_FOR_DEFAULT_VELOC_MENU_TITLE};
defaults::Magnitude defaultMagnitudeMenu{STRING_FOR_RESOLUTION, STRING_FOR_DEFAULT_RESOL_MENU_TITLE};
defaults::BendRange defaultBendRangeMenu{STRING_FOR_BEND_RANGE, STRING_FOR_DEFAULT_BEND_R};
defaults::MetronomeVolume defaultMetronomeVolumeMenu{STRING_FOR_METRONOME, STRING_FOR_DEFAULT_METRO_MENU_TITLE};

Submenu defaultsSubmenu{
    STRING_FOR_DEFAULTS,
    {
        &defaultUI,
        &defaultTempoMenu,
        &defaultSwingMenu,
        &defaultKeyMenu,
        &defaultScaleMenu,
        &defaultVelocityMenu,
        &defaultMagnitudeMenu,
        &defaultBendRangeMenu,
        &defaultMetronomeVolumeMenu,
    },
};

// Sound editor menu -----------------------------------------------------------------------------

// FM only
std::array<MenuItem*, 5> modulatorMenuItems = {
    &modulatorVolume, &modulatorTransposeMenu, &modulatorFeedbackMenu, &modulatorDestMenu, &modulatorPhaseMenu,
};

submenu::Modulator modulator0Menu{STRING_FOR_FM_MODULATOR_1, modulatorMenuItems, 0};
submenu::Modulator modulator1Menu{STRING_FOR_FM_MODULATOR_2, modulatorMenuItems, 1};

// Not FM
patched_param::IntegerNonFM noiseMenu{STRING_FOR_NOISE_LEVEL, ::Param::Local::NOISE_VOLUME};

MasterTranspose masterTransposeMenu{STRING_FOR_MASTER_TRANSPOSE, STRING_FOR_MASTER_TRAN_MENU_TITLE};

patch_cable_strength::Fixed vibratoMenu{STRING_FOR_VIBRATO, ::Param::Local::PITCH_ADJUST, PatchSource::LFO_GLOBAL};

// Drum only
menu_item::DrumName drumNameMenu{STRING_FOR_NAME};

// Synth only
menu_item::SynthMode synthModeMenu{STRING_FOR_SYNTH_MODE};

bend_range::PerFinger drumBendRangeMenu{STRING_FOR_BEND_RANGE}; // The single option available for Drums
patched_param::Integer volumeMenu{STRING_FOR_VOLUME_LEVEL, STRING_FOR_MASTER_LEVEL, ::Param::Global::VOLUME_POST_FX};
patched_param::Pan panMenu{STRING_FOR_PAN, ::Param::Local::PAN};

PatchCables patchCablesMenu{STRING_FOR_MOD_MATRIX};

menu_item::Submenu soundEditorRootMenu{
    STRING_FOR_SOUND,
    {
        &source0Menu,
        &source1Menu,
        &modulator0Menu,
        &modulator1Menu,
        &noiseMenu,
        &masterTransposeMenu,
        &vibratoMenu,
        &lpfMenu,
        &hpfMenu,
        &filterRoutingMenu,
        &drumNameMenu,
        &synthModeMenu,
        &env0Menu,
        &env1Menu,
        &lfo0Menu,
        &lfo1Menu,
        &voiceMenu,
        &fxMenu,
        &compressorMenu,
        &bendMenu,
        &drumBendRangeMenu,
        &volumeMenu,
        &panMenu,
        &patchCablesMenu,
        &sequenceDirectionMenu,
    },
};

// Root menu for MIDI / CV
menu_item::Submenu soundEditorRootMenuMIDIOrCV{
    STRING_FOR_MIDI_INST_MENU_TITLE,
    {
        &midiPGMMenu,
        &midiBankMenu,
        &midiSubMenu,
        &arpMenu,
        &bendMenu,
        &sequenceDirectionMenu,
    },
};

// Root menu for AudioClips
menu_item::Submenu soundEditorRootMenuAudioClip{
    STRING_FOR_AUDIO_CLIP,
    {
        &audioClipSampleMenu,
        &audioClipTransposeMenu,
        &globalLPFMenu,
        &globalHPFMenu,
        &filterRoutingMenu,
        &audioClipAttackMenu,
        &priorityMenu,
        &audioClipFXMenu,
        &globalCompressorMenu,
        &globalLevelMenu,
        &globalPanMenu,
    },
};

//Menu for Performance View Editing Mode
menu_item::performance_session_view::EditingMode performEditorMenu{STRING_FOR_PERFORM_EDITOR};

//Root menu for Performance View
menu_item::Submenu soundEditorRootMenuPerformanceView{
    STRING_FOR_PERFORM_FX,
    {
        &performEditorMenu,
        &globalLevelMenu,
        &globalPanMenu,
        &globalLPFMenu,
        &globalHPFMenu,
        &globalEQMenu,
        &globalReverbMenu,
        &globalDelayMenu,
        &globalModFXMenu,
        &globalDistortionMenu,
    },
};

//Root menu for Song View
menu_item::Submenu soundEditorRootMenuSongView{
    STRING_FOR_SONG_FX,
    {
        &globalLevelMenu,
        &globalPanMenu,
        &globalLPFMenu,
        &globalHPFMenu,
        &globalEQMenu,
        &globalReverbMenu,
        &globalDelayMenu,
        &globalModFXMenu,
        &globalDistortionMenu,
    },
};

//Root menu for Kit Global FX
menu_item::Submenu soundEditorRootMenuKitGlobalFX{
    STRING_FOR_KIT_GLOBAL_FX,
    {
        &globalLevelMenu,
        &globalPitchMenu,
        &globalPanMenu,
        &globalLPFMenu,
        &globalHPFMenu,
        &globalEQMenu,
        &globalReverbMenu,
        &globalDelayMenu,
        &globalCompressorMenu,
        &globalModFXMenu,
        &globalDistortionMenu,
    },
};

// Root Menu
Submenu settingsRootMenu{
    STRING_FOR_SETTINGS,
    {
        &cvSelectionMenu,
        &gateSelectionMenu,
        &triggerClockMenu,
        &midiMenu,
        &defaultsSubmenu,
        &swingIntervalMenu,
        &padsSubmenu,
        &sampleBrowserPreviewModeMenu,
        &flashStatusMenu,
        &recordSubmenu,
        &runtimeFeatureSettingsMenu,
        &firmwareVersionMenu,
    },
};

#define comingSoonMenu reinterpret_cast<MenuItem*>(0xFFFFFFFF)

// clang-format off
MenuItem* paramShortcutsForSounds[][8] = {
  // Post V3
    {&sampleRepeatMenu,       &sampleReverseMenu,      &timeStretchMenu,               &samplePitchSpeedMenu,          &audioRecorderMenu,   &fileSelectorMenu,      &interpolationMenu,       &sampleStartMenu                   },
    {&sampleRepeatMenu,       &sampleReverseMenu,      &timeStretchMenu,               &samplePitchSpeedMenu,          &audioRecorderMenu,   &fileSelectorMenu,      &interpolationMenu,       &sampleStartMenu                   },
    {&sourceVolumeMenu,       &sourceTransposeMenu,    &oscTypeMenu,                   &pulseWidthMenu,                &oscPhaseMenu,        &sourceFeedbackMenu,    &sourceWaveIndexMenu,     &noiseMenu                         },
    {&sourceVolumeMenu,       &sourceTransposeMenu,    &oscTypeMenu,                   &pulseWidthMenu,                &oscPhaseMenu,        &sourceFeedbackMenu,    &sourceWaveIndexMenu,     &oscSyncMenu                       },
    {&modulatorVolume,        &modulatorTransposeMenu, comingSoonMenu,                 comingSoonMenu,                 &modulatorPhaseMenu,  &modulatorFeedbackMenu, comingSoonMenu,           &sequenceDirectionMenu             },
    {&modulatorVolume,        &modulatorTransposeMenu, comingSoonMenu,                 comingSoonMenu,                 &modulatorPhaseMenu,  &modulatorFeedbackMenu, &modulatorDestMenu,       nullptr                            },
    {&volumeMenu,             &masterTransposeMenu,    &vibratoMenu,                   &panMenu,                       &synthModeMenu,       &srrMenu,               &bitcrushMenu,            &clippingMenu                      },
    {&portaMenu,              &polyphonyMenu,          &priorityMenu,                  &unisonDetuneMenu,              &numUnisonMenu,       nullptr,                nullptr,                  &foldMenu                          },
    {&envReleaseMenu,         &envSustainMenu,         &envDecayMenu,                  &envAttackMenu,                 &lpfMorphMenu,        &lpfModeMenu,           &lpfResMenu,              &lpfFreqMenu                       },
    {&envReleaseMenu,         &envSustainMenu,         &envDecayMenu,                  &envAttackMenu,                 &hpfMorphMenu,        &hpfModeMenu,           &hpfResMenu,              &hpfFreqMenu                       },
    {&compressorReleaseMenu,  &sidechainSyncMenu,      &compressorVolumeShortcutMenu,  &compressorAttackMenu,          &compressorShapeMenu, &sidechainSendMenu,     &bassMenu,                &bassFreqMenu                      },
    {&arpRateMenu,            &arpSyncMenu,            &arpGateMenu,                   &arpOctavesMenu,                &arpModeMenu,         &drumNameMenu,          &trebleMenu,              &trebleFreqMenu                    },
    {&lfo1RateMenu,           &lfo1SyncMenu,           &lfo1TypeMenu,                  &modFXTypeMenu,                 &modFXOffsetMenu,     &modFXFeedbackMenu,     &modFXDepthMenu,          &modFXRateMenu                     },
    {&lfo2RateMenu,           comingSoonMenu,          &lfo2TypeMenu,                  &reverbAmountMenu,              &reverbPanMenu,       &reverbWidthMenu,       &reverbDampeningMenu,     &reverbRoomSizeMenu                },
    {&delayRateMenu,          &delaySyncMenu,          &delayAnalogMenu,               &delayFeedbackMenu,             &delayPingPongMenu,   nullptr,                nullptr,                  nullptr                            },
};

MenuItem* paramShortcutsForAudioClips[][8] = {
    {nullptr,                 &audioClipReverseMenu,   nullptr,                        &samplePitchSpeedMenu,          nullptr,              &fileSelectorMenu,      &interpolationMenu,       &audioClipSampleMarkerEditorMenuEnd},
    {nullptr,                 &audioClipReverseMenu,   nullptr,                        &samplePitchSpeedMenu,          nullptr,              &fileSelectorMenu,      &interpolationMenu,       &audioClipSampleMarkerEditorMenuEnd},
    {&globalLevelMenu,     	  &audioClipTransposeMenu, nullptr,                        nullptr,                        nullptr,              nullptr,                nullptr,                  nullptr                            },
    {&globalLevelMenu,     	  &audioClipTransposeMenu, nullptr,                        nullptr,                        nullptr,              nullptr,                nullptr,                  nullptr                            },
    {nullptr,                 nullptr,                 nullptr,                        nullptr,                        nullptr,              nullptr,                nullptr,                  nullptr                            },
    {nullptr,                 nullptr,                 nullptr,                        nullptr,                        nullptr,              nullptr,                nullptr,                  nullptr                            },
    {&globalLevelMenu,     	  &audioClipTransposeMenu, nullptr,                        &globalPanMenu,                 nullptr,              &srrMenu,               &bitcrushMenu,            &clippingMenu                      },
    {nullptr,                 nullptr,                 &priorityMenu,                  nullptr,                        nullptr,              nullptr,                nullptr,                  comingSoonMenu                     },
    {nullptr,                 nullptr,                 nullptr,                        &audioClipAttackMenu,           comingSoonMenu,       &lpfModeMenu,           &globalLPFResMenu,        &globalLPFFreqMenu              	  },
    {nullptr,                 nullptr,                 nullptr,                        &audioClipAttackMenu,           comingSoonMenu,       &hpfModeMenu,           &globalHPFResMenu,        &globalHPFFreqMenu                 },
    {&compressorReleaseMenu,  &sidechainSyncMenu,      &globalCompressorVolumeMenu,    &compressorAttackMenu,          &compressorShapeMenu, nullptr,                &bassMenu,                &bassFreqMenu                      },
    {nullptr,                 nullptr,                 nullptr,                        nullptr,                        nullptr,              nullptr,                &trebleMenu,              &trebleFreqMenu                    },
    {nullptr,                 nullptr,                 nullptr,                        &audioClipModFXTypeMenu,        &modFXOffsetMenu,     &modFXFeedbackMenu,     &globalModFXDepthMenu,    &globalModFXRateMenu            	  },
    {nullptr,                 nullptr,                 nullptr,                        &globalReverbSendAmountMenu,    &reverbPanMenu,       &reverbWidthMenu,       &reverbDampeningMenu,     &reverbRoomSizeMenu                },
    {&globalDelayRateMenu, 	  &delaySyncMenu,          &delayAnalogMenu,               &globalDelayFeedbackMenu,       &delayPingPongMenu,   nullptr,                nullptr,                  nullptr                            },
};

MenuItem* paramShortcutsForSongView[][8] = {
    {nullptr,                 nullptr,                 nullptr,                        nullptr,                        nullptr,              nullptr,                nullptr,                  nullptr                            },
    {nullptr,                 nullptr,                 nullptr,                        nullptr,                        nullptr,              nullptr,                nullptr,                  nullptr                            },
    {nullptr,                 nullptr,                 nullptr,                        nullptr,                        nullptr,              nullptr,                nullptr,                  nullptr                            },
    {nullptr,                 nullptr,                 nullptr,                        nullptr,                        nullptr,              nullptr,                nullptr,                  nullptr                            },
    {nullptr,                 nullptr,                 nullptr,                        nullptr,                        nullptr,              nullptr,                nullptr,                  nullptr                            },
    {nullptr,                 nullptr,                 nullptr,                        nullptr,                        nullptr,              nullptr,                nullptr,                  &globalStutterRateMenu             },
    {&globalLevelMenu,        nullptr,                 nullptr,                        &globalPanMenu,                 nullptr,              &srrMenu,               &bitcrushMenu,            nullptr                            },
    {nullptr,                 nullptr,                 nullptr,                        nullptr,                        nullptr,              nullptr,                nullptr,                  nullptr                            },
    {nullptr,                 nullptr,                 nullptr,                        nullptr,                        nullptr,              &lpfModeMenu,           &globalLPFResMenu,        &globalLPFFreqMenu                 },
    {nullptr,                 nullptr,                 nullptr,                        nullptr,                        nullptr,              &hpfModeMenu,           &globalHPFResMenu,        &globalHPFFreqMenu                 },
    {nullptr,                 nullptr,                 nullptr,                        nullptr,                        nullptr,              nullptr,                &bassMenu,                &bassFreqMenu                      },
    {nullptr,                 nullptr,                 nullptr,                        nullptr,                        nullptr,              nullptr,                &trebleMenu,              &trebleFreqMenu                    },
    {nullptr,                 nullptr,                 nullptr,                        &modFXTypeMenu,                 &modFXOffsetMenu,     &modFXFeedbackMenu,     &globalModFXDepthMenu,    &globalModFXRateMenu               },
    {nullptr,                 nullptr,                 nullptr,                        &globalReverbSendAmountMenu,    &reverbPanMenu,       &reverbWidthMenu,       &reverbDampeningMenu,     &reverbRoomSizeMenu                },
    {&globalDelayRateMenu,    &delaySyncMenu,          &delayAnalogMenu,               &globalDelayFeedbackMenu,       &delayPingPongMenu,   nullptr,                nullptr,                  nullptr                            },
};

MenuItem* paramShortcutsForKitGlobalFX[][8] = {
    {nullptr,                 nullptr,                 nullptr,                        nullptr,                        nullptr,              nullptr,                nullptr,                  nullptr                            },
    {nullptr,                 nullptr,                 nullptr,                        nullptr,                        nullptr,              nullptr,                nullptr,                  nullptr                            },
    {nullptr,                 nullptr,                 nullptr,                        nullptr,                        nullptr,              nullptr,                nullptr,                  nullptr                            },
    {nullptr,                 nullptr,                 nullptr,                        nullptr,                        nullptr,              nullptr,                nullptr,                  nullptr                            },
    {nullptr,                 nullptr,                 nullptr,                        nullptr,                        nullptr,              nullptr,                nullptr,                  nullptr                            },
<<<<<<< HEAD
    {nullptr,                 nullptr,                 nullptr,                        nullptr,                        nullptr,              nullptr,                nullptr,                  &globalStutterRateMenu             },
    {&globalLevelMenu,        &globalPitchMenu,        nullptr,               		   &globalPanMenu,                 nullptr,              &srrMenu,               &bitcrushMenu,            nullptr                            },
    {&portaMenu,              nullptr,                 nullptr,                        nullptr,                        nullptr,              nullptr,                nullptr,                  nullptr                            },
=======
    {nullptr,                 nullptr,                 nullptr,                        nullptr,                        nullptr,              nullptr,                nullptr,                  nullptr             				  },
    {&globalLevelMenu,        nullptr,                 &globalVibratoMenu,             &globalPanMenu,                 nullptr,              &srrMenu,               &bitcrushMenu,            nullptr                            },
    {nullptr,              	  nullptr,                 nullptr,                        nullptr,                        nullptr,              nullptr,                nullptr,                  nullptr                            },
>>>>>>> f7aaa2c1
    {nullptr,                 nullptr,                 nullptr,                        nullptr,                        nullptr,              &lpfModeMenu,           &globalLPFResMenu,        &globalLPFFreqMenu                 },
    {nullptr,                 nullptr,                 nullptr,                        nullptr,                        nullptr,              &hpfModeMenu,           &globalHPFResMenu,        &globalHPFFreqMenu                 },
    {&compressorReleaseMenu,  &sidechainSyncMenu,      &globalCompressorVolumeMenu,    &compressorAttackMenu,          &compressorShapeMenu, nullptr,                &bassMenu,                &bassFreqMenu                      },
    {nullptr,                 nullptr,            	   nullptr,                        nullptr,                		   nullptr,         	 nullptr,                &trebleMenu,              &trebleFreqMenu                    },
    {nullptr,                 nullptr,                 nullptr,                        &modFXTypeMenu,                 &modFXOffsetMenu,     &modFXFeedbackMenu,     &globalModFXDepthMenu,    &globalModFXRateMenu               },
    {nullptr,                 nullptr,                 nullptr,                        &globalReverbSendAmountMenu,    &reverbPanMenu,       &reverbWidthMenu,       &reverbDampeningMenu,     &reverbRoomSizeMenu                },
    {&globalDelayRateMenu,    &delaySyncMenu,          &delayAnalogMenu,               &globalDelayFeedbackMenu,       &delayPingPongMenu,   nullptr,                nullptr,                  nullptr                            },
};
//clang-format on

void setOscillatorNumberForTitles(int32_t num) {
	num += 1;
	oscTypeMenu.format(num);
	sourceVolumeMenu.format(num);
	sourceWaveIndexMenu.format(num);
	sourceTransposeMenu.format(num);
	pulseWidthMenu.format(num);
	oscPhaseMenu.format(num);

	sourceFeedbackMenu.format(num);

	sampleReverseMenu.format(num);
	sampleRepeatMenu.format(num);
	timeStretchMenu.format(num);
	interpolationMenu.format(num);
}

void setEnvelopeNumberForTitles(int32_t num) {
	num += 1;
	envAttackMenu.format(num);
	envDecayMenu.format(num);
	envSustainMenu.format(num);
	envReleaseMenu.format(num);
}

void setModulatorNumberForTitles(int32_t num) {
	num += 1;
	modulatorTransposeMenu.format(num);
	modulatorVolume.format(num);
	modulatorFeedbackMenu.format(num);
	modulatorPhaseMenu.format(num);
}

void setCvNumberForTitle(int32_t num) {
	num += 1;
	cvSubmenu.format(num);
	cvVoltsMenu.format(num);
	cvTransposeMenu.format(num);
}<|MERGE_RESOLUTION|>--- conflicted
+++ resolved
@@ -67,15 +67,12 @@
 #include "gui/menu_item/midi/device.h"
 #include "gui/menu_item/midi/device_send_clock.h"
 #include "gui/menu_item/midi/devices.h"
-<<<<<<< HEAD
 #include "gui/menu_item/midi/follow/follow_channel_kit.h"
 #include "gui/menu_item/midi/follow/follow_channel_param.h"
 #include "gui/menu_item/midi/follow/follow_channel_synth.h"
 #include "gui/menu_item/midi/follow/follow_feedback_automation.h"
 #include "gui/menu_item/midi/follow/follow_kit_root_note.h"
 #include "gui/menu_item/midi/input_differentiation.h"
-=======
->>>>>>> f7aaa2c1
 #include "gui/menu_item/midi/pgm.h"
 #include "gui/menu_item/midi/preset.h"
 #include "gui/menu_item/midi/sub.h"
@@ -168,13 +165,10 @@
 #include "gui/menu_item/value.h"
 #include "gui/menu_item/voice/polyphony.h"
 #include "gui/menu_item/voice/priority.h"
-<<<<<<< HEAD
-#include "io/midi/midi_engine.h"
-=======
 #include "gui/ui/sound_editor.h"
 #include "io/midi/midi_device_manager.h"
+#include "io/midi/midi_engine.h"
 #include "playback/playback_handler.h"
->>>>>>> f7aaa2c1
 #include "processing/sound/sound.h"
 #include "storage/flash_storage.h"
 
@@ -1208,19 +1202,13 @@
     {nullptr,                 nullptr,                 nullptr,                        nullptr,                        nullptr,              nullptr,                nullptr,                  nullptr                            },
     {nullptr,                 nullptr,                 nullptr,                        nullptr,                        nullptr,              nullptr,                nullptr,                  nullptr                            },
     {nullptr,                 nullptr,                 nullptr,                        nullptr,                        nullptr,              nullptr,                nullptr,                  nullptr                            },
-<<<<<<< HEAD
-    {nullptr,                 nullptr,                 nullptr,                        nullptr,                        nullptr,              nullptr,                nullptr,                  &globalStutterRateMenu             },
-    {&globalLevelMenu,        &globalPitchMenu,        nullptr,               		   &globalPanMenu,                 nullptr,              &srrMenu,               &bitcrushMenu,            nullptr                            },
-    {&portaMenu,              nullptr,                 nullptr,                        nullptr,                        nullptr,              nullptr,                nullptr,                  nullptr                            },
-=======
-    {nullptr,                 nullptr,                 nullptr,                        nullptr,                        nullptr,              nullptr,                nullptr,                  nullptr             				  },
-    {&globalLevelMenu,        nullptr,                 &globalVibratoMenu,             &globalPanMenu,                 nullptr,              &srrMenu,               &bitcrushMenu,            nullptr                            },
+    {nullptr,                 nullptr,                 nullptr,                        nullptr,                        nullptr,              nullptr,                nullptr,                  nullptr             				        },
+    {&globalLevelMenu,        &globalPitchMenu,        nullptr,                        &globalPanMenu,                 nullptr,              &srrMenu,               &bitcrushMenu,            nullptr                            },
     {nullptr,              	  nullptr,                 nullptr,                        nullptr,                        nullptr,              nullptr,                nullptr,                  nullptr                            },
->>>>>>> f7aaa2c1
     {nullptr,                 nullptr,                 nullptr,                        nullptr,                        nullptr,              &lpfModeMenu,           &globalLPFResMenu,        &globalLPFFreqMenu                 },
     {nullptr,                 nullptr,                 nullptr,                        nullptr,                        nullptr,              &hpfModeMenu,           &globalHPFResMenu,        &globalHPFFreqMenu                 },
     {&compressorReleaseMenu,  &sidechainSyncMenu,      &globalCompressorVolumeMenu,    &compressorAttackMenu,          &compressorShapeMenu, nullptr,                &bassMenu,                &bassFreqMenu                      },
-    {nullptr,                 nullptr,            	   nullptr,                        nullptr,                		   nullptr,         	 nullptr,                &trebleMenu,              &trebleFreqMenu                    },
+    {nullptr,                 nullptr,            	   nullptr,                        nullptr,                		     nullptr,         	   nullptr,                &trebleMenu,              &trebleFreqMenu                    },
     {nullptr,                 nullptr,                 nullptr,                        &modFXTypeMenu,                 &modFXOffsetMenu,     &modFXFeedbackMenu,     &globalModFXDepthMenu,    &globalModFXRateMenu               },
     {nullptr,                 nullptr,                 nullptr,                        &globalReverbSendAmountMenu,    &reverbPanMenu,       &reverbWidthMenu,       &reverbDampeningMenu,     &reverbRoomSizeMenu                },
     {&globalDelayRateMenu,    &delaySyncMenu,          &delayAnalogMenu,               &globalDelayFeedbackMenu,       &delayPingPongMenu,   nullptr,                nullptr,                  nullptr                            },
