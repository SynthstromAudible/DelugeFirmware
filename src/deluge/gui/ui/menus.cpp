--- conflicted
+++ resolved
@@ -614,13 +614,8 @@
 swing::Interval swingIntervalMenu{HAVE_OLED ? "Swing interval" : "SWIN"};
 
 // Pads menu
-<<<<<<< HEAD
 shortcuts::Version shortcutsVersionMenu{HAVE_OLED ? "Shortcuts version" : "SHOR", "Shortcuts ver."};
-keyboard::Layout keyboardLayoutMenu{HAVE_OLED ? "Keyboard for text" : "KEYB", "Key layout"};
-=======
-shortcuts::Version shortcutsVersionMenu{HAVE_OLED ? "Shortcuts version" : "SHOR"};
-menu_item::keyboard::Layout keyboardLayoutMenu{HAVE_OLED ? "Keyboard for text" : "KEYB"};
->>>>>>> 63d171fc
+menu_item::keyboard::Layout keyboardLayoutMenu{HAVE_OLED ? "Keyboard for text" : "KEYB", "Key layout"};
 
 // Colours submenu
 Submenu coloursSubmenu{
