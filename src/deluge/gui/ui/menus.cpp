--- conflicted
+++ resolved
@@ -774,28 +774,14 @@
 };
 
 // Defaults menu
-<<<<<<< HEAD
 
 //new Automation Sub Menu included under Defaults menu to toggle on settings associated with the new Automation Clip View
 defaults::ClipClear clipClearMenu{HAVE_OLED ? "Clip Clear" : "CLEAR"};
 defaults::Interpolation automationInterpolationMenu{HAVE_OLED ? "Interpolation" : "INTRP"};
 
-MenuItem* automationMenuItems[] = {&clipClearMenu, &automationInterpolationMenu, NULL};
-Submenu automationSubmenu{"AUTOMATION", automationMenuItems};
-
-IntegerRange defaultTempoMenu{"TEMPO", 60, 240};
-IntegerRange defaultSwingMenu{"SWING", 1, 99};
-KeyRange defaultKeyMenu{"KEY"};
-defaults::Scale defaultScaleMenu{"SCALE"};
-defaults::Velocity defaultVelocityMenu{"VELOCITY"};
-defaults::Magnitude defaultMagnitudeMenu{"RESOLUTION"};
-defaults::BendRange defaultBendRangeMenu{"Bend range"};
-MenuItem* defaultsMenuItems[] = {&automationSubmenu,    &defaultTempoMenu,     &defaultSwingMenu,
-                                 &defaultKeyMenu,       &defaultScaleMenu,     &defaultVelocityMenu,
-                                 &defaultMagnitudeMenu, &defaultBendRangeMenu, NULL};
-
-Submenu defaultsSubmenu{"DEFAULTS", defaultsMenuItems};
-=======
+MenuItem* automationMenuItems[] = {&clipClearMenu, &automationInterpolationMenu};
+Submenu defaultAutomationMenu{"AUTOMATION", automationMenuItems};
+
 IntegerRange defaultTempoMenu{"TEMPO", "Default tempo", 60, 240};
 IntegerRange defaultSwingMenu{"SWING", "Default swing", 1, 99};
 KeyRange defaultKeyMenu{"KEY", "Default key"};
@@ -807,7 +793,8 @@
 Submenu defaultsSubmenu{
     "DEFAULTS",
     {
-        &defaultTempoMenu,
+        &defaultAutomationMenu,
+		&defaultTempoMenu,
         &defaultSwingMenu,
         &defaultKeyMenu,
         &defaultScaleMenu,
@@ -816,7 +803,6 @@
         &defaultBendRangeMenu,
     },
 };
->>>>>>> a014117b
 
 // Sound editor menu -----------------------------------------------------------------------------
 
