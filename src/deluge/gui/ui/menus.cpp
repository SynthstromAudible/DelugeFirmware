#include "gui/menu_item/runtime_feature/setting.h"
#include "gui/menu_item/runtime_feature/settings.h"
#include "gui/menu_item/arpeggiator/gate.h"
#include "gui/menu_item/arpeggiator/midi_cv/gate.h"
#include "gui/menu_item/arpeggiator/midi_cv/rate.h"
#include "gui/menu_item/arpeggiator/mode.h"
#include "gui/menu_item/arpeggiator/octaves.h"
#include "gui/menu_item/arpeggiator/rate.h"
#include "gui/menu_item/arpeggiator/sync.h"
#include "gui/menu_item/audio_clip/attack.h"
#include "gui/menu_item/audio_clip/hpf_freq.h"
#include "gui/menu_item/audio_clip/lpf_freq.h"
#include "gui/menu_item/audio_clip/mod_fx/type.h"
#include "gui/menu_item/audio_clip/reverse.h"
#include "gui/menu_item/audio_clip/sample_marker_editor.h"
#include "gui/menu_item/audio_clip/transpose.h"
#include "gui/menu_item/bend_range.h"
#include "gui/menu_item/bend_range/main.h"
#include "gui/menu_item/bend_range/per_finger.h"
#include "gui/menu_item/colour.h"
#include "gui/menu_item/compressor/attack.h"
#include "gui/menu_item/compressor/release.h"
#include "gui/menu_item/compressor/volume.h"
#include "gui/menu_item/cv/selection.h"
#include "gui/menu_item/cv/transpose.h"
#include "gui/menu_item/cv/volts.h"
#include "gui/menu_item/decimal.h"
#include "gui/menu_item/defaults/bend_range.h"
#include "gui/menu_item/defaults/magnitude.h"
#include "gui/menu_item/defaults/scale.h"
#include "gui/menu_item/defaults/velocity.h"
#include "gui/menu_item/delay/analog.h"
#include "gui/menu_item/delay/ping_pong.h"
#include "gui/menu_item/delay/sync.h"
#include "gui/menu_item/drum_name.h"
#include "gui/menu_item/file_selector.h"
#include "gui/menu_item/filter/hpf_freq.h"
#include "gui/menu_item/filter/lpf_freq.h"
#include "gui/menu_item/filter/lpf_mode.h"
#include "gui/menu_item/firmware/version.h"
#include "gui/menu_item/flash/status.h"
#include "gui/menu_item/fx/clipping.h"
#include "gui/menu_item/gate/mode.h"
#include "gui/menu_item/gate/off_time.h"
#include "gui/menu_item/gate/selection.h"
#include "gui/menu_item/integer.h"
#include "gui/menu_item/integer_range.h"
#include "gui/menu_item/keyboard/layout.h"
#include "gui/menu_item/key_range.h"
#include "gui/menu_item/lfo/global/rate.h"
#include "gui/menu_item/lfo/global/sync.h"
#include "gui/menu_item/lfo/global/type.h"
#include "gui/menu_item/lfo/local/type.h"
#include "gui/menu_item/lfo/shape.h"
#include "gui/menu_item/master_transpose.h"
#include "gui/menu_item/menu_item.h"
#include "gui/menu_item/midi/bank.h"
#include "gui/menu_item/midi/clock_in_status.h"
#include "gui/menu_item/midi/clock_out_status.h"
#include "gui/menu_item/midi/command.h"
#include "gui/menu_item/midi/default_velocity_to_level.h"
#include "gui/menu_item/midi/devices.h"
#include "gui/menu_item/midi/input_differentiation.h"
#include "gui/menu_item/midi/pgm.h"
#include "gui/menu_item/midi/preset.h"
#include "gui/menu_item/midi/sub.h"
#include "gui/menu_item/midi/thru.h"
#include "gui/menu_item/midi/takeover.h"
#include "gui/menu_item/modulator/destination.h"
#include "gui/menu_item/modulator/transpose.h"
#include "gui/menu_item/mod_fx/depth.h"
#include "gui/menu_item/mod_fx/feedback.h"
#include "gui/menu_item/mod_fx/offset.h"
#include "gui/menu_item/mod_fx/type.h"
#include "gui/menu_item/monitor/mode.h"
#include "gui/menu_item/mpe/direction_selector.h"
#include "gui/menu_item/mpe/zone_num_member_channels.h"
#include "gui/menu_item/mpe/zone_selector.h"
#include "gui/menu_item/multi_range.h"
#include "gui/menu_item/number.h"
#include "gui/menu_item/osc/audio_recorder.h"
#include "gui/menu_item/osc/pulse_width.h"
#include "gui/menu_item/osc/retrigger_phase.h"
#include "gui/menu_item/osc/source/feedback.h"
#include "gui/menu_item/osc/source/volume.h"
#include "gui/menu_item/osc/source/wave_index.h"
#include "gui/menu_item/osc/sync.h"
#include "gui/menu_item/osc/type.h"
#include "gui/menu_item/param.h"
#include "gui/menu_item/patched_param/integer.h"
#include "gui/menu_item/patched_param/integer_non_fm.h"
#include "gui/menu_item/patched_param/pan.h"
#include "gui/menu_item/patched_param.h"
#include "gui/menu_item/patch_cable_strength/fixed.h"
#include "gui/menu_item/patch_cable_strength/range.h"
#include "gui/menu_item/patch_cable_strength/regular.h"
#include "gui/menu_item/patch_cable_strength.h"
#include "gui/menu_item/ppqn.h"
#include "gui/menu_item/range.h"
#include "gui/menu_item/record/count_in.h"
#include "gui/menu_item/record/margins.h"
#include "gui/menu_item/record/quantize.h"
#include "gui/menu_item/reverb/compressor/shape.h"
#include "gui/menu_item/reverb/compressor/volume.h"
#include "gui/menu_item/reverb/dampening.h"
#include "gui/menu_item/reverb/pan.h"
#include "gui/menu_item/reverb/room_size.h"
#include "gui/menu_item/reverb/width.h"
#include "gui/menu_item/sample/browser_preview/mode.h"
#include "gui/menu_item/sample/end.h"
#include "gui/menu_item/sample/interpolation.h"
#include "gui/menu_item/sample/loop_point.h"
#include "gui/menu_item/sample/pitch_speed.h"
#include "gui/menu_item/sample/repeat.h"
#include "gui/menu_item/sample/reverse.h"
#include "gui/menu_item/sample/selection.h"
#include "gui/menu_item/sample/start.h"
#include "gui/menu_item/sample/time_stretch.h"
#include "gui/menu_item/sample/transpose.h"
#include "gui/menu_item/selection.h"
#include "gui/menu_item/sequence/direction.h"
#include "gui/menu_item/shortcuts/version.h"
#include "gui/menu_item/sidechain/send.h"
#include "gui/menu_item/sidechain/sync.h"
#include "gui/menu_item/source/patched_param/fm.h"
#include "gui/menu_item/source/patched_param.h"
#include "gui/menu_item/source/transpose.h"
#include "gui/menu_item/source_selection/range.h"
#include "gui/menu_item/source_selection/regular.h"
#include "gui/menu_item/source_selection.h"
#include "gui/menu_item/submenu/actual_source.h"
#include "gui/menu_item/submenu/arpeggiator.h"
#include "gui/menu_item/submenu/bend.h"
#include "gui/menu_item/submenu/compressor.h"
#include "gui/menu_item/submenu/envelope.h"
#include "gui/menu_item/submenu/filter.h"
#include "gui/menu_item/submenu/modulator.h"
#include "gui/menu_item/submenu.h"
#include "gui/menu_item/submenu_referring_to_one_thing.h"
#include "gui/menu_item/swing/interval.h"
#include "gui/menu_item/sync_level/relative_to_song.h"
#include "gui/menu_item/sync_level.h"
#include "gui/menu_item/synth_mode.h"
#include "gui/menu_item/tempo/magnitude_matching.h"
#include "gui/menu_item/transpose.h"
#include "gui/menu_item/trigger/in/auto_start.h"
#include "gui/menu_item/trigger/in/ppqn.h"
#include "gui/menu_item/trigger/out/ppqn.h"
#include "gui/menu_item/unison/count.h"
#include "gui/menu_item/unison/detune.h"
#include "gui/menu_item/unpatched_param/pan.h"
#include "gui/menu_item/unpatched_param/updating_reverb_params.h"
#include "gui/menu_item/unpatched_param.h"
#include "gui/menu_item/value.h"
#include "gui/menu_item/voice/polyphony.h"
#include "gui/menu_item/voice/priority.h"
#include "gui/menu_item/dev_var/dev_var.h"
#include "processing/sound/sound.h"

using namespace deluge;
using namespace deluge::gui;
using namespace deluge::gui::menu_item;
char oscTypeTitle[] = "OscX type";
char oscLevelTitle[] = "OscX level";
char waveIndexTitle[] = "OscX wave-ind.";
char oscTransposeTitle[] = "OscX transpose";
char pulseWidthTitle[] = "OscX p. width";
char retriggerPhaseTitle[] = "OscX r. phase";

char carrierFeedback[] = "CarrierX feed.";

char sampleReverseTitle[] = "SampX reverse";
char sampleModeTitle[] = "SampX repeat";
char sampleSpeedTitle[] = "SampX speed";
char sampleInterpolationTitle[] = "SampX interp.";

char attackTitle[] = "EnvX attack";
char decayTitle[] = "EnvX decay";
char sustainTitle[] = "EnvX sustain";
char releaseTitle[] = "EnvX release";

char modulatorTransposeTitle[] = "FM ModX tran.";
char modulatorLevelTitle[] = "FM ModX level";
char modulatorFeedbackTitle[] = "FM ModX f.back";
char modulatorRetriggerPhaseTitle[] = "FM ModX retrig";

char cvVoltsTitle[] = "CVx V/octave";
char cvTransposeTitle[] = "CVx transpose";

#if HAVE_OLED
void setOscillatorNumberForTitles(int s) {
	oscTypeTitle[3] = '1' + s;
	oscLevelTitle[3] = '1' + s;
	waveIndexTitle[3] = '1' + s;
	oscTransposeTitle[3] = '1' + s;
	pulseWidthTitle[3] = '1' + s;
	retriggerPhaseTitle[3] = '1' + s;

	carrierFeedback[7] = '1' + s;

	sampleReverseTitle[4] = '1' + s;
	sampleModeTitle[4] = '1' + s;
	sampleSpeedTitle[4] = '1' + s;
	sampleInterpolationTitle[4] = '1' + s;
}

void setEnvelopeNumberForTitles(int e) {
	attackTitle[3] = '1' + e;
	decayTitle[3] = '1' + e;
	sustainTitle[3] = '1' + e;
	releaseTitle[3] = '1' + e;
}

void setModulatorNumberForTitles(int m) {
	modulatorTransposeTitle[6] = '1' + m;
	modulatorLevelTitle[6] = '1' + m;
	modulatorFeedbackTitle[6] = '1' + m;
	modulatorRetriggerPhaseTitle[6] = '1' + m;
}

void setCvNumberForTitle(int m) {
	cvVoltsTitle[2] = '1' + m;
	cvTransposeTitle[2] = '1' + m;
}
#endif

// Dev vars
dev_var::AMenu devVarAMenu;
dev_var::BMenu devVarBMenu;
dev_var::CMenu devVarCMenu;
dev_var::DMenu devVarDMenu;
dev_var::EMenu devVarEMenu;
dev_var::FMenu devVarFMenu;
dev_var::GMenu devVarGMenu;

// LPF menu ----------------------------------------------------------------------------------------------------

filter::LPFFreq lpfFreqMenu{"Frequency", "LPF frequency", PARAM_LOCAL_LPF_FREQ};
patched_param::IntegerNonFM lpfResMenu{"Resonance", "LPF resonance", PARAM_LOCAL_LPF_RESONANCE};
filter::LPFMode lpfModeMenu{"MODE", "LPF mode"};

submenu::Filter lpfMenu{
    "LPF",
    {
        &lpfFreqMenu,
        &lpfResMenu,
        &lpfModeMenu,
    },
};

// HPF menu ----------------------------------------------------------------------------------------------------

filter::HPFFreq hpfFreqMenu{"Frequency", "HPF frequency", PARAM_LOCAL_HPF_FREQ};
patched_param::IntegerNonFM hpfResMenu{"Resonance", "HPF resonance", PARAM_LOCAL_HPF_RESONANCE};

submenu::Filter hpfMenu{
    "HPF",
    {
        &hpfFreqMenu,
        &hpfResMenu,
    },
};

// Envelope menu ----------------------------------------------------------------------------------------------------

source::PatchedParam envAttackMenu{"ATTACK", attackTitle, PARAM_LOCAL_ENV_0_ATTACK};
source::PatchedParam envDecayMenu{"DECAY", decayTitle, PARAM_LOCAL_ENV_0_DECAY};
source::PatchedParam envSustainMenu{"SUSTAIN", sustainTitle, PARAM_LOCAL_ENV_0_SUSTAIN};
source::PatchedParam envReleaseMenu{"RELEASE", releaseTitle, PARAM_LOCAL_ENV_0_RELEASE};

MenuItem* envMenuItems[] = {
    &envAttackMenu,
    &envDecayMenu,
    &envSustainMenu,
    &envReleaseMenu,
};
submenu::Envelope env0Menu{HAVE_OLED ? "Envelope 1" : "ENV1", envMenuItems, 0};
submenu::Envelope env1Menu{HAVE_OLED ? "Envelope 2" : "ENV2", envMenuItems, 1};

// Osc menu -------------------------------------------------------------------------------------------------------

osc::Type oscTypeMenu{"TYPE", oscTypeTitle};
osc::source::WaveIndex sourceWaveIndexMenu{"Wave-index", waveIndexTitle, PARAM_LOCAL_OSC_A_WAVE_INDEX};
osc::source::Volume sourceVolumeMenu{HAVE_OLED ? "Level" : "VOLUME", oscLevelTitle, PARAM_LOCAL_OSC_A_VOLUME};
osc::source::Feedback sourceFeedbackMenu{"FEEDBACK", carrierFeedback, PARAM_LOCAL_CARRIER_0_FEEDBACK};
osc::AudioRecorder audioRecorderMenu{"Record audio"};
sample::Reverse sampleReverseMenu{"REVERSE", sampleReverseTitle};
sample::Repeat sampleRepeatMenu{HAVE_OLED ? "Repeat mode" : "MODE", sampleModeTitle};
sample::Start sampleStartMenu{"Start-point"};
sample::End sampleEndMenu{"End-point"};
sample::Transpose sourceTransposeMenu{"TRANSPOSE", oscTransposeTitle, PARAM_LOCAL_OSC_A_PITCH_ADJUST};
sample::PitchSpeed samplePitchSpeedMenu{HAVE_OLED ? "Pitch/speed" : "PISP"};
sample::TimeStretch timeStretchMenu{"SPEED", sampleSpeedTitle};
sample::Interpolation interpolationMenu{"INTERPOLATION", sampleInterpolationTitle};
osc::PulseWidth pulseWidthMenu{"PULSE WIDTH", pulseWidthTitle, PARAM_LOCAL_OSC_A_PHASE_WIDTH};
osc::Sync oscSyncMenu{HAVE_OLED ? "Oscillator sync" : "SYNC"};
osc::RetriggerPhase oscPhaseMenu{"Retrigger phase", retriggerPhaseTitle, false};

MenuItem* oscMenuItems[] = {
    &oscTypeMenu,         &sourceVolumeMenu,     &sourceWaveIndexMenu, &sourceFeedbackMenu, &fileSelectorMenu,
    &audioRecorderMenu,   &sampleReverseMenu,    &sampleRepeatMenu,    &sampleStartMenu,    &sampleEndMenu,
    &sourceTransposeMenu, &samplePitchSpeedMenu, &timeStretchMenu,     &interpolationMenu,  &pulseWidthMenu,
    &oscSyncMenu,         &oscPhaseMenu,
};

submenu::ActualSource source0Menu{HAVE_OLED ? "Oscillator 1" : "OSC1", oscMenuItems, 0};
submenu::ActualSource source1Menu{HAVE_OLED ? "Oscillator 2" : "OSC2", oscMenuItems, 1};

// Unison --------------------------------------------------------------------------------------

unison::Count numUnisonMenu{HAVE_OLED ? "Unison number" : "NUM"};
unison::Detune unisonDetuneMenu{HAVE_OLED ? "Unison detune" : "DETUNE"};

Submenu unisonMenu{
    "UNISON",
    {
        &numUnisonMenu,
        &unisonDetuneMenu,
    },
};

// Arp --------------------------------------------------------------------------------------
arpeggiator::Mode arpModeMenu{"MODE", "Arp. mode"};
arpeggiator::Sync arpSyncMenu{"SYNC", "Arp. sync"};
arpeggiator::Octaves arpOctavesMenu{HAVE_OLED ? "Number of octaves" : "OCTAVES", "Arp. octaves"};
arpeggiator::Gate arpGateMenu{"GATE", "Arp. gate", PARAM_UNPATCHED_SOUND_ARP_GATE};
arpeggiator::midi_cv::Gate arpGateMenuMIDIOrCV{"GATE", "Arp. gate"};
arpeggiator::Rate arpRateMenu{"RATE", "Arp. rate", PARAM_GLOBAL_ARP_RATE};
arpeggiator::midi_cv::Rate arpRateMenuMIDIOrCV{"RATE", "Arp. rate"};

submenu::Arpeggiator arpMenu{
    "ARPEGGIATOR",
    {
        &arpModeMenu,
        &arpSyncMenu,
        &arpOctavesMenu,
        &arpGateMenu,
        &arpGateMenuMIDIOrCV,
        &arpRateMenu,
        &arpRateMenuMIDIOrCV,
    },
};

// Voice menu ----------------------------------------------------------------------------------------------------

voice::Polyphony polyphonyMenu{"POLYPHONY"};
UnpatchedParam portaMenu{"PORTAMENTO", PARAM_UNPATCHED_SOUND_PORTA};
voice::Priority priorityMenu{"PRIORITY"};

Submenu voiceMenu{"VOICE", {&polyphonyMenu, &unisonMenu, &portaMenu, &arpMenu, &priorityMenu}};

// Modulator menu -----------------------------------------------------------------------

modulator::Transpose modulatorTransposeMenu{"Transpose", modulatorTransposeTitle, PARAM_LOCAL_MODULATOR_0_PITCH_ADJUST};
source::patched_param::FM modulatorVolume{HAVE_OLED ? "Level" : "AMOUNT", modulatorLevelTitle,
                                          PARAM_LOCAL_MODULATOR_0_VOLUME};
source::patched_param::FM modulatorFeedbackMenu{"FEEDBACK", modulatorFeedbackTitle, PARAM_LOCAL_MODULATOR_0_FEEDBACK};
modulator::Destination modulatorDestMenu{"Destination", "FM Mod2 dest."};
osc::RetriggerPhase modulatorPhaseMenu{"Retrigger phase", modulatorRetriggerPhaseTitle, true};

// LFO1 menu ---------------------------------------------------------------------------------

lfo::global::Type lfo1TypeMenu{HAVE_OLED ? "SHAPE" : "TYPE", "LFO1 type"};
lfo::global::Rate lfo1RateMenu{"RATE", "LFO1 rate", PARAM_GLOBAL_LFO_FREQ};
lfo::global::Sync lfo1SyncMenu{"SYNC", "LFO1 sync"};

Submenu lfo0Menu{"LFO1", {&lfo1TypeMenu, &lfo1RateMenu, &lfo1SyncMenu}};

// LFO2 menu ---------------------------------------------------------------------------------
lfo::local::Type lfo2TypeMenu{HAVE_OLED ? "SHAPE" : "TYPE", "LFO2 type"};
patched_param::Integer lfo2RateMenu{"RATE", "LFO2 rate", PARAM_LOCAL_LFO_LOCAL_FREQ};

Submenu lfo1Menu{"LFO2", {&lfo2TypeMenu, &lfo2RateMenu}};

// Mod FX ----------------------------------------------------------------------------------
mod_fx::Type modFXTypeMenu{"TYPE", "MODFX type"};
patched_param::Integer modFXRateMenu{"RATE", "MODFX rate", PARAM_GLOBAL_MOD_FX_RATE};
mod_fx::Feedback modFXFeedbackMenu{"FEEDBACK", "MODFX feedback", PARAM_UNPATCHED_MOD_FX_FEEDBACK};
mod_fx::Depth modFXDepthMenu{"DEPTH", "MODFX depth", PARAM_GLOBAL_MOD_FX_DEPTH};
mod_fx::Offset modFXOffsetMenu{"OFFSET", "MODFX offset", PARAM_UNPATCHED_MOD_FX_OFFSET};

Submenu modFXMenu{
    HAVE_OLED ? "Mod-fx" : "MODU",
    {
        &modFXTypeMenu,
        &modFXRateMenu,
        &modFXFeedbackMenu,
        &modFXDepthMenu,
        &modFXOffsetMenu,
    },
};

// EQ -------------------------------------------------------------------------------------
UnpatchedParam bassMenu{"BASS", PARAM_UNPATCHED_BASS};
UnpatchedParam trebleMenu{"TREBLE", PARAM_UNPATCHED_TREBLE};
UnpatchedParam bassFreqMenu{HAVE_OLED ? "Bass frequency" : "BAFR", PARAM_UNPATCHED_BASS_FREQ};
UnpatchedParam trebleFreqMenu{HAVE_OLED ? "Treble frequency" : "TRFR", PARAM_UNPATCHED_TREBLE_FREQ};

Submenu eqMenu{
    "EQ",
    {
        &bassMenu,
        &trebleMenu,
        &bassFreqMenu,
        &trebleFreqMenu,
    },
};

// Delay ---------------------------------------------------------------------------------
patched_param::Integer delayFeedbackMenu{"AMOUNT", "Delay amount", PARAM_GLOBAL_DELAY_FEEDBACK};
patched_param::Integer delayRateMenu{"RATE", "Delay rate", PARAM_GLOBAL_DELAY_RATE};
delay::PingPong delayPingPongMenu{"Pingpong", "Delay pingpong"};
delay::Analog delayAnalogMenu{"TYPE", "Delay type"};
delay::Sync delaySyncMenu{"SYNC", "Delay sync"};

Submenu delayMenu{
    "DELAY",
    {
        &delayFeedbackMenu,
        &delayRateMenu,
        &delayPingPongMenu,
        &delayAnalogMenu,
        &delaySyncMenu,
    },
};

// Bend Ranges -------------------------------------------------------------------------------

bend_range::Main mainBendRangeMenu{"Normal"};
bend_range::PerFinger perFingerBendRangeMenu{HAVE_OLED ? "Poly / finger / MPE" : "MPE"};

submenu::Bend bendMenu{
    "Bend range",
    {
        &mainBendRangeMenu,
        &perFingerBendRangeMenu,
    },
};

// Sidechain/Compressor-----------------------------------------------------------------------

sidechain::Send sidechainSendMenu{"Send to sidechain", "Send to sidech"};
compressor::VolumeShortcut compressorVolumeShortcutMenu{"Volume ducking", PARAM_GLOBAL_VOLUME_POST_REVERB_SEND,
                                                        PATCH_SOURCE_COMPRESSOR};
reverb::compressor::Volume reverbCompressorVolumeMenu{"Volume ducking"};
sidechain::Sync sidechainSyncMenu{"SYNC", "Sidechain sync"};
compressor::Attack compressorAttackMenu{"ATTACK", "Sidech. attack"};
compressor::Release compressorReleaseMenu{"RELEASE", "Sidech release"};
unpatched_param::UpdatingReverbParams compressorShapeMenu{"SHAPE", "Sidech. shape", PARAM_UNPATCHED_COMPRESSOR_SHAPE};
reverb::compressor::Shape reverbCompressorShapeMenu{"SHAPE", "Sidech. shape"};

submenu::Compressor compressorMenu{
    "Sidechain compressor",
    "Sidechain comp",
    {
        &sidechainSendMenu,
        &compressorVolumeShortcutMenu,
        &sidechainSyncMenu,
        &compressorAttackMenu,
        &compressorReleaseMenu,
        &compressorShapeMenu,
    },
    false,
};

submenu::Compressor reverbCompressorMenu{
    HAVE_OLED ? "Reverb sidechain" : "SIDE",
    "Reverb sidech.",
    {
        &reverbCompressorVolumeMenu,
        &sidechainSyncMenu,
        &compressorAttackMenu,
        &compressorReleaseMenu,
        &reverbCompressorShapeMenu,
    },
    true,
};

// Reverb ----------------------------------------------------------------------------------
patched_param::Integer reverbAmountMenu{"AMOUNT", "Reverb amount", PARAM_GLOBAL_REVERB_AMOUNT};
reverb::RoomSize reverbRoomSizeMenu{HAVE_OLED ? "Room size" : "SIZE"};
reverb::Dampening reverbDampeningMenu{"DAMPENING"};
reverb::Width reverbWidthMenu{"WIDTH", "Reverb width"};
reverb::Pan reverbPanMenu{"PAN", "Reverb pan"};

Submenu reverbMenu{
    "REVERB",
    {
        &reverbAmountMenu,
        &reverbRoomSizeMenu,
        &reverbDampeningMenu,
        &reverbWidthMenu,
        &reverbPanMenu,
        &reverbCompressorMenu,
    },
};

// FX ----------------------------------------------------------------------------------------

fx::Clipping clippingMenu{"SATURATION"};
UnpatchedParam srrMenu{"DECIMATION", PARAM_UNPATCHED_SAMPLE_RATE_REDUCTION};
UnpatchedParam bitcrushMenu{HAVE_OLED ? "Bitcrush" : "CRUSH", PARAM_UNPATCHED_BITCRUSHING};

Submenu fxMenu{
    "FX",
    {
        &modFXMenu,
        &eqMenu,
        &delayMenu,
        &reverbMenu,
        &clippingMenu,
        &srrMenu,
        &bitcrushMenu,
    },
};

// MIDIInstrument menu ----------------------------------------------------------------------

midi::Bank midiBankMenu{"BANK", "MIDI bank"};
midi::Sub midiSubMenu{HAVE_OLED ? "Sub-bank" : "SUB", "MIDI sub-bank"};
midi::PGM midiPGMMenu{"PGM", "MIDI PGM numb."};

// Clip-level stuff --------------------------------------------------------------------------

sequence::Direction sequenceDirectionMenu{HAVE_OLED ? "Play direction" : "DIRECTION"};

// AudioClip stuff ---------------------------------------------------------------------------

// Sample Menu
audio_clip::Reverse audioClipReverseMenu{"REVERSE"};
audio_clip::SampleMarkerEditor audioClipSampleMarkerEditorMenuStart{"", MARKER_START};
audio_clip::SampleMarkerEditor audioClipSampleMarkerEditorMenuEnd{"WAVEFORM", MARKER_END};

Submenu audioClipSampleMenu{
    "SAMPLE",
    {
        &fileSelectorMenu,
        &audioClipReverseMenu,
        &samplePitchSpeedMenu,
        &audioClipSampleMarkerEditorMenuEnd,
        &interpolationMenu,
    },
};

// LPF Menu
audio_clip::LPFFreq audioClipLPFFreqMenu{"Frequency", "LPF frequency", PARAM_UNPATCHED_GLOBALEFFECTABLE_LPF_FREQ};
UnpatchedParam audioClipLPFResMenu{"Resonance", "LPF resonance", PARAM_UNPATCHED_GLOBALEFFECTABLE_LPF_RES};

Submenu audioClipLPFMenu{
    "LPF",
    {
        &audioClipLPFFreqMenu,
        &audioClipLPFResMenu,
        &lpfModeMenu,
    },
};

// HPF Menu
audio_clip::HPFFreq audioClipHPFFreqMenu{"Frequency", "HPF frequency", PARAM_UNPATCHED_GLOBALEFFECTABLE_HPF_FREQ};
UnpatchedParam audioClipHPFResMenu{"Resonance", "HPF resonance", PARAM_UNPATCHED_GLOBALEFFECTABLE_HPF_RES};

Submenu audioClipHPFMenu{
    "HPF",
    {
        &audioClipHPFFreqMenu,
        &audioClipHPFResMenu,
    },
};

// Mod FX Menu
audio_clip::mod_fx::Type audioClipModFXTypeMenu{"TYPE", "MOD FX type"};
UnpatchedParam audioClipModFXRateMenu{"RATE", "MOD FX rate", PARAM_UNPATCHED_GLOBALEFFECTABLE_MOD_FX_RATE};
UnpatchedParam audioClipModFXDepthMenu{"DEPTH", "MOD FX depth", PARAM_UNPATCHED_GLOBALEFFECTABLE_MOD_FX_DEPTH};

Submenu audioClipModFXMenu{
    HAVE_OLED ? "Mod-fx" : "MODU",
    {
        &audioClipModFXTypeMenu,
        &audioClipModFXRateMenu,
        &modFXFeedbackMenu,
        &audioClipModFXDepthMenu,
        &modFXOffsetMenu,
    },
};

// Delay Menu
UnpatchedParam audioClipDelayRateMenu{"AMOUNT", "Delay amount", PARAM_UNPATCHED_GLOBALEFFECTABLE_DELAY_AMOUNT};
UnpatchedParam audioClipDelayFeedbackMenu{"RATE", "Delay rate", PARAM_UNPATCHED_GLOBALEFFECTABLE_DELAY_RATE};

Submenu audioClipDelayMenu{
    "DELAY",
    {
        &audioClipDelayFeedbackMenu,
        &audioClipDelayRateMenu,
        &delayPingPongMenu,
        &delayAnalogMenu,
        &delaySyncMenu,
    },
};

// Reverb Menu
UnpatchedParam audioClipReverbSendAmountMenu{
    "AMOUNT",
    "Reverb amount",
    PARAM_UNPATCHED_GLOBALEFFECTABLE_REVERB_SEND_AMOUNT,
};
Submenu audioClipReverbMenu{
    "REVERB",
    {
        &audioClipReverbSendAmountMenu,
        &reverbRoomSizeMenu,
        &reverbDampeningMenu,
        &reverbWidthMenu,
        &reverbPanMenu,
        &reverbCompressorMenu,
    },
};

// Sidechain menu
unpatched_param::UpdatingReverbParams audioClipCompressorVolumeMenu{"Volume ducking",
                                                                    PARAM_UNPATCHED_GLOBALEFFECTABLE_SIDECHAIN_VOLUME};

Submenu audioClipCompressorMenu{
    "Sidechain compressor",
    {
        &audioClipCompressorVolumeMenu,
        &sidechainSyncMenu,
        &compressorAttackMenu,
        &compressorReleaseMenu,
        &compressorShapeMenu,
    },
};

audio_clip::Transpose audioClipTransposeMenu{"TRANSPOSE"};
audio_clip::Attack audioClipAttackMenu{"ATTACK"};

Submenu audioClipFXMenu{
    "FX",
    {
        &audioClipModFXMenu,
        &eqMenu,
        &audioClipDelayMenu,
        &audioClipReverbMenu,
        &clippingMenu,
        &srrMenu,
        &bitcrushMenu,
    },
};

UnpatchedParam audioClipLevelMenu{HAVE_OLED ? "Level" : "VOLUME", PARAM_UNPATCHED_GLOBALEFFECTABLE_VOLUME};
unpatched_param::Pan audioClipPanMenu{"PAN", PARAM_UNPATCHED_GLOBALEFFECTABLE_PAN};

const MenuItem* midiOrCVParamShortcuts[8] = {
    &arpRateMenuMIDIOrCV, &arpSyncMenu, &arpGateMenuMIDIOrCV, &arpOctavesMenu, &arpModeMenu, nullptr, nullptr, nullptr,
};

// Gate stuff
gate::Mode gateModeMenu{};
gate::OffTime gateOffTimeMenu{HAVE_OLED ? "Min. off-time" : ""};

// Root menu

// CV Menu
cv::Volts cvVoltsMenu{"Volts per octave"};
cv::Transpose cvTransposeMenu{"TRANSPOSE"};

Submenu<2> cvSubmenu{"", {&cvVoltsMenu, &cvTransposeMenu}};

cv::Selection cvSelectionMenu{"CV", "CV outputs"};
gate::Selection gateSelectionMenu{"GATE", "Gate outputs"};

swing::Interval swingIntervalMenu{HAVE_OLED ? "Swing interval" : "SWIN"};

// Pads menu
shortcuts::Version shortcutsVersionMenu{HAVE_OLED ? "Shortcuts version" : "SHOR", "Shortcuts ver."};
keyboard::Layout keyboardLayoutMenu{HAVE_OLED ? "Keyboard for text" : "KEYB", "Key layout"};

// Colours submenu
Submenu coloursSubmenu{
    "COLOURS",
    {
        &activeColourMenu,
        &stoppedColourMenu,
        &mutedColourMenu,
        &soloColourMenu,
    },
};

Submenu padsSubmenu{
    "PADS",
    {
        &shortcutsVersionMenu,
        &keyboardLayoutMenu,
        &coloursSubmenu,
    },
};

// Record submenu
record::Quantize recordQuantizeMenu{"Quantization"};
record::Margins recordMarginsMenu{HAVE_OLED ? "Loop margins" : "MARGINS"};
record::CountIn recordCountInMenu{"Count-in", "Rec count-in"};
monitor::Mode monitorModeMenu{HAVE_OLED ? "Sampling monitoring" : "MONITORING", "Monitoring"};

Submenu recordSubmenu{
    "Recording",
    {
        &recordCountInMenu,
        &recordQuantizeMenu,
        &recordMarginsMenu,
        &monitorModeMenu,
    },
};

sample::browser_preview::Mode sampleBrowserPreviewModeMenu{HAVE_OLED ? "Sample preview" : "PREV"};

flash::Status flashStatusMenu{HAVE_OLED ? "Play-cursor" : "CURS"};

#ifdef DBT_FW_VERSION_STRING
char const* firmwareString = DBT_FW_VERSION_STRING;
#else
char const* firmwareString = "4.1.4-alpha3-c";
#endif // ifdef DBT_FW_VERSION_STRING

firmware::Version firmwareVersionMenu{"Firmware version", "Firmware ver."};

runtime_feature::Settings runtimeFeatureSettingsMenu{HAVE_OLED ? "Community fts." : "FEAT", "Community fts."};

// CV menu

// MIDI
// MIDI thru
midi::Thru midiThruMenu{HAVE_OLED ? "MIDI-thru" : "THRU"};

// MIDI Takeover
midi::Takeover midiTakeoverMenu{HAVE_OLED ? "TAKEOVER" : "TOVR"};

// MIDI commands submenu
midi::Command playbackRestartMidiCommand{"Restart", GLOBAL_MIDI_COMMAND_PLAYBACK_RESTART};
midi::Command playMidiCommand{"PLAY", GLOBAL_MIDI_COMMAND_PLAY};
midi::Command recordMidiCommand{HAVE_OLED ? "Record" : "REC", GLOBAL_MIDI_COMMAND_RECORD};
midi::Command tapMidiCommand{"Tap tempo", GLOBAL_MIDI_COMMAND_TAP};
midi::Command undoMidiCommand{"UNDO", GLOBAL_MIDI_COMMAND_UNDO};
midi::Command redoMidiCommand{"REDO", GLOBAL_MIDI_COMMAND_REDO};
midi::Command loopMidiCommand{"LOOP", GLOBAL_MIDI_COMMAND_LOOP};
midi::Command loopContinuousLayeringMidiCommand{"LAYERING loop", GLOBAL_MIDI_COMMAND_LOOP_CONTINUOUS_LAYERING};

Submenu midiCommandsMenu{
    HAVE_OLED ? "Commands" : "CMD",
    "MIDI commands",
    {
        &playMidiCommand,
        &playbackRestartMidiCommand,
        &recordMidiCommand,
        &tapMidiCommand,
        &undoMidiCommand,
        &redoMidiCommand,
        &loopMidiCommand,
        &loopContinuousLayeringMidiCommand,
    },
};

// MIDI device submenu - for after we've selected which device we want it for

midi::DefaultVelocityToLevel defaultVelocityToLevelMenu{"VELOCITY"};
Submenu midiDeviceMenu{
    nullptr,
    {
        &mpe::directionSelectorMenu,
        &defaultVelocityToLevelMenu,
    },
};

// MIDI input differentiation menu
midi::InputDifferentiation midiInputDifferentiationMenu{"Differentiate inputs"};

// MIDI clock menu
<<<<<<< HEAD
midi::ClockOutStatus midiClockOutStatusMenu{HAVE_OLED ? "Output" : "OUT", "MIDI clock out"};
midi::ClockInStatus midiClockInStatusMenu{HAVE_OLED ? "Input" : "IN", "MIDI clock in"};
tempo::MagnitudeMatching tempoMagnitudeMatchingMenu{HAVE_OLED ? "Tempo magnitude matching" : "MAGN", "Tempo m. match"};

//MIDI menu
Submenu midiClockMenu{
    "CLOCK",
    "MIDI clock",
    {
        &midiClockInStatusMenu,
        &midiClockOutStatusMenu,
        &tempoMagnitudeMatchingMenu,
    },
};
Submenu midiMenu{
    "MIDI",
    {
        &midiClockMenu,
        &midiThruMenu,
        &midiCommandsMenu,
        &midiInputDifferentiationMenu,
        &midi::devicesMenu,
    },
};
=======
midi::ClockOutStatus midiClockOutStatusMenu{HAVE_OLED ? "Output" : "OUT"};
midi::ClockInStatus midiClockInStatusMenu{HAVE_OLED ? "Input" : "IN"};
tempo::MagnitudeMatching tempoMagnitudeMatchingMenu{HAVE_OLED ? "Tempo magnitude matching" : "MAGN"};
MenuItem* midiClockMenuItems[] = {&midiClockInStatusMenu, &midiClockOutStatusMenu, &tempoMagnitudeMatchingMenu, NULL};
Submenu midiClockMenu{"CLOCK", midiClockMenuItems};

//MIDI menu
MenuItem* midiMenuItems[] = {
    &midiClockMenu,     &midiThruMenu, &midiTakeoverMenu, &midiCommandsMenu, &midiInputDifferentiationMenu,
    &midi::devicesMenu, NULL};
Submenu midiMenu{"MIDI", midiMenuItems};
>>>>>>> 1124f4a3

// Clock menu
// Trigger clock in menu
trigger::in::PPQN triggerInPPQNMenu{"PPQN", "Input PPQN"};
trigger::in::AutoStart triggerInAutoStartMenu{"Auto-start"};
Submenu triggerClockInMenu{
    HAVE_OLED ? "Input" : "IN",
    "T. clock input",
    {
        &triggerInPPQNMenu,
        &triggerInAutoStartMenu,
    },
};

// Trigger clock out menu
trigger::out::PPQN triggerOutPPQNMenu{"PPQN", "Output PPQN"};
Submenu triggerClockOutMenu{
    HAVE_OLED ? "Output" : "OUT",
    "T. clock out",
    {
        &triggerOutPPQNMenu,
    },
};

// Trigger clock menu
Submenu triggerClockMenu{
    HAVE_OLED ? "Trigger clock" : "TCLOCK",
    {
        &triggerClockInMenu,
        &triggerClockOutMenu,
    },
};

// Defaults menu
IntegerRange defaultTempoMenu{"TEMPO", "Default tempo", 60, 240};
IntegerRange defaultSwingMenu{"SWING", "Default swing", 1, 99};
KeyRange defaultKeyMenu{"KEY", "Default key"};
defaults::Scale defaultScaleMenu{"SCALE", "Default scale"};
defaults::Velocity defaultVelocityMenu{"VELOCITY", "Default veloc."};
defaults::Magnitude defaultMagnitudeMenu{"RESOLUTION", "Default resol."};
defaults::BendRange defaultBendRangeMenu{"Bend range", "Default bend r"};

Submenu defaultsSubmenu{
    "DEFAULTS",
    {
        &defaultTempoMenu,
        &defaultSwingMenu,
        &defaultKeyMenu,
        &defaultScaleMenu,
        &defaultVelocityMenu,
        &defaultMagnitudeMenu,
        &defaultBendRangeMenu,
    },
};

// Sound editor menu -----------------------------------------------------------------------------

// FM only
MenuItem* modulatorMenuItems[] = {
    &modulatorVolume, &modulatorTransposeMenu, &modulatorFeedbackMenu, &modulatorDestMenu, &modulatorPhaseMenu,
};

submenu::Modulator modulator0Menu{HAVE_OLED ? "FM modulator 1" : "MOD1", modulatorMenuItems, 0};
submenu::Modulator modulator1Menu{HAVE_OLED ? "FM modulator 2" : "MOD2", modulatorMenuItems, 1};

// Not FM
patched_param::IntegerNonFM noiseMenu{HAVE_OLED ? "Noise level" : "NOISE", PARAM_LOCAL_NOISE_VOLUME};

MasterTranspose masterTransposeMenu{HAVE_OLED ? "Master transpose" : "TRANSPOSE", "Master tran."};

patch_cable_strength::Fixed vibratoMenu{"VIBRATO", PARAM_LOCAL_PITCH_ADJUST, PATCH_SOURCE_LFO_GLOBAL};

// Drum only
menu_item::DrumName drumNameMenu{"NAME"};

// Synth only
SynthMode synthModeMenu{HAVE_OLED ? "Synth mode" : "MODE"};

bend_range::PerFinger drumBendRangeMenu{"Bend range"}; // The single option available for Drums
patched_param::Integer volumeMenu{HAVE_OLED ? "Level" : "VOLUME", "Master level", PARAM_GLOBAL_VOLUME_POST_FX};
patched_param::Pan panMenu{"PAN", PARAM_LOCAL_PAN};

menu_item::Submenu soundEditorRootMenu{
    "Sound",
    {
        &source0Menu,
        &source1Menu,
        &modulator0Menu,
        &modulator1Menu,
        &noiseMenu,
        &masterTransposeMenu,
        &vibratoMenu,
        &lpfMenu,
        &hpfMenu,
        &drumNameMenu,
        &synthModeMenu,
        &env0Menu,
        &env1Menu,
        &lfo0Menu,
        &lfo1Menu,
        &voiceMenu,
        &fxMenu,
        &compressorMenu,
        &bendMenu,
        &drumBendRangeMenu,
        &volumeMenu,
        &panMenu,
        &sequenceDirectionMenu,
    },
};

// Root menu for MIDI / CV
menu_item::Submenu soundEditorRootMenuMIDIOrCV{
    "MIDI inst.",
    {
        &midiPGMMenu,
        &midiBankMenu,
        &midiSubMenu,
        &arpMenu,
        &bendMenu,
        &sequenceDirectionMenu,
    },
};

// Root menu for AudioClips
menu_item::Submenu soundEditorRootMenuAudioClip{
    "Audio clip",
    {
        &audioClipSampleMenu,
        &audioClipTransposeMenu,
        &audioClipLPFMenu,
        &audioClipHPFMenu,
        &audioClipAttackMenu,
        &priorityMenu,
        &audioClipFXMenu,
        &audioClipCompressorMenu,
        &audioClipLevelMenu,
        &audioClipPanMenu,
    },
};

// Root Menu
Submenu settingsRootMenu{
    "Settings",
    {
        &cvSelectionMenu,
        &gateSelectionMenu,
        &triggerClockMenu,
        &midiMenu,
        &defaultsSubmenu,
        &swingIntervalMenu,
        &padsSubmenu,
        &sampleBrowserPreviewModeMenu,
        &flashStatusMenu,
        &recordSubmenu,
        &runtimeFeatureSettingsMenu,
        &firmwareVersionMenu,
    },
};

#define comingSoonMenu reinterpret_cast<MenuItem*>(0xFFFFFFFF)

// clang-format off
MenuItem* paramShortcutsForSounds[][8] = {
  // Post V3
    {&sampleRepeatMenu,       &sampleReverseMenu,      &timeStretchMenu,               &samplePitchSpeedMenu,          &audioRecorderMenu,   &fileSelectorMenu,      &interpolationMenu,       &sampleStartMenu      },
    {&sampleRepeatMenu,       &sampleReverseMenu,      &timeStretchMenu,               &samplePitchSpeedMenu,          &audioRecorderMenu,   &fileSelectorMenu,      &interpolationMenu,       &sampleStartMenu      },
    {&sourceVolumeMenu,       &sourceTransposeMenu,    &oscTypeMenu,                   &pulseWidthMenu,                &oscPhaseMenu,        &sourceFeedbackMenu,    &sourceWaveIndexMenu,     &noiseMenu            },
    {&sourceVolumeMenu,       &sourceTransposeMenu,    &oscTypeMenu,                   &pulseWidthMenu,                &oscPhaseMenu,        &sourceFeedbackMenu,    &sourceWaveIndexMenu,     &oscSyncMenu          },
    {&modulatorVolume,        &modulatorTransposeMenu, comingSoonMenu,                 comingSoonMenu,                 &modulatorPhaseMenu,  &modulatorFeedbackMenu, comingSoonMenu,           &sequenceDirectionMenu},
    {&modulatorVolume,        &modulatorTransposeMenu, comingSoonMenu,                 comingSoonMenu,                 &modulatorPhaseMenu,  &modulatorFeedbackMenu, &modulatorDestMenu,       NULL                  },
    {&volumeMenu,             &masterTransposeMenu,    &vibratoMenu,                   &panMenu,                       &synthModeMenu,       &srrMenu,               &bitcrushMenu,            &clippingMenu         },
    {&portaMenu,              &polyphonyMenu,          &priorityMenu,                  &unisonDetuneMenu,              &numUnisonMenu,       nullptr,                nullptr,                  NULL                  },
    {&envReleaseMenu,         &envSustainMenu,         &envDecayMenu,                  &envAttackMenu,                 nullptr,              &lpfModeMenu,           &lpfResMenu,              &lpfFreqMenu          },
    {&envReleaseMenu,         &envSustainMenu,         &envDecayMenu,                  &envAttackMenu,                 nullptr,              comingSoonMenu,         &hpfResMenu,              &hpfFreqMenu          },
    {&compressorReleaseMenu,  &sidechainSyncMenu,      &compressorVolumeShortcutMenu,  &compressorAttackMenu,          &compressorShapeMenu, &sidechainSendMenu,     &bassMenu,                &bassFreqMenu         },
    {&arpRateMenu,            &arpSyncMenu,            &arpGateMenu,                   &arpOctavesMenu,                &arpModeMenu,         &drumNameMenu,          &trebleMenu,              &trebleFreqMenu       },
    {&lfo1RateMenu,           &lfo1SyncMenu,           &lfo1TypeMenu,                  &modFXTypeMenu,                 &modFXOffsetMenu,     &modFXFeedbackMenu,     &modFXDepthMenu,          &modFXRateMenu        },
    {&lfo2RateMenu,           comingSoonMenu,          &lfo2TypeMenu,                  &reverbAmountMenu,              &reverbPanMenu,       &reverbWidthMenu,       &reverbDampeningMenu,     &reverbRoomSizeMenu   },
    {&delayRateMenu,          &delaySyncMenu,          &delayAnalogMenu,               &delayFeedbackMenu,             &delayPingPongMenu,   nullptr,                nullptr,                  NULL                  },
};

MenuItem* paramShortcutsForAudioClips[][8] = {
    {nullptr,                 &audioClipReverseMenu,   nullptr,                        &samplePitchSpeedMenu,          nullptr,              &fileSelectorMenu,      &interpolationMenu,       &audioClipSampleMarkerEditorMenuEnd},
    {nullptr,                 &audioClipReverseMenu,   nullptr,                        &samplePitchSpeedMenu,          nullptr,              &fileSelectorMenu,      &interpolationMenu,       &audioClipSampleMarkerEditorMenuEnd},
    {&audioClipLevelMenu,     &audioClipTransposeMenu, nullptr,                        nullptr,                        nullptr,              nullptr,                nullptr,                  NULL                               },
    {&audioClipLevelMenu,     &audioClipTransposeMenu, nullptr,                        nullptr,                        nullptr,              nullptr,                nullptr,                  NULL                               },
    {nullptr,                 nullptr,                 nullptr,                        nullptr,                        nullptr,              nullptr,                nullptr,                  NULL                               },
    {nullptr,                 nullptr,                 nullptr,                        nullptr,                        nullptr,              nullptr,                nullptr,                  NULL                               },
    {&audioClipLevelMenu,     &audioClipTransposeMenu, nullptr,                        &audioClipPanMenu,              nullptr,              &srrMenu,               &bitcrushMenu,            &clippingMenu                      },
    {nullptr,                 nullptr,                 &priorityMenu,                  nullptr,                        nullptr,              nullptr,                nullptr,                  NULL                               },
    {nullptr,                 nullptr,                 nullptr,                        &audioClipAttackMenu,           nullptr,              &lpfModeMenu,           &audioClipLPFResMenu,     &audioClipLPFFreqMenu              },
    {nullptr,                 nullptr,                 nullptr,                        &audioClipAttackMenu,           nullptr,              comingSoonMenu,         &audioClipHPFResMenu,     &audioClipHPFFreqMenu              },
    {&compressorReleaseMenu,  &sidechainSyncMenu,      &audioClipCompressorVolumeMenu, &compressorAttackMenu,          &compressorShapeMenu, nullptr,                &bassMenu,                &bassFreqMenu                      },
    {nullptr,                 nullptr,                 nullptr,                        nullptr,                        nullptr,              nullptr,                &trebleMenu,              &trebleFreqMenu                    },
    {nullptr,                 nullptr,                 nullptr,                        &audioClipModFXTypeMenu,        &modFXOffsetMenu,     &modFXFeedbackMenu,     &audioClipModFXDepthMenu, &audioClipModFXRateMenu            },
    {nullptr,                 nullptr,                 nullptr,                        &audioClipReverbSendAmountMenu, &reverbPanMenu,       &reverbWidthMenu,       &reverbDampeningMenu,     &reverbRoomSizeMenu                },
    {&audioClipDelayRateMenu, &delaySyncMenu,          &delayAnalogMenu,               &audioClipDelayFeedbackMenu,    &delayPingPongMenu,   nullptr,                nullptr,                  NULL                               },
};
//clang-format on<|MERGE_RESOLUTION|>--- conflicted
+++ resolved
@@ -774,7 +774,6 @@
 midi::InputDifferentiation midiInputDifferentiationMenu{"Differentiate inputs"};
 
 // MIDI clock menu
-<<<<<<< HEAD
 midi::ClockOutStatus midiClockOutStatusMenu{HAVE_OLED ? "Output" : "OUT", "MIDI clock out"};
 midi::ClockInStatus midiClockInStatusMenu{HAVE_OLED ? "Input" : "IN", "MIDI clock in"};
 tempo::MagnitudeMatching tempoMagnitudeMatchingMenu{HAVE_OLED ? "Tempo magnitude matching" : "MAGN", "Tempo m. match"};
@@ -794,24 +793,12 @@
     {
         &midiClockMenu,
         &midiThruMenu,
+		&midiTakeoverMenu,
         &midiCommandsMenu,
         &midiInputDifferentiationMenu,
         &midi::devicesMenu,
     },
 };
-=======
-midi::ClockOutStatus midiClockOutStatusMenu{HAVE_OLED ? "Output" : "OUT"};
-midi::ClockInStatus midiClockInStatusMenu{HAVE_OLED ? "Input" : "IN"};
-tempo::MagnitudeMatching tempoMagnitudeMatchingMenu{HAVE_OLED ? "Tempo magnitude matching" : "MAGN"};
-MenuItem* midiClockMenuItems[] = {&midiClockInStatusMenu, &midiClockOutStatusMenu, &tempoMagnitudeMatchingMenu, NULL};
-Submenu midiClockMenu{"CLOCK", midiClockMenuItems};
-
-//MIDI menu
-MenuItem* midiMenuItems[] = {
-    &midiClockMenu,     &midiThruMenu, &midiTakeoverMenu, &midiCommandsMenu, &midiInputDifferentiationMenu,
-    &midi::devicesMenu, NULL};
-Submenu midiMenu{"MIDI", midiMenuItems};
->>>>>>> 1124f4a3
 
 // Clock menu
 // Trigger clock in menu
