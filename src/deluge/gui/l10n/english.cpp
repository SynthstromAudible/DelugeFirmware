#include "definitions_cxx.hpp"
#include "gui/l10n/language.h"
#include "gui/l10n/strings.h"

namespace deluge::l10n::built_in {
using enum String;
PLACE_SDRAM_DATA Language english{
    "English",
    {
        {EMPTY_STRING, ""},
        {STRING_FOR_ERROR_INSUFFICIENT_RAM, "Insufficient RAM"},
        {STRING_FOR_ERROR_INSUFFICIENT_RAM_FOR_FOLDER_CONTENTS_SIZE, "Too many files in folder"},
        {STRING_FOR_ERROR_SD_CARD, "SD card error"},
        {STRING_FOR_ERROR_SD_CARD_NOT_PRESENT, "No SD card present"},
        {STRING_FOR_ERROR_SD_CARD_NO_FILESYSTEM, "Please use FAT32-formatted card"},
        {STRING_FOR_ERROR_FILE_CORRUPTED, "File corrupted"},
        {STRING_FOR_ERROR_FILE_NOT_FOUND, "File not found"},
        {STRING_FOR_ERROR_FILE_UNREADABLE, "File unreadable"},
        {STRING_FOR_ERROR_FILE_UNSUPPORTED, "File unsupported"},
        {STRING_FOR_ERROR_FILE_FIRMWARE_VERSION_TOO_NEW, "Your firmware version is too old to open this file"},
        {STRING_FOR_ERROR_FOLDER_DOESNT_EXIST, "Folder not found"},
        {STRING_FOR_ERROR_BUG, "Bug encountered"},
        {STRING_FOR_ERROR_WRITE_FAIL, "SD card write error"},
        {STRING_FOR_ERROR_FILE_TOO_BIG, "File too large"},
        {STRING_FOR_ERROR_PRESET_IN_USE, "This preset is in-use elsewhere in your song"},
        {STRING_FOR_ERROR_NO_FURTHER_PRESETS, "This preset is in-use elsewhere in your song"},
        {STRING_FOR_ERROR_NO_FURTHER_FILES_THIS_DIRECTION, "No more presets found"},
        {STRING_FOR_ERROR_MAX_FILE_SIZE_REACHED, "Maximum file size reached"},
        {STRING_FOR_ERROR_SD_CARD_FULL, "SD card full"},
        {STRING_FOR_ERROR_FILE_NOT_LOADABLE_AS_WAVETABLE, "File does not contain wavetable data"},
        {STRING_FOR_ERROR_FILE_NOT_LOADABLE_AS_WAVETABLE_BECAUSE_STEREO, "Stereo files cannot be used as wavetables"},
        {STRING_FOR_ERROR_WRITE_PROTECTED, "Card is write-protected"},
        {STRING_FOR_ERROR_GENERIC, "You've encountered an unspecified error. Please report this bug."},

        // Patch sources
        {STRING_FOR_PATCH_SOURCE_LFO_GLOBAL, "LFO1"},
        {STRING_FOR_PATCH_SOURCE_LFO_LOCAL, "LFO2"},
        {STRING_FOR_PATCH_SOURCE_ENVELOPE_0, "Envelope 1"},
        {STRING_FOR_PATCH_SOURCE_ENVELOPE_1, "Envelope 2"},
        {STRING_FOR_PATCH_SOURCE_VELOCITY, "Velocity"},
        {STRING_FOR_PATCH_SOURCE_NOTE, "Note"},
        {STRING_FOR_PATCH_SOURCE_COMPRESSOR, "Sidechain"},
        {STRING_FOR_PATCH_SOURCE_RANDOM, "Random"},
        {STRING_FOR_PATCH_SOURCE_AFTERTOUCH, "Aftertouch"},
        {STRING_FOR_PATCH_SOURCE_X, "MPE X"},
        {STRING_FOR_PATCH_SOURCE_Y, "MPE Y"},

        /*
		 * Start Parameter Strings
		 */

        /*
		 * Where used:
		 * - automation_instrument_clip_view.cpp
		 */

        // Patched Params (originally from functions.cpp)

        //Master Level, Pitch, Pan
        {STRING_FOR_PARAM_LOCAL_VOLUME, "Level"},
        {STRING_FOR_PARAM_GLOBAL_VOLUME_POST_FX, "Master Level"},
        {STRING_FOR_PARAM_LOCAL_PITCH_ADJUST, "Master Pitch"},
        {STRING_FOR_PARAM_LOCAL_PAN, "Master Pan"},

        //LPF Frequency, Resonance, Morph
        {STRING_FOR_PARAM_LOCAL_LPF_FREQ, "LPF frequency"},
        {STRING_FOR_PARAM_LOCAL_LPF_RESONANCE, "LPF resonance"},
        {STRING_FOR_PARAM_LOCAL_LPF_MORPH, "LPF morph"},

        //HPF Frequency, Resonance, Morph
        {STRING_FOR_PARAM_LOCAL_HPF_FREQ, "HPF frequency"},
        {STRING_FOR_PARAM_LOCAL_HPF_RESONANCE, "HPF resonance"},
        {STRING_FOR_PARAM_LOCAL_HPF_MORPH, "HPF morph"},

        //Reverb Amount
        {STRING_FOR_PARAM_GLOBAL_REVERB_AMOUNT, "Reverb amount"},

        //Delay Rate, Amount
        {STRING_FOR_PARAM_GLOBAL_DELAY_RATE, "Delay rate"},
        {STRING_FOR_PARAM_GLOBAL_DELAY_FEEDBACK, "Delay amount"},

        //Sidechain Level
        {STRING_FOR_PARAM_GLOBAL_VOLUME_POST_REVERB_SEND, "Sidechain Level"},

        //Wavefolder
        {STRING_FOR_WAVEFOLDER, "Wavefolder"},

        //OSC 1 Level, Pitch, Phase Width, Carrier Feedback, Wave Position
        {STRING_FOR_PARAM_LOCAL_OSC_A_VOLUME, "Osc1 level"},
        {STRING_FOR_PARAM_LOCAL_OSC_A_PITCH_ADJUST, "Osc1 pitch"},
        {STRING_FOR_PARAM_LOCAL_OSC_A_PHASE_WIDTH, "Osc1 phase width"},
        {STRING_FOR_PARAM_LOCAL_CARRIER_0_FEEDBACK, "Osc1 feedback"},
        {STRING_FOR_PARAM_LOCAL_OSC_A_WAVE_INDEX, "Osc1 wave position"},

        //OSC 2 Level, Pitch, Phase Width, Carrier Feedback, Wave Position
        {STRING_FOR_PARAM_LOCAL_OSC_B_VOLUME, "Osc2 level"},
        {STRING_FOR_PARAM_LOCAL_OSC_B_PITCH_ADJUST, "Osc2 pitch"},
        {STRING_FOR_PARAM_LOCAL_OSC_B_PHASE_WIDTH, "Osc2 phase width"},
        {STRING_FOR_PARAM_LOCAL_CARRIER_1_FEEDBACK, "Osc2 feedback"},
        {STRING_FOR_PARAM_LOCAL_OSC_B_WAVE_INDEX, "Osc2 wave position"},

        //FM Mod 1 Level, Pitch, Feedback
        {STRING_FOR_PARAM_LOCAL_MODULATOR_0_VOLUME, "FM mod1 level"},
        {STRING_FOR_PARAM_LOCAL_MODULATOR_0_PITCH_ADJUST, "FM mod1 pitch"},
        {STRING_FOR_PARAM_LOCAL_MODULATOR_0_FEEDBACK, "FM mod1 feedback"},

        //FM Mod 2 Level, Pitch, Feedback
        {STRING_FOR_PARAM_LOCAL_MODULATOR_1_VOLUME, "FM mod2 level"},
        {STRING_FOR_PARAM_LOCAL_MODULATOR_1_PITCH_ADJUST, "FM mod2 pitch"},
        {STRING_FOR_PARAM_LOCAL_MODULATOR_1_FEEDBACK, "FM mod2 feedback"},

        //Env 1 ADSR
        {STRING_FOR_PARAM_LOCAL_ENV_0_ATTACK, "Env1 attack"},
        {STRING_FOR_PARAM_LOCAL_ENV_0_DECAY, "Env1 decay"},
        {STRING_FOR_PARAM_LOCAL_ENV_0_SUSTAIN, "Env1 sustain"},
        {STRING_FOR_PARAM_LOCAL_ENV_0_RELEASE, "Env1 release"},

        //Env 2 ADSR
        {STRING_FOR_PARAM_LOCAL_ENV_1_ATTACK, "Env2 attack"},
        {STRING_FOR_PARAM_LOCAL_ENV_1_DECAY, "Env2 decay"},
        {STRING_FOR_PARAM_LOCAL_ENV_1_SUSTAIN, "Env2 sustain"},
        {STRING_FOR_PARAM_LOCAL_ENV_1_RELEASE, "Env2 release"},

        //LFO 1 Rate
        {STRING_FOR_PARAM_GLOBAL_LFO_FREQ, "LFO1 rate"},

        //LFO 2 Rate
        {STRING_FOR_PARAM_LOCAL_LFO_LOCAL_FREQ, "LFO2 rate"},

        //Mod FX Depth, Rate
        {STRING_FOR_PARAM_GLOBAL_MOD_FX_DEPTH, "Mod-FX depth"},
        {STRING_FOR_PARAM_GLOBAL_MOD_FX_RATE, "Mod-FX rate"},

        //Arp Rate
        {STRING_FOR_PARAM_GLOBAL_ARP_RATE, "Arp. rate"},

        //Noise
        {STRING_FOR_PARAM_LOCAL_NOISE_VOLUME, "Noise level"},

        // Unpatched Params (originally from functions.cpp)

        //Master Level, Pitch, Pan
        {STRING_FOR_MASTER_LEVEL, "Master level"},
        {STRING_FOR_MASTER_PITCH, "Master pitch"},
        {STRING_FOR_MASTER_PAN, "Master pan"},

        //LPF Frequency, Resonance
        {STRING_FOR_LPF_FREQUENCY, "LPF frequency"},
        {STRING_FOR_LPF_RESONANCE, "LPF resonance"},

        //HPF Frequency, Resonance
        {STRING_FOR_HPF_FREQUENCY, "HPF frequency"},
        {STRING_FOR_HPF_RESONANCE, "HPF resonance"},

        //Bass, Bass Freq
        {STRING_FOR_BASS, "BASS"},
        {STRING_FOR_BASS_FREQUENCY, "Bass frequency"},

        //Treble, Treble Freq
        {STRING_FOR_TREBLE, "TREBLE"},
        {STRING_FOR_TREBLE_FREQUENCY, "Treble frequency"},

        //Reverb Amount
        {STRING_FOR_REVERB_AMOUNT, "Reverb amount"},

        //Delay Rate, Amount
        {STRING_FOR_DELAY_RATE, "Delay rate"},
        {STRING_FOR_DELAY_AMOUNT, "Delay amount"},

        //Sidechain Level, Shape
        {STRING_FOR_SIDECHAIN_LEVEL, "Sidechain level"},
        {STRING_FOR_SIDECHAIN_SHAPE, "Sidechain shape"},

        //Decimation, Bitcrush
        {STRING_FOR_DISTORTION, "Distortion"},
        {STRING_FOR_DECIMATION, "DECIMATION"},
        {STRING_FOR_BITCRUSH, "Bitcrush"},

        //Mod FX Offset, Feedback, Depth, Rate
        {STRING_FOR_MODFX_OFFSET, "MOD-FX offset"},
        {STRING_FOR_MODFX_FEEDBACK, "MOD-FX feedback"},
        {STRING_FOR_MODFX_DEPTH, "MOD-FX depth"},
        {STRING_FOR_MODFX_RATE, "MOD-FX rate"},

        //Arp Gate
        {STRING_FOR_ARP_GATE_MENU_TITLE, "Arp. gate"},

        //Portamento
        {STRING_FOR_PORTAMENTO, "PORTAMENTO"},

        //Stutter Rate
        {STRING_FOR_STUTTER, "STUTTER"},
        {STRING_FOR_STUTTER_RATE, "Stutter Rate"},

        /*
		 * End Parameter Strings
		 */

        // General
        {STRING_FOR_DISABLED, "Disabled"},
        {STRING_FOR_ENABLED, "Enabled"},
        {STRING_FOR_OK, "OK"},
        {STRING_FOR_NEW, "New"},
        {STRING_FOR_DELETE, "Delete"},
        {STRING_FOR_SURE, "Sure"},
        {STRING_FOR_OVERWRITE, "Overwrite"},
        {STRING_FOR_OPTIONS, "Options"},

        // Menu Titles
        {STRING_FOR_AUDIO_SOURCE, "Audio source"},
        {STRING_FOR_ARE_YOU_SURE_QMARK, "Are you sure?"},
        {STRING_FOR_DELETE_QMARK, "Delete?"},
        {STRING_FOR_SAMPLES, "Sample(s)"},
        {STRING_FOR_LOAD_FILES, "Load file(s)"},
        {STRING_FOR_CLEAR_SONG_QMARK, "Clear song?"},
        {STRING_FOR_LOAD_PRESET, "Load preset"},
        {STRING_FOR_OVERWRITE_QMARK, "Overwrite?"},

        // gui/context_menu/audio_input_selector.cpp
        {STRING_FOR_LEFT_INPUT, "Left input"},
        {STRING_FOR_LEFT_INPUT_MONITORING, "Left input (monitoring)"},
        {STRING_FOR_RIGHT_INPUT, "Right input"},
        {STRING_FOR_RIGHT_INPUT_MONITORING, "Right input (monitoring)"},
        {STRING_FOR_STEREO_INPUT, "Stereo input"},
        {STRING_FOR_STEREO_INPUT_MONITORING, "Stereo input (monitoring)"},
        {STRING_FOR_BALANCED_INPUT, "Bal. input"},
        {STRING_FOR_BALANCED_INPUT_MONITORING, "Bal. input (monitoring)"},
        {STRING_FOR_MIX_PRE_FX, "Deluge mix (pre fx)"},
        {STRING_FOR_MIX_POST_FX, "Deluge output (post fx)"},

        // gui/context_menu/launch_style.cpp
        {STRING_FOR_DEFAULT_LAUNCH, "Default Clip"},
        {STRING_FOR_FILL_LAUNCH, "Fill Clip"},

        // gui/context_menu/sample_browser/kit.cpp
        {STRING_FOR_LOAD_ALL, "Load all"},
        {STRING_FOR_SLICE, "Slice"},

        // gui/context_menu/sample_browser/synth.cpp
        {STRING_FOR_MULTISAMPLES, "Multisamples"},
        {STRING_FOR_BASIC, "Basic"},
        {STRING_FOR_SINGLE_CYCLE, "Single-cycle"},
        {STRING_FOR_WAVETABLE, "Wavetable"},

        // gui/context_menu/delete_file.cpp
        {STRING_FOR_ERROR_DELETING_FILE, "Error deleting file"},
        {STRING_FOR_FILE_DELETED, "File deleted"},

        // gui/context_menu/load_instrument_preset.cpp
        {STRING_FOR_CLONE, "Clone"},

        // gui/context_menu/save_song_or_instrument.cpp
        {STRING_FOR_COLLECT_MEDIA, "Collect media"},
        {STRING_FOR_CREATE_FOLDER, "Create folder"},

        // gui/menu_item/arpeggiator/mode.h
        {STRING_FOR_UP, "Up"},
        {STRING_FOR_DOWN, "Down"},
        {STRING_FOR_BOTH, "Both"},
        {STRING_FOR_RANDOM, "Random"},

        // gui/menu_item/cv/selection.h
        {STRING_FOR_CV_OUTPUT_N, "CV output *"},
        {STRING_FOR_CV_OUTPUT_1, "CV output 1"},
        {STRING_FOR_CV_OUTPUT_2, "CV output 2"},

        // gui/menu_item/delay/analog.h
        {STRING_FOR_DIGITAL, "Digital"},
        {STRING_FOR_ANALOG, "Analog"},

        // gui/menu_item/filter/lpf_mode.h
        {STRING_FOR_DRIVE, "Drive"},
        {STRING_FOR_SVF_BAND, "SVF Bandpass"},
        {STRING_FOR_SVF_NOTCH, "SVF Notch"},
        {STRING_FOR_HPLADDER, "HP Ladder"},
        {STRING_FOR_12DB_LADDER, "12dB Ladder"},
        {STRING_FOR_24DB_LADDER, "24dB Ladder"},
        // gui/menu_item/flash/status.h
        {STRING_FOR_FAST, "Fast"},
        {STRING_FOR_SLOW, "Slow"},
        {STRING_FOR_V_TRIGGER, "V-trig"},
        {STRING_FOR_S_TRIGGER, "S-trig"},
        {STRING_FOR_CLOCK, "Clock"},
        {STRING_FOR_RUN_SIGNAL, "Run signal"},

        // gui/menu_item/gate/selection.h
        {STRING_FOR_GATE_MODE_TITLE, "Gate out* mode"},
        {STRING_FOR_GATE_OUTPUT_1, "Gate output 1"},
        {STRING_FOR_GATE_OUTPUT_2, "Gate output 2"},
        {STRING_FOR_GATE_OUTPUT_3, "Gate output 3"},
        {STRING_FOR_GATE_OUTPUT_4, "Gate output 4"},
        {STRING_FOR_MINIMUM_OFF_TIME, "Minimum off-time"},

        // gui/menu_item/lfo/shape.h
        {STRING_FOR_SINE, "Sine"},
        {STRING_FOR_TRIANGLE, "Triangle"},
        {STRING_FOR_SQUARE, "Square"},
        {STRING_FOR_SAW, "Saw"},
        {STRING_FOR_SAMPLE_AND_HOLD, "S&H"},
        {STRING_FOR_RANDOM_WALK, "Random Walk"},

        // gui/menu_item/midi/takeover.h
        {STRING_FOR_JUMP, "Jump"},
        {STRING_FOR_PICK_UP, "Pickup"},
        {STRING_FOR_SCALE, "Scale"},

        // gui/menu_item/mod_fx/type.h
        {STRING_FOR_FLANGER, "Flanger"},
        {STRING_FOR_CHORUS, "Chorus"},
        {STRING_FOR_PHASER, "Phaser"},
        {STRING_FOR_STEREO_CHORUS, "Stereo Chorus"},

        // gui/menu_item/modulator/destination.h
        {STRING_FOR_CARRIERS, "Carriers"},
        {STRING_FOR_MODULATOR_1, "Modulator 1"},
        {STRING_FOR_MODULATOR_2, "Modulator 2"},

        // gui/menu_item/monitor/mode.h
        {STRING_FOR_CONDITIONAL, "Conditional"},
        {STRING_FOR_LOWER_ZONE, "Lower zone"},
        {STRING_FOR_UPPER_ZONE, "Upper zone"},
        {STRING_FOR_ANALOG_SQUARE, "Analog square"},
        {STRING_FOR_ANALOG_SAW, "Analog saw"},
        {STRING_FOR_SAMPLE, "Sample"},
        {STRING_FOR_INPUT, "Input"},
        {STRING_FOR_INPUT_LEFT, "Input (left)"},
        {STRING_FOR_INPUT_RIGHT, "Input (right)"},
        {STRING_FOR_INPUT_STEREO, "Input (stereo)"},
        {STRING_FOR_AUTOMATION_DELETED, "Automation deleted"},
        {STRING_FOR_RANGE_CONTAINS_ONE_NOTE, "Range contains only 1 note"},
        {STRING_FOR_LAST_RANGE_CANT_DELETE, "Only 1 range - can't delete"},
        {STRING_FOR_RANGE_DELETED, "Range deleted"},
        {STRING_FOR_BOTTOM, "Bottom"},
        {STRING_FOR_SHORTCUTS_VERSION_1, "1.0"},
        {STRING_FOR_SHORTCUTS_VERSION_3, "3.0"},
        {STRING_FOR_CANT_RECORD_AUDIO_FM_MODE, "Can't record audio into an FM synth"},

        //Autogen
        {STRING_FOR_FACTORY_RESET, "Factory reset"},
        {STRING_FOR_CLIPPING_OCCURRED, "Clipping occurred"},
        {STRING_FOR_NO_SAMPLE, "No sample"},
        {STRING_FOR_PARAMETER_NOT_APPLICABLE, "Parameter not applicable"},
        {STRING_FOR_SELECT_A_ROW_OR_AFFECT_ENTIRE, "Select a row or affect-entire"},
        {STRING_FOR_UNIMPLEMENTED, "Feature not (yet?) implemented"},
        {STRING_FOR_CANT_LEARN, "Can't learn"},
        {STRING_FOR_FOLDERS_CANNOT_BE_DELETED_ON_THE_DELUGE, "Folders cannot be deleted on the Deluge"},
        {STRING_FOR_ERROR_CREATING_MULTISAMPLED_INSTRUMENT, "Error creating multisampled instrument"},
        {STRING_FOR_CLIP_IS_RECORDING, "Clip is recording"},
        {STRING_FOR_AUDIO_FILE_IS_USED_IN_CURRENT_SONG, "Audio file is used in current song"},
        {STRING_FOR_CAN_ONLY_USE_SLICER_FOR_BRAND_NEW_KIT, "Can only user slicer for brand-new kit"},
        {STRING_FOR_TEMP_FOLDER_CANT_BE_BROWSED, "TEMP folder can't be browsed"},
        {STRING_FOR_UNLOADED_PARTS, "Can't return to current song, as parts have been unloaded"},
        {STRING_FOR_SD_CARD_ERROR, "SD card error"},
        {STRING_FOR_ERROR_LOADING_SONG, "Error loading song"},
        {STRING_FOR_DUPLICATE_NAMES, "Duplicate names"},
        {STRING_FOR_PRESET_SAVED, "Preset saved"},
        {STRING_FOR_SAME_NAME, "Another instrument in the song has the same name / number"},
        {STRING_FOR_SONG_SAVED, "Song saved"},
        {STRING_FOR_ERROR_MOVING_TEMP_FILES, "Song saved, but error moving temp files"},
        {STRING_FOR_OVERDUBS_PENDING, "Can't save while overdubs pending"},
        {STRING_FOR_INSTRUMENTS_WITH_CLIPS_CANT_BE_TURNED_INTO_AUDIO_TRACKS,
         "Instruments with clips can't be turned into audio tracks"},
        {STRING_FOR_NO_FREE_CHANNEL_SLOTS_AVAILABLE_IN_SONG, "No free channel slots available in song"},
        {STRING_FOR_MIDI_MUST_BE_LEARNED_TO_KIT_ITEMS_INDIVIDUALLY, "MIDI must be learned to kit items individually"},
        {STRING_FOR_AUDIO_TRACKS_WITH_CLIPS_CANT_BE_TURNED_INTO_AN_INSTRUMENT,
         "Audio tracks with clips can't be turned into an instrument"},
        {STRING_FOR_ARRANGEMENT_CLEARED, "Arrangement cleared"},
        {STRING_FOR_EMPTY_CLIP_INSTANCES_CANT_BE_MOVED_TO_THE_SESSION,
         "Empty clip instances can't be moved to the session"},
        {STRING_FOR_AUDIO_CLIP_CLEARED, "Audio clip cleared"},
        {STRING_FOR_CANT_EDIT_LENGTH, "Can't edit length"},
        {STRING_FOR_QUANTIZE_ALL_ROW, "QUANTIZE ALL ROW"},
        {STRING_FOR_QUANTIZE, "QUANTIZE"},
        {STRING_FOR_VELOCITY_DECREASED, "Velocity decreased"},
        {STRING_FOR_VELOCITY_INCREASED, "Velocity increased"},
        {STRING_FOR_RANDOMIZED, "Randomized"},
        {STRING_FOR_MAXIMUM_LENGTH_REACHED, "Maximum length reached"},
        {STRING_FOR_NOTES_PASTED, "Notes pasted"},
        {STRING_FOR_AUTOMATION_PASTED, "Automation pasted"},
        {STRING_FOR_CANT_PASTE_AUTOMATION, "Can't paste automation"},
        {STRING_FOR_NO_AUTOMATION_TO_PASTE, "No automation to paste"},
        {STRING_FOR_NOTES_COPIED, "Notes copied"},
        {STRING_FOR_NO_AUTOMATION_TO_COPY, "No automation to copy"},
        {STRING_FOR_AUTOMATION_COPIED, "Automation copied"},
        {STRING_FOR_DELETED_UNUSED_ROWS, "Deleted unused rows"},
        {STRING_FOR_AT_LEAST_ONE_ROW_NEEDS_TO_HAVE_NOTES, "At least one row needs to have notes"},
        {STRING_FOR_RECORDING_IN_PROGRESS, "Recording in progress"},
        {STRING_FOR_CANT_REMOVE_FINAL_CLIP, "Can't remove final clip"},
        {STRING_FOR_CLIP_NOT_EMPTY, "Clip not empty"},
        {STRING_FOR_RECORDING_TO_ARRANGEMENT, "Recording to arrangement"},
        {STRING_FOR_CANT_CREATE_OVERDUB_WHILE_CLIPS_SOLOING, "Can't create overdub while clips soloing"},
        {STRING_FOR_CLIP_WOULD_BREACH_MAX_ARRANGEMENT_LENGTH, "Clip would breach max arrangement length"},
        {STRING_FOR_NO_UNUSED_CHANNELS, "No unused channels"},
        {STRING_FOR_CLIP_HAS_INSTANCES_IN_ARRANGER, "Clip has instances in arranger"},
        {STRING_FOR_CANT_SAVE_WHILE_OVERDUBS_PENDING, "Can't save while overdubs pending"},
        {STRING_FOR_DIN_PORTS, "DIN ports"},
        {STRING_FOR_UPSTREAM_USB_PORT_3_SYSEX, "upstream USB port 3 (sysex)"},
        {STRING_FOR_UPSTREAM_USB_PORT_2, "upstream USB port 2"},
        {STRING_FOR_UPSTREAM_USB_PORT_1, "upstream USB port 1"},
        {STRING_FOR_HELLO_SYSEX, "hello sysex"},
        {STRING_FOR_OTHER_SCALE, "Other scale"},
        {STRING_FOR_CUSTOM_SCALE_WITH_MORE_THAN_7_NOTES_IN_USE, "Custom scale with more than 7 notes in use"},
        {STRING_FOR_CLIP_CLEARED, "Clip cleared"},
        {STRING_FOR_NO_FURTHER_UNUSED_INSTRUMENT_NUMBERS, "No further unused instrument numbers"},
        {STRING_FOR_CHANNEL_PRESSURE, "Channel pressure"},
        {STRING_FOR_PITCH_BEND, "Pitch bend"},
        {STRING_FOR_NO_PARAM, "No param"},
        {STRING_FOR_NO_FURTHER_UNUSED_MIDI_PARAMS, "No further unused MIDI params"},
        {STRING_FOR_ANALOG_DELAY, "Analog delay"},
        {STRING_FOR_NO_UNUSED_CHANNELS_AVAILABLE, "No unused channels available"},
        {STRING_FOR_NO_AVAILABLE_CHANNELS, "No available channels"},
        {STRING_FOR_PARAMETER_AUTOMATION_DELETED, "Parameter automation deleted"},
        {STRING_FOR_CREATE_OVERDUB_FROM_WHICH_CLIP, "Create overdub from which clip?"},
        {STRING_FOR_AUDIO_TRACK_HAS_NO_INPUT_CHANNEL, "Audio track has no input channel"},
        {STRING_FOR_CANT_GRAB_TEMPO_FROM_CLIP, "Can't grab tempo from clip"},
        {STRING_FOR_SYNC_NUDGED, "Sync nudged"},
        {STRING_FOR_FOLLOWING_EXTERNAL_CLOCK, "Following external clock"},
        {STRING_FOR_SLOW_SIDECHAIN_COMPRESSOR, "Slow sidechain compressor"},
        {STRING_FOR_FAST_SIDECHAIN_COMPRESSOR, "Fast sidechain compressor"},
        {STRING_FOR_REBOOT_TO_USE_THIS_SD_CARD, "Reboot to use this SD card"},
        {STRING_FOR_LARGE_ROOM_REVERB, "Large room reverb"},
        {STRING_FOR_MEDIUM_ROOM_REVERB, "Medium room reverb"},
        {STRING_FOR_SMALL_ROOM_REVERB, "Small room reverb"},
        {STRING_FOR_USB_DEVICES_MAX, "Maximum number of USB devices already hosted"},
        {STRING_FOR_USB_DEVICE_DETACHED, "USB device detached"},
        {STRING_FOR_USB_HUB_ATTACHED, "USB hub attached"},
        {STRING_FOR_USB_DEVICE_NOT_RECOGNIZED, "USB device not recognized"},

        {STRING_FOR_OUT, "Out"},
        {STRING_FOR_IN, "In"},

        {STRING_FOR_DEV_MENU_A, "Dev Menu A"},
        {STRING_FOR_DEV_MENU_B, "Dev Menu B"},
        {STRING_FOR_DEV_MENU_C, "Dev Menu C"},
        {STRING_FOR_DEV_MENU_D, "Dev Menu D"},
        {STRING_FOR_DEV_MENU_E, "Dev Menu E"},
        {STRING_FOR_DEV_MENU_F, "Dev Menu F"},
        {STRING_FOR_DEV_MENU_G, "Dev Menu G"},
        {STRING_FOR_ENVELOPE_1, "Envelope 1"},
        {STRING_FOR_ENVELOPE_2, "Envelope 2"},
        {STRING_FOR_VOLUME_LEVEL, "Volume"},
        {STRING_FOR_AMOUNT_LEVEL, "Level"},
        {STRING_FOR_REPEAT_MODE, "Repeat mode"},
        {STRING_FOR_PITCH_SPEED, "Pitch/speed"},
        {STRING_FOR_OSCILLATOR_SYNC, "Oscillator sync"},
        {STRING_FOR_OSCILLATOR_1, "Oscillator 1"},
        {STRING_FOR_OSCILLATOR_2, "Oscillator 2"},
        {STRING_FOR_UNISON_NUMBER, "Unison number"},
        {STRING_FOR_UNISON_DETUNE, "Unison detune"},
        {STRING_FOR_UNISON_STEREO_SPREAD, "Unison stereo spread"},
        {STRING_FOR_NUMBER_OF_OCTAVES, "Number of octaves"},
        {STRING_FOR_SHAPE, "SHAPE"},
        {STRING_FOR_MOD_FX, "Mod-fx"},
        {STRING_FOR_POLY_FINGER_MPE, "Poly / finger / MPE"},
        {STRING_FOR_REVERB_SIDECHAIN, "Reverb sidechain"},
        {STRING_FOR_ROOM_SIZE, "Room size"},
        {STRING_FOR_SUB_BANK, "Sub-bank"},
        {STRING_FOR_PLAY_DIRECTION, "Play direction"},
        {STRING_FOR_SWING_INTERVAL, "Swing interval"},
        {STRING_FOR_SHORTCUTS_VERSION, "Shortcuts version"},
        {STRING_FOR_KEYBOARD_FOR_TEXT, "Keyboard for text"},
        {STRING_FOR_LOOP_MARGINS, "Loop margins"},
        {STRING_FOR_SAMPLING_MONITORING, "Sampling monitoring"},
        {STRING_FOR_SAMPLE_PREVIEW, "Sample preview"},
        {STRING_FOR_PLAY_CURSOR, "Play-cursor"},
        {STRING_FOR_FIRMWARE_VERSION, "Firmware version"},
        {STRING_FOR_COMMUNITY_FTS, "Community features"},
        {STRING_FOR_MIDI_THRU, "MIDI-thru"},
        {STRING_FOR_TAKEOVER, "TAKEOVER"},
        {STRING_FOR_RECORD, "Record"},
        {STRING_FOR_COMMANDS, "Commands"},
        {STRING_FOR_OUTPUT, "Output"},
        {STRING_FOR_DEFAULT_UI, "UI"},
        {STRING_FOR_DEFAULT_UI_GRID, "Grid"},
        {STRING_FOR_DEFAULT_UI_DEFAULT_GRID_ACTIVE_MODE, "Default active mode"},
        {STRING_FOR_DEFAULT_UI_DEFAULT_GRID_UNARM_EMPTY_PADS, "Empty pad unarm"},
        {STRING_FOR_DEFAULT_UI_DEFAULT_GRID_ALLOW_GREEN_SELECTION, "Select in green mode"},
        {STRING_FOR_DEFAULT_UI_DEFAULT_GRID_ACTIVE_MODE_SELECTION, "Selection"},
        {STRING_FOR_DEFAULT_UI_LAYOUT, "Layout"},
        {STRING_FOR_DEFAULT_UI_KEYBOARD, "Keyboard"},
        {STRING_FOR_DEFAULT_UI_KEYBOARD_LAYOUT_ISOMORPHIC, "Isomorphic"},
        {STRING_FOR_DEFAULT_UI_KEYBOARD_LAYOUT_INKEY, "In-Key"},
        {STRING_FOR_DEFAULT_UI_SONG, "Song"},
        {STRING_FOR_DEFAULT_UI_SONG_LAYOUT_ROWS, "Rows"},
        {STRING_FOR_INPUT, "Input"},
        {STRING_FOR_TEMPO_MAGNITUDE_MATCHING, "Tempo magnitude matching"},
        {STRING_FOR_TRIGGER_CLOCK, "Trigger clock"},
        {STRING_FOR_FM_MODULATOR_1, "FM modulator 1"},
        {STRING_FOR_FM_MODULATOR_2, "FM modulator 2"},
        {STRING_FOR_NOISE_LEVEL, "Noise level"},
        {STRING_FOR_MASTER_TRANSPOSE, "Master transpose"},
        {STRING_FOR_SYNTH_MODE, "Synth mode"},
        {STRING_FOR_FILTER_ROUTE, "Filter route"},

        {STRING_FOR_COMMUNITY_FEATURE_DRUM_RANDOMIZER, "Drum Randomizer"},
        {STRING_FOR_COMMUNITY_FEATURE_MASTER_COMPRESSOR, "Master Compressor"},
        {STRING_FOR_COMMUNITY_FEATURE_QUANTIZE, "Quantize"},
        {STRING_FOR_COMMUNITY_FEATURE_FINE_TEMPO_KNOB, "Fine Tempo Knob"},
        {STRING_FOR_COMMUNITY_FEATURE_MOD_DEPTH_DECIMALS, "Mod. Depth Decimals"},
        {STRING_FOR_COMMUNITY_FEATURE_CATCH_NOTES, "Catch Notes"},
        {STRING_FOR_COMMUNITY_FEATURE_DELETE_UNUSED_KIT_ROWS, "Delete Unused Kit Rows"},
        {STRING_FOR_COMMUNITY_FEATURE_ALT_DELAY_PARAMS, "Alternative Golden Knob Delay Params"},
        {STRING_FOR_COMMUNITY_FEATURE_QUANTIZED_STUTTER, "Stutter Rate Quantize"},
        {STRING_FOR_COMMUNITY_FEATURE_AUTOMATION, "Automation"},
        {STRING_FOR_COMMUNITY_FEATURE_AUTOMATION_INTERPOLATION, "Interpolation"},
        {STRING_FOR_COMMUNITY_FEATURE_AUTOMATION_CLEAR_CLIP, "Clear Clip"},
        {STRING_FOR_COMMUNITY_FEATURE_AUTOMATION_NUDGE_NOTE, "Nudge Note"},
        {STRING_FOR_COMMUNITY_FEATURE_AUTOMATION_SHIFT_CLIP, "Shift Note"},
        {STRING_FOR_COMMUNITY_FEATURE_AUTOMATION_DISABLE_AUDITION_PAD_SHORTCUTS, "Disable Audition Pad Shortcuts"},
        {STRING_FOR_COMMUNITY_FEATURE_DEV_SYSEX, "Allow Insecure Develop Sysex Messages"},
        {STRING_FOR_COMMUNITY_FEATURE_SYNC_SCALING_ACTION, "Sync Scaling Action"},
        {STRING_FOR_COMMUNITY_FEATURE_HIGHLIGHT_INCOMING_NOTES, "Highlight Incoming Notes"},
        {STRING_FOR_COMMUNITY_FEATURE_NORNS_LAYOUT, "Display Norns Layout"},
        {STRING_FOR_COMMUNITY_FEATURE_GRAIN_FX, "Enable Grain FX"},

        {STRING_FOR_TRACK_STILL_HAS_CLIPS_IN_SESSION, "Track still has clips in session"},
        {STRING_FOR_DELETE_ALL_TRACKS_CLIPS_FIRST, "Delete all track's clips first"},
        {STRING_FOR_CANT_DELETE_FINAL_CLIP, "Can't delete final Clip"},
        {STRING_FOR_NEW_SYNTH_CREATED, "New synth created"},
        {STRING_FOR_NEW_KIT_CREATED, "New kit created"},

        {STRING_FOR_CAN_ONLY_IMPORT_WHOLE_FOLDER_INTO_BRAND_NEW_KIT, "Can only import whole folder into brand-new kit"},
        {STRING_FOR_CANT_IMPORT_WHOLE_FOLDER_INTO_AUDIO_CLIP, "Can't import whole folder into audio clip"},

        {STRING_FOR_IMPOSSIBLE_FROM_GRID, "Impossible from Grid"},
        {STRING_FOR_SWITCHING_TO_TRACK_FAILED, "Switching to track failed"},
        {STRING_FOR_CANT_CLONE_AUDIO_IN_OTHER_TRACK, "Can't clone audio in other track"},
        {STRING_FOR_CANT_CONVERT_TYPE, "Can't convert audio/non-audio"},
        {STRING_FOR_TARGET_FULL, "Target full"},

        // Auto-extracted from menus.cpp
        {STRING_FOR_LPF_MORPH, "LPF morph"},
        {STRING_FOR_LPF_MODE, "LPF mode"},
        {STRING_FOR_MORPH, "Morph"},
        {STRING_FOR_HPF_MORPH, "HPF morph"},
        {STRING_FOR_HPF_MODE, "HPF mode"},
        {STRING_FOR_DECAY, "DECAY"},
        {STRING_FOR_SUSTAIN, "SUSTAIN"},
        {STRING_FOR_WAVE_INDEX, "Wave-index"},
        {STRING_FOR_RECORD_AUDIO, "Record audio"},
        {STRING_FOR_START_POINT, "Start-point"},
        {STRING_FOR_END_POINT, "End-point"},
        {STRING_FOR_SPEED, "SPEED"},
        {STRING_FOR_INTERPOLATION, "INTERPOLATION"},
        {STRING_FOR_PULSE_WIDTH, "PULSE WIDTH"},
        {STRING_FOR_UNISON, "UNISON"},
        {STRING_FOR_MODE, "MODE"},
        {STRING_FOR_ARPEGGIATOR, "ARPEGGIATOR"},
        {STRING_FOR_POLYPHONY, "POLYPHONY"},
        {STRING_FOR_PRIORITY, "PRIORITY"},
        {STRING_FOR_VOICE, "VOICE"},
        {STRING_FOR_DESTINATION, "Destination"},
        {STRING_FOR_RETRIGGER_PHASE, "Retrigger phase"},
        {STRING_FOR_LFO1_TYPE, "LFO1 type"},
        {STRING_FOR_LFO1_RATE, "LFO1 rate"},
        {STRING_FOR_LFO1_SYNC, "LFO1 sync"},
        {STRING_FOR_LFO1, "LFO1"},
        {STRING_FOR_LFO2_TYPE, "LFO2 type"},
        {STRING_FOR_LFO2_RATE, "LFO2 rate"},
        {STRING_FOR_LFO2, "LFO2"},
        {STRING_FOR_MODFX_TYPE, "MOD-FX type"},
        {STRING_FOR_FEEDBACK, "FEEDBACK"},
        {STRING_FOR_OFFSET, "OFFSET"},
        {STRING_FOR_EQ, "EQ"},
        {STRING_FOR_PINGPONG, "Pingpong"},
        {STRING_FOR_DELAY_PINGPONG, "Delay pingpong"},
        {STRING_FOR_DELAY_TYPE, "Delay type"},
        {STRING_FOR_DELAY_SYNC, "Delay sync"},
        {STRING_FOR_NORMAL, "Normal"},
        {STRING_FOR_SEND_TO_SIDECHAIN, "Send to sidechain"},
        {STRING_FOR_SYNC, "SYNC"},
        {STRING_FOR_SIDECHAIN_SYNC, "Sidechain sync"},
        {STRING_FOR_RELEASE, "RELEASE"},
        {STRING_FOR_DAMPENING, "DAMPENING"},
        {STRING_FOR_WIDTH, "WIDTH"},
        {STRING_FOR_REVERB_WIDTH, "Reverb width"},
        {STRING_FOR_REVERB_PAN, "Reverb pan"},
        {STRING_FOR_SATURATION, "SATURATION"},
        {STRING_FOR_BANK, "BANK"},
        {STRING_FOR_MIDI_BANK, "MIDI bank"},
        {STRING_FOR_MIDI_SUB_BANK, "MIDI sub-bank"},
        {STRING_FOR_PGM, "PGM"},
        {STRING_FOR_REVERSE, "REVERSE"},
        {STRING_FOR_WAVEFORM, "WAVEFORM"},
        {STRING_FOR_RESONANCE, "Resonance"},
        {STRING_FOR_LPF, "LPF"},
        {STRING_FOR_FREQUENCY, "Frequency"},
        {STRING_FOR_HPF, "HPF"},
        {STRING_FOR_TYPE, "TYPE"},
        {STRING_FOR_MOD_FX_TYPE, "MOD FX type"},
        {STRING_FOR_MOD_FX_RATE, "MOD FX rate"},
        {STRING_FOR_DEPTH, "DEPTH"},
        {STRING_FOR_MOD_FX_DEPTH, "MOD FX depth"},
        {STRING_FOR_RATE, "RATE"},
        {STRING_FOR_DELAY, "DELAY"},
        {STRING_FOR_AMOUNT, "AMOUNT"},
        {STRING_FOR_REVERB, "REVERB"},
        {STRING_FOR_VOLUME_DUCKING, "Volume ducking"},
        {STRING_FOR_SIDECHAIN_COMPRESSOR, "Sidechain compressor"},
        {STRING_FOR_ATTACK, "ATTACK"},
        {STRING_FOR_FX, "FX"},
        {STRING_FOR_VOLTS_PER_OCTAVE, "Volts per octave"},
        {STRING_FOR_TRANSPOSE, "TRANSPOSE"},
        {STRING_FOR_CV, "CV"},
        {STRING_FOR_CV_OUTPUTS, "CV outputs"},
        {STRING_FOR_GATE, "GATE"},
        {STRING_FOR_GATE_OUTPUTS, "Gate outputs"},
        {STRING_FOR_KEY_LAYOUT, "Key layout"},
        {STRING_FOR_COLOURS, "COLOURS"},
        {STRING_FOR_PADS, "PADS"},
        {STRING_FOR_QUANTIZATION, "Quantization"},
        {STRING_FOR_COUNT_IN, "Count-in"},
        {STRING_FOR_REC_COUNT_IN, "Rec count-in"},
        {STRING_FOR_MONITORING, "Monitoring"},
        {STRING_FOR_RECORDING, "Recording"},
        {STRING_FOR_RESTART, "Restart"},
        {STRING_FOR_PLAY, "PLAY"},
        {STRING_FOR_TAP_TEMPO, "Tap tempo"},
        {STRING_FOR_UNDO, "UNDO"},
        {STRING_FOR_REDO, "REDO"},
        {STRING_FOR_LOOP, "LOOP"},
        {STRING_FOR_LAYERING_LOOP, "LAYERING loop"},
        {STRING_FOR_MIDI_COMMANDS, "MIDI commands"},
        {STRING_FOR_DIFFERENTIATE_INPUTS, "Differentiate inputs"},
        {STRING_FOR_MIDI_CLOCK_OUT, "MIDI clock out"},
        {STRING_FOR_MIDI_CLOCK_IN, "MIDI clock in"},
        {STRING_FOR_DEVICES, "Devices"},
        {STRING_FOR_MIDI_DEVICES, "MIDI devices"},
        {STRING_FOR_MPE, "MPE"},
        {STRING_FOR_MIDI_CLOCK, "MIDI clock"},
        {STRING_FOR_MIDI, "MIDI"},
        {STRING_FOR_PPQN, "PPQN"},
        {STRING_FOR_INPUT_PPQN, "Input PPQN"},
        {STRING_FOR_AUTO_START, "Auto-start"},
        {STRING_FOR_OUTPUT_PPQN, "Output PPQN"},
        {STRING_FOR_TEMPO, "TEMPO"},
        {STRING_FOR_DEFAULT_TEMPO, "Default tempo"},
        {STRING_FOR_SWING, "SWING"},
        {STRING_FOR_DEFAULT_SWING, "Default swing"},
        {STRING_FOR_KEY, "KEY"},
        {STRING_FOR_DEFAULT_KEY, "Default key"},
        {STRING_FOR_DEFAULT_SCALE, "Default scale"},
        {STRING_FOR_VELOCITY, "VELOCITY"},
        {STRING_FOR_RESOLUTION, "RESOLUTION"},
        {STRING_FOR_DEFAULT_BEND_R, "Default bend r"},
        {STRING_FOR_DEFAULTS, "DEFAULTS"},
        {STRING_FOR_VIBRATO, "VIBRATO"},
        {STRING_FOR_NAME, "NAME"},
        {STRING_FOR_BEND_RANGE, "Bend range"},
        {STRING_FOR_PAN, "PAN"},
        {STRING_FOR_SOUND, "Sound"},
        {STRING_FOR_AUDIO_CLIP, "Audio clip"},
        {STRING_FOR_SONG, "Song"},
        {STRING_FOR_SETTINGS, "Settings"},
        {STRING_FOR_ENV_ATTACK_MENU_TITLE, "Env* attack"},
        {STRING_FOR_ENV_DECAY_MENU_TITLE, "Env* decay"},
        {STRING_FOR_ENV_SUSTAIN_MENU_TITLE, "Env* sustain"},
        {STRING_FOR_ENV_RELEASE_MENU_TITLE, "Env* release"},
        {STRING_FOR_OSC_TYPE_MENU_TITLE, "Osc* type"},
        {STRING_FOR_OSC_WAVE_IND_MENU_TITLE, "Osc* wave-ind."},
        {STRING_FOR_OSC_LEVEL_MENU_TITLE, "Osc* level"},
        {STRING_FOR_CARRIER_FEED_MENU_TITLE, "Carrier* feed."},
        {STRING_FOR_SAMP_REVERSE_MENU_TITLE, "Samp* reverse"},
        {STRING_FOR_SAMP_REPEAT_MENU_TITLE, "Samp* repeat"},
        {STRING_FOR_OSC_TRANSPOSE_MENU_TITLE, "Osc* transpose"},
        {STRING_FOR_SAMP_SPEED_MENU_TITLE, "Samp* speed"},
        {STRING_FOR_SAMP_INTERP_MENU_TITLE, "Samp* interp."},
        {STRING_FOR_OSC_P_WIDTH_MENU_TITLE, "Osc* p. width"},
        {STRING_FOR_OSC_R_PHASE_MENU_TITLE, "Osc* r. phase"},
        {STRING_FOR_ARP_MODE_MENU_TITLE, "Arp. mode"},
        {STRING_FOR_ARP_SYNC_MENU_TITLE, "Arp. sync"},
        {STRING_FOR_ARP_OCTAVES_MENU_TITLE, "Arp. octaves"},
        {STRING_FOR_ARP_RATE_MENU_TITLE, "Arp. rate"},
        {STRING_FOR_FM_MOD_TRAN_MENU_TITLE, "FM Mod* tran."},
        {STRING_FOR_FM_MOD_LEVEL_MENU_TITLE, "FM Mod* level"},
        {STRING_FOR_FM_MOD_FBACK_MENU_TITLE, "FM Mod* f.back"},
        {STRING_FOR_FM_MOD2_DEST_MENU_TITLE, "FM Mod2 dest."},
        {STRING_FOR_FM_MOD_RETRIG_MENU_TITLE, "FM Mod* retrig"},
        {STRING_FOR_SIDECH_ATTACK_MENU_TITLE, "Sidech. attack"},
        {STRING_FOR_SIDECH_SHAPE_MENU_TITLE, "Sidech. shape"},
        {STRING_FOR_REVERB_SIDECH_MENU_TITLE, "Reverb sidech."},
        {STRING_FOR_MIDI_PGM_NUMB_MENU_TITLE, "MIDI PGM numb."},
        {STRING_FOR_CV_V_PER_OCTAVE_MENU_TITLE, "CV* V/octave"},
        {STRING_FOR_CV_TRANSPOSE_MENU_TITLE, "CV* transpose"},
        {STRING_FOR_SHORTCUTS_VER_MENU_TITLE, "Shortcuts ver."},
        {STRING_FOR_FIRMWARE_VER_MENU_TITLE, "Firmware ver."},
        {STRING_FOR_COMMUNITY_FTS_MENU_TITLE, "Community fts."},
        {STRING_FOR_TEMPO_M_MATCH_MENU_TITLE, "Tempo m. match"},
        {STRING_FOR_T_CLOCK_INPUT_MENU_TITLE, "T. clock input"},
        {STRING_FOR_T_CLOCK_OUT_MENU_TITLE, "T. clock out"},
        {STRING_FOR_DEFAULT_VELOC_MENU_TITLE, "Default veloc."},
        {STRING_FOR_DEFAULT_RESOL_MENU_TITLE, "Default resol."},
        {STRING_FOR_MASTER_TRAN_MENU_TITLE, "Master tran."},
        {STRING_FOR_MIDI_INST_MENU_TITLE, "MIDI inst."},
        {STRING_FOR_SEND_TO_SIDECH_MENU_TITLE, "Send to sidech"},
        {STRING_FOR_SIDECH_RELEASE_MENU_TITLE, "Sidech release"},
        {STRING_FOR_SIDECHAIN_COMP_MENU_TITLE, "Sidechain comp"},
        {STRING_FOR_NUM_MEMBER_CH_MENU_TITLE, "Num member ch."},
        {STRING_FOR_METRONOME, "METRONOME"},
        {STRING_FOR_DEFAULT_METRO_MENU_TITLE, "Default metro."},

        {STRING_FOR_CV_INSTRUMENT, "CV instrument"},

        {STRING_FOR_ACTIVE, "ACTIVE"},
        {STRING_FOR_STOPPED, "STOPPED"},
        {STRING_FOR_MUTED, "MUTED"},
        {STRING_FOR_SOLOED, "SOLOED"},

        {STRING_FOR_FILE_BROWSER, "File browser"},

        // Auto-extracted from deluge/gui/menu_items/
        {STRING_FOR_LOW, "LOW"},
        {STRING_FOR_MEDIUM, "MEDIUM"},
        {STRING_FOR_HIGH, "HIGH"},
        {STRING_FOR_AUTO, "Auto"},
        {STRING_FOR_POLYPHONIC, "Polyphonic"},
        {STRING_FOR_MONOPHONIC, "Monophonic"},
        {STRING_FOR_LEGATO, "Legato"},
        {STRING_FOR_CHOKE, "Choke"},
        {STRING_FOR_MODULATE_WITH, "Modulate with"},
        {STRING_FOR_MODULATE_DEPTH, "Modulate depth"},
        {STRING_FOR_FORWARD, "FORWARD"},
        {STRING_FOR_REVERSED, "REVERSED"},
        {STRING_FOR_PING_PONG, "PING-PONG"},
        {STRING_FOR_NONE, "NONE"},
        {STRING_FOR_OFF, "Off"},
        {STRING_FOR_ON, "On"},
        {STRING_FOR_CUT, "CUT"},
        {STRING_FOR_ONCE, "ONCE"},
        {STRING_FOR_STRETCH, "STRETCH"},
        {STRING_FOR_LINKED, "Linked"},
        {STRING_FOR_INDEPENDENT, "Independent"},
        {STRING_FOR_LINEAR, "Linear"},
        {STRING_FOR_SINC, "Sinc"},
        {STRING_FOR_MPE_OUTPUT, "MPE output"},
        {STRING_FOR_MPE_INPUT, "MPE input"},
        {STRING_FOR_SUBTRACTIVE, "Subtractive"},
        {STRING_FOR_FM, "FM"},
        {STRING_FOR_RINGMOD, "Ringmod"},
        {STRING_FOR_NOTE_RANGE, "Note range"},
        {STRING_FOR_PARALLEL, "PARALLEL"},
        {STRING_FOR_RED, "RED"},
        {STRING_FOR_GREEN, "GREEN"},
        {STRING_FOR_BLUE, "BLUE"},
        {STRING_FOR_YELLOW, "YELLOW"},
        {STRING_FOR_CYAN, "CYAN"},
        {STRING_FOR_MAGENTA, "PURPLE"},
        {STRING_FOR_AMBER, "AMBER"},
        {STRING_FOR_WHITE, "WHITE"},
        {STRING_FOR_PINK, "PINK"},
        {STRING_FOR_COMMAND_UNASSIGNED, "Command unassigned"},
        {STRING_FOR_ANY_MIDI_DEVICE, "Any MIDI device"},
        {STRING_FOR_MPE_LOWER_ZONE, "MPE lower zone"},
        {STRING_FOR_MPE_UPPER_ZONE, "MPE upper zone"},
        {STRING_FOR_CHANNEL, "Channel"},
        {STRING_FOR_SET, "SET"},
        {STRING_FOR_UNLEARNED, "UNLEARNED"},
        {STRING_FOR_LEARNED, "LEARNED"},
        {STRING_FOR_RANGE_INSERTED, "Range inserted"},
        {STRING_FOR_INSERT, "INSERT"},

        {STRING_FOR_SVF_BAND, "SVF Bandpass"},
        {STRING_FOR_SVF_NOTCH, "SVF Notch"},
        {STRING_FOR_LOOP_TOO_SHORT, "Loop too short"},
        {STRING_FOR_LOOP_HALVED, "Loop halved"},
        {STRING_FOR_LOOP_TOO_LONG, "Loop too long"},
        {STRING_FOR_LOOP_DOUBLED, "Loop doubled"},
        {STRING_FOR_WAVEFOLD, "Wavefold"},
        {STRING_FOR_MOD_MATRIX, "Mod matrix"},

        {STRING_FOR_CHECKSUM_FAIL, "Checksum fail"},
        {STRING_FOR_WRONG_SIZE, "Wrong size?"},
        {STRING_FOR_NOTES_CLEARED, "Notes cleared"},
        {STRING_FOR_AUTOMATION_CLEARED, "Automation cleared"},

        {STRING_FOR_GRAIN, "Grain"},
        {STRING_FOR_FILL, "Fill"},

        /* Strings Specifically for Automation Instrument Clip View
        * automation_instrument_clip_view.cpp
        */

        {STRING_FOR_AUTOMATION, "AUTOMATION"},
        {STRING_FOR_AUTOMATION_OVERVIEW, "Automation Overview"},
        {STRING_FOR_AUTOMATION_OFF, "(Not Automated)"},
        {STRING_FOR_AUTOMATION_ON, "(Automated)"},
        {STRING_FOR_COMING_SOON, "Coming Soon"},
        {STRING_FOR_CANT_AUTOMATE_CV, "Can't Automate CV"},
        {STRING_FOR_SHIFT_LEFT, "Shift Left"},
        {STRING_FOR_SHIFT_RIGHT, "Shift Right"},
        {STRING_FOR_INTERPOLATION_DISABLED, "Interpolation Off"},
        {STRING_FOR_INTERPOLATION_ENABLED, "Interpolation On"},
        {STRING_FOR_PAD_SELECTION_OFF, "Pad Selection Off"},
        {STRING_FOR_PAD_SELECTION_ON, "Pad Selection On"},

        /* Strings Specifically for Performance View
        * performance_session_view.cpp
        */

        {STRING_FOR_PERFORM_VIEW, "Performance View"},
        {STRING_FOR_PERFORM_FX, "Perform FX"},
        {STRING_FOR_PERFORM_EDITOR, "Editing Mode"},
        {STRING_FOR_PERFORM_EDIT_PARAM, "Param"},
        {STRING_FOR_PERFORM_EDIT_VALUE, "Value"},
        {STRING_FOR_PERFORM_DEFAULTS_LOADED, "Defaults Loaded"},
        {STRING_FOR_PERFORM_DEFAULTS_SAVED, "Defaults Saved"},

        /* Strings Specifically for Song View
        * session_view.cpp
        */

        {STRING_FOR_SONG_VIEW, "Song View"},
        {STRING_FOR_SONG_FX, "Song FX"},

        /* Strings Specifically for Arranger View
        * arranger_view.cpp
        */

        {STRING_FOR_ARRANGER_VIEW, "Arranger View"},

<<<<<<< HEAD
        /* Strings Specifically for Midi Learning View
        * midi_session_view.cpp
        */

        {STRING_FOR_MIDI_VIEW, "Midi Learning View"},
        {STRING_FOR_MIDI_DEFAULTS_LOADED, "Defaults Loaded"},
        {STRING_FOR_MIDI_DEFAULTS_SAVED, "Defaults Saved"},
        {STRING_FOR_MIDI_FOLLOW, "Follow: "},
        {STRING_FOR_MIDI_CHANNEL, "CH: "},
        {STRING_FOR_MIDI_LEARNED, "Learned: CC "},
        {STRING_FOR_MIDI_NOT_LEARNED, "Not Learned"},
        {STRING_FOR_MIDI_LEARN_CHANNEL, "\n Channel is: "},

        {STRING_FOR_SYNTH, "Synth"},
        {STRING_FOR_KIT, "Kit"},
        {STRING_FOR_PARAM, "Param"},

        //strings for midi follow menu
        {STRING_FOR_FOLLOW_TITLE, "Midi-Follow"},
        {STRING_FOR_FOLLOW, "Follow"},
        {STRING_FOR_FOLLOW_CHANNEL_SYNTH, "Synth Channel"},
        {STRING_FOR_FOLLOW_CHANNEL_KIT, "Kit Channel"},
        {STRING_FOR_FOLLOW_CHANNEL_PARAM, "Param Channel"},
        {STRING_FOR_FOLLOW_KIT_ROOT_NOTE, "Kit Root Note"},
        {STRING_FOR_FOLLOW_DISPLAY_PARAM, "Display Param"},
        {STRING_FOR_FOLLOW_FEEDBACK, "Feedback"},
=======
        /* Strings for Kit Global FX Menu*/

        {STRING_FOR_KIT_GLOBAL_FX, "Kit FX"},
        {STRING_FOR_PITCH, "Pitch"},
>>>>>>> 77655cf5
    },
};
} // namespace deluge::l10n::built_in<|MERGE_RESOLUTION|>--- conflicted
+++ resolved
@@ -818,7 +818,11 @@
 
         {STRING_FOR_ARRANGER_VIEW, "Arranger View"},
 
-<<<<<<< HEAD
+        /* Strings for Kit Global FX Menu*/
+
+        {STRING_FOR_KIT_GLOBAL_FX, "Kit FX"},
+        {STRING_FOR_PITCH, "Pitch"},
+
         /* Strings Specifically for Midi Learning View
         * midi_session_view.cpp
         */
@@ -845,12 +849,6 @@
         {STRING_FOR_FOLLOW_KIT_ROOT_NOTE, "Kit Root Note"},
         {STRING_FOR_FOLLOW_DISPLAY_PARAM, "Display Param"},
         {STRING_FOR_FOLLOW_FEEDBACK, "Feedback"},
-=======
-        /* Strings for Kit Global FX Menu*/
-
-        {STRING_FOR_KIT_GLOBAL_FX, "Kit FX"},
-        {STRING_FOR_PITCH, "Pitch"},
->>>>>>> 77655cf5
     },
 };
 } // namespace deluge::l10n::built_in