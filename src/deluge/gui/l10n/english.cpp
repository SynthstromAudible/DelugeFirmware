#include "definitions_cxx.hpp"
#include "gui/l10n/language.h"
#include "gui/l10n/strings.h"

namespace deluge::l10n::built_in {
using enum String;
PLACE_SDRAM_DATA Language english{
    "English",
    {
        {EMPTY_STRING, ""},
        {STRING_FOR_ERROR_INSUFFICIENT_RAM, "Insufficient RAM"},
        {STRING_FOR_ERROR_INSUFFICIENT_RAM_FOR_FOLDER_CONTENTS_SIZE, "Too many files in folder"},
        {STRING_FOR_ERROR_SD_CARD, "SD card error"},
        {STRING_FOR_ERROR_SD_CARD_NOT_PRESENT, "No SD card present"},
        {STRING_FOR_ERROR_SD_CARD_NO_FILESYSTEM, "Please use FAT32-formatted card"},
        {STRING_FOR_ERROR_FILE_CORRUPTED, "File corrupted"},
        {STRING_FOR_ERROR_FILE_NOT_FOUND, "File not found"},
        {STRING_FOR_ERROR_FILE_UNREADABLE, "File unreadable"},
        {STRING_FOR_ERROR_FILE_UNSUPPORTED, "File unsupported"},
        {STRING_FOR_ERROR_FILE_FIRMWARE_VERSION_TOO_NEW, "Your firmware version is too old to open this file"},
        {STRING_FOR_ERROR_FOLDER_DOESNT_EXIST, "Folder not found"},
        {STRING_FOR_ERROR_BUG, "Bug encountered"},
        {STRING_FOR_ERROR_WRITE_FAIL, "SD card write error"},
        {STRING_FOR_ERROR_FILE_TOO_BIG, "File too large"},
        {STRING_FOR_ERROR_PRESET_IN_USE, "This preset is in-use elsewhere in your song"},
        {STRING_FOR_ERROR_NO_FURTHER_PRESETS, "This preset is in-use elsewhere in your song"},
        {STRING_FOR_ERROR_NO_FURTHER_FILES_THIS_DIRECTION, "No more presets found"},
        {STRING_FOR_ERROR_MAX_FILE_SIZE_REACHED, "Maximum file size reached"},
        {STRING_FOR_ERROR_SD_CARD_FULL, "SD card full"},
        {STRING_FOR_ERROR_FILE_NOT_LOADABLE_AS_WAVETABLE, "File does not contain wavetable data"},
        {STRING_FOR_ERROR_FILE_NOT_LOADABLE_AS_WAVETABLE_BECAUSE_STEREO, "Stereo files cannot be used as wavetables"},
        {STRING_FOR_ERROR_WRITE_PROTECTED, "Card is write-protected"},
        {STRING_FOR_ERROR_GENERIC, "You've encountered an unspecified error. Please report this bug."},

        // Patch sources
        {STRING_FOR_PATCH_SOURCE_LFO_GLOBAL, "LFO1"},
        {STRING_FOR_PATCH_SOURCE_LFO_LOCAL, "LFO2"},
        {STRING_FOR_PATCH_SOURCE_ENVELOPE_0, "Envelope 1"},
        {STRING_FOR_PATCH_SOURCE_ENVELOPE_1, "Envelope 2"},
        {STRING_FOR_PATCH_SOURCE_VELOCITY, "Velocity"},
        {STRING_FOR_PATCH_SOURCE_NOTE, "Note"},
        {STRING_FOR_PATCH_SOURCE_COMPRESSOR, "Sidechain"},
        {STRING_FOR_PATCH_SOURCE_RANDOM, "Random"},
        {STRING_FOR_PATCH_SOURCE_AFTERTOUCH, "Aftertouch"},
        {STRING_FOR_PATCH_SOURCE_X, "MPE X"},
        {STRING_FOR_PATCH_SOURCE_Y, "MPE Y"},

        /*
		 * Start Parameter Strings
		 */

        /*
		 * Where used:
		 * - automation_instrument_clip_view.cpp
		 */

        // Patched Params (originally from functions.cpp)

        //Master Level, Pitch, Pan
        {STRING_FOR_PARAM_LOCAL_VOLUME, "Level"},
        {STRING_FOR_PARAM_GLOBAL_VOLUME_POST_FX, "Master Level"},
        {STRING_FOR_PARAM_LOCAL_PITCH_ADJUST, "Master Pitch"},
        {STRING_FOR_PARAM_LOCAL_PAN, "Master Pan"},

        //LPF Frequency, Resonance, Morph
        {STRING_FOR_PARAM_LOCAL_LPF_FREQ, "LPF frequency"},
        {STRING_FOR_PARAM_LOCAL_LPF_RESONANCE, "LPF resonance"},
        {STRING_FOR_PARAM_LOCAL_LPF_MORPH, "LPF morph"},

        //HPF Frequency, Resonance, Morph
        {STRING_FOR_PARAM_LOCAL_HPF_FREQ, "HPF frequency"},
        {STRING_FOR_PARAM_LOCAL_HPF_RESONANCE, "HPF resonance"},
        {STRING_FOR_PARAM_LOCAL_HPF_MORPH, "HPF morph"},

        //Reverb Amount
        {STRING_FOR_PARAM_GLOBAL_REVERB_AMOUNT, "Reverb amount"},

        //Delay Rate, Amount
        {STRING_FOR_PARAM_GLOBAL_DELAY_RATE, "Delay rate"},
        {STRING_FOR_PARAM_GLOBAL_DELAY_FEEDBACK, "Delay amount"},

        //Sidechain Level
        {STRING_FOR_PARAM_GLOBAL_VOLUME_POST_REVERB_SEND, "Sidechain Level"},

        //Wavefolder
        {STRING_FOR_WAVEFOLDER, "Wavefolder"},

        //OSC 1 Level, Pitch, Phase Width, Carrier Feedback, Wave Position
        {STRING_FOR_PARAM_LOCAL_OSC_A_VOLUME, "Osc1 level"},
        {STRING_FOR_PARAM_LOCAL_OSC_A_PITCH_ADJUST, "Osc1 pitch"},
        {STRING_FOR_PARAM_LOCAL_OSC_A_PHASE_WIDTH, "Osc1 phase width"},
        {STRING_FOR_PARAM_LOCAL_CARRIER_0_FEEDBACK, "Osc1 feedback"},
        {STRING_FOR_PARAM_LOCAL_OSC_A_WAVE_INDEX, "Osc1 wave position"},

        //OSC 2 Level, Pitch, Phase Width, Carrier Feedback, Wave Position
        {STRING_FOR_PARAM_LOCAL_OSC_B_VOLUME, "Osc2 level"},
        {STRING_FOR_PARAM_LOCAL_OSC_B_PITCH_ADJUST, "Osc2 pitch"},
        {STRING_FOR_PARAM_LOCAL_OSC_B_PHASE_WIDTH, "Osc2 phase width"},
        {STRING_FOR_PARAM_LOCAL_CARRIER_1_FEEDBACK, "Osc2 feedback"},
        {STRING_FOR_PARAM_LOCAL_OSC_B_WAVE_INDEX, "Osc2 wave position"},

        //FM Mod 1 Level, Pitch, Feedback
        {STRING_FOR_PARAM_LOCAL_MODULATOR_0_VOLUME, "FM mod1 level"},
        {STRING_FOR_PARAM_LOCAL_MODULATOR_0_PITCH_ADJUST, "FM mod1 pitch"},
        {STRING_FOR_PARAM_LOCAL_MODULATOR_0_FEEDBACK, "FM mod1 feedback"},

        //FM Mod 2 Level, Pitch, Feedback
        {STRING_FOR_PARAM_LOCAL_MODULATOR_1_VOLUME, "FM mod2 level"},
        {STRING_FOR_PARAM_LOCAL_MODULATOR_1_PITCH_ADJUST, "FM mod2 pitch"},
        {STRING_FOR_PARAM_LOCAL_MODULATOR_1_FEEDBACK, "FM mod2 feedback"},

        //Env 1 ADSR
        {STRING_FOR_PARAM_LOCAL_ENV_0_ATTACK, "Env1 attack"},
        {STRING_FOR_PARAM_LOCAL_ENV_0_DECAY, "Env1 decay"},
        {STRING_FOR_PARAM_LOCAL_ENV_0_SUSTAIN, "Env1 sustain"},
        {STRING_FOR_PARAM_LOCAL_ENV_0_RELEASE, "Env1 release"},

        //Env 2 ADSR
        {STRING_FOR_PARAM_LOCAL_ENV_1_ATTACK, "Env2 attack"},
        {STRING_FOR_PARAM_LOCAL_ENV_1_DECAY, "Env2 decay"},
        {STRING_FOR_PARAM_LOCAL_ENV_1_SUSTAIN, "Env2 sustain"},
        {STRING_FOR_PARAM_LOCAL_ENV_1_RELEASE, "Env2 release"},

        //LFO 1 Rate
        {STRING_FOR_PARAM_GLOBAL_LFO_FREQ, "LFO1 rate"},

        //LFO 2 Rate
        {STRING_FOR_PARAM_LOCAL_LFO_LOCAL_FREQ, "LFO2 rate"},

        //Mod FX Depth, Rate
        {STRING_FOR_PARAM_GLOBAL_MOD_FX_DEPTH, "Mod-FX depth"},
        {STRING_FOR_PARAM_GLOBAL_MOD_FX_RATE, "Mod-FX rate"},

        //Arp Rate
        {STRING_FOR_PARAM_GLOBAL_ARP_RATE, "Arp. rate"},

        //Noise
        {STRING_FOR_PARAM_LOCAL_NOISE_VOLUME, "Noise level"},

        // Unpatched Params (originally from functions.cpp)

        //Master Level, Pitch, Pan
        {STRING_FOR_MASTER_LEVEL, "Master level"},
        {STRING_FOR_MASTER_PITCH, "Master pitch"},
        {STRING_FOR_MASTER_PAN, "Master pan"},

        //LPF Frequency, Resonance
        {STRING_FOR_LPF_FREQUENCY, "LPF frequency"},
        {STRING_FOR_LPF_RESONANCE, "LPF resonance"},

        //HPF Frequency, Resonance
        {STRING_FOR_HPF_FREQUENCY, "HPF frequency"},
        {STRING_FOR_HPF_RESONANCE, "HPF resonance"},

        //Bass, Bass Freq
        {STRING_FOR_BASS, "BASS"},
        {STRING_FOR_BASS_FREQUENCY, "Bass frequency"},

        //Treble, Treble Freq
        {STRING_FOR_TREBLE, "TREBLE"},
        {STRING_FOR_TREBLE_FREQUENCY, "Treble frequency"},

        //Reverb Amount
        {STRING_FOR_REVERB_AMOUNT, "Reverb amount"},

        //Delay Rate, Amount
        {STRING_FOR_DELAY_RATE, "Delay rate"},
        {STRING_FOR_DELAY_AMOUNT, "Delay amount"},

        //Sidechain Level, Shape
        {STRING_FOR_SIDECHAIN_LEVEL, "Sidechain level"},
        {STRING_FOR_SIDECHAIN_SHAPE, "Sidechain shape"},

        //Decimation, Bitcrush
        {STRING_FOR_DISTORTION, "Distortion"},
        {STRING_FOR_DECIMATION, "DECIMATION"},
        {STRING_FOR_BITCRUSH, "Bitcrush"},

        //Mod FX Offset, Feedback, Depth, Rate
        {STRING_FOR_MODFX_OFFSET, "MOD-FX offset"},
        {STRING_FOR_MODFX_FEEDBACK, "MOD-FX feedback"},
        {STRING_FOR_MODFX_DEPTH, "MOD-FX depth"},
        {STRING_FOR_MODFX_RATE, "MOD-FX rate"},

        //Arp Gate
        {STRING_FOR_ARP_GATE_MENU_TITLE, "Arp. gate"},

        //Portamento
        {STRING_FOR_PORTAMENTO, "PORTAMENTO"},

        //Stutter Rate
        {STRING_FOR_STUTTER, "STUTTER"},
        {STRING_FOR_STUTTER_RATE, "Stutter Rate"},

        /*
		 * End Parameter Strings
		 */

        // General
        {STRING_FOR_DISABLED, "Disabled"},
        {STRING_FOR_ENABLED, "Enabled"},
        {STRING_FOR_OK, "OK"},
        {STRING_FOR_NEW, "New"},
        {STRING_FOR_DELETE, "Delete"},
        {STRING_FOR_SURE, "Sure"},
        {STRING_FOR_OVERWRITE, "Overwrite"},
        {STRING_FOR_OPTIONS, "Options"},

        // Menu Titles
        {STRING_FOR_AUDIO_SOURCE, "Audio source"},
        {STRING_FOR_ARE_YOU_SURE_QMARK, "Are you sure?"},
        {STRING_FOR_DELETE_QMARK, "Delete?"},
        {STRING_FOR_SAMPLES, "Sample(s)"},
        {STRING_FOR_LOAD_FILES, "Load file(s)"},
        {STRING_FOR_CLEAR_SONG_QMARK, "Clear song?"},
        {STRING_FOR_LOAD_PRESET, "Load preset"},
        {STRING_FOR_OVERWRITE_QMARK, "Overwrite?"},

        // gui/context_menu/audio_input_selector.cpp
        {STRING_FOR_LEFT_INPUT, "Left input"},
        {STRING_FOR_LEFT_INPUT_MONITORING, "Left input (monitoring)"},
        {STRING_FOR_RIGHT_INPUT, "Right input"},
        {STRING_FOR_RIGHT_INPUT_MONITORING, "Right input (monitoring)"},
        {STRING_FOR_STEREO_INPUT, "Stereo input"},
        {STRING_FOR_STEREO_INPUT_MONITORING, "Stereo input (monitoring)"},
        {STRING_FOR_BALANCED_INPUT, "Bal. input"},
        {STRING_FOR_BALANCED_INPUT_MONITORING, "Bal. input (monitoring)"},
        {STRING_FOR_MIX_PRE_FX, "Deluge mix (pre fx)"},
        {STRING_FOR_MIX_POST_FX, "Deluge output (post fx)"},

        // gui/context_menu/launch_style.cpp
        {STRING_FOR_DEFAULT_LAUNCH, "Default Clip"},
        {STRING_FOR_FILL_LAUNCH, "Fill Clip"},

        // gui/context_menu/sample_browser/kit.cpp
        {STRING_FOR_LOAD_ALL, "Load all"},
        {STRING_FOR_SLICE, "Slice"},

        // gui/context_menu/sample_browser/synth.cpp
        {STRING_FOR_MULTISAMPLES, "Multisamples"},
        {STRING_FOR_BASIC, "Basic"},
        {STRING_FOR_SINGLE_CYCLE, "Single-cycle"},
        {STRING_FOR_WAVETABLE, "Wavetable"},

        // gui/context_menu/delete_file.cpp
        {STRING_FOR_ERROR_DELETING_FILE, "Error deleting file"},
        {STRING_FOR_FILE_DELETED, "File deleted"},

        // gui/context_menu/load_instrument_preset.cpp
        {STRING_FOR_CLONE, "Clone"},

        // gui/context_menu/save_song_or_instrument.cpp
        {STRING_FOR_COLLECT_MEDIA, "Collect media"},
        {STRING_FOR_CREATE_FOLDER, "Create folder"},

        // gui/menu_item/arpeggiator/mode.h
        {STRING_FOR_UP, "Up"},
        {STRING_FOR_DOWN, "Down"},
        {STRING_FOR_BOTH, "Both"},
        {STRING_FOR_RANDOM, "Random"},

        // gui/menu_item/cv/selection.h
        {STRING_FOR_CV_OUTPUT_N, "CV output *"},
        {STRING_FOR_CV_OUTPUT_1, "CV output 1"},
        {STRING_FOR_CV_OUTPUT_2, "CV output 2"},

        // gui/menu_item/delay/analog.h
        {STRING_FOR_DIGITAL, "Digital"},
        {STRING_FOR_ANALOG, "Analog"},

        // gui/menu_item/filter/lpf_mode.h
        {STRING_FOR_DRIVE, "Drive"},
        {STRING_FOR_SVF_BAND, "SVF Bandpass"},
        {STRING_FOR_SVF_NOTCH, "SVF Notch"},
        {STRING_FOR_HPLADDER, "HP Ladder"},
        {STRING_FOR_12DB_LADDER, "12dB Ladder"},
        {STRING_FOR_24DB_LADDER, "24dB Ladder"},
        // gui/menu_item/flash/status.h
        {STRING_FOR_FAST, "Fast"},
        {STRING_FOR_SLOW, "Slow"},
        {STRING_FOR_V_TRIGGER, "V-trig"},
        {STRING_FOR_S_TRIGGER, "S-trig"},
        {STRING_FOR_CLOCK, "Clock"},
        {STRING_FOR_RUN_SIGNAL, "Run signal"},

        // gui/menu_item/gate/selection.h
        {STRING_FOR_GATE_MODE_TITLE, "Gate out* mode"},
        {STRING_FOR_GATE_OUTPUT_1, "Gate output 1"},
        {STRING_FOR_GATE_OUTPUT_2, "Gate output 2"},
        {STRING_FOR_GATE_OUTPUT_3, "Gate output 3"},
        {STRING_FOR_GATE_OUTPUT_4, "Gate output 4"},
        {STRING_FOR_MINIMUM_OFF_TIME, "Minimum off-time"},

        // gui/menu_item/lfo/shape.h
        {STRING_FOR_SINE, "Sine"},
        {STRING_FOR_TRIANGLE, "Triangle"},
        {STRING_FOR_SQUARE, "Square"},
        {STRING_FOR_SAW, "Saw"},
        {STRING_FOR_SAMPLE_AND_HOLD, "S&H"},
        {STRING_FOR_RANDOM_WALK, "Random Walk"},

        // gui/menu_item/midi/takeover.h
        {STRING_FOR_JUMP, "Jump"},
        {STRING_FOR_PICK_UP, "Pickup"},
        {STRING_FOR_SCALE, "Scale"},

        // gui/menu_item/mod_fx/type.h
        {STRING_FOR_FLANGER, "Flanger"},
        {STRING_FOR_CHORUS, "Chorus"},
        {STRING_FOR_PHASER, "Phaser"},
        {STRING_FOR_STEREO_CHORUS, "Stereo Chorus"},

        // gui/menu_item/modulator/destination.h
        {STRING_FOR_CARRIERS, "Carriers"},
        {STRING_FOR_MODULATOR_1, "Modulator 1"},
        {STRING_FOR_MODULATOR_2, "Modulator 2"},

        // gui/menu_item/monitor/mode.h
        {STRING_FOR_CONDITIONAL, "Conditional"},
        {STRING_FOR_LOWER_ZONE, "Lower zone"},
        {STRING_FOR_UPPER_ZONE, "Upper zone"},
        {STRING_FOR_ANALOG_SQUARE, "Analog square"},
        {STRING_FOR_ANALOG_SAW, "Analog saw"},
        {STRING_FOR_SAMPLE, "Sample"},
        {STRING_FOR_INPUT, "Input"},
        {STRING_FOR_INPUT_LEFT, "Input (left)"},
        {STRING_FOR_INPUT_RIGHT, "Input (right)"},
        {STRING_FOR_INPUT_STEREO, "Input (stereo)"},
        {STRING_FOR_AUTOMATION_DELETED, "Automation deleted"},
        {STRING_FOR_RANGE_CONTAINS_ONE_NOTE, "Range contains only 1 note"},
        {STRING_FOR_LAST_RANGE_CANT_DELETE, "Only 1 range - can't delete"},
        {STRING_FOR_RANGE_DELETED, "Range deleted"},
        {STRING_FOR_BOTTOM, "Bottom"},
        {STRING_FOR_SHORTCUTS_VERSION_1, "1.0"},
        {STRING_FOR_SHORTCUTS_VERSION_3, "3.0"},
        {STRING_FOR_CANT_RECORD_AUDIO_FM_MODE, "Can't record audio into an FM synth"},

        //Autogen
        {STRING_FOR_FACTORY_RESET, "Factory reset"},
        {STRING_FOR_CLIPPING_OCCURRED, "Clipping occurred"},
        {STRING_FOR_NO_SAMPLE, "No sample"},
        {STRING_FOR_PARAMETER_NOT_APPLICABLE, "Parameter not applicable"},
        {STRING_FOR_SELECT_A_ROW_OR_AFFECT_ENTIRE, "Select a row or affect-entire"},
        {STRING_FOR_UNIMPLEMENTED, "Feature not (yet?) implemented"},
        {STRING_FOR_CANT_LEARN, "Can't learn"},
        {STRING_FOR_FOLDERS_CANNOT_BE_DELETED_ON_THE_DELUGE, "Folders cannot be deleted on the Deluge"},
        {STRING_FOR_ERROR_CREATING_MULTISAMPLED_INSTRUMENT, "Error creating multisampled instrument"},
        {STRING_FOR_CLIP_IS_RECORDING, "Clip is recording"},
        {STRING_FOR_AUDIO_FILE_IS_USED_IN_CURRENT_SONG, "Audio file is used in current song"},
        {STRING_FOR_CAN_ONLY_USE_SLICER_FOR_BRAND_NEW_KIT, "Can only user slicer for brand-new kit"},
        {STRING_FOR_TEMP_FOLDER_CANT_BE_BROWSED, "TEMP folder can't be browsed"},
        {STRING_FOR_UNLOADED_PARTS, "Can't return to current song, as parts have been unloaded"},
        {STRING_FOR_SD_CARD_ERROR, "SD card error"},
        {STRING_FOR_ERROR_LOADING_SONG, "Error loading song"},
        {STRING_FOR_DUPLICATE_NAMES, "Duplicate names"},
        {STRING_FOR_PRESET_SAVED, "Preset saved"},
        {STRING_FOR_SAME_NAME, "Another instrument in the song has the same name / number"},
        {STRING_FOR_SONG_SAVED, "Song saved"},
        {STRING_FOR_ERROR_MOVING_TEMP_FILES, "Song saved, but error moving temp files"},
        {STRING_FOR_OVERDUBS_PENDING, "Can't save while overdubs pending"},
        {STRING_FOR_INSTRUMENTS_WITH_CLIPS_CANT_BE_TURNED_INTO_AUDIO_TRACKS,
         "Instruments with clips can't be turned into audio tracks"},
        {STRING_FOR_NO_FREE_CHANNEL_SLOTS_AVAILABLE_IN_SONG, "No free channel slots available in song"},
        {STRING_FOR_MIDI_MUST_BE_LEARNED_TO_KIT_ITEMS_INDIVIDUALLY, "MIDI must be learned to kit items individually"},
        {STRING_FOR_AUDIO_TRACKS_WITH_CLIPS_CANT_BE_TURNED_INTO_AN_INSTRUMENT,
         "Audio tracks with clips can't be turned into an instrument"},
        {STRING_FOR_ARRANGEMENT_CLEARED, "Arrangement cleared"},
        {STRING_FOR_EMPTY_CLIP_INSTANCES_CANT_BE_MOVED_TO_THE_SESSION,
         "Empty clip instances can't be moved to the session"},
        {STRING_FOR_AUDIO_CLIP_CLEARED, "Audio clip cleared"},
        {STRING_FOR_CANT_EDIT_LENGTH, "Can't edit length"},
        {STRING_FOR_QUANTIZE_ALL_ROW, "QUANTIZE ALL ROW"},
        {STRING_FOR_QUANTIZE, "QUANTIZE"},
        {STRING_FOR_VELOCITY_DECREASED, "Velocity decreased"},
        {STRING_FOR_VELOCITY_INCREASED, "Velocity increased"},
        {STRING_FOR_RANDOMIZED, "Randomized"},
        {STRING_FOR_MAXIMUM_LENGTH_REACHED, "Maximum length reached"},
        {STRING_FOR_NOTES_PASTED, "Notes pasted"},
        {STRING_FOR_AUTOMATION_PASTED, "Automation pasted"},
        {STRING_FOR_CANT_PASTE_AUTOMATION, "Can't paste automation"},
        {STRING_FOR_NO_AUTOMATION_TO_PASTE, "No automation to paste"},
        {STRING_FOR_NOTES_COPIED, "Notes copied"},
        {STRING_FOR_NO_AUTOMATION_TO_COPY, "No automation to copy"},
        {STRING_FOR_AUTOMATION_COPIED, "Automation copied"},
        {STRING_FOR_DELETED_UNUSED_ROWS, "Deleted unused rows"},
        {STRING_FOR_AT_LEAST_ONE_ROW_NEEDS_TO_HAVE_NOTES, "At least one row needs to have notes"},
        {STRING_FOR_RECORDING_IN_PROGRESS, "Recording in progress"},
        {STRING_FOR_CANT_REMOVE_FINAL_CLIP, "Can't remove final clip"},
        {STRING_FOR_CLIP_NOT_EMPTY, "Clip not empty"},
        {STRING_FOR_RECORDING_TO_ARRANGEMENT, "Recording to arrangement"},
        {STRING_FOR_CANT_CREATE_OVERDUB_WHILE_CLIPS_SOLOING, "Can't create overdub while clips soloing"},
        {STRING_FOR_CLIP_WOULD_BREACH_MAX_ARRANGEMENT_LENGTH, "Clip would breach max arrangement length"},
        {STRING_FOR_NO_UNUSED_CHANNELS, "No unused channels"},
        {STRING_FOR_CLIP_HAS_INSTANCES_IN_ARRANGER, "Clip has instances in arranger"},
        {STRING_FOR_CANT_SAVE_WHILE_OVERDUBS_PENDING, "Can't save while overdubs pending"},
        {STRING_FOR_DIN_PORTS, "DIN ports"},
        {STRING_FOR_UPSTREAM_USB_PORT_3_SYSEX, "upstream USB port 3 (sysex)"},
        {STRING_FOR_UPSTREAM_USB_PORT_2, "upstream USB port 2"},
        {STRING_FOR_UPSTREAM_USB_PORT_1, "upstream USB port 1"},
        {STRING_FOR_HELLO_SYSEX, "hello sysex"},
        {STRING_FOR_OTHER_SCALE, "Other scale"},
        {STRING_FOR_CUSTOM_SCALE_WITH_MORE_THAN_7_NOTES_IN_USE, "Custom scale with more than 7 notes in use"},
        {STRING_FOR_CLIP_CLEARED, "Clip cleared"},
        {STRING_FOR_NO_FURTHER_UNUSED_INSTRUMENT_NUMBERS, "No further unused instrument numbers"},
        {STRING_FOR_CHANNEL_PRESSURE, "Channel pressure"},
        {STRING_FOR_PITCH_BEND, "Pitch bend"},
        {STRING_FOR_NO_PARAM, "No param"},
        {STRING_FOR_NO_FURTHER_UNUSED_MIDI_PARAMS, "No further unused MIDI params"},
        {STRING_FOR_ANALOG_DELAY, "Analog delay"},
        {STRING_FOR_NO_UNUSED_CHANNELS_AVAILABLE, "No unused channels available"},
        {STRING_FOR_NO_AVAILABLE_CHANNELS, "No available channels"},
        {STRING_FOR_PARAMETER_AUTOMATION_DELETED, "Parameter automation deleted"},
        {STRING_FOR_CREATE_OVERDUB_FROM_WHICH_CLIP, "Create overdub from which clip?"},
        {STRING_FOR_AUDIO_TRACK_HAS_NO_INPUT_CHANNEL, "Audio track has no input channel"},
        {STRING_FOR_CANT_GRAB_TEMPO_FROM_CLIP, "Can't grab tempo from clip"},
        {STRING_FOR_SYNC_NUDGED, "Sync nudged"},
        {STRING_FOR_FOLLOWING_EXTERNAL_CLOCK, "Following external clock"},
        {STRING_FOR_SLOW_SIDECHAIN_COMPRESSOR, "Slow sidechain compressor"},
        {STRING_FOR_FAST_SIDECHAIN_COMPRESSOR, "Fast sidechain compressor"},
        {STRING_FOR_REBOOT_TO_USE_THIS_SD_CARD, "Reboot to use this SD card"},
        {STRING_FOR_LARGE_ROOM_REVERB, "Large room reverb"},
        {STRING_FOR_MEDIUM_ROOM_REVERB, "Medium room reverb"},
        {STRING_FOR_SMALL_ROOM_REVERB, "Small room reverb"},
        {STRING_FOR_USB_DEVICES_MAX, "Maximum number of USB devices already hosted"},
        {STRING_FOR_USB_DEVICE_DETACHED, "USB device detached"},
        {STRING_FOR_USB_HUB_ATTACHED, "USB hub attached"},
        {STRING_FOR_USB_DEVICE_NOT_RECOGNIZED, "USB device not recognized"},

        {STRING_FOR_OUT, "Out"},
        {STRING_FOR_IN, "In"},

        {STRING_FOR_DEV_MENU_A, "Dev Menu A"},
        {STRING_FOR_DEV_MENU_B, "Dev Menu B"},
        {STRING_FOR_DEV_MENU_C, "Dev Menu C"},
        {STRING_FOR_DEV_MENU_D, "Dev Menu D"},
        {STRING_FOR_DEV_MENU_E, "Dev Menu E"},
        {STRING_FOR_DEV_MENU_F, "Dev Menu F"},
        {STRING_FOR_DEV_MENU_G, "Dev Menu G"},
        {STRING_FOR_ENVELOPE_1, "Envelope 1"},
        {STRING_FOR_ENVELOPE_2, "Envelope 2"},
        {STRING_FOR_VOLUME_LEVEL, "Volume"},
        {STRING_FOR_AMOUNT_LEVEL, "Level"},
        {STRING_FOR_REPEAT_MODE, "Repeat mode"},
        {STRING_FOR_PITCH_SPEED, "Pitch/speed"},
        {STRING_FOR_OSCILLATOR_SYNC, "Oscillator sync"},
        {STRING_FOR_OSCILLATOR_1, "Oscillator 1"},
        {STRING_FOR_OSCILLATOR_2, "Oscillator 2"},
        {STRING_FOR_UNISON_NUMBER, "Unison number"},
        {STRING_FOR_UNISON_DETUNE, "Unison detune"},
        {STRING_FOR_UNISON_STEREO_SPREAD, "Unison stereo spread"},
        {STRING_FOR_NUMBER_OF_OCTAVES, "Number of octaves"},
        {STRING_FOR_SHAPE, "SHAPE"},
        {STRING_FOR_MOD_FX, "Mod-fx"},
        {STRING_FOR_POLY_FINGER_MPE, "Poly / finger / MPE"},
        {STRING_FOR_REVERB_SIDECHAIN, "Reverb sidechain"},
        {STRING_FOR_ROOM_SIZE, "Room size"},
        {STRING_FOR_SUB_BANK, "Sub-bank"},
        {STRING_FOR_PLAY_DIRECTION, "Play direction"},
        {STRING_FOR_SWING_INTERVAL, "Swing interval"},
        {STRING_FOR_SHORTCUTS_VERSION, "Shortcuts version"},
        {STRING_FOR_KEYBOARD_FOR_TEXT, "Keyboard for text"},
        {STRING_FOR_LOOP_MARGINS, "Loop margins"},
        {STRING_FOR_SAMPLING_MONITORING, "Sampling monitoring"},
        {STRING_FOR_SAMPLE_PREVIEW, "Sample preview"},
        {STRING_FOR_PLAY_CURSOR, "Play-cursor"},
        {STRING_FOR_FIRMWARE_VERSION, "Firmware version"},
        {STRING_FOR_COMMUNITY_FTS, "Community features"},
        {STRING_FOR_MIDI_THRU, "MIDI-thru"},
        {STRING_FOR_TAKEOVER, "TAKEOVER"},
        {STRING_FOR_RECORD, "Record"},
        {STRING_FOR_COMMANDS, "Commands"},
        {STRING_FOR_OUTPUT, "Output"},
        {STRING_FOR_DEFAULT_UI, "UI"},
        {STRING_FOR_DEFAULT_UI_GRID, "Grid"},
        {STRING_FOR_DEFAULT_UI_DEFAULT_GRID_ACTIVE_MODE, "Default active mode"},
        {STRING_FOR_DEFAULT_UI_DEFAULT_GRID_UNARM_EMPTY_PADS, "Empty pad unarm"},
        {STRING_FOR_DEFAULT_UI_DEFAULT_GRID_ALLOW_GREEN_SELECTION, "Select in green mode"},
        {STRING_FOR_DEFAULT_UI_DEFAULT_GRID_ACTIVE_MODE_SELECTION, "Selection"},
        {STRING_FOR_DEFAULT_UI_LAYOUT, "Layout"},
        {STRING_FOR_DEFAULT_UI_KEYBOARD, "Keyboard"},
        {STRING_FOR_DEFAULT_UI_KEYBOARD_LAYOUT_ISOMORPHIC, "Isomorphic"},
        {STRING_FOR_DEFAULT_UI_KEYBOARD_LAYOUT_INKEY, "In-Key"},
        {STRING_FOR_DEFAULT_UI_SONG, "Song"},
        {STRING_FOR_DEFAULT_UI_SONG_LAYOUT_ROWS, "Rows"},
        {STRING_FOR_INPUT, "Input"},
        {STRING_FOR_TEMPO_MAGNITUDE_MATCHING, "Tempo magnitude matching"},
        {STRING_FOR_TRIGGER_CLOCK, "Trigger clock"},
        {STRING_FOR_FM_MODULATOR_1, "FM modulator 1"},
        {STRING_FOR_FM_MODULATOR_2, "FM modulator 2"},
        {STRING_FOR_NOISE_LEVEL, "Noise level"},
        {STRING_FOR_MASTER_TRANSPOSE, "Master transpose"},
        {STRING_FOR_SYNTH_MODE, "Synth mode"},
        {STRING_FOR_FILTER_ROUTE, "Filter route"},

        {STRING_FOR_COMMUNITY_FEATURE_DRUM_RANDOMIZER, "Drum Randomizer"},
        {STRING_FOR_COMMUNITY_FEATURE_MASTER_COMPRESSOR, "Master Compressor"},
        {STRING_FOR_COMMUNITY_FEATURE_QUANTIZE, "Quantize"},
        {STRING_FOR_COMMUNITY_FEATURE_FINE_TEMPO_KNOB, "Fine Tempo Knob"},
        {STRING_FOR_COMMUNITY_FEATURE_MOD_DEPTH_DECIMALS, "Mod. Depth Decimals"},
        {STRING_FOR_COMMUNITY_FEATURE_CATCH_NOTES, "Catch Notes"},
        {STRING_FOR_COMMUNITY_FEATURE_DELETE_UNUSED_KIT_ROWS, "Delete Unused Kit Rows"},
        {STRING_FOR_COMMUNITY_FEATURE_ALT_DELAY_PARAMS, "Alternative Golden Knob Delay Params"},
        {STRING_FOR_COMMUNITY_FEATURE_QUANTIZED_STUTTER, "Stutter Rate Quantize"},
        {STRING_FOR_COMMUNITY_FEATURE_AUTOMATION, "Automation"},
        {STRING_FOR_COMMUNITY_FEATURE_AUTOMATION_INTERPOLATION, "Interpolation"},
        {STRING_FOR_COMMUNITY_FEATURE_AUTOMATION_CLEAR_CLIP, "Clear Clip"},
        {STRING_FOR_COMMUNITY_FEATURE_AUTOMATION_NUDGE_NOTE, "Nudge Note"},
        {STRING_FOR_COMMUNITY_FEATURE_AUTOMATION_SHIFT_CLIP, "Shift Note"},
        {STRING_FOR_COMMUNITY_FEATURE_AUTOMATION_DISABLE_AUDITION_PAD_SHORTCUTS, "Disable Audition Pad Shortcuts"},
        {STRING_FOR_COMMUNITY_FEATURE_DEV_SYSEX, "Allow Insecure Develop Sysex Messages"},
        {STRING_FOR_COMMUNITY_FEATURE_SYNC_SCALING_ACTION, "Sync Scaling Action"},
        {STRING_FOR_COMMUNITY_FEATURE_HIGHLIGHT_INCOMING_NOTES, "Highlight Incoming Notes"},
        {STRING_FOR_COMMUNITY_FEATURE_NORNS_LAYOUT, "Display Norns Layout"},
        {STRING_FOR_COMMUNITY_FEATURE_GRAIN_FX, "Enable Grain FX"},

        {STRING_FOR_TRACK_STILL_HAS_CLIPS_IN_SESSION, "Track still has clips in session"},
        {STRING_FOR_DELETE_ALL_TRACKS_CLIPS_FIRST, "Delete all track's clips first"},
        {STRING_FOR_CANT_DELETE_FINAL_CLIP, "Can't delete final Clip"},
        {STRING_FOR_NEW_SYNTH_CREATED, "New synth created"},
        {STRING_FOR_NEW_KIT_CREATED, "New kit created"},

        {STRING_FOR_CAN_ONLY_IMPORT_WHOLE_FOLDER_INTO_BRAND_NEW_KIT, "Can only import whole folder into brand-new kit"},
        {STRING_FOR_CANT_IMPORT_WHOLE_FOLDER_INTO_AUDIO_CLIP, "Can't import whole folder into audio clip"},

        {STRING_FOR_IMPOSSIBLE_FROM_GRID, "Impossible from Grid"},
        {STRING_FOR_SWITCHING_TO_TRACK_FAILED, "Switching to track failed"},
        {STRING_FOR_CANT_CLONE_AUDIO_IN_OTHER_TRACK, "Can't clone audio in other track"},
        {STRING_FOR_CANT_CONVERT_TYPE, "Can't convert audio/non-audio"},
        {STRING_FOR_TARGET_FULL, "Target full"},

        // Auto-extracted from menus.cpp
        {STRING_FOR_LPF_MORPH, "LPF morph"},
        {STRING_FOR_LPF_MODE, "LPF mode"},
        {STRING_FOR_MORPH, "Morph"},
        {STRING_FOR_HPF_MORPH, "HPF morph"},
        {STRING_FOR_HPF_MODE, "HPF mode"},
        {STRING_FOR_DECAY, "DECAY"},
        {STRING_FOR_SUSTAIN, "SUSTAIN"},
        {STRING_FOR_WAVE_INDEX, "Wave-index"},
        {STRING_FOR_RECORD_AUDIO, "Record audio"},
        {STRING_FOR_START_POINT, "Start-point"},
        {STRING_FOR_END_POINT, "End-point"},
        {STRING_FOR_SPEED, "SPEED"},
        {STRING_FOR_INTERPOLATION, "INTERPOLATION"},
        {STRING_FOR_PULSE_WIDTH, "PULSE WIDTH"},
        {STRING_FOR_UNISON, "UNISON"},
        {STRING_FOR_MODE, "MODE"},
        {STRING_FOR_ARPEGGIATOR, "ARPEGGIATOR"},
        {STRING_FOR_POLYPHONY, "POLYPHONY"},
        {STRING_FOR_PRIORITY, "PRIORITY"},
        {STRING_FOR_VOICE, "VOICE"},
        {STRING_FOR_DESTINATION, "Destination"},
        {STRING_FOR_RETRIGGER_PHASE, "Retrigger phase"},
        {STRING_FOR_LFO1_TYPE, "LFO1 type"},
        {STRING_FOR_LFO1_RATE, "LFO1 rate"},
        {STRING_FOR_LFO1_SYNC, "LFO1 sync"},
        {STRING_FOR_LFO1, "LFO1"},
        {STRING_FOR_LFO2_TYPE, "LFO2 type"},
        {STRING_FOR_LFO2_RATE, "LFO2 rate"},
        {STRING_FOR_LFO2, "LFO2"},
        {STRING_FOR_MODFX_TYPE, "MOD-FX type"},
        {STRING_FOR_FEEDBACK, "FEEDBACK"},
        {STRING_FOR_OFFSET, "OFFSET"},
        {STRING_FOR_EQ, "EQ"},
        {STRING_FOR_PINGPONG, "Pingpong"},
        {STRING_FOR_DELAY_PINGPONG, "Delay pingpong"},
        {STRING_FOR_DELAY_TYPE, "Delay type"},
        {STRING_FOR_DELAY_SYNC, "Delay sync"},
        {STRING_FOR_NORMAL, "Normal"},
        {STRING_FOR_SEND_TO_SIDECHAIN, "Send to sidechain"},
        {STRING_FOR_SYNC, "SYNC"},
        {STRING_FOR_SIDECHAIN_SYNC, "Sidechain sync"},
        {STRING_FOR_RELEASE, "RELEASE"},
        {STRING_FOR_DAMPENING, "DAMPENING"},
        {STRING_FOR_WIDTH, "WIDTH"},
        {STRING_FOR_REVERB_WIDTH, "Reverb width"},
        {STRING_FOR_REVERB_PAN, "Reverb pan"},
        {STRING_FOR_SATURATION, "SATURATION"},
        {STRING_FOR_BANK, "BANK"},
        {STRING_FOR_MIDI_BANK, "MIDI bank"},
        {STRING_FOR_MIDI_SUB_BANK, "MIDI sub-bank"},
        {STRING_FOR_PGM, "PGM"},
        {STRING_FOR_REVERSE, "REVERSE"},
        {STRING_FOR_WAVEFORM, "WAVEFORM"},
        {STRING_FOR_RESONANCE, "Resonance"},
        {STRING_FOR_LPF, "LPF"},
        {STRING_FOR_FREQUENCY, "Frequency"},
        {STRING_FOR_HPF, "HPF"},
        {STRING_FOR_TYPE, "TYPE"},
        {STRING_FOR_MOD_FX_TYPE, "MOD FX type"},
        {STRING_FOR_MOD_FX_RATE, "MOD FX rate"},
        {STRING_FOR_DEPTH, "DEPTH"},
        {STRING_FOR_MOD_FX_DEPTH, "MOD FX depth"},
        {STRING_FOR_RATE, "RATE"},
        {STRING_FOR_DELAY, "DELAY"},
        {STRING_FOR_AMOUNT, "AMOUNT"},
        {STRING_FOR_REVERB, "REVERB"},
        {STRING_FOR_VOLUME_DUCKING, "Volume ducking"},
        {STRING_FOR_SIDECHAIN_COMPRESSOR, "Sidechain compressor"},
        {STRING_FOR_ATTACK, "ATTACK"},
        {STRING_FOR_FX, "FX"},
        {STRING_FOR_VOLTS_PER_OCTAVE, "Volts per octave"},
        {STRING_FOR_TRANSPOSE, "TRANSPOSE"},
        {STRING_FOR_CV, "CV"},
        {STRING_FOR_CV_OUTPUTS, "CV outputs"},
        {STRING_FOR_GATE, "GATE"},
        {STRING_FOR_GATE_OUTPUTS, "Gate outputs"},
        {STRING_FOR_KEY_LAYOUT, "Key layout"},
        {STRING_FOR_COLOURS, "COLOURS"},
        {STRING_FOR_PADS, "PADS"},
        {STRING_FOR_QUANTIZATION, "Quantization"},
        {STRING_FOR_COUNT_IN, "Count-in"},
        {STRING_FOR_REC_COUNT_IN, "Rec count-in"},
        {STRING_FOR_MONITORING, "Monitoring"},
        {STRING_FOR_RECORDING, "Recording"},
        {STRING_FOR_RESTART, "Restart"},
        {STRING_FOR_PLAY, "PLAY"},
        {STRING_FOR_TAP_TEMPO, "Tap tempo"},
        {STRING_FOR_UNDO, "UNDO"},
        {STRING_FOR_REDO, "REDO"},
        {STRING_FOR_LOOP, "LOOP"},
        {STRING_FOR_LAYERING_LOOP, "LAYERING loop"},
        {STRING_FOR_MIDI_COMMANDS, "MIDI commands"},
        {STRING_FOR_DIFFERENTIATE_INPUTS, "Differentiate inputs"},
        {STRING_FOR_MIDI_CLOCK_OUT, "MIDI clock out"},
        {STRING_FOR_MIDI_CLOCK_IN, "MIDI clock in"},
        {STRING_FOR_DEVICES, "Devices"},
        {STRING_FOR_MIDI_DEVICES, "MIDI devices"},
        {STRING_FOR_MPE, "MPE"},
        {STRING_FOR_MIDI_CLOCK, "MIDI clock"},
        {STRING_FOR_MIDI, "MIDI"},
        {STRING_FOR_PPQN, "PPQN"},
        {STRING_FOR_INPUT_PPQN, "Input PPQN"},
        {STRING_FOR_AUTO_START, "Auto-start"},
        {STRING_FOR_OUTPUT_PPQN, "Output PPQN"},
        {STRING_FOR_TEMPO, "TEMPO"},
        {STRING_FOR_DEFAULT_TEMPO, "Default tempo"},
        {STRING_FOR_SWING, "SWING"},
        {STRING_FOR_DEFAULT_SWING, "Default swing"},
        {STRING_FOR_KEY, "KEY"},
        {STRING_FOR_DEFAULT_KEY, "Default key"},
        {STRING_FOR_DEFAULT_SCALE, "Default scale"},
        {STRING_FOR_VELOCITY, "VELOCITY"},
        {STRING_FOR_RESOLUTION, "RESOLUTION"},
        {STRING_FOR_DEFAULT_BEND_R, "Default bend r"},
        {STRING_FOR_DEFAULTS, "DEFAULTS"},
        {STRING_FOR_VIBRATO, "VIBRATO"},
        {STRING_FOR_NAME, "NAME"},
        {STRING_FOR_BEND_RANGE, "Bend range"},
        {STRING_FOR_PAN, "PAN"},
        {STRING_FOR_SOUND, "Sound"},
        {STRING_FOR_AUDIO_CLIP, "Audio clip"},
        {STRING_FOR_SONG, "Song"},
        {STRING_FOR_SETTINGS, "Settings"},
        {STRING_FOR_ENV_ATTACK_MENU_TITLE, "Env* attack"},
        {STRING_FOR_ENV_DECAY_MENU_TITLE, "Env* decay"},
        {STRING_FOR_ENV_SUSTAIN_MENU_TITLE, "Env* sustain"},
        {STRING_FOR_ENV_RELEASE_MENU_TITLE, "Env* release"},
        {STRING_FOR_OSC_TYPE_MENU_TITLE, "Osc* type"},
        {STRING_FOR_OSC_WAVE_IND_MENU_TITLE, "Osc* wave-ind."},
        {STRING_FOR_OSC_LEVEL_MENU_TITLE, "Osc* level"},
        {STRING_FOR_CARRIER_FEED_MENU_TITLE, "Carrier* feed."},
        {STRING_FOR_SAMP_REVERSE_MENU_TITLE, "Samp* reverse"},
        {STRING_FOR_SAMP_REPEAT_MENU_TITLE, "Samp* repeat"},
        {STRING_FOR_OSC_TRANSPOSE_MENU_TITLE, "Osc* transpose"},
        {STRING_FOR_SAMP_SPEED_MENU_TITLE, "Samp* speed"},
        {STRING_FOR_SAMP_INTERP_MENU_TITLE, "Samp* interp."},
        {STRING_FOR_OSC_P_WIDTH_MENU_TITLE, "Osc* p. width"},
        {STRING_FOR_OSC_R_PHASE_MENU_TITLE, "Osc* r. phase"},
        {STRING_FOR_ARP_MODE_MENU_TITLE, "Arp. mode"},
        {STRING_FOR_ARP_SYNC_MENU_TITLE, "Arp. sync"},
        {STRING_FOR_ARP_OCTAVES_MENU_TITLE, "Arp. octaves"},
        {STRING_FOR_ARP_RATE_MENU_TITLE, "Arp. rate"},
        {STRING_FOR_FM_MOD_TRAN_MENU_TITLE, "FM Mod* tran."},
        {STRING_FOR_FM_MOD_LEVEL_MENU_TITLE, "FM Mod* level"},
        {STRING_FOR_FM_MOD_FBACK_MENU_TITLE, "FM Mod* f.back"},
        {STRING_FOR_FM_MOD2_DEST_MENU_TITLE, "FM Mod2 dest."},
        {STRING_FOR_FM_MOD_RETRIG_MENU_TITLE, "FM Mod* retrig"},
        {STRING_FOR_SIDECH_ATTACK_MENU_TITLE, "Sidech. attack"},
        {STRING_FOR_SIDECH_SHAPE_MENU_TITLE, "Sidech. shape"},
        {STRING_FOR_REVERB_SIDECH_MENU_TITLE, "Reverb sidech."},
        {STRING_FOR_MIDI_PGM_NUMB_MENU_TITLE, "MIDI PGM numb."},
        {STRING_FOR_CV_V_PER_OCTAVE_MENU_TITLE, "CV* V/octave"},
        {STRING_FOR_CV_TRANSPOSE_MENU_TITLE, "CV* transpose"},
        {STRING_FOR_SHORTCUTS_VER_MENU_TITLE, "Shortcuts ver."},
        {STRING_FOR_FIRMWARE_VER_MENU_TITLE, "Firmware ver."},
        {STRING_FOR_COMMUNITY_FTS_MENU_TITLE, "Community fts."},
        {STRING_FOR_TEMPO_M_MATCH_MENU_TITLE, "Tempo m. match"},
        {STRING_FOR_T_CLOCK_INPUT_MENU_TITLE, "T. clock input"},
        {STRING_FOR_T_CLOCK_OUT_MENU_TITLE, "T. clock out"},
        {STRING_FOR_DEFAULT_VELOC_MENU_TITLE, "Default veloc."},
        {STRING_FOR_DEFAULT_RESOL_MENU_TITLE, "Default resol."},
        {STRING_FOR_MASTER_TRAN_MENU_TITLE, "Master tran."},
        {STRING_FOR_MIDI_INST_MENU_TITLE, "MIDI inst."},
        {STRING_FOR_SEND_TO_SIDECH_MENU_TITLE, "Send to sidech"},
        {STRING_FOR_SIDECH_RELEASE_MENU_TITLE, "Sidech release"},
        {STRING_FOR_SIDECHAIN_COMP_MENU_TITLE, "Sidechain comp"},
        {STRING_FOR_NUM_MEMBER_CH_MENU_TITLE, "Num member ch."},
        {STRING_FOR_METRONOME, "METRONOME"},
        {STRING_FOR_DEFAULT_METRO_MENU_TITLE, "Default metro."},

        {STRING_FOR_CV_INSTRUMENT, "CV instrument"},

        {STRING_FOR_ACTIVE, "ACTIVE"},
        {STRING_FOR_STOPPED, "STOPPED"},
        {STRING_FOR_MUTED, "MUTED"},
        {STRING_FOR_SOLOED, "SOLOED"},

        {STRING_FOR_FILE_BROWSER, "File browser"},

        // Auto-extracted from deluge/gui/menu_items/
        {STRING_FOR_LOW, "LOW"},
        {STRING_FOR_MEDIUM, "MEDIUM"},
        {STRING_FOR_HIGH, "HIGH"},
        {STRING_FOR_AUTO, "Auto"},
        {STRING_FOR_POLYPHONIC, "Polyphonic"},
        {STRING_FOR_MONOPHONIC, "Monophonic"},
        {STRING_FOR_LEGATO, "Legato"},
        {STRING_FOR_CHOKE, "Choke"},
        {STRING_FOR_MODULATE_WITH, "Modulate with"},
        {STRING_FOR_MODULATE_DEPTH, "Modulate depth"},
        {STRING_FOR_FORWARD, "FORWARD"},
        {STRING_FOR_REVERSED, "REVERSED"},
        {STRING_FOR_PING_PONG, "PING-PONG"},
        {STRING_FOR_NONE, "NONE"},
        {STRING_FOR_OFF, "Off"},
        {STRING_FOR_ON, "On"},
        {STRING_FOR_CUT, "CUT"},
        {STRING_FOR_ONCE, "ONCE"},
        {STRING_FOR_STRETCH, "STRETCH"},
        {STRING_FOR_LINKED, "Linked"},
        {STRING_FOR_INDEPENDENT, "Independent"},
        {STRING_FOR_LINEAR, "Linear"},
        {STRING_FOR_SINC, "Sinc"},
        {STRING_FOR_MPE_OUTPUT, "MPE output"},
        {STRING_FOR_MPE_INPUT, "MPE input"},
        {STRING_FOR_SUBTRACTIVE, "Subtractive"},
        {STRING_FOR_FM, "FM"},
        {STRING_FOR_RINGMOD, "Ringmod"},
        {STRING_FOR_NOTE_RANGE, "Note range"},
        {STRING_FOR_PARALLEL, "PARALLEL"},
        {STRING_FOR_RED, "RED"},
        {STRING_FOR_GREEN, "GREEN"},
        {STRING_FOR_BLUE, "BLUE"},
        {STRING_FOR_YELLOW, "YELLOW"},
        {STRING_FOR_CYAN, "CYAN"},
        {STRING_FOR_MAGENTA, "PURPLE"},
        {STRING_FOR_AMBER, "AMBER"},
        {STRING_FOR_WHITE, "WHITE"},
        {STRING_FOR_PINK, "PINK"},
        {STRING_FOR_COMMAND_UNASSIGNED, "Command unassigned"},
        {STRING_FOR_ANY_MIDI_DEVICE, "Any MIDI device"},
        {STRING_FOR_MPE_LOWER_ZONE, "MPE lower zone"},
        {STRING_FOR_MPE_UPPER_ZONE, "MPE upper zone"},
        {STRING_FOR_CHANNEL, "Channel"},
        {STRING_FOR_SET, "SET"},
        {STRING_FOR_UNLEARNED, "UNLEARNED"},
        {STRING_FOR_LEARNED, "LEARNED"},
        {STRING_FOR_RANGE_INSERTED, "Range inserted"},
        {STRING_FOR_INSERT, "INSERT"},

        {STRING_FOR_SVF_BAND, "SVF Bandpass"},
        {STRING_FOR_SVF_NOTCH, "SVF Notch"},
        {STRING_FOR_LOOP_TOO_SHORT, "Loop too short"},
        {STRING_FOR_LOOP_HALVED, "Loop halved"},
        {STRING_FOR_LOOP_TOO_LONG, "Loop too long"},
        {STRING_FOR_LOOP_DOUBLED, "Loop doubled"},
        {STRING_FOR_WAVEFOLD, "Wavefold"},
        {STRING_FOR_MOD_MATRIX, "Mod matrix"},

        {STRING_FOR_CHECKSUM_FAIL, "Checksum fail"},
        {STRING_FOR_WRONG_SIZE, "Wrong size?"},
        {STRING_FOR_NOTES_CLEARED, "Notes cleared"},
        {STRING_FOR_AUTOMATION_CLEARED, "Automation cleared"},

        {STRING_FOR_GRAIN, "Grain"},
        {STRING_FOR_FILL, "Fill"},

        /* Strings Specifically for Automation Instrument Clip View
        * automation_instrument_clip_view.cpp
        */

        {STRING_FOR_AUTOMATION, "AUTOMATION"},
        {STRING_FOR_AUTOMATION_OVERVIEW, "Automation Overview"},
        {STRING_FOR_AUTOMATION_OFF, "(Not Automated)"},
        {STRING_FOR_AUTOMATION_ON, "(Automated)"},
        {STRING_FOR_COMING_SOON, "Coming Soon"},
        {STRING_FOR_CANT_AUTOMATE_CV, "Can't Automate CV"},
        {STRING_FOR_SHIFT_LEFT, "Shift Left"},
        {STRING_FOR_SHIFT_RIGHT, "Shift Right"},
        {STRING_FOR_INTERPOLATION_DISABLED, "Interpolation Off"},
        {STRING_FOR_INTERPOLATION_ENABLED, "Interpolation On"},
        {STRING_FOR_PAD_SELECTION_OFF, "Pad Selection Off"},
        {STRING_FOR_PAD_SELECTION_ON, "Pad Selection On"},

<<<<<<< HEAD
        /* Strings Specifically for Performance View
=======
        /* Strings Specifically for Performance View 
>>>>>>> 4501bbfe
        * performance_session_view.cpp
        */

        {STRING_FOR_PERFORM_VIEW, "Performance View"},
        {STRING_FOR_PERFORM_FX, "Perform FX"},
        {STRING_FOR_PERFORM_EDITOR, "Editing Mode"},
        {STRING_FOR_PERFORM_EDIT_PARAM, "Param"},
        {STRING_FOR_PERFORM_EDIT_VALUE, "Value"},
        {STRING_FOR_PERFORM_DEFAULTS_LOADED, "Defaults Loaded"},
        {STRING_FOR_PERFORM_DEFAULTS_SAVED, "Defaults Saved"},

        /* Strings Specifically for Song View
        * session_view.cpp
        */

        {STRING_FOR_SONG_VIEW, "Song View"},
        {STRING_FOR_SONG_FX, "Song FX"},

        /* Strings Specifically for Arranger View
        * arranger_view.cpp
        */

        {STRING_FOR_ARRANGER_VIEW, "Arranger View"},
<<<<<<< HEAD

        /* Strings Specifically for Midi Mapping View
        * midi_session_view.cpp
        */

        {STRING_FOR_MIDI_VIEW, "Midi Learning View"},
        {STRING_FOR_MIDI_DEFAULTS_LOADED, "Defaults Loaded"},
        {STRING_FOR_MIDI_DEFAULTS_SAVED, "Defaults Saved"},
        {STRING_FOR_MIDI_FOLLOW, "Follow: "},
        {STRING_FOR_MIDI_CHANNEL, "CH: "},
        {STRING_FOR_MIDI_LEARNED, "Learned: CC "},
        {STRING_FOR_MIDI_NOT_LEARNED, "Not Learned"},
        {STRING_FOR_MIDI_LEARN_CHANNEL, "\n Channel is: "},

        //strings for midi follow menu
        {STRING_FOR_FOLLOW_TITLE, "Midi-Follow"},
        {STRING_FOR_FOLLOW, "Follow"},
        {STRING_FOR_SYNTH, "Synth"},
        {STRING_FOR_FOLLOW_CHANNEL_SYNTH, "Synth Channel"},
        {STRING_FOR_KIT, "Kit"},
        {STRING_FOR_FOLLOW_CHANNEL_KIT, "Kit Channel"},
        {STRING_FOR_PARAM, "Param"},
        {STRING_FOR_FOLLOW_CHANNEL_PARAM, "Param Channel"},
        {STRING_FOR_FOLLOW_KIT_ROOT_NOTE, "Kit Root Note"},
        {STRING_FOR_FOLLOW_DISPLAY_PARAM, "Display Param"},
        {STRING_FOR_FOLLOW_FEEDBACK, "Feedback"},
=======
>>>>>>> 4501bbfe
    },
};
} // namespace deluge::l10n::built_in<|MERGE_RESOLUTION|>--- conflicted
+++ resolved
@@ -793,11 +793,7 @@
         {STRING_FOR_PAD_SELECTION_OFF, "Pad Selection Off"},
         {STRING_FOR_PAD_SELECTION_ON, "Pad Selection On"},
 
-<<<<<<< HEAD
-        /* Strings Specifically for Performance View
-=======
         /* Strings Specifically for Performance View 
->>>>>>> 4501bbfe
         * performance_session_view.cpp
         */
 
@@ -821,7 +817,6 @@
         */
 
         {STRING_FOR_ARRANGER_VIEW, "Arranger View"},
-<<<<<<< HEAD
 
         /* Strings Specifically for Midi Mapping View
         * midi_session_view.cpp
@@ -848,8 +843,6 @@
         {STRING_FOR_FOLLOW_KIT_ROOT_NOTE, "Kit Root Note"},
         {STRING_FOR_FOLLOW_DISPLAY_PARAM, "Display Param"},
         {STRING_FOR_FOLLOW_FEEDBACK, "Feedback"},
-=======
->>>>>>> 4501bbfe
     },
 };
 } // namespace deluge::l10n::built_in