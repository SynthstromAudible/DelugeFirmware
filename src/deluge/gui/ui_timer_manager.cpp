/*
 * Copyright © 2014-2023 Synthstrom Audible Limited
 *
 * This file is part of The Synthstrom Audible Deluge Firmware.
 *
 * The Synthstrom Audible Deluge Firmware is free software: you can redistribute it and/or modify it under the
 * terms of the GNU General Public License as published by the Free Software Foundation,
 * either version 3 of the License, or (at your option) any later version.
 *
 * This program is distributed in the hope that it will be useful, but WITHOUT ANY WARRANTY;
 * without even the implied warranty of MERCHANTABILITY or FITNESS FOR A PARTICULAR PURPOSE.
 * See the GNU General Public License for more details.
 *
 * You should have received a copy of the GNU General Public License along with this program.
 * If not, see <https://www.gnu.org/licenses/>.
 */

#include "gui/ui_timer_manager.h"
#include "definitions_cxx.hpp"
#include "gui/ui/keyboard/keyboard_screen.h"
#include "gui/ui/sound_editor.h"
#include "gui/views/automation_instrument_clip_view.h"
#include "gui/views/instrument_clip_view.h"
#include "gui/views/session_view.h"
#include "gui/views/view.h"
#include "hid/display/display.h"
#include "hid/led/indicator_leds.h"
#include "hid/led/pad_leds.h"
#include "model/clip/clip_minder.h"
#include "model/clip/instrument_clip_minder.h"
#include "playback/playback_handler.h"
#include "processing/engines/audio_engine.h"
#include "util/functions.h"

extern "C" {
#include "RZA1/oled/oled_low_level.h"
#include "RZA1/uart/sio_char.h"
}

UITimerManager uiTimerManager{};
extern void inputRoutine();
extern void batteryLEDBlink();

UITimerManager::UITimerManager() {
	timeNextEvent = 2147483647;

	for (int32_t i = 0; i < NUM_TIMERS; i++) {
		timers[i].active = false;
	}
}

void UITimerManager::routine() {

	int32_t timeTilNextEvent = (uint32_t)(timeNextEvent - AudioEngine::audioSampleTimer);
	if (timeTilNextEvent >= 0) {
		return;
	}

	for (int32_t i = 0; i < NUM_TIMERS; i++) {
		if (timers[i].active) {

			int32_t timeTil = (uint32_t)(timers[i].triggerTime - AudioEngine::audioSampleTimer);
			if (timeTil < 0) {

				timers[i].active = false;

				switch (i) {

				case TIMER_TAP_TEMPO_SWITCH_OFF:
					playbackHandler.tapTempoAutoSwitchOff();
					break;

				case TIMER_MIDI_LEARN_FLASH:
					view.midiLearnFlash();
					break;

				case TIMER_DEFAULT_ROOT_NOTE:
					if (getCurrentUI() == &instrumentClipView || getCurrentUI() == &automationInstrumentClipView) {
						instrumentClipView.flashDefaultRootNote();
					}
					else if (getCurrentUI() == &keyboardScreen) {
						keyboardScreen.flashDefaultRootNote();
					}
					break;

				case TIMER_PLAY_ENABLE_FLASH:
					if (getRootUI() == &sessionView) {
						sessionView.flashPlayRoutine();
					}
					break;

				case TIMER_DISPLAY:
					if (display->type() == DisplayType::OLED) {
						auto* oled = static_cast<deluge::hid::display::OLED*>(display);
						oled->timerRoutine();
					}
					else {
						display->timerRoutine();
					}

					break;

				case TIMER_LED_BLINK:
				case TIMER_LED_BLINK_TYPE_1:
					indicator_leds::ledBlinkTimeout(i - TIMER_LED_BLINK);
					break;

				case TIMER_LEVEL_INDICATOR_BLINK:
					indicator_leds::blinkKnobIndicatorLevelTimeout();
					break;

				case TIMER_SHORTCUT_BLINK:
					soundEditor.blinkShortcut();
					break;

				case TIMER_MATRIX_DRIVER:
					PadLEDs::timerRoutine();
					break;

				case TIMER_UI_SPECIFIC: {
					ActionResult result = getCurrentUI()->timerCallback();
					if (result == ActionResult::REMIND_ME_OUTSIDE_CARD_ROUTINE) {
						timers[i].active = true; // Come back soon and try again.
					}
					break;
				}

				case TIMER_DISPLAY_AUTOMATION:
					if (getCurrentUI() == &automationInstrumentClipView
					    && (((InstrumentClip*)currentSong->currentClip)->lastSelectedParamID
					        != kNoLastSelectedParamID)) {

						automationInstrumentClipView.displayAutomation();
					}

					else {
						view.displayAutomation();
					}
					break;

				case TIMER_READ_INPUTS:
					inputRoutine();
					break;

				case TIMER_BATT_LED_BLINK:
					batteryLEDBlink();
					break;

				case TIMER_GRAPHICS_ROUTINE:
					if (uartGetTxBufferSpace(UART_ITEM_PIC_PADS) > kNumBytesInColUpdateMessage) {
						getCurrentUI()->graphicsRoutine();
					}
					setTimer(TIMER_GRAPHICS_ROUTINE, 15);
					break;

<<<<<<< HEAD
=======
				case TIMER_AUTOMATION_VIEW: //timer to redisplay the parameter name on the screen in automation view
					if (getCurrentUI() == &automationInstrumentClipView
					    && (((InstrumentClip*)currentSong->currentClip)->lastSelectedParamID
					        != kNoLastSelectedParamID)) {

						automationInstrumentClipView.displayParameterName(
						    ((InstrumentClip*)currentSong->currentClip)->lastSelectedParamID);
						unsetTimer(TIMER_AUTOMATION_VIEW);
					}
					break;

#if HAVE_OLED
>>>>>>> 0afc68d6
				case TIMER_OLED_LOW_LEVEL:
					if (display->type() == DisplayType::OLED) {
						oledLowLevelTimerCallback();
					}
					break;

				case TIMER_OLED_CONSOLE:
					if (display->type() == DisplayType::OLED) {
						auto* oled = static_cast<deluge::hid::display::OLED*>(display);
						oled->consoleTimerEvent();
					}
					break;

				case TIMER_OLED_SCROLLING_AND_BLINKING:
					if (display->type() == DisplayType::OLED) {
						deluge::hid::display::OLED::scrollingAndBlinkingTimerEvent();
					}
					break;
				}
			}
		}
	}

	workOutNextEventTime();
}

void UITimerManager::setTimer(int32_t i, int32_t ms) {
	setTimerSamples(i, ms * 44);
}

void UITimerManager::setTimerSamples(int32_t i, int32_t samples) {
	timers[i].triggerTime = AudioEngine::audioSampleTimer + samples;
	timers[i].active = true;

	int32_t oldTimeTilNextEvent = (uint32_t)(timeNextEvent - AudioEngine::audioSampleTimer);
	if (samples < oldTimeTilNextEvent) {
		timeNextEvent = timers[i].triggerTime;
	}
}

void UITimerManager::setTimerByOtherTimer(int32_t i, int32_t j) {
	timers[i].triggerTime = timers[j].triggerTime;
	timers[i].active = true;
}

void UITimerManager::unsetTimer(int32_t i) {
	timers[i].active = false;
	workOutNextEventTime();
}

bool UITimerManager::isTimerSet(int32_t i) {
	return timers[i].active;
}

void UITimerManager::workOutNextEventTime() {

	int32_t timeTilNextEvent = 2147483647;

	for (int32_t i = 0; i < NUM_TIMERS; i++) {
		if (timers[i].active) {
			int32_t timeTil = timers[i].triggerTime - AudioEngine::audioSampleTimer;
			if (timeTil < timeTilNextEvent) {
				timeTilNextEvent = timeTil;
			}
		}
	}

	timeNextEvent = AudioEngine::audioSampleTimer + (uint32_t)timeTilNextEvent;
}<|MERGE_RESOLUTION|>--- conflicted
+++ resolved
@@ -153,8 +153,6 @@
 					setTimer(TIMER_GRAPHICS_ROUTINE, 15);
 					break;
 
-<<<<<<< HEAD
-=======
 				case TIMER_AUTOMATION_VIEW: //timer to redisplay the parameter name on the screen in automation view
 					if (getCurrentUI() == &automationInstrumentClipView
 					    && (((InstrumentClip*)currentSong->currentClip)->lastSelectedParamID
@@ -166,8 +164,6 @@
 					}
 					break;
 
-#if HAVE_OLED
->>>>>>> 0afc68d6
 				case TIMER_OLED_LOW_LEVEL:
 					if (display->type() == DisplayType::OLED) {
 						oledLowLevelTimerCallback();
