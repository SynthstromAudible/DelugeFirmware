--- conflicted
+++ resolved
@@ -28,14 +28,7 @@
 #include "model/action/action_logger.h"
 #include "processing/sound/sound.h"
 #include <string.h>
-<<<<<<< HEAD
-#include "io/uart/uart.h"
-#include "hid/encoders.h"
-#include "gui/ui/qwerty_ui.h"
-#include "hid/display/oled.h"
 #include "model/clip/clip.h"
-=======
->>>>>>> b2c9ccb9
 
 extern "C" {
 #include "RZA1/uart/sio_char.h"
@@ -1255,7 +1248,6 @@
 	}
 }
 
-<<<<<<< HEAD
 char const* launchStyleToString(int launchStyle) {
 	switch (launchStyle) {
 	case LAUNCH_STYLE_DEFAULT:
@@ -1279,12 +1271,8 @@
 	}
 }
 
-char const* getInstrumentFolder(uint8_t instrumentType) {
-	if (instrumentType == INSTRUMENT_TYPE_SYNTH) {
-=======
 char const* getInstrumentFolder(InstrumentType instrumentType) {
 	if (instrumentType == InstrumentType::SYNTH) {
->>>>>>> b2c9ccb9
 		return "SYNTHS";
 	}
 	else if (instrumentType == InstrumentType::KIT) {
