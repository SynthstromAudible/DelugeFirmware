/*
 * Copyright © 2014-2023 Synthstrom Audible Limited
 *
 * This file is part of The Synthstrom Audible Deluge Firmware.
 *
 * The Synthstrom Audible Deluge Firmware is free software: you can redistribute it and/or modify it under the
 * terms of the GNU General Public License as published by the Free Software Foundation,
 * either version 3 of the License, or (at your option) any later version.
 *
 * This program is distributed in the hope that it will be useful, but WITHOUT ANY WARRANTY;
 * without even the implied warranty of MERCHANTABILITY or FITNESS FOR A PARTICULAR PURPOSE.
 * See the GNU General Public License for more details.
 *
 * You should have received a copy of the GNU General Public License along with this program.
 * If not, see <https://www.gnu.org/licenses/>.
*/

#include "util/functions.h"
#include "definitions_cxx.hpp"
#include "fatfs/ff.h"
#include "gui/ui/qwerty_ui.h"
#include "gui/ui/sound_editor.h"
#include "gui/views/view.h"
#include "hid/display/numeric_driver.h"
#include "hid/display/oled.h"
#include "hid/encoders.h"
#include "io/debug/print.h"
#include "model/action/action_logger.h"
#include "processing/sound/sound.h"
#include <string.h>

extern "C" {
#include "RZA1/uart/sio_char.h"
#include "drivers/mtu/mtu.h"
}

const uint8_t modButtonX[8] = {1, 1, 1, 1, 2, 2, 2, 2};
const uint8_t modButtonY[8] = {0, 1, 2, 3, 0, 1, 2, 3};
const uint8_t modLedX[8] = {1, 1, 1, 1, 2, 2, 2, 2};
const uint8_t modLedY[8] = {0, 1, 2, 3, 0, 1, 2, 3};

int32_t paramRanges[kNumParams];
int32_t paramNeutralValues[kNumParams];

// This is just the range of the user-defined "preset" value, it doesn't apply to the outcome of patch cables
int32_t getParamRange(int32_t p) {
	switch (p) {
	case Param::Local::ENV_0_ATTACK:
	case Param::Local::ENV_1_ATTACK:
		return 536870912 * 1.5;

	case Param::Global::DELAY_RATE:
		return 536870912;

	case Param::Local::PITCH_ADJUST:
	case Param::Local::OSC_A_PITCH_ADJUST:
	case Param::Local::OSC_B_PITCH_ADJUST:
	case Param::Local::MODULATOR_0_PITCH_ADJUST:
	case Param::Local::MODULATOR_1_PITCH_ADJUST:
		return 536870912;

	case Param::Local::LPF_FREQ:
		return 536870912 * 1.4;

		// For phase width, we have this higher (than I previously did) because these are hibrid params, meaning that with a source (e.g. LFO) patched to them, the might have up to 1073741824 added to them
		// - which would take us to the max user "preset value", which is what we want for phase width
	default:
		return 1073741824;
	}
}

int32_t getParamNeutralValue(int32_t p) {
	switch (p) {
	case Param::Local::OSC_A_VOLUME:
	case Param::Local::OSC_B_VOLUME:
	case Param::Global::VOLUME_POST_REVERB_SEND:
	case Param::Local::NOISE_VOLUME:
	case Param::Global::REVERB_AMOUNT:
	case Param::Global::VOLUME_POST_FX:
	case Param::Local::VOLUME:
		return 134217728;

	case Param::Local::MODULATOR_0_VOLUME:
	case Param::Local::MODULATOR_1_VOLUME:
		return 33554432;

	case Param::Local::LPF_FREQ:
		return 2000000;
	case Param::Local::HPF_FREQ:
		return 2672947;

	case Param::Global::LFO_FREQ:
	case Param::Local::LFO_LOCAL_FREQ:
	case Param::Global::MOD_FX_RATE:
		return 121739; //lfoRateTable[userValue];

	case Param::Local::LPF_RESONANCE:
	case Param::Local::HPF_RESONANCE:
	case Param::Local::LPF_MORPH:
	case Param::Local::HPF_MORPH:
	case Param::Local::FOLD:
		return 25 * 10737418; // Room to be quadrupled

	case Param::Local::PAN:
	case Param::Local::OSC_A_PHASE_WIDTH:
	case Param::Local::OSC_B_PHASE_WIDTH:
		return 0;

	case Param::Local::ENV_0_ATTACK:
	case Param::Local::ENV_1_ATTACK:
		return 4096; //attackRateTable[userValue];

	case Param::Local::ENV_0_RELEASE:
	case Param::Local::ENV_1_RELEASE:
		return 140 << 9; //releaseRateTable[userValue];

	case Param::Local::ENV_0_DECAY:
	case Param::Local::ENV_1_DECAY:
		return 70 << 9; //releaseRateTable[userValue] >> 1;

	case Param::Local::ENV_0_SUSTAIN:
	case Param::Local::ENV_1_SUSTAIN:
	case Param::Global::DELAY_FEEDBACK:
		return 1073741824; //536870912;

	case Param::Local::MODULATOR_0_FEEDBACK:
	case Param::Local::MODULATOR_1_FEEDBACK:
	case Param::Local::CARRIER_0_FEEDBACK:
	case Param::Local::CARRIER_1_FEEDBACK:
		return 5931642;

	case Param::Global::DELAY_RATE:
	case Param::Global::ARP_RATE:
	case Param::Local::PITCH_ADJUST:
	case Param::Local::OSC_A_PITCH_ADJUST:
	case Param::Local::OSC_B_PITCH_ADJUST:
	case Param::Local::MODULATOR_0_PITCH_ADJUST:
	case Param::Local::MODULATOR_1_PITCH_ADJUST:
		return 16777216; // Means we have space to 8x (3-octave-shift) the pitch if we want... (wait, I've since made it 16x smaller)

	case Param::Global::MOD_FX_DEPTH:
		return 526133494; // 2% lower than 536870912

	default:
		return 0;
	}
}

void functionsInit() {

	for (int32_t p = 0; p < kNumParams; p++) {
		paramRanges[p] = getParamRange(p);
	}

	for (int32_t p = 0; p < kNumParams; p++) {
		paramNeutralValues[p] = getParamNeutralValue(p);
	}
}

int32_t getFinalParameterValueHybrid(int32_t paramNeutralValue, int32_t patchedValue) {
	// Allows for max output values of +- 1073741824, which the panning code understands as the full range from left to right
	int32_t preLimits = (paramNeutralValue >> 2) + (patchedValue >> 1);
	return signed_saturate<32 - 3>(preLimits) << 2;
}

int32_t getFinalParameterValueVolume(int32_t paramNeutralValue, int32_t patchedValue) {

	// patchedValue's range is ideally +- 536870912, but may get up to 1610612736 due to multiple patch cables having been multiplied

	// No need for max/min here - it's already been taken care of in patchAllCablesToParameter(),
	// ... or if we got here from patchSourceToAllExclusiveCables(), there's no way it could have been too big
	int32_t positivePatchedValue = patchedValue + 536870912;

	// positivePatchedValue's range is ideally 0 ("0") to 1073741824 ("2"), but potentially up to 2147483647 ("4"). 536870912 represents "1".

	// If this parameter is a volume one, then apply a parabola curve to the patched value, at this late stage
	/*
	if (isVolumeParam) {
		// But, our output value can't get bigger than 2147483647 ("4"), which means we have to clip our input off at 1073741824 ("2")
		if (positivePatchedValue >= 1073741824) positivePatchedValue = 2147483647;
		else {
			//int32_t madeSmaller = positivePatchedValue >> 15;
			//positivePatchedValue = (madeSmaller * madeSmaller) << 1;
			positivePatchedValue = (positivePatchedValue >> 15) * (positivePatchedValue >> 14);
		}
	}
	*/

	// This is a temporary (?) fix I've done to allow FM modulator amounts to get past where I clipped off volume params.
	// So now volumes can get higher too. Problem? Not sure.

	// But, our output value can't get bigger than 2147483647 ("4"), which means we have to clip our input off at 1073741824 ("2")
	positivePatchedValue = (positivePatchedValue >> 16) * (positivePatchedValue >> 15);

	//return multiply_32x32_rshift32(positivePatchedValue, paramNeutralValue) << 5;

	// Must saturate, otherwise mod fx depth can easily overflow
	return lshiftAndSaturate<5>(multiply_32x32_rshift32(positivePatchedValue, paramNeutralValue));
}

int32_t getFinalParameterValueLinear(int32_t paramNeutralValue, int32_t patchedValue) {

	// patchedValue's range is ideally +- 536870912, but may get up to 1610612736 due to multiple patch cables having been multiplied

	// No need for max/min here - it's already been taken care of in patchAllCablesToParameter(),
	// ... or if we got here from patchSourceToAllExclusiveCables(), there's no way it could have been too big
	int32_t positivePatchedValue = patchedValue + 536870912;

	// positivePatchedValue's range is ideally 0 ("0") to 1073741824 ("2"), but potentially up to 2147483647 ("4"). 536870912 represents "1".

	// Must saturate, otherwise sustain level can easily overflow
	return lshiftAndSaturate<3>(multiply_32x32_rshift32(positivePatchedValue, paramNeutralValue));
}

int32_t getFinalParameterValueExp(int32_t paramNeutralValue, int32_t patchedValue) {
	return getExp(paramNeutralValue, patchedValue);
}

int32_t getFinalParameterValueExpWithDumbEnvelopeHack(int32_t paramNeutralValue, int32_t patchedValue, int32_t p) {
	// TODO: this is horribly hard-coded, but works for now
	if (p >= Param::Local::ENV_0_DECAY && p <= Param::Local::ENV_1_RELEASE) {
		return multiply_32x32_rshift32(paramNeutralValue, lookupReleaseRate(patchedValue));
	}
	if (p == Param::Local::ENV_0_ATTACK || p == Param::Local::ENV_1_ATTACK) {
		patchedValue = -patchedValue;
	}

	return getFinalParameterValueExp(paramNeutralValue, patchedValue);
}

void addAudio(StereoSample* inputBuffer, StereoSample* outputBuffer, int32_t numSamples) {
	StereoSample* inputSample = inputBuffer;
	StereoSample* outputSample = outputBuffer;

	StereoSample* inputBufferEnd = inputBuffer + numSamples;

	do {
		outputSample->l += inputSample->l;
		outputSample->r += inputSample->r;

		outputSample++;
	} while (++inputSample != inputBufferEnd);
}

int32_t cableToLinearParamShortcut(int32_t sourceValue) {
	return sourceValue >> 2;
}

int32_t cableToExpParamShortcut(int32_t sourceValue) {
	return sourceValue >> 2;
}

char const* sourceToString(PatchSource source) {

	switch (source) {
	case PatchSource::LFO_GLOBAL:
		return "lfo1";

	case PatchSource::LFO_LOCAL:
		return "lfo2";

	case PatchSource::ENVELOPE_0:
		return "envelope1";

	case PatchSource::ENVELOPE_1:
		return "envelope2";

	case PatchSource::VELOCITY:
		return "velocity";

	case PatchSource::NOTE:
		return "note";

	case PatchSource::COMPRESSOR:
		return "compressor";

	case PatchSource::RANDOM:
		return "random";

	case PatchSource::AFTERTOUCH:
		return "aftertouch";

	case PatchSource::X:
		return "x";

	case PatchSource::Y:
		return "y";

	default:
		return "none";
	}
}

#if HAVE_OLED
char const* getSourceDisplayNameForOLED(PatchSource s) {
	switch (s) {
	case PatchSource::LFO_GLOBAL:
		return "LFO1";

	case PatchSource::LFO_LOCAL:
		return "LFO2";

	case PatchSource::ENVELOPE_0:
		return "Envelope 1";

	case PatchSource::ENVELOPE_1:
		return "Envelope 2";

	case PatchSource::VELOCITY:
		return "Velocity";

	case PatchSource::NOTE:
		return "Note";

	case PatchSource::COMPRESSOR:
		return "Sidechain";

	case PatchSource::RANDOM:
		return "Random";

	case PatchSource::AFTERTOUCH:
		return "Aftertouch";

	case PatchSource::X:
		return "MPE X";

	case PatchSource::Y:
		return "MPE Y";

	default:
		return "none";
	}
}

char const* getPatchedParamDisplayNameForOLED(int32_t p) {

	// These can basically be 13 chars long, or 14 if the last one is a dot.
	switch (p) {

	case Param::Local::OSC_A_VOLUME:
		return "Osc1 level";

	case Param::Local::OSC_B_VOLUME:
		return "Osc2 level";

	case Param::Local::VOLUME:
		return "Level";

	case Param::Local::NOISE_VOLUME:
		return "Noise level";

	case Param::Local::OSC_A_PHASE_WIDTH:
		return "Osc1 PW";

	case Param::Local::OSC_B_PHASE_WIDTH:
		return "Osc2 PW";

	case Param::Local::OSC_A_WAVE_INDEX:
		return "Osc1 wave pos.";

	case Param::Local::OSC_B_WAVE_INDEX:
		return "Osc2 wave pos.";

	case Param::Local::LPF_RESONANCE:
		return "LPF resonance";

	case Param::Local::HPF_RESONANCE:
		return "HPF resonance";

	case Param::Local::PAN:
		return "Master pan";

	case Param::Local::MODULATOR_0_VOLUME:
		return "FM mod1 level";

	case Param::Local::MODULATOR_1_VOLUME:
		return "FM mod2 level";

	case Param::Local::LPF_FREQ:
		return "LPF frequency";

	case Param::Local::LPF_MORPH:
		return "LPF morph";

	case Param::Local::PITCH_ADJUST:
		return "Master pitch";

	case Param::Local::OSC_A_PITCH_ADJUST:
		return "Osc1 pitch";

	case Param::Local::OSC_B_PITCH_ADJUST:
		return "Osc2 pitch";

	case Param::Local::MODULATOR_0_PITCH_ADJUST:
		return "FM mod1 pitch";

	case Param::Local::MODULATOR_1_PITCH_ADJUST:
		return "FM mod2 pitch";

	case Param::Local::HPF_FREQ:
		return "HPF frequency";

	case Param::Local::HPF_MORPH:
		return "HPF morph";

	case Param::Local::LFO_LOCAL_FREQ:
		return "LFO2 rate";

	case Param::Local::ENV_0_ATTACK:
		return "Env1 attack";

	case Param::Local::ENV_0_DECAY:
		return "Env1 decay";

	case Param::Local::ENV_0_SUSTAIN:
		return "Env1 sustain";

	case Param::Local::ENV_0_RELEASE:
		return "Env1 release";

	case Param::Local::ENV_1_ATTACK:
		return "Env2 attack";

	case Param::Local::ENV_1_DECAY:
		return "Env2 decay";

	case Param::Local::ENV_1_SUSTAIN:
		return "Env2 sustain";

	case Param::Local::ENV_1_RELEASE:
		return "Env2 release";

	case Param::Global::LFO_FREQ:
		return "LFO1 rate";

	case Param::Global::VOLUME_POST_FX:
		return "Master level";

	case Param::Global::VOLUME_POST_REVERB_SEND:
		return "Sidechain level";

	case Param::Global::DELAY_RATE:
		return "Delay rate";

	case Param::Global::DELAY_FEEDBACK:
		return "Delay amount";

	case Param::Global::REVERB_AMOUNT:
		return "Reverb amount";

	case Param::Global::MOD_FX_RATE:
		return "Mod-FX rate";

	case Param::Global::MOD_FX_DEPTH:
		return "Mod-FX depth";

	case Param::Global::ARP_RATE:
		return "Arp. rate";

	case Param::Local::MODULATOR_0_FEEDBACK:
		return "FM mod1 feedback";

	case Param::Local::MODULATOR_1_FEEDBACK:
		return "FM mod2 feedback";

	case Param::Local::CARRIER_0_FEEDBACK:
		return "Osc 1 feedback";

	case Param::Local::CARRIER_1_FEEDBACK:
<<<<<<< HEAD
		return "Carrier2 feed.";

	case Param::Local::FOLD:
		return "WaveFold";
=======
		return "Osc 2 feedback";

	default:
		return "none";
	}
}

char const* getUnpatchedParamDisplayNameForOLED(int32_t p) {

	// These can basically be 13 chars long, or 14 if the last one is a dot.
	switch (p) {

	case Param::Unpatched::BASS:
		return "Bass";

	case Param::Unpatched::BASS_FREQ:
		return "Bass frequency";

	case Param::Unpatched::TREBLE:
		return "Treble";

	case Param::Unpatched::TREBLE_FREQ:
		return "Treble frequency";

	case Param::Unpatched::COMPRESSOR_SHAPE:
		return "Sidechain shape";

	case Param::Unpatched::BITCRUSHING:
		return "Bitcrush";

	case Param::Unpatched::SAMPLE_RATE_REDUCTION:
		return "Decimation";

	case Param::Unpatched::Sound::ARP_GATE:
		return "Arp. gate";

	case Param::Unpatched::MOD_FX_FEEDBACK:
		return "Mod-FX feedback";

	case Param::Unpatched::MOD_FX_OFFSET:
		return "Mod-FX offset";

	default:
		return "none";
	}
}

char const* getGlobalEffectableParamDisplayNameForOLED(int32_t p) {

	// These can basically be 13 chars long, or 14 if the last one is a dot.
	switch (p) {

	case Param::Unpatched::GlobalEffectable::LPF_RES:
		return "LPF resonance";

	case Param::Unpatched::GlobalEffectable::HPF_RES:
		return "HPF resonance";

	case Param::Unpatched::GlobalEffectable::PAN:
		return "Master pan";

	case Param::Unpatched::GlobalEffectable::LPF_FREQ:
		return "LPF frequency";

	case Param::Unpatched::GlobalEffectable::HPF_FREQ:
		return "HPF frequency";

	case Param::Unpatched::GlobalEffectable::VOLUME:
		return "Master level";

	case Param::Unpatched::GlobalEffectable::SIDECHAIN_VOLUME:
		return "Sidechain level";

	case Param::Unpatched::GlobalEffectable::DELAY_RATE:
		return "Delay rate";

	case Param::Unpatched::GlobalEffectable::DELAY_AMOUNT:
		return "Delay amount";

	case Param::Unpatched::GlobalEffectable::REVERB_SEND_AMOUNT:
		return "Reverb amount";

	case Param::Unpatched::GlobalEffectable::MOD_FX_RATE:
		return "Mod-FX rate";

	case Param::Unpatched::GlobalEffectable::MOD_FX_DEPTH:
		return "Mod-FX depth";

	default:
		return "none";
>>>>>>> dfa7101e
	}
}
#endif

PatchSource stringToSource(char const* string) {
	for (int32_t s = 0; s < kNumPatchSources; s++) {
		auto patchSource = static_cast<PatchSource>(s);
		if (!strcmp(string, sourceToString(patchSource))) {
			return patchSource;
		}
	}
	return PatchSource::NONE;
}

bool paramNeedsLPF(int32_t p, bool fromAutomation) {
	switch (p) {

	// For many params, particularly volumes, we do want the param LPF if the user adjusted it,
	// so we don't get stepping, but if it's from step automation, we do want it to adjust instantly,
	// so the new step is instantly at the right volume
	case Param::Global::VOLUME_POST_FX:
	case Param::Global::VOLUME_POST_REVERB_SEND:
	case Param::Global::REVERB_AMOUNT:
	case Param::Local::VOLUME:
	case Param::Local::PAN:
	case Param::Local::LPF_FREQ:
	case Param::Local::HPF_FREQ:
	case Param::Local::OSC_A_VOLUME:
	case Param::Local::OSC_B_VOLUME:
	case Param::Local::OSC_A_WAVE_INDEX:
	case Param::Local::OSC_B_WAVE_INDEX:
		return !fromAutomation;

	case Param::Local::MODULATOR_0_VOLUME:
	case Param::Local::MODULATOR_1_VOLUME:
	case Param::Local::MODULATOR_0_FEEDBACK:
	case Param::Local::MODULATOR_1_FEEDBACK:
	case Param::Local::CARRIER_0_FEEDBACK:
	case Param::Local::CARRIER_1_FEEDBACK:
	case Param::Global::MOD_FX_DEPTH:
	case Param::Global::DELAY_FEEDBACK:
		return true;

	default:
		return false;
	}
}

char halfByteToHexChar(uint8_t thisHalfByte) {
	if (thisHalfByte < 10) {
		return 48 + thisHalfByte;
	}
	else {
		return 55 + thisHalfByte;
	}
}

char hexCharToHalfByte(unsigned char hexChar) {
	if (hexChar >= 65) {
		return hexChar - 55;
	}
	else {
		return hexChar - 48;
	}
}

void intToHex(uint32_t number, char* output, int32_t numChars) {
	output[numChars] = 0;
	for (int32_t i = numChars - 1; i >= 0; i--) {
		output[i] = halfByteToHexChar(number & 15);
		number >>= 4;
	}
}

uint32_t hexToInt(char const* string) {
	int32_t output = 0;
	while (*string) {
		output <<= 4;
		output |= hexCharToHalfByte(*string);
		string++;
	}
	return output;
}

// length must be >0
uint32_t hexToIntFixedLength(char const* __restrict__ hexChars, int32_t length) {
	uint32_t output = 0;
	char const* const endChar = hexChars + length;
	do {
		output <<= 4;
		output |= hexCharToHalfByte(*hexChars);
		hexChars++;
	} while (hexChars != endChar);

	return output;
}

const float dbIntervals[] = {
    24, // Not really real
    12.1, 7, 5, 3.9, 3.2, 2.6, 2.4, 2, 1.8, 1.7, 1.5, 1.4, 1.3, 1.2, 1.1,
};

int32_t shiftVolumeByDB(int32_t oldValue, float offset) {
	uint32_t oldValuePositive = (uint32_t)oldValue + 2147483648;

	uint32_t currentInterval = oldValuePositive >> 28;

	if (currentInterval >= 1) {

		uint32_t newValuePositive;

		int32_t howFarUpInterval = oldValuePositive & 268435455;
		float howFarUpIntervalFloat = howFarUpInterval / 268435456;

doInterval:

		float dbThisInterval = dbIntervals[currentInterval];

		// How many more dB can we get before we reach the top end of this interval?
		float dbLeftThisInterval = ((float)1 - howFarUpIntervalFloat) * dbThisInterval;

		// If we finish in this interval...
		if (dbLeftThisInterval > offset) {
			float amountOfRemainingDBWeWant = offset / dbLeftThisInterval;
			float newHowFarUpIntervalFloat = howFarUpIntervalFloat + amountOfRemainingDBWeWant;

			uint32_t newHowFarUpInterval = newHowFarUpIntervalFloat * 268435456;
			newValuePositive = (currentInterval << 28) + newHowFarUpInterval;
		}

		// Or if we need more...
		else {
			currentInterval++;

			if (currentInterval == 16) {
				newValuePositive = 4294967295u;
			}
			else {
				offset -= dbLeftThisInterval;
				howFarUpIntervalFloat = 0;
				goto doInterval;
			}
		}

		return newValuePositive - 2147483648u;
	}
	else {
		return oldValue;
	}
}

int32_t interpolateTable(uint32_t input, int32_t numBitsInInput, const uint16_t* table, int32_t numBitsInTableSize) {
	int32_t whichValue = input >> (numBitsInInput - numBitsInTableSize);
	int32_t value1 = table[whichValue];
	int32_t value2 = table[whichValue + 1];

	int32_t rshiftAmount = numBitsInInput - 15 - numBitsInTableSize;
	uint32_t rshifted;
	if (rshiftAmount >= 0) {
		rshifted = input >> rshiftAmount;
	}
	else {
		rshifted = input << (-rshiftAmount);
	}

	int32_t strength2 = rshifted & 32767;
	int32_t strength1 = 32768 - strength2;
	return value1 * strength1 + value2 * strength2;
}

uint32_t interpolateTableInverse(int32_t tableValueBig, int32_t numBitsInLookupOutput, const uint16_t* table,
                                 int32_t numBitsInTableSize) {
	int32_t tableValue = tableValueBig >> 15;
	int32_t tableSize = 1 << numBitsInTableSize;

	int32_t tableDirection = (table[0] < table[tableSize]) ? 1 : -1;

	// Check we're not off either end of the table
	if ((tableValue - table[0]) * tableDirection <= 0) {
		return 0;
	}
	if ((tableValue - table[tableSize]) * tableDirection >= 0) {
		return (1 << numBitsInLookupOutput) - 1;
	}

	int32_t rangeStart = 0;
	int32_t rangeEnd = tableSize;

	while (rangeStart + 1 < rangeEnd) {

		int32_t examinePos = (rangeStart + rangeEnd) >> 1;
		if ((tableValue - table[examinePos]) * tableDirection >= 0) {
			rangeStart = examinePos;
		}
		else {
			rangeEnd = examinePos;
		}
	}

	uint32_t output = rangeStart << (numBitsInLookupOutput - numBitsInTableSize);
	output += (uint64_t)(tableValueBig - ((uint16_t)table[rangeStart] << 15))
	          * (1 << (numBitsInLookupOutput - numBitsInTableSize))
	          / (((uint16_t)table[rangeStart + 1] - (uint16_t)table[rangeStart]) << 15);

	return output;
}

int32_t getDecay8(uint32_t input, uint8_t numBitsInInput) {
	return interpolateTable(input, numBitsInInput, decayTableSmall8);
}

int32_t getDecay4(uint32_t input, uint8_t numBitsInInput) {
	return interpolateTable(input, numBitsInInput, decayTableSmall4);
}

int32_t getExp(int32_t presetValue, int32_t adjustment) {

	int32_t magnitudeIncrease = (adjustment >> 26) + 2;

	// Do "fine" adjustment - change less than one doubling
	int32_t adjustedPresetValue =
	    multiply_32x32_rshift32(presetValue, interpolateTable(adjustment & 67108863, 26, expTableSmall));

	return increaseMagnitudeAndSaturate(adjustedPresetValue, magnitudeIncrease);
}

int32_t quickLog(uint32_t input) {

	uint32_t magnitude = getMagnitudeOld(input);
	uint32_t inputLSBs = increaseMagnitude(input, 26 - magnitude);

	return (magnitude << 25) + (inputLSBs & ~((uint32_t)1 << 26));
}

bool memIsNumericChars(char const* mem, int32_t size) {
	for (int32_t i = 0; i < size; i++) {
		if (*mem < 48 || *mem >= 58) {
			return false;
		}
		mem++;
	}
	return true;
}

bool stringIsNumericChars(char const* str) {
	return memIsNumericChars(str, strlen(str));
}

char const* getThingName(InstrumentType instrumentType) {
	if (instrumentType == InstrumentType::SYNTH) {
		return "SYNT";
	}
	else if (instrumentType == InstrumentType::KIT) {
		return "KIT";
	}
	else {
		return "SONG";
	}
}

void byteToHex(uint8_t number, char* buffer) {
	buffer[0] = halfByteToHexChar(number >> 4);
	buffer[1] = halfByteToHexChar(number & 15);
	buffer[2] = 0;
}

uint8_t hexToByte(char const* firstChar) {
	uint8_t value = 0;

	if (*firstChar >= 48 && *firstChar < 58) {
		value += *firstChar - 48;
	}
	else {
		value += *firstChar - 55;
	}

	*firstChar++;
	value <<= 4;

	if (*firstChar >= 48 && *firstChar < 58) {
		value += *firstChar - 48;
	}
	else {
		value += *firstChar - 55;
	}

	return value;
}

// May give wrong result for -2147483648
int32_t stringToInt(char const* __restrict__ string) {
	uint32_t number = 0;
	bool isNegative = (*string == '-');
	if (isNegative) {
		string++;
	}

	while (*string >= '0' && *string <= '9') {
		number *= 10;
		number += (*string - '0');
		string++;
	}

	if (isNegative) {
		if (number >= 2147483648) {
			return -2147483648;
		}
		else {
			return -(int32_t)number;
		}
	}
	else {
		return number;
	}
}

int32_t stringToUIntOrError(char const* __restrict__ mem) {
	uint32_t number = 0;
	while (*mem) {
		if (*mem < '0' || *mem > '9') {
			return -1;
		}
		number *= 10;
		number += (*mem - '0');
		mem++;
	}

	return number;
}

int32_t memToUIntOrError(char const* __restrict__ mem, char const* const memEnd) {
	uint32_t number = 0;
	while (mem != memEnd) {
		if (*mem < '0' || *mem > '9') {
			return -1;
		}
		number *= 10;
		number += (*mem - '0');
		mem++;
	}

	return number;
}

void getInstrumentPresetFilename(char const* filePrefix, int16_t presetNumber, int8_t presetSubslotNumber,
                                 char* fileName) {
	strcpy(fileName, filePrefix);
	intToString(presetNumber, &fileName[strlen(fileName)], 3);
	if (presetSubslotNumber != -1) {
		char* prefixPos = fileName + strlen(fileName);
		*prefixPos = presetSubslotNumber + 65;
		*(prefixPos + 1) = 0;
	}
	strcat(fileName, ".XML");
}

char const* oscTypeToString(OscType oscType) {
	switch (oscType) {
	case OscType::SQUARE:
		return "square";

	case OscType::SAW:
		return "saw";

	case OscType::ANALOG_SAW_2:
		return "analogSaw";

	case OscType::ANALOG_SQUARE:
		return "analogSquare";

	case OscType::SINE:
		return "sine";

	case OscType::TRIANGLE:
		return "triangle";

	case OscType::SAMPLE:
		return "sample";

	case OscType::WAVETABLE:
		return "wavetable";

	case OscType::INPUT_L:
		return "inLeft";

	case OscType::INPUT_R:
		return "inRight";

	case OscType::INPUT_STEREO:
		return "inStereo";

	default:
		__builtin_unreachable();
	}
}

OscType stringToOscType(char const* string) {

	if (!strcmp(string, "square")) {
		return OscType::SQUARE;
	}
	else if (!strcmp(string, "analogSquare")) {
		return OscType::ANALOG_SQUARE;
	}
	else if (!strcmp(string, "analogSaw")) {
		return OscType::ANALOG_SAW_2;
	}
	else if (!strcmp(string, "saw")) {
		return OscType::SAW;
	}
	else if (!strcmp(string, "sine")) {
		return OscType::SINE;
	}
	else if (!strcmp(string, "sample")) {
		return OscType::SAMPLE;
	}
	else if (!strcmp(string, "wavetable")) {
		return OscType::WAVETABLE;
	}
	else if (!strcmp(string, "inLeft")) {
		return OscType::INPUT_L;
	}
	else if (!strcmp(string, "inRight")) {
		return OscType::INPUT_R;
	}
	else if (!strcmp(string, "inStereo")) {
		return OscType::INPUT_STEREO;
	}
	else {
		return OscType::TRIANGLE;
	}
}

char const* lfoTypeToString(LFOType oscType) {
	switch (oscType) {
	case LFOType::SQUARE:
		return "square";

	case LFOType::SAW:
		return "saw";

	case LFOType::SINE:
		return "sine";

	case LFOType::SAMPLE_AND_HOLD:
		return "sah";

	case LFOType::RANDOM_WALK:
		return "rwalk";

	default:
		return "triangle";
	}
}

LFOType stringToLFOType(char const* string) {
	if (!strcmp(string, "square")) {
		return LFOType::SQUARE;
	}
	else if (!strcmp(string, "saw")) {
		return LFOType::SAW;
	}
	else if (!strcmp(string, "sine")) {
		return LFOType::SINE;
	}
	else if (!strcmp(string, "sah")) {
		return LFOType::SAMPLE_AND_HOLD;
	}
	else if (!strcmp(string, "rwalk")) {
		return LFOType::RANDOM_WALK;
	}
	else {
		return LFOType::TRIANGLE;
	}
}

char const* synthModeToString(SynthMode synthMode) {
	switch (synthMode) {
	case SynthMode::FM:
		return "fm";

	case SynthMode::RINGMOD:
		return "ringmod";

	default:
		return "subtractive";
	}
}

SynthMode stringToSynthMode(char const* string) {
	if (!strcmp(string, "fm")) {
		return SynthMode::FM;
	}
	else if (!strcmp(string, "ringmod")) {
		return SynthMode::RINGMOD;
	}
	else {
		return SynthMode::SUBTRACTIVE;
	}
}

char const* polyphonyModeToString(PolyphonyMode synthMode) {
	switch (synthMode) {
	case PolyphonyMode::MONO:
		return "mono";

	case PolyphonyMode::AUTO:
		return "auto";

	case PolyphonyMode::LEGATO:
		return "legato";

	case PolyphonyMode::CHOKE:
		return "choke";

	default: //case PolyphonyMode::POLY:
		return "poly";
	}
}

PolyphonyMode stringToPolyphonyMode(char const* string) {
	if (!strcmp(string, "mono")) {
		return PolyphonyMode::MONO;
	}
	else if (!strcmp(string, "auto")) {
		return PolyphonyMode::AUTO;
	}
	else if (!strcmp(string, "0")) {
		return PolyphonyMode::AUTO; // Old firmware, pre June 2017
	}
	else if (!strcmp(string, "legato")) {
		return PolyphonyMode::LEGATO;
	}
	else if (!strcmp(string, "choke")) {
		return PolyphonyMode::CHOKE;
	}
	else if (!strcmp(string, "2")) {
		return PolyphonyMode::CHOKE; // Old firmware, pre June 2017
	}
	else {
		return PolyphonyMode::POLY;
	}
}

char const* fxTypeToString(ModFXType fxType) {
	switch (fxType) {
	case ModFXType::FLANGER:
		return "flanger";

	case ModFXType::CHORUS:
		return "chorus";

	case ModFXType::CHORUS_STEREO:
		return "StereoChorus";

	case ModFXType::PHASER:
		return "phaser";

	default:
		return "none";
	}
}

ModFXType stringToFXType(char const* string) {
	if (!strcmp(string, "flanger")) {
		return ModFXType::FLANGER;
	}
	else if (!strcmp(string, "chorus")) {
		return ModFXType::CHORUS;
	}
	else if (!strcmp(string, "StereoChorus")) {
		return ModFXType::CHORUS_STEREO;
	}
	else if (!strcmp(string, "phaser")) {
		return ModFXType::PHASER;
	}
	else {
		return ModFXType::NONE;
	}
}

char const* modFXParamToString(ModFXParam fxType) {
	switch (fxType) {
	case ModFXParam::DEPTH:
		return "depth";

	case ModFXParam::FEEDBACK:
		return "feedback";

	default:
		return "offset";
	}
}

ModFXParam stringToModFXParam(char const* string) {
	if (!strcmp(string, "depth")) {
		return ModFXParam::DEPTH;
	}
	else if (!strcmp(string, "feedback")) {
		return ModFXParam::FEEDBACK;
	}
	else {
		return ModFXParam::OFFSET;
	}
}

char const* filterTypeToString(FilterType fxType) {
	switch (fxType) {
	case FilterType::HPF:
		return "hpf";

	case FilterType::EQ:
		return "eq";

	default:
		return "lpf";
	}
}

FilterType stringToFilterType(char const* string) {
	if (!strcmp(string, "hpf")) {
		return FilterType::HPF;
	}
	else if (!strcmp(string, "eq")) {
		return FilterType::EQ;
	}
	else {
		return FilterType::LPF;
	}
}

char const* filterRouteToString(FilterRoute route) {
	switch (route) {
	case FilterRoute::LOW_TO_HIGH:
		return "L2H";

	case FilterRoute::PARALLEL:
		return "PARA";

	default:
		return "H2L";
	}
}

FilterRoute stringToFilterRoute(char const* string) {
	if (!strcmp(string, "L2H")) {
		return FilterRoute::LOW_TO_HIGH;
	}
	else if (!strcmp(string, "PARA")) {
		return FilterRoute::PARALLEL;
	}
	else {
		return FilterRoute::HIGH_TO_LOW;
	}
}

char const* arpModeToString(ArpMode mode) {
	switch (mode) {
	case ArpMode::UP:
		return "up";

	case ArpMode::DOWN:
		return "down";

	case ArpMode::BOTH:
		return "both";

	case ArpMode::RANDOM:
		return "random";

	default:
		return "off";
	}
}

ArpMode stringToArpMode(char const* string) {
	if (!strcmp(string, "up")) {
		return ArpMode::UP;
	}
	else if (!strcmp(string, "down")) {
		return ArpMode::DOWN;
	}
	else if (!strcmp(string, "both")) {
		return ArpMode::BOTH;
	}
	else if (!strcmp(string, "random")) {
		return ArpMode::RANDOM;
	}
	else {
		return ArpMode::OFF;
	}
}

char const* lpfTypeToString(FilterMode lpfType) {
	switch (lpfType) {
	case FilterMode::TRANSISTOR_12DB:
		return "12dB";

	case FilterMode::TRANSISTOR_24DB_DRIVE:
		return "24dBDrive";
	case FilterMode::SVF:
		return "SVF";
	case FilterMode::HPLADDER:
		return "HPLadder";
	case FilterMode::HPSVF:
		return "HPSV";
	default:
		return "24dB";
	}
}

FilterMode stringToLPFType(char const* string) {
	if (!strcmp(string, "24dB")) {
		return FilterMode::TRANSISTOR_24DB;
	}
	else if (!strcmp(string, "24dBDrive")) {
		return FilterMode::TRANSISTOR_24DB_DRIVE;
	}
	else if (!strcmp(string, "SVF")) {
		return FilterMode::SVF;
	}
	else if (!strcmp(string, "HPLadder")) {
		return FilterMode::HPLADDER;
	}
	else if (!strcmp(string, "HPSV")) {
		return FilterMode::HPSVF;
	}
	else {
		return FilterMode::TRANSISTOR_12DB;
	}
}

char const* inputChannelToString(AudioInputChannel inputChannel) {
	switch (inputChannel) {
	case AudioInputChannel::LEFT:
		return "left";

	case AudioInputChannel::RIGHT:
		return "right";

	case AudioInputChannel::STEREO:
		return "stereo";

	case AudioInputChannel::BALANCED:
		return "balanced";

	case AudioInputChannel::MIX:
		return "mix";

	case AudioInputChannel::OUTPUT:
		return "output";

	default: // AudioInputChannel::NONE
		return "none";
	}
}

AudioInputChannel stringToInputChannel(char const* string) {
	if (!strcmp(string, "left")) {
		return AudioInputChannel::LEFT;
	}
	else if (!strcmp(string, "right")) {
		return AudioInputChannel::RIGHT;
	}
	else if (!strcmp(string, "stereo")) {
		return AudioInputChannel::STEREO;
	}
	else if (!strcmp(string, "balanced")) {
		return AudioInputChannel::BALANCED;
	}
	else if (!strcmp(string, "mix")) {
		return AudioInputChannel::MIX;
	}
	else if (!strcmp(string, "output")) {
		return AudioInputChannel::OUTPUT;
	}
	else {
		return AudioInputChannel::NONE;
	}
}

char const* sequenceDirectionModeToString(SequenceDirection sequenceDirectionMode) {
	switch (sequenceDirectionMode) {
	case SequenceDirection::FORWARD:
		return "forward";

	case SequenceDirection::REVERSE:
		return "reverse";

	case SequenceDirection::PINGPONG:
		return "pingpong";

	case SequenceDirection::OBEY_PARENT:
		return "none";

	default:
		__builtin_unreachable();
		return "";
	}
}

SequenceDirection stringToSequenceDirectionMode(char const* string) {
	if (!strcmp(string, "reverse")) {
		return SequenceDirection::REVERSE;
	}
	else if (!strcmp(string, "pingpong")) {
		return SequenceDirection::PINGPONG;
	}
	else if (!strcmp(string, "obeyParent")) {
		return SequenceDirection::OBEY_PARENT;
	}
	else {
		return SequenceDirection::FORWARD;
	}
}

char const* getInstrumentFolder(InstrumentType instrumentType) {
	if (instrumentType == InstrumentType::SYNTH) {
		return "SYNTHS";
	}
	else if (instrumentType == InstrumentType::KIT) {
		return "KITS";
	}
	else {
		return "SONGS";
	}
}

void getThingFilename(char const* thingName, int16_t currentSlot, int8_t currentSubSlot, char* buffer) {
	strcpy(buffer, thingName);
	intToString(currentSlot, &buffer[strlen(thingName)], 3);
	if (currentSubSlot != -1) {
		buffer[strlen(thingName) + 3] = currentSubSlot + 65;
		buffer[strlen(thingName) + 4] = 0;
	}

	strcat(buffer, ".XML");
}

bool isAudioFilename(char const* filename) {
	char* dotPos = strrchr(filename, '.');
	return (dotPos != 0
	        && (!strcasecmp(dotPos, ".WAV") || !strcasecmp(dotPos, ".AIF") || !strcasecmp(dotPos, ".AIFF")));
}

bool isAiffFilename(char const* filename) {
	char* dotPos = strrchr(filename, '.');
	return (dotPos != 0 && (!strcasecmp(dotPos, ".AIF") || !strcasecmp(dotPos, ".AIFF")));
}

int32_t lookupReleaseRate(int32_t input) {
	int32_t magnitude = 24;
	int32_t whichValue = input >> magnitude;                           // 25
	int32_t howMuchFurther = (input << (31 - magnitude)) & 2147483647; // 6
	whichValue += 32;                                                  // Put it in the range 0 to 64
	if (whichValue < 0) {
		return releaseRateTable64[0];
	}
	else if (whichValue >= 64) {
		return releaseRateTable64[64];
	}
	int32_t value1 = releaseRateTable64[whichValue];
	int32_t value2 = releaseRateTable64[whichValue + 1];
	return (multiply_32x32_rshift32(value2, howMuchFurther)
	        + multiply_32x32_rshift32(value1, 2147483647 - howMuchFurther))
	       << 1;
}

// Gets param *preset* value. Should be labelled better
int32_t getParamFromUserValue(uint8_t p, int8_t userValue) {
	int32_t positive;

	switch (p) {
	case Param::Static::COMPRESSOR_ATTACK:
		return attackRateTable[userValue] * 4;

	case Param::Static::COMPRESSOR_RELEASE:
		return releaseRateTable[userValue] * 8;

	case Param::Local::OSC_A_PHASE_WIDTH:
	case Param::Local::OSC_B_PHASE_WIDTH:
		return (uint32_t)userValue * (85899345 >> 1);

	case Param::Static::PATCH_CABLE:
	case Param::Static::COMPRESSOR_VOLUME:
		return userValue * 21474836;

	case Param::Unpatched::START + Param::Unpatched::BASS:
	case Param::Unpatched::START + Param::Unpatched::TREBLE:
		if (userValue == -50) {
			return -2147483648;
		}
		if (userValue == 0) {
			return 0;
		}
		return userValue * 42949672;

	default:
		return (uint32_t)userValue * 85899345 - 2147483648;
	}
}

int32_t getLookupIndexFromValue(int32_t value, const int32_t* table, int32_t maxIndex) {
	int32_t i;
	uint32_t bestDistance = 0xFFFFFFFF;
	int32_t closestIndex;
	for (i = 0; i <= maxIndex; i++) { // No need to actually test the max value itself
		int64_t thisDistance = (int64_t)value - (int64_t)table[i];
		if (thisDistance < 0) {
			thisDistance = -thisDistance;
		}
		if (thisDistance < bestDistance) {
			bestDistance = thisDistance;
			closestIndex = i;
		}
	}
	return closestIndex;
}

uint32_t rshift_round(uint32_t value, uint32_t rshift) {
	return (value + (1 << (rshift - 1))) >> rshift; // I never was quite 100% sure of this...
}

int32_t rshift_round_signed(int32_t value, uint32_t rshift) {
	return (value + (1 << (rshift - 1))) >> rshift; // I never was quite 100% sure of this...
}

int32_t instantTan(int32_t input) {
	int32_t whichValue = input >> 25;                   // 25
	int32_t howMuchFurther = (input << 6) & 2147483647; // 6
	int32_t value1 = tanTable[whichValue];
	int32_t value2 = tanTable[whichValue + 1];
	return (multiply_32x32_rshift32(value2, howMuchFurther)
	        + multiply_32x32_rshift32(value1, 2147483647 - howMuchFurther))
	       << 1;
}

int32_t combineHitStrengths(int32_t strength1, int32_t strength2) {
	// Ideally, we'd do pythagoras on these. But to save computation time, we'll just go half way between the biggest one and the sum
	uint32_t sum = (uint32_t)strength1 + (uint32_t)strength2;
	sum = std::min(sum, (uint32_t)2147483647);
	int32_t maxOne = std::max(strength1, strength2);
	return (maxOne >> 1) + (sum >> 1);
}

uint32_t z = 362436069, w = 521288629, jcong = 380116160;

int32_t random(int32_t upperLimit) {
	return (uint16_t)(CONG >> 16) % (upperLimit + 1);
}

bool shouldDoPanning(int32_t panAmount, int32_t* amplitudeL, int32_t* amplitudeR) {
	if (panAmount == 0) {
		*amplitudeR = 1073741823;
		*amplitudeL = 1073741823;
		return false;
	}

	int32_t panOffset = std::max((int32_t)-1073741824, (int32_t)(std::min((int32_t)1073741824, (int32_t)panAmount)));
	*amplitudeR = (panAmount >= 0) ? 1073741823 : (1073741824 + panOffset);
	*amplitudeL = (panAmount <= 0) ? 1073741823 : (1073741824 - panOffset);
	return true;
}

void hueToRGB(int32_t hue, unsigned char* rgb) {
	hue = (uint16_t)(hue + 1920) % 192;

	for (int32_t c = 0; c < 3; c++) {
		int32_t channelDarkness;
		if (c == 0) {
			if (hue < 64) {
				channelDarkness = hue;
			}
			else {
				channelDarkness = std::min<int32_t>(64, std::abs(192 - hue));
			}
		}
		else {
			channelDarkness = std::min<int32_t>(64, std::abs(c * 64 - hue));
		}

		if (channelDarkness < 64) {
			rgb[c] = ((uint32_t)getSine(((channelDarkness << 3) + 256) & 1023, 10) + 2147483648u) >> 24;
		}
		else {
			rgb[c] = 0;
		}
	}
}

#define PASTEL_RANGE 230

void hueToRGBPastel(int32_t hue, unsigned char* rgb) {
	hue = (uint16_t)(hue + 1920) % 192;

	for (int32_t c = 0; c < 3; c++) {
		int32_t channelDarkness;
		if (c == 0) {
			if (hue < 64) {
				channelDarkness = hue;
			}
			else {
				channelDarkness = std::min<int32_t>(64, std::abs(192 - hue));
			}
		}
		else {
			channelDarkness = std::min<int32_t>(64, std::abs(c * 64 - hue));
		}

		if (channelDarkness < 64) {
			uint32_t basicValue = (uint32_t)getSine(((channelDarkness << 3) + 256) & 1023, 10)
			                      + 2147483648u; // Goes all the way up to 4294967295
			uint32_t flipped = 4294967295 - basicValue;
			uint32_t flippedScaled = (flipped >> 8) * PASTEL_RANGE;
			rgb[c] = (4294967295 - flippedScaled) >> 24;
		}
		else {
			rgb[c] = 256 - PASTEL_RANGE;
		}
	}
}

uint32_t getLFOInitialPhaseForNegativeExtreme(LFOType waveType) {
	switch (waveType) {
	case LFOType::SAW:
		return 2147483648u;

	case LFOType::SINE:
		return 3221225472u;

	default:
		return 0;
	}
}

uint32_t getLFOInitialPhaseForZero(LFOType waveType) {
	switch (waveType) {
	case LFOType::TRIANGLE:
		return 1073741824;

	default:
		return 0;
	}
}

uint32_t getOscInitialPhaseForZero(OscType waveType) {
	switch (waveType) {
	case OscType::TRIANGLE:
		return 1073741824;

	default:
		return 0;
	}
}

const int32_t pythagTable[257] = {
    1073741824, 1073750016, 1073774592, 1073815549, 1073872888, 1073946604, 1074036696, 1074143157, 1074265984,
    1074405171, 1074560712, 1074732599, 1074920825, 1075125381, 1075346257, 1075583445, 1075836932, 1076106708,
    1076392760, 1076695075, 1077013639, 1077348439, 1077699458, 1078066682, 1078450093, 1078849675, 1079265409,
    1079697276, 1080145258, 1080609334, 1081089484, 1081585686, 1082097918, 1082626157, 1083170380, 1083730563,
    1084306681, 1084898708, 1085506620, 1086130388, 1086769986, 1087425386, 1088096559, 1088783476, 1089486107,
    1090204422, 1090938390, 1091687979, 1092453157, 1093233892, 1094030150, 1094841897, 1095669100, 1096511721,
    1097369728, 1098243082, 1099131748, 1100035689, 1100954867, 1101889243, 1102838780, 1103803438, 1104783177,
    1105777957, 1106787739, 1107812480, 1108852139, 1109906675, 1110976045, 1112060206, 1113159115, 1114272729,
    1115401003, 1116543893, 1117701353, 1118873340, 1120059807, 1121260708, 1122475997, 1123705628, 1124949552,
    1126207724, 1127480095, 1128766616, 1130067241, 1131381920, 1132710604, 1134053244, 1135409791, 1136780194,
    1138164404, 1139562371, 1140974043, 1142399370, 1143838302, 1145290786, 1146756771, 1148236205, 1149729037,
    1151235215, 1152754686, 1154287397, 1155833296, 1157392330, 1158964447, 1160549592, 1162147713, 1163758756,
    1165382668, 1167019394, 1168668882, 1170331077, 1172005924, 1173693371, 1175393362, 1177105843, 1178830760,
    1180568058, 1182317683, 1184079580, 1185853694, 1187639971, 1189438356, 1191248793, 1193071229, 1194905608,
    1196751875, 1198609975, 1200479854, 1202361457, 1204254728, 1206159612, 1208076055, 1210004001, 1211943397,
    1213894186, 1215856315, 1217829727, 1219814369, 1221810186, 1223817123, 1225835126, 1227864139, 1229904109,
    1231954981, 1234016700, 1236089213, 1238172465, 1240266402, 1242370970, 1244486115, 1246611783, 1248747921,
    1250894475, 1253051391, 1255218616, 1257396097, 1259583780, 1261781612, 1263989541, 1266207514, 1268435477,
    1270673379, 1272921166, 1275178788, 1277446191, 1279723323, 1282010133, 1284306569, 1286612580, 1288928113,
    1291253119, 1293587545, 1295931341, 1298284456, 1300646840, 1303018442, 1305399211, 1307789099, 1310188054,
    1312596028, 1315012970, 1317438832, 1319873563, 1322317116, 1324769441, 1327230490, 1329700214, 1332178565,
    1334665495, 1337160955, 1339664900, 1342177280, 1344698049, 1347227159, 1349764564, 1352310217, 1354864072,
    1357426081, 1359996200, 1362574382, 1365160581, 1367754753, 1370356851, 1372966831, 1375584648, 1378210257,
    1380843613, 1383484673, 1386133393, 1388789728, 1391453635, 1394125071, 1396803992, 1399490356, 1402184119,
    1404885240, 1407593675, 1410309382, 1413032321, 1415762448, 1418499723, 1421244103, 1423995549, 1426754019,
    1429519473, 1432291869, 1435071169, 1437857331, 1440650316, 1443450084, 1446256597, 1449069814, 1451889697,
    1454716207, 1457549306, 1460388955, 1463235115, 1466087750, 1468946821, 1471812291, 1474684123, 1477562279,
    1480446723, 1483337417, 1486234326, 1489137413, 1492046642, 1494961978, 1497883384, 1500810825, 1503744266,
    1506683672, 1509629008, 1512580239, 1515537331, 1518500250,
};

int32_t fastPythag(int32_t x, int32_t y) {

	// Make both numbers positive
	if (x < 0) {
		x = -x;
	}
	if (y < 0) {
		y = -y;
	}

	// Make sure x is bigger
	if (y > x) {
		int32_t a = y;
		y = x;
		x = a;
	}

	int32_t divisor = x >> 8;
	if (divisor == 0) {
		return 0;
	}

	int32_t ratio = y / divisor;

	return multiply_32x32_rshift32_rounded(x, pythagTable[ratio]) << 2;
}

const int16_t lanczosKernel[257] = {
    32767, 32753, 32711, 32641, 32544, 32419, 32266, 32087, 31880, 31647, 31388, 31103, 30793, 30458, 30099, 29717,
    29311, 28884, 28434, 27964, 27474, 26964, 26435, 25889, 25326, 24748, 24154, 23546, 22925, 22291, 21647, 20992,
    20328, 19656, 18977, 18291, 17600, 16905, 16207, 15507, 14806, 14105, 13404, 12706, 12010, 11318, 10631, 9950,
    9275,  8607,  7948,  7298,  6658,  6028,  5410,  4804,  4211,  3631,  3066,  2515,  1980,  1460,  956,   470,
    0,     -452,  -886,  -1303, -1700, -2080, -2440, -2782, -3104, -3407, -3691, -3956, -4202, -4429, -4637, -4826,
    -4997, -5149, -5283, -5399, -5498, -5579, -5644, -5691, -5723, -5739, -5740, -5726, -5698, -5656, -5601, -5533,
    -5453, -5361, -5259, -5146, -5023, -4891, -4751, -4602, -4446, -4284, -4115, -3941, -3761, -3578, -3391, -3200,
    -3007, -2812, -2616, -2419, -2222, -2024, -1828, -1632, -1439, -1247, -1058, -872,  -689,  -510,  -336,  -165,
    0,     160,   315,   465,   608,   746,   877,   1002,  1120,  1232,  1336,  1434,  1525,  1609,  1686,  1756,
    1819,  1875,  1925,  1967,  2003,  2032,  2055,  2071,  2081,  2086,  2084,  2077,  2064,  2046,  2023,  1995,
    1963,  1926,  1886,  1841,  1793,  1742,  1687,  1630,  1570,  1508,  1444,  1379,  1311,  1243,  1173,  1103,
    1032,  961,   890,   820,   749,   679,   610,   542,   475,   410,   346,   283,   222,   164,   107,   52,
    0,     -50,   -98,   -143,  -186,  -226,  -263,  -298,  -330,  -360,  -387,  -411,  -433,  -452,  -468,  -482,
    -494,  -503,  -510,  -515,  -517,  -518,  -516,  -513,  -508,  -501,  -492,  -483,  -471,  -459,  -445,  -430,
    -415,  -398,  -381,  -364,  -346,  -327,  -309,  -290,  -271,  -252,  -234,  -215,  -197,  -180,  -163,  -146,
    -130,  -115,  -101,  -87,   -74,   -63,   -52,   -42,   -33,   -25,   -19,   -13,   -8,    -5,    -2,    -1,
    0,
};

#define LANCZOS_A 4

int32_t doLanczos(int32_t* data, int32_t pos, uint32_t posWithinPos, int32_t memoryNumElements) {

	int32_t strengthL[LANCZOS_A];
	int32_t strengthR[LANCZOS_A];

	for (int32_t i = 0; i < LANCZOS_A; i++) {
		strengthL[i] = interpolateTableSigned(16777216 * i + posWithinPos, 26, lanczosKernel, 8);
		strengthR[i] = interpolateTableSigned(16777216 * (i + 1) - posWithinPos, 26, lanczosKernel, 8);
	}

	int32_t howManyLeft = std::min((int32_t)LANCZOS_A, (int32_t)(pos + 1));
	int32_t howManyRight = std::min((int32_t)LANCZOS_A, (int32_t)(memoryNumElements - pos));

	int32_t value = 0;
	for (int32_t i = 0; i < howManyLeft; i++) {
		value += multiply_32x32_rshift32_rounded(strengthL[i], data[pos - i]);
	}
	for (int32_t i = 0; i < howManyRight; i++) {
		value += multiply_32x32_rshift32_rounded(strengthR[i], data[pos + 1 + i]);
	}

	// In a "perfect" world we'd <<1 after this, but no real need since loudness is going to get normalized anyway, and actually we'd probably get some overflows if we did...

	return value;
}

int32_t doLanczosCircular(int32_t* data, int32_t pos, uint32_t posWithinPos, int32_t memoryNumElements) {

	int32_t strengthL[LANCZOS_A];
	int32_t strengthR[LANCZOS_A];

	for (int32_t i = 0; i < LANCZOS_A; i++) {
		strengthL[i] = interpolateTableSigned(16777216 * i + posWithinPos, 26, lanczosKernel, 8);
		strengthR[i] = interpolateTableSigned(16777216 * (i + 1) - posWithinPos, 26, lanczosKernel, 8);
	}

	int32_t value = 0;
	for (int32_t i = 0; i < LANCZOS_A; i++) {
		value += multiply_32x32_rshift32_rounded(strengthL[i],
		                                         data[(pos - i + memoryNumElements) & (memoryNumElements - 1)]);
	}
	for (int32_t i = 0; i < LANCZOS_A; i++) {
		value += multiply_32x32_rshift32_rounded(strengthR[i], data[(pos + 1 + i) & (memoryNumElements - 1)]);
	}

	// In a "perfect" world we'd <<1 after this, but no real need since loudness is going to get normalized anyway, and actually we'd probably get some overflows if we did...

	return value;
}

struct ComparativeNoteNumber {
	int32_t noteNumber;
	int32_t stringLength;
};

// Returns 100000 if the string is not a note name.
// The returned number is *not* a MIDI note. It's arbitrary, used for comparisons only.
// noteChar has been made lowercase, which is why we can't just take it from the string.
ComparativeNoteNumber getComparativeNoteNumberFromChars(char const* string, char noteChar, bool octaveStartsFromA) {
	char const* stringStart = string;
	ComparativeNoteNumber toReturn;

	toReturn.noteNumber = noteChar - 'a';

	if (!octaveStartsFromA) {
		toReturn.noteNumber -= 2;
		if (toReturn.noteNumber < 0) {
			toReturn.noteNumber += 7;
		}
	}

	toReturn.noteNumber *= 3; // To make room for flats and sharps, below.

	string++;
	if (*string == 'b') {
		toReturn.noteNumber--;
		string++;
	}
	else if (*string == '#') {
		toReturn.noteNumber++;
		string++;
	}

	bool numberIsNegative = false;
	if (*string == '-') {
		numberIsNegative = true;
		string++;
	}

	if (*string < '1'
	    || *string
	           > '9') { // There has to be at least some number there if we're to consider this a note name. And it can't start with 0.
		toReturn.noteNumber = 100000;
		toReturn.stringLength = 0;
		return toReturn;
	}

	int32_t number = *string - '0';
	string++;

	while (true) {

		if (*string >= '0' && *string <= '9') {
			number *= 10;
			number += *string - '0';
			string++;
		}
		else {
			if (numberIsNegative) {
				number = -number;
			}
			toReturn.noteNumber += number * 36;
			toReturn.stringLength = string - stringStart;
			return toReturn;
		}
	}
}

// You must set this at some point before calling strcmpspecial. This isn't implemented as an argument because
// sometimes you want to set it way up the call tree, and passing it all the way down is a pain.
bool shouldInterpretNoteNames;

bool octaveStartsFromA; // You must set this if setting shouldInterpretNoteNames to true.

// Returns positive if first > second
// Returns negative if first < second
int32_t strcmpspecial(char const* first, char const* second) {

	int32_t resultIfGetToEndOfBothStrings = 0;

	while (true) {
		bool firstIsFinished = (*first == 0);
		bool secondIsFinished = (*second == 0);

		if (firstIsFinished && secondIsFinished) {
			return resultIfGetToEndOfBothStrings; // If both are finished
		}

		if (firstIsFinished || secondIsFinished) { // If just one is finished
			return (int32_t)*first - (int32_t)*second;
		}

		bool firstIsNumber = (*first >= '0' && *first <= '9');
		bool secondIsNumber = (*second >= '0' && *second <= '9');

		// If they're both numbers...
		if (firstIsNumber && secondIsNumber) {

			// If we haven't yet seen a differing number of leading zeros in a number, see if that exists here.
			if (!resultIfGetToEndOfBothStrings) {
				char const* firstHere = first;
				char const* secondHere = second;
				while (true) {
					char firstChar = *firstHere;
					char secondChar = *secondHere;
					bool firstDigitIsLeadingZero = (firstChar == '0');
					bool secondDigitIsLeadingZero = (secondChar == '0');

					if (firstDigitIsLeadingZero && secondDigitIsLeadingZero) { // If both are zeros, look at next chars.
						firstHere++;
						secondHere++;
						continue;
					}

					//else if (!firstDigitIsLeadingZero || !secondDigitIsLeadingZero) break;	// If both are not zeros, we're done.
					// Actually, the same end result is achieved without that line.

					// If we're still here, one is a leading zero and the other isn't.
					resultIfGetToEndOfBothStrings =
					    (int32_t)firstChar
					    - (int32_t)secondChar; // Will still end up as zero when that needs to happen.
					break;
				}
			}

			int32_t firstNumber = *first - '0';
			int32_t secondNumber = *second - '0';
			first++;
			second++;

			while (*first >= '0' && *first <= '9') {
				firstNumber *= 10;
				firstNumber += *first - '0';
				first++;
			}

			while (*second >= '0' && *second <= '9') {
				secondNumber *= 10;
				secondNumber += *second - '0';
				second++;
			}

			int32_t difference = firstNumber - secondNumber;
			if (difference) {
				return difference;
			}
		}

		// Otherwise, if not both numbers...
		else {

			char firstChar = *first;
			char secondChar = *second;

			// Make lowercase
			if (firstChar >= 'A' && firstChar <= 'Z') {
				firstChar += 32;
			}
			if (secondChar >= 'A' && secondChar <= 'Z') {
				secondChar += 32;
			}

			// If we're doing note ordering...
			if (shouldInterpretNoteNames) {
				ComparativeNoteNumber firstResult, secondResult;
				firstResult.noteNumber = 100000;
				firstResult.stringLength = 0;
				secondResult.noteNumber = 100000;
				secondResult.stringLength = 0;

				if (firstChar >= 'a' && firstChar <= 'g') {
					firstResult = getComparativeNoteNumberFromChars(first, firstChar, octaveStartsFromA);
				}

				if (secondChar >= 'a' && secondChar <= 'g') {
					secondResult = getComparativeNoteNumberFromChars(second, secondChar, octaveStartsFromA);
				}

				if (firstResult.noteNumber == secondResult.noteNumber) {
					if (!firstResult.stringLength && !secondResult.stringLength) {
						goto doNormal;
					}
					first += firstResult.stringLength;
					second += secondResult.stringLength;
				}
				else {
					return firstResult.noteNumber - secondResult.noteNumber;
				}
			}

			else {
doNormal:
				// If they're the same, carry on
				if (firstChar == secondChar) {
					first++;
					second++;
				}

				// Otherwise...
				else {
					// Dot then underscore comes first
					if (firstChar == '.') {
						return -1;
					}
					else if (secondChar == '.') {
						return 1; // We know they're not both the same - see above.
					}

					if (firstChar == '_') {
						return -1;
					}
					else if (secondChar == '_') {
						return 1;
					}

					return (int32_t)firstChar - (int32_t)secondChar;
				}
			}
		}
	}
}

bool charCaseEqual(char firstChar, char secondChar) {
	// Make lowercase
	if (firstChar >= 'A' && firstChar <= 'Z') {
		firstChar += 32;
	}
	if (secondChar >= 'A' && secondChar <= 'Z') {
		secondChar += 32;
	}

	return (firstChar == secondChar);
}

int32_t memcasecmp(char const* first, char const* second, int32_t size) {
	for (int32_t i = 0; i < size; i++) {
		char firstChar = *first;
		char secondChar = *second;

		if (firstChar != secondChar) {

			// Make lowercase
			if (firstChar >= 'A' && firstChar <= 'Z') {
				firstChar += 32;
			}
			if (secondChar >= 'A' && secondChar <= 'Z') {
				secondChar += 32;
			}

			// If they're the same, carry on
			if (firstChar != secondChar) {
				return (firstChar > secondChar) ? 1 : -1;
			}
		}

		first++;
		second++;
	}
	return 0;
}

int32_t stringToFirmwareVersion(char const* firmwareVersionString) {
	if (!strcmp(firmwareVersionString, "1.2.0")) {
		return FIRMWARE_1P2P0;
	}
	else if (!strcmp(firmwareVersionString, "1.3.0-pretest")) {
		return FIRMWARE_1P3P0_PRETEST;
	}
	else if (!strcmp(firmwareVersionString, "1.3.0-beta")) {
		return FIRMWARE_1P3P0_BETA;
	}
	else if (!strcmp(firmwareVersionString, "1.3.0")) {
		return FIRMWARE_1P3P0;
	}
	else if (!strcmp(firmwareVersionString, "1.3.1")) {
		return FIRMWARE_1P3P1;
	}
	else if (!strcmp(firmwareVersionString, "1.3.2")) {
		return FIRMWARE_1P3P2;
	}
	else if (!strcmp(firmwareVersionString, "1.4.0-pretest")) {
		return FIRMWARE_1P4P0_PRETEST;
	}
	else if (!strcmp(firmwareVersionString, "1.4.0-beta")) {
		return FIRMWARE_1P4P0_BETA;
	}
	else if (!strcmp(firmwareVersionString, "1.4.0")) {
		return FIRMWARE_1P4P0;
	}
	else if (!strcmp(firmwareVersionString, "1.5.0-pretest")) {
		return FIRMWARE_1P5P0_PREBETA;
	}
	else if (!strcmp(firmwareVersionString, "2.0.0-beta")) {
		return FIRMWARE_2P0P0_BETA;
	}
	else if (!strcmp(firmwareVersionString, "2.0.0")) {
		return FIRMWARE_2P0P0;
	}
	else if (!strcmp(firmwareVersionString, "2.0.1-beta")) {
		return FIRMWARE_2P0P1_BETA;
	}
	else if (!strcmp(firmwareVersionString, "2.0.1")) {
		return FIRMWARE_2P0P1;
	}
	else if (!strcmp(firmwareVersionString, "2.0.2-beta")) {
		return FIRMWARE_2P0P2_BETA;
	}
	else if (!strcmp(firmwareVersionString, "2.0.2")) {
		return FIRMWARE_2P0P2;
	}
	else if (!strcmp(firmwareVersionString, "2.0.3")) {
		return FIRMWARE_2P0P3;
	}
	else if (!strcmp(firmwareVersionString, "2.1.0-beta")) {
		return FIRMWARE_2P1P0_BETA;
	}
	else if (!strcmp(firmwareVersionString, "2.1.0")) {
		return FIRMWARE_2P1P0;
	}
	else if (!strcmp(firmwareVersionString, "2.1.1-beta")) {
		return FIRMWARE_2P1P1_BETA;
	}
	else if (!strcmp(firmwareVersionString, "2.1.1")) {
		return FIRMWARE_2P1P1;
	}
	else if (!strcmp(firmwareVersionString, "2.1.2-beta")) {
		return FIRMWARE_2P1P2_BETA;
	}
	else if (!strcmp(firmwareVersionString, "2.1.2")) {
		return FIRMWARE_2P1P2;
	}
	else if (!strcmp(firmwareVersionString, "2.1.3-beta")) {
		return FIRMWARE_2P1P3_BETA;
	}
	else if (!strcmp(firmwareVersionString, "2.1.3")) {
		return FIRMWARE_2P1P3;
	}
	else if (!strcmp(firmwareVersionString, "2.1.4-beta")) {
		return FIRMWARE_2P1P4_BETA;
	}
	else if (!strcmp(firmwareVersionString, "2.1.4")) {
		return FIRMWARE_2P1P4;
	}
	else if (!strcmp(firmwareVersionString, "2.2.0-alpha")) { // Same as next one
		return FIRMWARE_3P0P0_ALPHA;
	}
	else if (!strcmp(firmwareVersionString, "3.0.0-alpha")) {
		return FIRMWARE_3P0P0_ALPHA;
	}
	else if (!strcmp(firmwareVersionString, "3.0.0-beta")) {
		return FIRMWARE_3P0P0_BETA;
	}
	else if (!strcmp(firmwareVersionString, "3.0.0")) {
		return FIRMWARE_3P0P0;
	}
	else if (!strcmp(firmwareVersionString, "3.0.1-beta")) {
		return FIRMWARE_3P0P1_BETA;
	}
	else if (!strcmp(firmwareVersionString, "3.0.1")) {
		return FIRMWARE_3P0P1;
	}
	else if (!strcmp(firmwareVersionString, "3.0.2")) {
		return FIRMWARE_3P0P2;
	}
	else if (!strcmp(firmwareVersionString, "3.0.3-alpha")) {
		return FIRMWARE_3P0P3_ALPHA;
	}
	else if (!strcmp(firmwareVersionString, "3.0.3-beta")) {
		return FIRMWARE_3P0P3_BETA;
	}
	else if (!strcmp(firmwareVersionString, "3.0.3")) {
		return FIRMWARE_3P0P3;
	}
	else if (!strcmp(firmwareVersionString, "3.0.4")) {
		return FIRMWARE_3P0P4;
	}
	else if (!strcmp(firmwareVersionString, "3.0.5-beta")) {
		return FIRMWARE_3P0P5_BETA;
	}
	else if (!strcmp(firmwareVersionString, "3.0.5")) {
		return FIRMWARE_3P0P5;
	}
	else if (!strcmp(firmwareVersionString, "3.1.0-alpha")) {
		return FIRMWARE_3P1P0_ALPHA;
	}
	else if (!strcmp(firmwareVersionString, "3.1.0-alpha2")) {
		return FIRMWARE_3P1P0_ALPHA2;
	}
	else if (!strcmp(firmwareVersionString, "3.1.0-beta")) {
		return FIRMWARE_3P1P0_BETA;
	}
	else if (!strcmp(firmwareVersionString, "3.1.0")) {
		return FIRMWARE_3P1P0;
	}
	else if (!strcmp(firmwareVersionString, "3.1.1-beta")) {
		return FIRMWARE_3P1P1_BETA;
	}
	else if (!strcmp(firmwareVersionString, "3.1.1")) {
		return FIRMWARE_3P1P1;
	}
	else if (!strcmp(firmwareVersionString, "3.1.2-beta")) {
		return FIRMWARE_3P1P2_BETA;
	}
	else if (!strcmp(firmwareVersionString, "3.1.2")) {
		return FIRMWARE_3P1P2;
	}
	else if (!strcmp(firmwareVersionString, "3.1.3-beta")) {
		return FIRMWARE_3P1P3_BETA;
	}
	else if (!strcmp(firmwareVersionString, "3.1.3")) {
		return FIRMWARE_3P1P3;
	}
	else if (!strcmp(firmwareVersionString, "3.1.4-beta")) {
		return FIRMWARE_3P1P4_BETA;
	}
	else if (!strcmp(firmwareVersionString, "3.1.4")) {
		return FIRMWARE_3P1P4;
	}
	else if (!strcmp(firmwareVersionString, "3.1.5-beta")) {
		return FIRMWARE_3P1P5_BETA;
	}
	else if (!strcmp(firmwareVersionString, "3.1.5")) {
		return FIRMWARE_3P1P5;
	}
	else if (!strcmp(firmwareVersionString, "3.2.0-alpha")) {
		return FIRMWARE_3P2P0_ALPHA;
	}
	else if (!strcmp(firmwareVersionString, "4.0.0-beta")) {
		return FIRMWARE_4P0P0_BETA;
	}
	else if (!strcmp(firmwareVersionString, "4.0.0")) {
		return FIRMWARE_4P0P0;
	}
	else if (!strcmp(firmwareVersionString, "4.0.1-beta")) {
		return FIRMWARE_4P0P1_BETA;
	}
	else if (!strcmp(firmwareVersionString, "4.0.1")) {
		return FIRMWARE_4P0P1;
	}
	else if (!strcmp(firmwareVersionString, "4.1.0-alpha")) {
		return FIRMWARE_4P1P0_ALPHA;
	}
	else if (!strcmp(firmwareVersionString, "4.1.0-beta")) {
		return FIRMWARE_4P1P0_BETA;
	}
	else if (!strcmp(firmwareVersionString, "4.1.0")) {
		return FIRMWARE_4P1P0;
	}
	else if (!strcmp(firmwareVersionString, "4.1.1-alpha")) {
		return FIRMWARE_4P1P1_ALPHA;
	}
	else if (!strcmp(firmwareVersionString, "4.1.1")) {
		return FIRMWARE_4P1P1;
	}
	else if (!strcmp(firmwareVersionString, "4.1.2")) {
		return FIRMWARE_4P1P2;
	}
	else if (!strcmp(firmwareVersionString, "4.1.3-alpha")) {
		return FIRMWARE_4P1P3_ALPHA;
	}
	else if (!strcmp(firmwareVersionString, "4.1.3-beta")) {
		return FIRMWARE_4P1P3_BETA;
	}
	else if (!strcmp(firmwareVersionString, "4.1.3")) {
		return FIRMWARE_4P1P3;
	}
	else if (!strcmp(firmwareVersionString, "4.1.4-alpha")) {
		return FIRMWARE_4P1P4_ALPHA;
	}
	else if (!strcmp(firmwareVersionString, "4.1.4-beta")) {
		return FIRMWARE_4P1P4_BETA;
	}
	else if (!strcmp(firmwareVersionString, "4.1.4")) {
		return FIRMWARE_4P1P4;
	}

	else {
		return FIRMWARE_TOO_NEW;
	}
}

int32_t howMuchMoreMagnitude(uint32_t to, uint32_t from) {
	return getMagnitudeOld(to) - getMagnitudeOld(from);
}

void noteCodeToString(int32_t noteCode, char* buffer, int32_t* getLengthWithoutDot) {
	char* thisChar = buffer;
	int32_t octave = (noteCode) / 12 - 2;
	int32_t noteCodeWithinOctave = (uint16_t)(noteCode + 120) % (uint8_t)12;

	*thisChar = noteCodeToNoteLetter[noteCodeWithinOctave];
	thisChar++;
	if (noteCodeIsSharp[noteCodeWithinOctave]) {
		*thisChar = HAVE_OLED ? '#' : '.';
		thisChar++;
	}
	intToString(octave, thisChar, 1);

	if (getLengthWithoutDot) {
		*getLengthWithoutDot = strlen(buffer);
		if (noteCodeIsSharp[noteCodeWithinOctave]) {
			(*getLengthWithoutDot)--;
		}
	}
}

void seedRandom() {
	jcong = *TCNT[TIMER_SYSTEM_FAST];
}

#define UnsignedToFloat(u) (((double)((long)(u - 2147483647L - 1))) + 2147483648.0)

double ConvertFromIeeeExtended(unsigned char* bytes /* LCN */) {
	double f;
	int32_t expon;
	unsigned long hiMant, loMant;

	expon = ((bytes[0] & 0x7F) << 8) | (bytes[1] & 0xFF);
	hiMant = ((unsigned long)(bytes[2] & 0xFF) << 24) | ((unsigned long)(bytes[3] & 0xFF) << 16)
	         | ((unsigned long)(bytes[4] & 0xFF) << 8) | ((unsigned long)(bytes[5] & 0xFF));
	loMant = ((unsigned long)(bytes[6] & 0xFF) << 24) | ((unsigned long)(bytes[7] & 0xFF) << 16)
	         | ((unsigned long)(bytes[8] & 0xFF) << 8) | ((unsigned long)(bytes[9] & 0xFF));

	if (expon == 0 && hiMant == 0 && loMant == 0) {
		f = 0;
	}
	else {
		if (expon == 0x7FFF) { /* Infinity or NaN */
			f = HUGE_VAL;
		}
		else {
			expon -= 16383;
			f = ldexp(UnsignedToFloat(hiMant), expon -= 31);
			f += ldexp(UnsignedToFloat(loMant), expon -= 32);
		}
	}

	if (bytes[0] & 0x80) {
		return -f;
	}
	else {
		return f;
	}
}

// Divisor must be positive. Rounds towards negative infinity
int32_t divide_round_negative(int32_t dividend, int32_t divisor) {
	if (dividend >= 0) {
		return (uint32_t)dividend / (uint32_t)divisor;
	}
	else {
		return -((uint32_t)(-dividend - 1) / (uint32_t)divisor) - 1;
	}
}

int32_t getWhichKernel(int32_t phaseIncrement) {
	if (phaseIncrement < 17268826) {
		return 0; // That allows us to go half a semitone up
	}
	else {
		int32_t whichKernel = 1;
		while (phaseIncrement >= 32599202) { // 11.5 semitones up
			phaseIncrement >>= 1;
			whichKernel += 2;
			if (whichKernel == 5) {
				break;
			}
		}

		if (phaseIncrement >= 23051117) { // 5.5 semitones up
			whichKernel++;
		}

		return whichKernel;
	}
}

void dissectIterationDependence(int32_t probability, int32_t* getDivisor, int32_t* getWhichIterationWithinDivisor) {
	int32_t value = (probability & 127) - kNumProbabilityValues - 1;
	int32_t whichRepeat;

	int32_t tryingWhichDivisor;

	for (tryingWhichDivisor = 2; tryingWhichDivisor <= 8; tryingWhichDivisor++) {
		if (value < tryingWhichDivisor) {
			*getWhichIterationWithinDivisor = value;
			break;
		}

		value -= tryingWhichDivisor;
	}

	*getDivisor = tryingWhichDivisor;
}

int32_t encodeIterationDependence(int32_t divisor, int32_t iterationWithinDivisor) {
	int32_t value = iterationWithinDivisor;
	for (int32_t i = 2; i < divisor; i++) {
		value += i;
	}
	return value + 1 + kNumProbabilityValues;
}

int32_t getHowManyCharsAreTheSame(char const* a, char const* b) {
	int32_t count = 0;
	while (true) {
		char charA = *a;
		if (!charA) {
			break;
		}
		char charB = *b;

		// Make uppercase
		if (charA >= 'a' && charA <= 'z') {
			charA -= 32;
		}
		if (charB >= 'a' && charB <= 'z') {
			charB -= 32;
		}

		if (charA != charB) {
			break;
		}

		count++;
		a++;
		b++;
	}
	return count;
}

void greyColourOut(const uint8_t* input, uint8_t* output, int32_t greyProportion) {
	int32_t totalColour;
	totalColour = (int32_t)input[0] + input[1] + input[2]; // max 765

	for (int32_t colour = 0; colour < 3; colour++) {

		int32_t colourValue = input[colour];

		colourValue = rshift_round((uint32_t)colourValue * (uint32_t)(8421504 - greyProportion)
		                               + ((int32_t)totalColour * (greyProportion >> 5)),
		                           23);
		if (colourValue >= 256) {
			colourValue = 255;
		}

		output[colour] = colourValue;
	}
}

void dimColour(uint8_t colour[3]) {
	for (int32_t c = 0; c < 3; c++) {
		if (colour[c] >= 64) {
			colour[c] = 50;
		}
		else {
			colour[c] = 5;
		}
	}
}

bool shouldAbortLoading() {
	return (currentUIMode == UI_MODE_LOADING_BUT_ABORT_IF_SELECT_ENCODER_TURNED
	        && (Encoders::encoders[ENCODER_SELECT].detentPos || QwertyUI::predictionInterrupted));
}

// Must supply a char[5] buffer. Or char[30] for OLED.
void getNoteLengthNameFromMagnitude(char* text, int32_t magnitude, bool clarifyPerColumn) {
#if HAVE_OLED
	if (magnitude < 0) {
		uint32_t division = (uint32_t)1 << (0 - magnitude);
		intToString(division, text);
		char* writePos = strchr(text, 0);
		char const* suffix = (*(writePos - 1) == '2') ? "nd" : "th";
		strcpy(writePos, suffix);
		strcpy(writePos + 2, "-notes");
	}
	else {
		uint32_t numBars = (uint32_t)1 << magnitude;
		intToString(numBars, text);
		if (clarifyPerColumn) {
			if (numBars == 1) {
				strcat(text, " bar (per column)");
			}
			else {
				strcat(text, " bars (per column)");
			}
		}
		else {
			strcat(text, "-bar");
		}
	}
#else
	if (magnitude < 0) {
		uint32_t division = (uint32_t)1 << (0 - magnitude);
		if (division <= 9999) {
			intToString(division, text);
			if (division == 2 || division == 32) {
				strcat(text, "ND");
			}
			else if (division <= 99) {
				strcat(text, "TH");
			}
			else if (division <= 999) {
				strcat(text, "T");
			}
		}
		else {
			strcpy(text, "TINY");
		}
	}
	else {
		uint32_t numBars = (uint32_t)1 << magnitude;
		if (numBars <= 9999) {
			intToString(numBars, text);
			uint8_t length = strlen(text);
			if (length == 1) {
				strcat(text, "BAR");
			}
			else if (length <= 3) {
				strcat(text, "B");
			}
		}
		else {
			strcpy(text, "BIG");
		}
	}
#endif
}

char const* getFileNameFromEndOfPath(char const* filePathChars) {
	char const* slashPos = strrchr(filePathChars, '/');
	return slashPos ? (slashPos + 1) : filePathChars;
}

bool doesFilenameFitPrefixFormat(char const* fileName, char const* filePrefix, int32_t prefixLength) {

	if (memcasecmp(fileName, filePrefix, prefixLength)) {
		return false;
	}

	char* dotAddress = strrchr(fileName, '.');
	if (!dotAddress) {
		return false;
	}

	int32_t dotPos = (uint32_t)dotAddress - (uint32_t)fileName;
	if (dotPos < prefixLength + 3) {
		return false;
	}

	if (!memIsNumericChars(&fileName[prefixLength], 3)) {
		return false;
	}

	return true;
}

int32_t fresultToDelugeErrorCode(FRESULT result) {
	switch (result) {
	case FR_OK:
		return NO_ERROR;

	case FR_NO_FILESYSTEM:
		return ERROR_SD_CARD_NO_FILESYSTEM;

	case FR_NO_FILE:
		return ERROR_FILE_NOT_FOUND;

	case FR_NO_PATH:
		return ERROR_FOLDER_DOESNT_EXIST;

	case FR_WRITE_PROTECTED:
		return ERROR_WRITE_PROTECTED;

	case FR_NOT_ENOUGH_CORE:
		return ERROR_INSUFFICIENT_RAM;

	case FR_EXIST:
		return ERROR_FILE_ALREADY_EXISTS;

	default:
		return ERROR_SD_CARD;
	}
}

char miscStringBuffer[kFilenameBufferSize] __attribute__((aligned(CACHE_LINE_SIZE)));
char shortStringBuffer[64] __attribute__((aligned(CACHE_LINE_SIZE)));<|MERGE_RESOLUTION|>--- conflicted
+++ resolved
@@ -467,13 +467,10 @@
 		return "Osc 1 feedback";
 
 	case Param::Local::CARRIER_1_FEEDBACK:
-<<<<<<< HEAD
-		return "Carrier2 feed.";
+    return "Osc 2 feedback";
 
 	case Param::Local::FOLD:
 		return "WaveFold";
-=======
-		return "Osc 2 feedback";
 
 	default:
 		return "none";
@@ -563,7 +560,6 @@
 
 	default:
 		return "none";
->>>>>>> dfa7101e
 	}
 }
 #endif
