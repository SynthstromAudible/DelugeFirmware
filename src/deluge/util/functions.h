--- conflicted
+++ resolved
@@ -464,17 +464,13 @@
 	rgb[2] = ((uint32_t)fromRgb[2] * 1 + averageBrightness) >> 5;
 }
 
-<<<<<<< HEAD
 inline void colorCopy(uint8_t* dest, uint8_t* src, uint8_t intensity, uint8_t brightnessDivider) {
 	dest[0] = (uint8_t)((src[0] * intensity / 255) / brightnessDivider);
 	dest[1] = (uint8_t)((src[1] * intensity / 255) / brightnessDivider);
 	dest[2] = (uint8_t)((src[2] * intensity / 255) / brightnessDivider);
 }
 
-inline int increaseMagnitude(int number, int magnitude) {
-=======
 inline int32_t increaseMagnitude(int32_t number, int32_t magnitude) {
->>>>>>> d01de370
 	if (magnitude >= 0)
 		return number << magnitude;
 	else
