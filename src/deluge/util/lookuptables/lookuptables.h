--- conflicted
+++ resolved
@@ -17,12 +17,8 @@
 
 #pragma once
 
-<<<<<<< HEAD
-#include "RZA1/system/r_typedefs.h"
+#include <cstdint>
 #include <array>
-=======
-#include <cstdint>
->>>>>>> 0848049c
 
 extern const uint16_t centAdjustTableSmall[];
 extern const uint16_t decayTableSmall4[];
