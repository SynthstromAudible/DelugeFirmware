--- conflicted
+++ resolved
@@ -75,11 +75,7 @@
 }
 
 void Source::recalculateFineTuner() {
-<<<<<<< HEAD
-    fineTuner.setup((int32_t)cents * 42949672); // scale by 2^30 div 50
-=======
 	fineTuner.setup((int32_t)cents * 42949672);
->>>>>>> f9e1ed5e
 }
 
 // This function has to give the same result as Sound::renderingVoicesInStereo(). The duplication is for optimization.
