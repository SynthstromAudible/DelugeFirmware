--- conflicted
+++ resolved
@@ -164,16 +164,12 @@
 		}
 	}
 
-<<<<<<< HEAD
 	else if (x == selectEncButtonX && y == selectEncButtonY) {
 		songRootMenu.beginSession(NULL);
 	}
 
 
-    // Song-view button without shift
-=======
 	// Song-view button without shift
->>>>>>> f9e1ed5e
 
 	// Arranger view button, or if there isn't one then song view button
 #ifdef arrangerViewButtonX
