--- conflicted
+++ resolved
@@ -26,20 +26,13 @@
 extern int32_t tuningIntervalTable[12];
 extern int32_t selectedTuningBank;
 
-<<<<<<< HEAD
 #define MAX_DIVISIONS 12
 
-=======
->>>>>>> c8f09831
 class TuningSystem {
 public:
 	TuningSystem();
 	void setDefaultTuning();
 	void setOffset(int, int32_t);
-<<<<<<< HEAD
-	void setNoteCents(int, double);
-=======
->>>>>>> c8f09831
 	void setBank(int);
 
 	int referenceNote; // default 5=A
@@ -55,14 +48,13 @@
 	int32_t getReference();
 	void setReference(int32_t);
 
-<<<<<<< HEAD
+	void setNoteCents(int, double);
+
 	void setNextRatio(int, int);
 	void setNextCents(double);
 	void setup(const char*);
 	void setDivisions(int);
 
-=======
->>>>>>> c8f09831
 private:
 	void calculateAll();
 	void calculateNote(int);
