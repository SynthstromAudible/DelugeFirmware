--- conflicted
+++ resolved
@@ -183,13 +183,9 @@
 							    &scaleAltered); // Have to re-get this anyway since called possiblyCloneForArrangementRecording(), above.
 							noteRow = modelStackWithNoteRow->getNoteRowAllowNull();
 							if (noteRow) {
-<<<<<<< HEAD
 								instrumentClip->recordNoteOn(modelStackWithNoteRow, velocity, forcePos0,
 								                             mpeValuesOrNull, midiChannel);
-=======
-								// midichannel is not used by instrument clip
-								instrumentClip->recordNoteOn(modelStackWithNoteRow, velocity, forcePos0, mpeValuesOrNull, midiChannel);
->>>>>>> 54cc8f55
+
 								if (getRootUI()) getRootUI()->noteRowChanged(instrumentClip, noteRow);
 							}
 
