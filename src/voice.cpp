/*
 * Copyright © 2014-2023 Synthstrom Audible Limited
 *
 * This file is part of The Synthstrom Audible Deluge Firmware.
 *
 * The Synthstrom Audible Deluge Firmware is free software: you can redistribute it and/or modify it under the
 * terms of the GNU General Public License as published by the Free Software Foundation,
 * either version 3 of the License, or (at your option) any later version.
 *
 * This program is distributed in the hope that it will be useful, but WITHOUT ANY WARRANTY;
 * without even the implied warranty of MERCHANTABILITY or FITNESS FOR A PARTICULAR PURPOSE.
 * See the GNU General Public License for more details.
 *
 * You should have received a copy of the GNU General Public License along with this program.
 * If not, see <https://www.gnu.org/licenses/>.
 */

#include <AudioEngine.h>
#include <AudioFileManager.h>
#include <Cluster.h>
#include <sound.h>
#include "voice.h"
#include "definitions.h"
#include "FilterSet.h"
#include "functions.h"
#include "FilterSetConfig.h"
#include "song.h"
#include "TimeStretcher.h"
#include "Sample.h"
#include <string.h>
#include <WaveformRenderer.h>
#include "playbackhandler.h"
#include "WaveTable.h"
#include "GeneralMemoryAllocator.h"
#include "MultisampleRange.h"
#include "storagemanager.h"
#include "SampleCache.h"
#include "VoiceSample.h"
#include "LivePitchShifter.h"
#include <new>
#include "arm_neon.h"
#include "lookuptables.h"
#include "uart.h"
#include "ModelStack.h"
#include "SampleHolderForVoice.h"
#include "renderWave.h"
#include "ParamSet.h"
#include "PatchCableSet.h"
#include "InstrumentClip.h"
#include "FlashStorage.h"
#include "TuningSystem.h"

extern "C" {
#include "ssi_all_cpus.h"
#include "mtu.h"
#include "uart_all_cpus.h"
}

int32_t spareRenderingBuffer[3][SSI_TX_BUFFER_NUM_SAMPLES] __attribute__((aligned(CACHE_LINE_SIZE)));

int32_t oscSyncRenderingBuffer[SSI_TX_BUFFER_NUM_SAMPLES + 4]
    __attribute__((aligned(CACHE_LINE_SIZE))); // Hopefully I could make this use the spareRenderingBuffer instead...

const PatchableInfo patchableInfoForVoice = {offsetof(Voice, paramFinalValues) - offsetof(Voice, patcher),
                                             offsetof(Voice, sourceValues) - offsetof(Voice, patcher),
                                             0,
                                             FIRST_LOCAL_NON_VOLUME_PARAM,
                                             FIRST_LOCAL_HYBRID_PARAM,
                                             FIRST_LOCAL_EXP_PARAM,
                                             FIRST_GLOBAL_PARAM,
                                             GLOBALITY_LOCAL};

int32_t Voice::combineExpressionValues(Sound* sound, int whichExpressionDimension) {

	int32_t synthLevelValue = sound->monophonicExpressionValues[whichExpressionDimension];

	int32_t voiceLevelValue = localExpressionSourceValuesBeforeSmoothing[whichExpressionDimension];

	int32_t combinedValue = (synthLevelValue >> 1) + (voiceLevelValue >> 1);
	return lshiftAndSaturate(combinedValue, 1);
}

Voice::Voice() : patcher(&patchableInfoForVoice) {
}

// Unusually, modelStack may be supplied as NULL, because when unassigning all voices e.g. on song swap, we won't have it.
// You'll normally want to call audioDriver.voiceUnassigned() after this.
void Voice::setAsUnassigned(ModelStackWithVoice* modelStack, bool deletingSong) {

	unassignStuff();

	if (!deletingSong) assignedToSound->voiceUnassigned(modelStack);
}

void Voice::unassignStuff() {
	for (int s = 0; s < NUM_SOURCES; s++) {
		for (int u = 0; u < assignedToSound->numUnison; u++) {
			unisonParts[u].sources[s].unassign();
		}
	}
}

uint32_t lastSoundOrder = 0;

// Returns false if fail and we need to unassign again
bool Voice::noteOn(ModelStackWithVoice* modelStack, int newNoteCodeBeforeArpeggiation, int newNoteCodeAfterArpeggiation,
                   uint8_t velocity, uint32_t newSampleSyncLength, int32_t ticksLate, uint32_t samplesLate,
                   bool resetEnvelopes, int newFromMIDIChannel, const int16_t* mpeValues) {

	generalMemoryAllocator.checkStack("Voice::noteOn");

	inputCharacteristics[MIDI_CHARACTERISTIC_NOTE] = newNoteCodeBeforeArpeggiation;
	inputCharacteristics[MIDI_CHARACTERISTIC_CHANNEL] = newFromMIDIChannel;
	noteCodeAfterArpeggiation = newNoteCodeAfterArpeggiation;
	orderSounded = lastSoundOrder++;
	overrideAmplitudeEnvelopeReleaseRate = 0;

	if (newNoteCodeAfterArpeggiation >= 128) sourceValues[PATCH_SOURCE_NOTE] = 2147483647;
	else if (newNoteCodeAfterArpeggiation <= 0) sourceValues[PATCH_SOURCE_NOTE] = -2147483648u;
	else sourceValues[PATCH_SOURCE_NOTE] = ((int32_t)newNoteCodeAfterArpeggiation - 64) * 33554432;

	ParamManagerForTimeline* paramManager = (ParamManagerForTimeline*)modelStack->paramManager;
	Sound* sound = (Sound*)modelStack->modControllable;

	// Setup "half-baked" envelope output values. These need to exist before we do the initial patching below - and it's only after that that we can render
	// the "actual" envelope output values, taking their own input patching into account.
	for (int e = 0; e < numEnvelopes; e++) {

		// If no attack-stage...
		if (paramManager->getPatchedParamSet()->getValue(PARAM_LOCAL_ENV_0_ATTACK + e) == -2147483648u) {
			envelopes[e].lastValue = 2147483647;
		}

		// Otherwise...
		else {
			envelopes[e].lastValue = 0;
		}
	}

	// Setup and render local LFO
	lfo.phase = getLFOInitialPhaseForNegativeExtreme(sound->lfoLocalWaveType);
	sourceValues[PATCH_SOURCE_LFO_LOCAL] = lfo.render(0, sound->lfoLocalWaveType, 0);

	// Setup some sources which won't change for the duration of this note
	sourceValues[PATCH_SOURCE_VELOCITY] = (velocity == 128) ? 2147483647 : ((int32_t)velocity - 64) * 33554432;

	// "Random" source
	sourceValues[PATCH_SOURCE_RANDOM] = getNoise();

	for (int m = 0; m < NUM_EXPRESSION_DIMENSIONS; m++) {
		localExpressionSourceValuesBeforeSmoothing[m] = mpeValues[m] << 16;
		sourceValues[PATCH_SOURCE_X + m] = combineExpressionValues(sound, m);
	}

	if (resetEnvelopes) {
		memset(sourceAmplitudesLastTime, 0, sizeof(sourceAmplitudesLastTime));
		memset(modulatorAmplitudeLastTime, 0, sizeof(modulatorAmplitudeLastTime));
		overallOscAmplitudeLastTime = 0;
		doneFirstRender = false;

		filterSets[0].reset();
		filterSets[1].reset();

		lastSaturationTanHWorkingValue[0] = 2147483648;
		lastSaturationTanHWorkingValue[1] = 2147483648;
	}

	// Porta
	if (sound->polyphonic != POLYPHONY_LEGATO
	    && paramManager->getUnpatchedParamSet()->getValue(PARAM_UNPATCHED_SOUND_PORTA) != -2147483648
	    && sound->lastNoteCode != -2147483648) {
		setupPorta(sound);
	}

	else portaEnvelopePos = 0xFFFFFFFF; // No porta

	// Patch all sources to exclusive params, to give them an initial value. Exclusive params (params with just 1 source) aren't continuously recalculated, so they need that initial value.
	// Remember, calculating that initial value also takes into account the "preset value".
	// This probably isn't strictly necessary for sources which we know will be constantly changing, because that would make patching constantly calculate too. But that's only
	// really the envelopes, plus the LFOs (just the local one?) if they're not square
	for (int s = 0; s < FIRST_LOCAL_SOURCE; s++) {
		sourceValues[s] = sound->globalSourceValues[s];
	}
	patcher.performInitialPatching(sound, paramManager);

	// Setup and render envelopes - again. Because they're local params (since mid-late 2017), we really need to render them *after* initial patching is performed.
	for (int e = 0; e < numEnvelopes; e++) {
		sourceValues[PATCH_SOURCE_ENVELOPE_0 + e] = envelopes[e].noteOn(e, sound, this);
	}

	if (resetEnvelopes) {
		for (int s = 0; s < NUM_SOURCES; s++) {
			sourceWaveIndexesLastTime[s] = paramFinalValues[PARAM_LOCAL_OSC_A_WAVE_INDEX + s];
		}
	}

	// Make all VoiceUnisonPartSources "active" by default
	for (int s = 0; s < NUM_SOURCES; s++) {

		// Various stuff in this block is only relevant for OSC_TYPE_SAMPLE, but no real harm in it just happening in other cases.
		guides[s].audioFileHolder = NULL;

		bool sourceEverActive = modelStack->checkSourceEverActive(s);
		if (sourceEverActive) {
			guides[s].noteOffReceived = false;
			guides[s].sequenceSyncLengthTicks = 0; // That's the default - may get overwritten below

			if (sound->getSynthMode() != SYNTH_MODE_FM
			    && (sound->sources[s].oscType == OSC_TYPE_SAMPLE || sound->sources[s].oscType == OSC_TYPE_WAVETABLE)) {

				// Set up MultiRange
				MultiRange* range = sound->sources[s].getRange(noteCodeAfterArpeggiation + sound->transpose);
				if (!range) { // There could be no Range for a SAMPLE or WAVETABLE Source that just hasn't had a file loaded, like how OSC2 very often would be sitting
					goto gotInactive;
				}

				AudioFileHolder* holder = range->getAudioFileHolder();
				// Only actually set the Range as ours if it has an AudioFile - so that we'll always know that any VoiceSource's range definitely has a sample
				if (!holder->audioFile) {
					goto gotInactive;
				}

				guides[s].audioFileHolder = holder;

				if (sound->sources[s].oscType == OSC_TYPE_SAMPLE) {

					if (sound->sources[s].repeatMode == SAMPLE_REPEAT_STRETCH) {
						guides[s].sequenceSyncLengthTicks = newSampleSyncLength;
						guides[s].sequenceSyncStartedAtTick =
						    playbackHandler.lastSwungTickActioned
						    - ticksLate; // No harm setting this even if it's not valid or needed.
						                 // And yes, this is supposed to use lastSwungTickActioned, not
						                 // getActualSwungTickCount(). ticksLate is relative to that.
					}
				}
			}
		}
		else {
gotInactive:
			if (sound->getSynthMode() == SYNTH_MODE_RINGMOD) return false;
			sourceEverActive = false;
		}

activenessDetermined:
		for (int u = 0; u < sound->numUnison; u++) {
			unisonParts[u].sources[s].active = sourceEverActive;
		}
	}

	calculatePhaseIncrements(modelStack);

	for (int s = 0; s < NUM_SOURCES; s++) {

		bool sourceEverActive = modelStack->checkSourceEverActive(s);

		if (!sourceEverActive) continue;

		Source* source = &sound->sources[s];

		// FM overrides osc type to always be sines
		int oscType;
		if (sound->getSynthMode() == SYNTH_MODE_FM) oscType = OSC_TYPE_SINE;
		else oscType = source->oscType;

		//int samplesLateHere = samplesLate; // Make our own copy of this - we're going to deactivate it if we're in STRETCH mode, cos that works differently

		if (oscType == OSC_TYPE_SAMPLE && guides[s].audioFileHolder) {
			guides[s].setupPlaybackBounds(source->sampleControls.reversed);

			//if (source->repeatMode == SAMPLE_REPEAT_STRETCH) samplesLateHere = 0;
		}

		for (int u = 0; u < sound->numUnison; u++) {

			// Check that we already marked this unison-part-source as active. Among other things, this ensures that if the osc is set to SAMPLE, there actually is
			// a sample loaded.
			if (unisonParts[u].sources[s].active) {
				bool success =
				    unisonParts[u].sources[s].noteOn(this, source, &guides[s], samplesLate, sound->oscRetriggerPhase[s],
				                                     resetEnvelopes, sound->synthMode);
				if (!success) return false; // This shouldn't really ever happen I don't think really...
			}
		}
	}

	if (sound->getSynthMode() == SYNTH_MODE_FM) {
		uint32_t initialPhase = getOscInitialPhaseForZero(OSC_TYPE_SINE);
		for (int u = 0; u < sound->numUnison; u++) {
			for (int m = 0; m < numModulators; m++) {
				if (sound->modulatorRetriggerPhase[m] != 0xFFFFFFFF)
					unisonParts[u].modulatorPhase[m] = initialPhase + sound->modulatorRetriggerPhase[m];
				if (resetEnvelopes) unisonParts[u].modulatorFeedback[m] = 0;
			}
		}
	}

	previouslyIgnoredNoteOff = false;
	whichExpressionSourcesCurrentlySmoothing = 0;
	filterGainLastTime = 0;

	return true;
}

void Voice::expressionEventImmediate(Sound* sound, int32_t voiceLevelValue, int s) {
	int whichExpressionDimension = s - PATCH_SOURCE_X;
	localExpressionSourceValuesBeforeSmoothing[whichExpressionDimension] = voiceLevelValue;
	whichExpressionSourcesFinalValueChanged |= (1 << whichExpressionDimension);

	sourceValues[s] = combineExpressionValues(sound, whichExpressionDimension);
}

void Voice::expressionEventSmooth(int32_t newValue, int s) {
	int whichExpressionDimension = s - PATCH_SOURCE_X;
	localExpressionSourceValuesBeforeSmoothing[whichExpressionDimension] = newValue;
	whichExpressionSourcesCurrentlySmoothing |= (1 << whichExpressionDimension);
}

void Voice::changeNoteCode(ModelStackWithVoice* modelStack, int newNoteCodeBeforeArpeggiation,
                           int newNoteCodeAfterArpeggiation, int newInputMIDIChannel, const int16_t* newMPEValues) {
	inputCharacteristics[MIDI_CHARACTERISTIC_NOTE] = newNoteCodeBeforeArpeggiation;
	inputCharacteristics[MIDI_CHARACTERISTIC_CHANNEL] = newInputMIDIChannel;
	noteCodeAfterArpeggiation = newNoteCodeAfterArpeggiation;

	// We definitely want to go to these values smoothly. Probably wish it was even smoother... Actually nah this sounds / feels great!
	for (int m = 0; m < NUM_EXPRESSION_DIMENSIONS; m++) {
		localExpressionSourceValuesBeforeSmoothing[m] = newMPEValues[m] << 16;
		// TODO: what if there's just channel aftertouch, and it's still held down...
	}
	whichExpressionSourcesCurrentlySmoothing = 0b111;

	ParamManagerForTimeline* paramManager = (ParamManagerForTimeline*)modelStack->paramManager;
	Sound* sound = (Sound*)modelStack->modControllable;

	if (paramManager->getUnpatchedParamSet()->getValue(PARAM_UNPATCHED_SOUND_PORTA) != -2147483648) setupPorta(sound);

	calculatePhaseIncrements(modelStack);
}

void Voice::setupPorta(Sound* sound) {
	portaEnvelopePos = 0;
	int semitoneAdjustment = sound->lastNoteCode - noteCodeAfterArpeggiation;

	int noteWithinOctave = (semitoneAdjustment + 120) % 12;
	int octave = (semitoneAdjustment + 120) / 12;

	int32_t phaseIncrement = noteIntervalTable[noteWithinOctave];
	phaseIncrement = tuningSystem.detune(phaseIncrement, noteWithinOctave);

	int shiftRightAmount = 16 - octave;
	if (shiftRightAmount >= 0) {
		phaseIncrement >>= shiftRightAmount;
	}
	else phaseIncrement = 2147483647;

	portaEnvelopeMaxAmplitude = phaseIncrement - 16777216;
}

void Voice::randomizeOscPhases(Sound* sound) {
	for (int u = 0; u < sound->numUnison; u++) {
		for (int s = 0; s < NUM_SOURCES; s++) {
			unisonParts[u].sources[s].oscPos = getNoise();
			// TODO: we should do sample play pos, too
		}
		if (sound->getSynthMode() == SYNTH_MODE_FM) {
			for (int m = 0; m < numModulators; m++) {
				unisonParts[u].modulatorPhase[m] = getNoise();
			}
		}
	}
}

// Can accept NULL paramManager
void Voice::calculatePhaseIncrements(ModelStackWithVoice* modelStack) {

	ParamManagerForTimeline* paramManager = (ParamManagerForTimeline*)modelStack->paramManager;
	Sound* sound = (Sound*)modelStack->modControllable;

	int noteCodeWithMasterTranspose = noteCodeAfterArpeggiation + sound->transpose;

	for (int s = 0; s < NUM_SOURCES; s++) {

		if (!modelStack->checkSourceEverActive(s)) { // Sets all unison parts inactive by default

makeInactive: // Frequency too high to render! (Higher than 22.05kHz)
<<<<<<< HEAD
            for (int u = 0; u < sound->numUnison; u++) {
            	unisonParts[u].sources[s].active = false;
            }
            continue;
    	}

    	Source* source = &sound->sources[s];

    	int oscillatorTranspose;
    	if (source->oscType == OSC_TYPE_SAMPLE && guides[s].audioFileHolder) { // Do not do this for WaveTables
    		oscillatorTranspose = ((SampleHolderForVoice*)guides[s].audioFileHolder)->transpose;
    	}
    	else {
    		oscillatorTranspose = source->transpose;
    	}

        int transposedNoteCode = noteCodeWithMasterTranspose + oscillatorTranspose;

        uint32_t phaseIncrement;

        // Sample-osc
        if (sound->getSynthMode() != SYNTH_MODE_FM &&
        		(source->oscType == OSC_TYPE_SAMPLE
        		|| source->oscType == OSC_TYPE_INPUT_L
        		|| source->oscType == OSC_TYPE_INPUT_R
        		|| source->oscType == OSC_TYPE_INPUT_STEREO
        		)) {

        	int32_t pitchAdjustNeutralValue;
        	if (source->oscType == OSC_TYPE_SAMPLE) pitchAdjustNeutralValue = ((SampleHolder*)guides[s].audioFileHolder)->neutralPhaseIncrement;
        	else pitchAdjustNeutralValue = 16777216;

            int noteWithinOctave = (uint16_t)(transposedNoteCode + 240) % 12;
            int octave = (uint16_t)(transposedNoteCode + 120) / 12;

        	phaseIncrement = multiply_32x32_rshift32(noteIntervalTable[noteWithinOctave], pitchAdjustNeutralValue);

        	int shiftRightAmount = 13 - octave;

        	// If shifting right...
        	if (shiftRightAmount >= 0) {
        		phaseIncrement >>= shiftRightAmount;
        	}

        	// If shifting left...
        	else {
        		int shiftLeftAmount = 0 - shiftRightAmount;

        		// If frequency would end up too high...
        		// (which means one semitone below the limit, because osc-cent + unison could push it up a semitone)
        		if (phaseIncrement >= (2026954652 >> shiftLeftAmount)) {
            		goto makeInactive;
        		}

        		// Or if it's fine...
        		else {
        			phaseIncrement <<= (shiftLeftAmount);
        		}
        	}

			phaseIncrement = tuningSystem.detune(phaseIncrement, noteWithinOctave);
        }

        // Regular wave osc
        else {
            int noteWithinOctave = (uint16_t)(transposedNoteCode + 240 - 4) % 12;
            int octave = (transposedNoteCode + 120 - 4) / 12;

            int shiftRightAmount = 20 - octave;
        	if (shiftRightAmount >= 0) {
        		phaseIncrement = (noteFrequencyTable[noteWithinOctave]) >> shiftRightAmount;
        	}

        	else {
        		goto makeInactive;
        	}

			phaseIncrement = tuningSystem.detune(phaseIncrement, noteWithinOctave);
        }

    	// Cents
    	if (source->oscType == OSC_TYPE_SAMPLE) { // guides[s].sampleHolder
            phaseIncrement = ((SampleHolderForVoice*)guides[s].audioFileHolder)->fineTuner.detune(phaseIncrement);
    	}
    	else {
            phaseIncrement = source->fineTuner.detune(phaseIncrement);
    	}

        // If only one unison
        if (sound->numUnison == 1) {
        	unisonParts[0].sources[s].phaseIncrementStoredValue = phaseIncrement;
        }

        // Or if multiple unison
        else {
            for (int u = 0; u < sound->numUnison; u++) {
            	unisonParts[u].sources[s].phaseIncrementStoredValue = sound->unisonDetuners[u].detune(phaseIncrement);
            }
        }
    }

    // FM modulators
    if (sound->getSynthMode() == SYNTH_MODE_FM) {
    	for (int m = 0; m < numModulators; m++) {

    		if (sound->getSmoothedPatchedParamValue(PARAM_LOCAL_MODULATOR_0_VOLUME + m, paramManager) == -2147483648) continue; // Only if modulator active

    		int transposedNoteCode = noteCodeWithMasterTranspose + sound->modulatorTranspose[m];
            int noteWithinOctave = (transposedNoteCode + 120 - 4) % 12;
            int octave = (transposedNoteCode + 120 - 4) / 12;
            int shiftRightAmount = 20 - octave;

            int phaseIncrement;

        	if (shiftRightAmount >= 0) {
        		phaseIncrement = noteFrequencyTable[noteWithinOctave] >> shiftRightAmount;
        	}

        	else {
        		// Frequency too high to render! (Higher than 22.05kHz)
                for (int u = 0; u < sound->numUnison; u++) {
                	unisonParts[u].modulatorPhaseIncrement[m] = 0xFFFFFFFF; // Means "inactive"
                }
                continue;
        	}

			// Tuning
			phaseIncrement = tuningSystem.detune(phaseIncrement, noteWithinOctave);

            // Cents
            phaseIncrement = sound->modulatorTransposers[m].detune(phaseIncrement);

            // If only one unison
            if (sound->numUnison == 1) {
            	unisonParts[0].modulatorPhaseIncrement[m] = phaseIncrement;
            }

            // Or if multiple unison
            else {
                for (int u = 0; u < sound->numUnison; u++) {
                	unisonParts[u].modulatorPhaseIncrement[m] = sound->unisonDetuners[u].detune(phaseIncrement);
                }
            }
    	}
    }
}
=======
			for (int u = 0; u < sound->numUnison; u++) {
				unisonParts[u].sources[s].active = false;
			}
			continue;
		}

		Source* source = &sound->sources[s];

		int oscillatorTranspose;
		if (source->oscType == OSC_TYPE_SAMPLE && guides[s].audioFileHolder) { // Do not do this for WaveTables
			oscillatorTranspose = ((SampleHolderForVoice*)guides[s].audioFileHolder)->transpose;
		}
		else {
			oscillatorTranspose = source->transpose;
		}

		int transposedNoteCode = noteCodeWithMasterTranspose + oscillatorTranspose;

		uint32_t phaseIncrement;

		// Sample-osc
		if (sound->getSynthMode() != SYNTH_MODE_FM
		    && (source->oscType == OSC_TYPE_SAMPLE || source->oscType == OSC_TYPE_INPUT_L
		        || source->oscType == OSC_TYPE_INPUT_R || source->oscType == OSC_TYPE_INPUT_STEREO)) {

			int32_t pitchAdjustNeutralValue;
			if (source->oscType == OSC_TYPE_SAMPLE)
				pitchAdjustNeutralValue = ((SampleHolder*)guides[s].audioFileHolder)->neutralPhaseIncrement;
			else pitchAdjustNeutralValue = 16777216;

			int noteWithinOctave = (uint16_t)(transposedNoteCode + 240) % 12;
			int octave = (uint16_t)(transposedNoteCode + 120) / 12;

			phaseIncrement = multiply_32x32_rshift32(noteIntervalTable[noteWithinOctave], pitchAdjustNeutralValue);

			int shiftRightAmount = 13 - octave;

			// If shifting right...
			if (shiftRightAmount >= 0) {
				phaseIncrement >>= shiftRightAmount;
			}

			// If shifting left...
			else {
				int shiftLeftAmount = 0 - shiftRightAmount;

				// If frequency would end up too high...
				// (which means one semitone below the limit, because osc-cent + unison could push it up a semitone)
				if (phaseIncrement >= (2026954652 >> shiftLeftAmount)) {
					goto makeInactive;
				}

				// Or if it's fine...
				else {
					phaseIncrement <<= (shiftLeftAmount);
				}
			}
		}

		// Regular wave osc
		else {
			int noteWithinOctave = (uint16_t)(transposedNoteCode + 240 - 4) % 12;
			int octave = (transposedNoteCode + 120 - 4) / 12;

			int shiftRightAmount = 20 - octave;
			if (shiftRightAmount >= 0) {
				phaseIncrement = noteFrequencyTable[noteWithinOctave] >> shiftRightAmount;
			}

			else {
				goto makeInactive;
			}
		}

		// Cents
		if (source->oscType == OSC_TYPE_SAMPLE) { // guides[s].sampleHolder
			phaseIncrement = ((SampleHolderForVoice*)guides[s].audioFileHolder)->fineTuner.detune(phaseIncrement);
		}
		else {
			phaseIncrement = source->fineTuner.detune(phaseIncrement);
		}
>>>>>>> f9e1ed5e

		// If only one unison
		if (sound->numUnison == 1) {
			unisonParts[0].sources[s].phaseIncrementStoredValue = phaseIncrement;
		}

		// Or if multiple unison
		else {
			for (int u = 0; u < sound->numUnison; u++) {
				unisonParts[u].sources[s].phaseIncrementStoredValue = sound->unisonDetuners[u].detune(phaseIncrement);
			}
		}
	}

	// FM modulators
	if (sound->getSynthMode() == SYNTH_MODE_FM) {
		for (int m = 0; m < numModulators; m++) {

			if (sound->getSmoothedPatchedParamValue(PARAM_LOCAL_MODULATOR_0_VOLUME + m, paramManager) == -2147483648)
				continue; // Only if modulator active

			int transposedNoteCode = noteCodeWithMasterTranspose + sound->modulatorTranspose[m];
			int noteWithinOctave = (transposedNoteCode + 120 - 4) % 12;
			int octave = (transposedNoteCode + 120 - 4) / 12;
			int shiftRightAmount = 20 - octave;

			int phaseIncrement;

			if (shiftRightAmount >= 0) {
				phaseIncrement = noteFrequencyTable[noteWithinOctave] >> shiftRightAmount;
			}

			else {
				// Frequency too high to render! (Higher than 22.05kHz)
				for (int u = 0; u < sound->numUnison; u++) {
					unisonParts[u].modulatorPhaseIncrement[m] = 0xFFFFFFFF; // Means "inactive"
				}
				continue;
			}

			// Cents
			phaseIncrement = sound->modulatorTransposers[m].detune(phaseIncrement);

			// If only one unison
			if (sound->numUnison == 1) {
				unisonParts[0].modulatorPhaseIncrement[m] = phaseIncrement;
			}

			// Or if multiple unison
			else {
				for (int u = 0; u < sound->numUnison; u++) {
					unisonParts[u].modulatorPhaseIncrement[m] = sound->unisonDetuners[u].detune(phaseIncrement);
				}
			}
		}
	}
}

void Voice::noteOff(ModelStackWithVoice* modelStack, bool allowReleaseStage) {

	for (int s = 0; s < NUM_SOURCES; s++) {
		guides[s].noteOffReceived = true;
	}

	ParamManagerForTimeline* paramManager = (ParamManagerForTimeline*)modelStack->paramManager;
	Sound* sound = (Sound*)modelStack->modControllable;

	// Only do it if note-offs are meant to be processed for this sound. Otherwise ignore it.
	if (sound->allowNoteTails(modelStack, true)) {

		// If no release-stage, we'll stop as soon as we can
		if (!allowReleaseStage || !hasReleaseStage()) {
			envelopes[0].unconditionalRelease(ENVELOPE_STAGE_FAST_RELEASE);
		}

		// Or, do the release-stage
		else {
			envelopes[0].noteOff(0, sound, paramManager);

			// Only start releasing envelope 2 if release wasn't at max value
			if (sound->paramFinalValues[PARAM_LOCAL_ENV_1_RELEASE] >= 9) {
				envelopes[1].noteOff(1, sound, paramManager);
			}
		}
	}

	else previouslyIgnoredNoteOff = true;

	if (sound->synthMode != SYNTH_MODE_FM) {
		for (int s = 0; s < NUM_SOURCES; s++) {
			if (sound->sources[s].oscType == OSC_TYPE_SAMPLE && guides[s].loopEndPlaybackAtByte) {
				for (int u = 0; u < sound->numUnison; u++) {
					if (unisonParts[u].sources[s].active) {

						bool success =
						    unisonParts[u].sources[s].voiceSample->noteOffWhenLoopEndPointExists(this, &guides[s]);

						if (!success) {
							unisonParts[u].sources[s].unassign();
						}
					}
				}
			}
		}
	}
}

// Returns false if voice needs unassigning now
bool Voice::sampleZoneChanged(ModelStackWithVoice* modelStack, int s, int markerType) {

	AudioFileHolder* holder = guides[s].audioFileHolder;
	if (!holder)
		return true; // If no holder, that means this Source/Sample is not currently playing, e.g. because its volume was set to 0.

	ParamManagerForTimeline* paramManager = (ParamManagerForTimeline*)modelStack->paramManager;
	Sound* sound = (Sound*)modelStack->modControllable;

	Source* source = &sound->sources[s];
	Sample* sample = (Sample*)holder->audioFile;

	guides[s].setupPlaybackBounds(source->sampleControls.reversed);

	int loopingType = guides[s].getLoopingType(&sound->sources[s]);

	// Check we're still within bounds - for each unison part.
	// Well, that is, make sure we're not past the new end. Being before the start is ok, because we'll come back into the still-remaining part soon enough.

	bool anyStillActive = false;

	for (int u = 0; u < sound->numUnison; u++) {
		VoiceUnisonPartSource* voiceUnisonPartSource = &unisonParts[u].sources[s];

		if (voiceUnisonPartSource->active) {
			bool stillActive = voiceUnisonPartSource->voiceSample->sampleZoneChanged(&guides[s], sample, markerType,
			                                                                         loopingType, getPriorityRating());
			if (!stillActive) {
				Uart::println("returned false ---------");
				voiceUnisonPartSource->unassign();
			}
			else {
				anyStillActive = true;
			}
		}
	}

	// If none of this source still active, and no noise, see if the other source still has any...
	if (!anyStillActive
	    && !paramManager->getPatchedParamSet()->params[PARAM_LOCAL_NOISE_VOLUME].containsSomething(-2147483648)) {

		s = 1 - s;

		if (!modelStack->checkSourceEverActive(s)) return false;
		else {
			for (int u = 0; u < sound->numUnison; u++) {
				VoiceUnisonPartSource* voiceUnisonPartSource = &unisonParts[u].sources[s];
				if (voiceUnisonPartSource->active) return true;
			}
		}
	}

	return true;
}

// Before calling this, you must set the filterSetConfig's doLPF and doHPF to default values

// Returns false if became inactive and needs unassigning
bool Voice::render(ModelStackWithVoice* modelStack, int32_t* soundBuffer, int numSamples, bool soundRenderingInStereo,
                   bool applyingPanAtVoiceLevel, uint32_t sourcesChanged, FilterSetConfig* filterSetConfig,
                   int32_t externalPitchAdjust) {

	generalMemoryAllocator.checkStack("Voice::render");

	ParamManagerForTimeline* paramManager = (ParamManagerForTimeline*)modelStack->paramManager;
	Sound* sound = (Sound*)modelStack->modControllable;

	// If we've previously ignored a note-off, we need to check that the user hasn't changed the preset so that we're now waiting for a note-off again
	if (previouslyIgnoredNoteOff && sound->allowNoteTails(modelStack, true)) {
		noteOff(modelStack);
	}

	// Do envelopes - if they're patched to something (always do the first one though)
	for (int e = 0; e < numEnvelopes; e++) {
		if (e == 0
		    || (paramManager->getPatchCableSet()->sourcesPatchedToAnything[GLOBALITY_LOCAL]
		        & (1 << (PATCH_SOURCE_ENVELOPE_0 + e)))) {
			int32_t old = sourceValues[PATCH_SOURCE_ENVELOPE_0 + e];
			int32_t release = paramFinalValues[PARAM_LOCAL_ENV_0_RELEASE + e];
			if (e == 0 && overrideAmplitudeEnvelopeReleaseRate) release = overrideAmplitudeEnvelopeReleaseRate;
			sourceValues[PATCH_SOURCE_ENVELOPE_0 + e] =
			    envelopes[e].render(numSamples, paramFinalValues[PARAM_LOCAL_ENV_0_ATTACK + e],
			                        paramFinalValues[PARAM_LOCAL_ENV_0_DECAY + e],
			                        paramFinalValues[PARAM_LOCAL_ENV_0_SUSTAIN + e], release, decayTableSmall8);
			unsigned int anyChange = (old != sourceValues[PATCH_SOURCE_ENVELOPE_0 + e]);
			sourcesChanged |= anyChange << (PATCH_SOURCE_ENVELOPE_0 + e);
		}
	}

	bool unassignVoiceAfter =
	    (envelopes[0].state
	     == ENVELOPE_STAGE_OFF); //(envelopes[0].state >= ENVELOPE_STAGE_DECAY && localSourceValues[PATCH_SOURCE_ENVELOPE_0 - FIRST_LOCAL_SOURCE] == -2147483648);
	// Local LFO
	if (paramManager->getPatchCableSet()->sourcesPatchedToAnything[GLOBALITY_LOCAL] & (1 << PATCH_SOURCE_LFO_LOCAL)) {
		int32_t old = sourceValues[PATCH_SOURCE_LFO_LOCAL];
		sourceValues[PATCH_SOURCE_LFO_LOCAL] =
		    lfo.render(numSamples, sound->lfoLocalWaveType, paramFinalValues[PARAM_LOCAL_LFO_LOCAL_FREQ]);
		unsigned int anyChange = (old != sourceValues[PATCH_SOURCE_LFO_LOCAL]);
		sourcesChanged |= anyChange << PATCH_SOURCE_LFO_LOCAL;
	}

	// MPE params

	whichExpressionSourcesCurrentlySmoothing |= sound->whichExpressionSourcesChangedAtSynthLevel;

	if (whichExpressionSourcesCurrentlySmoothing) {
		whichExpressionSourcesFinalValueChanged |= whichExpressionSourcesCurrentlySmoothing;

		for (int i = 0; i < NUM_EXPRESSION_DIMENSIONS; i++) {
			if ((whichExpressionSourcesCurrentlySmoothing >> i) & 1) {

				int32_t targetValue = combineExpressionValues(sound, i);

				int32_t diff = (targetValue >> 8) - (sourceValues[i + PATCH_SOURCE_X] >> 8);

				if (diff == 0) {
					whichExpressionSourcesCurrentlySmoothing &= ~(1 << i);
				}
				else {
					int32_t amountToAdd = diff * numSamples;
					sourceValues[i + PATCH_SOURCE_X] += amountToAdd;
				}
			}
		}
	}

	sourcesChanged |= whichExpressionSourcesFinalValueChanged << PATCH_SOURCE_X;

	whichExpressionSourcesFinalValueChanged = 0;

	// Patch all the sources to their parameters
	if (sourcesChanged) {
		for (int s = 0; s < FIRST_LOCAL_SOURCE; s++) {
			sourceValues[s] = sound->globalSourceValues[s];
		}
		patcher.performPatching(sourcesChanged, sound, paramManager);
	}

	// Sort out pitch
	int32_t overallPitchAdjust = paramFinalValues[PARAM_LOCAL_PITCH_ADJUST];

	// Pitch adjust from "external" - e.g. the Kit
	if (externalPitchAdjust != 16777216) {
		int32_t output = multiply_32x32_rshift32_rounded(overallPitchAdjust, externalPitchAdjust);
		if (output > 8388607) output = 8388607; // Limit it a bit. Not really quite sure if necessary?
		overallPitchAdjust = output << 8;
	}

	// Pitch adjust via MIDI pitch bend and MPE
	uint8_t const* bendRanges = FlashStorage::defaultBendRange;
	ExpressionParamSet* expressionParams = paramManager->getExpressionParamSet();
	if (expressionParams) {
		bendRanges = expressionParams->bendRanges;
	}

	int32_t totalBendAmount = // Comes out as a 32-bit number representing a range of +-192 semitones
	    (sound->monophonicExpressionValues[0] / 192) * bendRanges[BEND_RANGE_MAIN]
	    + (localExpressionSourceValuesBeforeSmoothing[0] / 192) * bendRanges[BEND_RANGE_FINGER_LEVEL];

	overallPitchAdjust = getExp(overallPitchAdjust, totalBendAmount >> 1);

	// Porta
	if (portaEnvelopePos < 8388608) {
		int32_t envValue = getDecay4(portaEnvelopePos, 23);
		int32_t pitchAdjustmentHere =
		    16777216 + (multiply_32x32_rshift32_rounded(envValue, portaEnvelopeMaxAmplitude) << 1);

		int32_t a = multiply_32x32_rshift32_rounded(overallPitchAdjust, pitchAdjustmentHere);
		if (a > 8388607) a = 8388607; // Prevent overflow! Happened to Matt Bates
		overallPitchAdjust = a << 8;

		// Move envelope on. Using the "release rate" lookup table gives by far the best range of speed values
		int32_t envelopeSpeed = lookupReleaseRate(cableToExpParamShortcut(
		                            paramManager->getUnpatchedParamSet()->getValue(PARAM_UNPATCHED_SOUND_PORTA)))
		                        >> 13;
		portaEnvelopePos += envelopeSpeed * numSamples;
	}

	// Decide whether to do an auto-release for sample. Despite this being envelope-related, meaning we'd ideally prefer to do it before patching,
	// we can only do it after because we need to know pitch

	// If not already releasing and some release is set, and no noise-source...
	if (sound->getSynthMode() != SYNTH_MODE_FM && envelopes[0].state < ENVELOPE_STAGE_RELEASE && hasReleaseStage()
	    && !paramManager->getPatchedParamSet()->params[PARAM_LOCAL_NOISE_VOLUME].containsSomething(-2147483648)) {

		unsigned int whichSourcesNeedAttention = 0;

		// We only want to do this if all active sources are play-once samples
		// For each source...
		for (int s = 0; s < NUM_SOURCES; s++) {
			Source* source = &sound->sources[s];

			// If this source isn't enabled, skip it
			if (!modelStack->checkSourceEverActive(s)) continue;

			// If it's not a sample, or it's not a play-once, or it has a loop-end point but we haven't received the note-off, then we don't want the auto-release feature for it
			if (source->oscType != OSC_TYPE_SAMPLE
			    || source->repeatMode
			           != SAMPLE_REPEAT_ONCE // Don't do it for anything else. STRETCH is too hard to calculate
			    || !guides[s].audioFileHolder
			    || (((SampleHolderForVoice*)guides[s].audioFileHolder)->loopEndPos && !guides[s].noteOffReceived))
				goto skipAutoRelease;

			whichSourcesNeedAttention |= (1 << s);
		}

		// If either / both sources need attention...
		if (whichSourcesNeedAttention) {

			int releaseStageLengthSamples = (uint32_t)8388608 / (uint32_t)paramFinalValues[PARAM_LOCAL_ENV_0_RELEASE];

			int highestNumSamplesLeft = 0;

			// For each source...
			for (int s = 0; s < NUM_SOURCES; s++) {

				// If it needed attention...
				if (whichSourcesNeedAttention & (1 << s)) {

					// This Source needs an auto release applied. Calculate for the last unison, because that'll have the higher pitch, so will be ending soonest
					VoiceUnisonPartSource* voiceUnisonPartSource = &unisonParts[sound->numUnison - 1].sources[s];
					if (!voiceUnisonPartSource->active) continue;

					VoiceSample* voiceSample = voiceUnisonPartSource->voiceSample;

					Sample* sample = (Sample*)guides[s].audioFileHolder->audioFile;
					Cluster* cluster = voiceSample->clusters[0];
					int bytePos = voiceSample->getPlayByteLowLevel(sample, &guides[s]);

					int bytesLeft =
					    (int32_t)((uint32_t)guides[s].endPlaybackAtByte - (uint32_t)bytePos) * guides[s].playDirection;

					Source* source = &sound->sources[s];
					int bytesPerSample = sample->byteDepth * sample->numChannels;

					int releaseStageLengthBytes = releaseStageLengthSamples * bytesPerSample;

					// Work out the actual sample read rate, from the "native" read rate for the last unison, combined with the "pitch adjust" amount, and the pitch adjust for this source alone.
					// If the pitch goes crazy-high, this will fall through and prevent auto-release from happening
					uint32_t actualSampleReadRate = voiceUnisonPartSource->phaseIncrementStoredValue;
					if (!adjustPitch(&actualSampleReadRate, overallPitchAdjust)) continue;
					if (!adjustPitch(&actualSampleReadRate, paramFinalValues[PARAM_LOCAL_OSC_A_PITCH_ADJUST + s]))
						continue;
					// TODO: actualSampleReadRate should probably be affected by time stretching, too. BUT that'd stuff up some existing users' songs -
					// e.g. Michael B's one I tried during V3.0 beta phase, July 2019

					// Scale that according to our resampling rate
					if (actualSampleReadRate != 16777216) {
						releaseStageLengthBytes = ((int64_t)releaseStageLengthBytes * actualSampleReadRate) >> 24;
					}

					// If this sample says it's not time to do auto-release yet, then we don't want to do it yet, so get out
					if (bytesLeft >= releaseStageLengthBytes) goto skipAutoRelease;

					// And also see how many audio samples were left for this source. Only do this in here because it involves time-consuming division
					int samplesLeft = bytesLeft / (bytesPerSample);

					// Scale that according to our resampling rate
					if (actualSampleReadRate != 16777216) {
						samplesLeft = (((int64_t)samplesLeft << 24) / actualSampleReadRate);
					}

					highestNumSamplesLeft = getMax(highestNumSamplesLeft, samplesLeft);
				}
			}

			// If we're still here, then *all* sources which needed attention say yes do it now, so do it
			// Just do this for the amplitude envelope
			overrideAmplitudeEnvelopeReleaseRate = 8388608 / highestNumSamplesLeft;
			if (envelopes[0].state == ENVELOPE_STAGE_ATTACK && envelopes[0].pos == 0) {
				envelopes[0].lastValue = 2147483647;
			}
			envelopes[0].unconditionalRelease();
		}
	}
skipAutoRelease : {}

	if (!doneFirstRender && paramFinalValues[PARAM_LOCAL_ENV_0_ATTACK] > 245632) {
		for (int m = 0; m < numModulators; m++) {
			modulatorAmplitudeLastTime[m] = paramFinalValues[PARAM_LOCAL_MODULATOR_0_VOLUME + m];
		}
	}

	// Apply envelope 0 to volume. This takes effect as a cut only; when the envelope is at max height, volume is unaffected.
	// Important that we use lshiftAndSaturate here - otherwise, number can overflow if combining high velocity patching with big LFO
	int32_t overallOscAmplitude =
	    lshiftAndSaturate(multiply_32x32_rshift32(paramFinalValues[PARAM_LOCAL_VOLUME],
	                                              (sourceValues[PATCH_SOURCE_ENVELOPE_0] >> 1) + 1073741824),
	                      2);

	int32_t
	    filterGain; // This is the gain which gets applied to compensate for any change in gain that the filter is going to cause

	// Prepare the filters
	if (sound->hasFilters()) {

		filterGain = filterSetConfig->init(
		    paramFinalValues[PARAM_LOCAL_LPF_FREQ], paramFinalValues[PARAM_LOCAL_LPF_RESONANCE],
		    paramFinalValues[PARAM_LOCAL_HPF_FREQ],
		    (paramFinalValues[PARAM_LOCAL_HPF_RESONANCE]), // >> storageManager.devVarA) << storageManager.devVarA,
		    sound->lpfMode,
		    sound->volumeNeutralValueForUnison << 1); // Level adjustment for unison now happens *before* the filter!
	}

	int synthMode = sound->getSynthMode();

	int32_t sourceAmplitudes[NUM_SOURCES];
	int32_t sourceAmplitudeIncrements[NUM_SOURCES];

	bool modulatorsActive[numModulators];
	int32_t modulatorAmplitudeIncrements[numModulators];

	int32_t overallOscillatorAmplitudeIncrement;

	// If not ringmod, then sources need their volume calculated
	if (synthMode != SYNTH_MODE_RINGMOD) {

		// PARAM_LOCAL_OSC_x_VOLUME can normally only be up to a quarter of full range, but patching can make it up to full-range
		// overallOscAmplitude (same range as) PARAM_LOCAL_VOLUME, is the same.

		// Let's impose a new limit, that only a total of 4x amplification via patching is possible (not 16x).
		// Chances are, the user won't even need that much, let alone would have the osc volume *and* the synth master volume on full
		// We then have space to make each osc's amplitude 4x what it could have been otherwise

		// If FM, we work the overall amplitude into each oscillator's, to avoid having to do an extra multiplication for every audio sample at the end
		if (synthMode == SYNTH_MODE_FM) {

			// Apply compensation for unison
			overallOscAmplitude =
			    multiply_32x32_rshift32_rounded(overallOscAmplitude, sound->volumeNeutralValueForUnison) << 3;

			int32_t a = multiply_32x32_rshift32(paramFinalValues[PARAM_LOCAL_OSC_A_VOLUME], overallOscAmplitude);
			int32_t b = multiply_32x32_rshift32(paramFinalValues[PARAM_LOCAL_OSC_B_VOLUME], overallOscAmplitude);

			// Clip off those amplitudes before they get too high. I think these were originally intended to stop the amplitude rising to more than "4", whatever that meant?
			sourceAmplitudes[0] = getMin(a, (int32_t)134217727);
			sourceAmplitudes[1] = getMin(b, (int32_t)134217727);
		}

		// Or if subtractive, we don't do that, because we do want to apply the overall amplitude *after* the filter
		else {
			if (sound->hasFilters()) {
				sourceAmplitudes[0] =
				    multiply_32x32_rshift32_rounded(paramFinalValues[PARAM_LOCAL_OSC_A_VOLUME], filterGain);
				sourceAmplitudes[1] =
				    multiply_32x32_rshift32_rounded(paramFinalValues[PARAM_LOCAL_OSC_B_VOLUME], filterGain);
			}
			else {
				sourceAmplitudes[0] = paramFinalValues[PARAM_LOCAL_OSC_A_VOLUME] >> 4;
				sourceAmplitudes[1] = paramFinalValues[PARAM_LOCAL_OSC_B_VOLUME] >> 4;
			}
		}

		bool shouldAvoidIncrementing = doneFirstRender ? (filterGainLastTime != filterGain)
		                                               : (paramFinalValues[PARAM_LOCAL_ENV_0_ATTACK] > 245632);

		if (shouldAvoidIncrementing) {
			for (int s = 0; s < NUM_SOURCES; s++) {
				sourceAmplitudesLastTime[s] = sourceAmplitudes[s];
			}
		}

		for (int s = 0; s < NUM_SOURCES; s++) {
			sourceAmplitudeIncrements[s] = (int32_t)(sourceAmplitudes[s] - sourceAmplitudesLastTime[s]) / numSamples;
		}

		filterGainLastTime = filterGain;

		// If FM, cache whether modulators are active
		if (synthMode == SYNTH_MODE_FM) {
			for (int m = 0; m < numModulators; m++) {
				modulatorsActive[m] =
				    (paramFinalValues[PARAM_LOCAL_MODULATOR_0_VOLUME + m] != 0 || modulatorAmplitudeLastTime[m] != 0);

				if (modulatorsActive[m]) {
					modulatorAmplitudeIncrements[m] =
					    (int32_t)(paramFinalValues[PARAM_LOCAL_MODULATOR_0_VOLUME + m] - modulatorAmplitudeLastTime[m])
					    / numSamples;
				}
			}
		}
	}

	int32_t sourceWaveIndexIncrements[NUM_SOURCES];

	if (synthMode != SYNTH_MODE_FM) {
		if (!doneFirstRender && paramFinalValues[PARAM_LOCAL_ENV_0_ATTACK] > 245632) {
			overallOscAmplitudeLastTime = overallOscAmplitude;
		}
		overallOscillatorAmplitudeIncrement = (int32_t)(overallOscAmplitude - overallOscAmplitudeLastTime) / numSamples;

		for (int s = 0; s < NUM_SOURCES; s++) {
			sourceWaveIndexIncrements[s] =
			    (int32_t)(paramFinalValues[PARAM_LOCAL_OSC_A_WAVE_INDEX + s] - sourceWaveIndexesLastTime[s])
			    / numSamples;
		}
	}

	doneFirstRender = true;

	uint32_t oscSyncPos[maxNumUnison];
	bool doingOscSync = sound->renderingOscillatorSyncCurrently(paramManager);

	// Oscillator sync
	if (doingOscSync) {
		for (int u = 0; u < sound->numUnison; u++) {
			oscSyncPos[u] = unisonParts[u].sources[0].oscPos;
		}
	}

	// If various conditions are met, we can cut a corner by rendering directly into the Sound's buffer
	bool renderingDirectlyIntoSoundBuffer;

	// Lots of conditions rule out renderingDirectlyIntoSoundBuffer right away
	if (sound->clippingAmount
	    || sound->synthMode
	           == SYNTH_MODE_RINGMOD // We could make this one work - but currently the ringmod rendering code doesn't really have
	    // proper amplitude control - e.g. no increments - built in, so we rely on the normal final
	    // buffer-copying bit for that
	    || filterSetConfig->doHPF || filterSetConfig->doLPF
	    || (paramFinalValues[PARAM_LOCAL_NOISE_VOLUME] != 0
	        && synthMode != SYNTH_MODE_FM) // Not essential, but makes life easier
	    || paramManager->getPatchCableSet()->doesParamHaveSomethingPatchedToIt(PARAM_LOCAL_PAN)) {
		renderingDirectlyIntoSoundBuffer = false;
	}

	// Otherwise, we need to think about whether we're rendering the same number of channels as the Sound
	else {

		if (synthMode == SYNTH_MODE_SUBTRACTIVE) {

			for (int s = 0; s < NUM_SOURCES; s++) {
				if (!sound->isSourceActiveCurrently(s, paramManager)) continue;

				bool renderingSourceInStereo =
				    sound->sources[s].renderInStereo((SampleHolder*)guides[s].audioFileHolder);

				if (renderingSourceInStereo != soundRenderingInStereo) {
					renderingDirectlyIntoSoundBuffer = false;
					goto decidedWhichBufferRenderingInto;
				}
			}

			// If still here, no mismatch, so go for it
			renderingDirectlyIntoSoundBuffer = true;
		}
		else {
			// If got here, we're rendering in mono
			renderingDirectlyIntoSoundBuffer = (soundRenderingInStereo == false);
		}
	}
decidedWhichBufferRenderingInto:

	int32_t* oscBuffer;
	bool anythingInOscBuffer = false;
	int32_t sourceAmplitudesNow[NUM_SOURCES];
	for (int s = 0; s < NUM_SOURCES; s++) {
		sourceAmplitudesNow[s] = sourceAmplitudesLastTime[s];
	}

	int32_t amplitudeL, amplitudeR;
	bool doPanning;

	// If rendering directly into the Sound's buffer, set up for that.
	// Have to modify amplitudes to get the volume right - factoring the "overall" amplitude, which will now not get used in its normal way, into
	// the oscillator/source amplitudes instead
	if (renderingDirectlyIntoSoundBuffer) {
		oscBuffer = soundBuffer;

		// Don't modify amplitudes if we're FM, because for that, overallOscAmplitude has already been factored into the oscillator (carrier) amplitudes
		if (synthMode == SYNTH_MODE_SUBTRACTIVE) {
			for (int s = 0; s < NUM_SOURCES; s++) {
				sourceAmplitudeIncrements[s] =
				    (multiply_32x32_rshift32(sourceAmplitudeIncrements[s], overallOscAmplitudeLastTime)
				     + multiply_32x32_rshift32(overallOscillatorAmplitudeIncrement, sourceAmplitudesNow[s]))
				    << 1;

				sourceAmplitudesNow[s] = multiply_32x32_rshift32(sourceAmplitudesNow[s], overallOscAmplitudeLastTime)
				                         << 1;
			}
		}
	}

	// Or if rendering to local Voice buffer, We need to do some other setting up - like wiping the buffer clean first
	else {
		oscBuffer = spareRenderingBuffer[0];

		int32_t const* const oscBufferEnd = oscBuffer + numSamples;

		// If any noise, do that. By cutting a corner here, we do it just once for all "unison", rather than for each unison. Increasing number of unison cuts the volume of the oscillators
		if (paramFinalValues[PARAM_LOCAL_NOISE_VOLUME] != 0 && synthMode != SYNTH_MODE_FM) {

			// This was >>2, but because I had a bug in V2.0.x which made noise too loud if filter on,
			// I'm now making this louder to compensate and remain consistent by going just >>1.
			// So now I really need to make it so that sounds made before V2.0 halve their noise volume... (Hey, did I ever do this? Who knows...)
			int32_t n = paramFinalValues[PARAM_LOCAL_NOISE_VOLUME] >> 1;
			if (sound->hasFilters()) {
				n = multiply_32x32_rshift32(n, filterGain) << 4;
			}

			// Perform the same limiting that we do above for the oscillators
			int32_t noiseAmplitude = getMin(n, (int32_t)268435455) >> 2;

			int32_t* __restrict__ thisSample = oscBuffer;
			do {
				*thisSample = multiply_32x32_rshift32(getNoise(), noiseAmplitude);
				thisSample++;
			} while (thisSample != oscBufferEnd);

			anythingInOscBuffer = true;
		}

		// Otherwise, clear the buffer
		else memset(oscBuffer, 0, numSamples * sizeof(int32_t));

		// Even if first rendering into a local Voice buffer, we'll very often still just do panning at the Sound level
		if (!applyingPanAtVoiceLevel) {
			doPanning = false;
		}
		else {
			// Set up panning
			doPanning = (AudioEngine::renderInStereo
			             && shouldDoPanning(paramFinalValues[PARAM_LOCAL_PAN], &amplitudeL, &amplitudeR));
		}
	}

	unsigned int sourcesToRenderInStereo = 0;

	// Normal mode: subtractive / samples. We do each source first, for all unison
	if (synthMode == SYNTH_MODE_SUBTRACTIVE) {

		bool unisonPartBecameInactive = false;

		uint32_t oscSyncPhaseIncrement[maxNumUnison];

		// First, render any mono sources, and note whether there are any stereo ones
		for (int s = 0; s < NUM_SOURCES; s++) {

			uint32_t* getPhaseIncrements = NULL;
			bool getOutAfterGettingPhaseIncrements = false;

			// If we're doing osc sync and this is osc A...
			if ((s == 0) && doingOscSync) {
				getPhaseIncrements = oscSyncPhaseIncrement;
			}

			// This this source isn't active...
			if (!sound->isSourceActiveCurrently(s, paramManager)) {

				// If we're doing osc sync...
				if (getPhaseIncrements) getOutAfterGettingPhaseIncrements = true;

				// Otherwise, skip it
				else continue;
			}

			if (!sound->sources[s].renderInStereo((SampleHolder*)guides[s].audioFileHolder)) {
				renderBasicSource(sound, paramManager, s, oscBuffer, numSamples, sourceAmplitudesNow[s],
				                  &unisonPartBecameInactive, overallPitchAdjust, (s == 1) && doingOscSync, oscSyncPos,
				                  oscSyncPhaseIncrement, sourceAmplitudeIncrements[s], getPhaseIncrements,
				                  getOutAfterGettingPhaseIncrements, sourceWaveIndexIncrements[s]);
				anythingInOscBuffer = true;
			}
			else sourcesToRenderInStereo |= (1 << s);
		}

		// If any sources need rendering in stereo
		if (sourcesToRenderInStereo) {

			if (!renderingDirectlyIntoSoundBuffer) {
				// If we've already got something mono in the buffer, copy that to the right-channel buffer
				if (anythingInOscBuffer) {
					for (int i = numSamples - 1; i >= 0; i--) {
						oscBuffer[(i << 1) + 1] = oscBuffer[i];
						oscBuffer[(i << 1)] = oscBuffer[i];
					}
				}

				// Otherwise, make it blank
				else {
					memset(&oscBuffer[numSamples], 0, numSamples * sizeof(int32_t));
				}
			}

			// Render each source that's stereo
			for (int s = 0; s < NUM_SOURCES; s++) {
				if (sourcesToRenderInStereo & (1 << s)) {
					renderBasicSource(sound, paramManager, s, oscBuffer, numSamples, sourceAmplitudesNow[s],
					                  &unisonPartBecameInactive, overallPitchAdjust, false, 0, 0,
					                  sourceAmplitudeIncrements[s], NULL, false, sourceWaveIndexIncrements[s]);
				}
			}

			// Output of stereo oscillator buffer (mono gets done elsewhere, below).
			// If we're here, we also know that the Sound's buffer is also stereo
			if (!renderingDirectlyIntoSoundBuffer) {
				int32_t* const oscBufferEnd = oscBuffer + (numSamples << 1);

				// Filters
				filterSets[0].renderLong(oscBuffer, oscBufferEnd, filterSetConfig, sound->lpfMode, numSamples, 2);
				filterSets[1].renderLong(oscBuffer + 1, oscBufferEnd, filterSetConfig, sound->lpfMode, numSamples, 2);

				// No clipping
				if (!sound->clippingAmount) {

					int32_t const* __restrict__ oscBufferPos = oscBuffer; // For traversal
					StereoSample* __restrict__ outputSample = (StereoSample*)soundBuffer;
					int32_t overallOscAmplitudeNow = overallOscAmplitudeLastTime;

					do {
						int32_t outputSampleL = *(oscBufferPos++);
						int32_t outputSampleR = *(oscBufferPos++);

						overallOscAmplitudeNow += overallOscillatorAmplitudeIncrement;
						outputSampleL = multiply_32x32_rshift32_rounded(outputSampleL, overallOscAmplitudeNow) << 1;
						outputSampleR = multiply_32x32_rshift32_rounded(outputSampleR, overallOscAmplitudeNow) << 1;

						// Write to the output buffer, panning or not
						if (doPanning)
							outputSample->addPannedStereo(outputSampleL, outputSampleR, amplitudeL, amplitudeR);
						else outputSample->addStereo(outputSampleL, outputSampleR);

						outputSample++;
					} while (oscBufferPos != oscBufferEnd);
				}

				// Yes clipping
				else {

					int32_t const* __restrict__ oscBufferPos = oscBuffer; // For traversal
					StereoSample* __restrict__ outputSample = (StereoSample*)soundBuffer;
					int32_t overallOscAmplitudeNow = overallOscAmplitudeLastTime;

					do {
						int32_t outputSampleL = *(oscBufferPos++);
						int32_t outputSampleR = *(oscBufferPos++);

						overallOscAmplitudeNow += overallOscillatorAmplitudeIncrement;
						outputSampleL = multiply_32x32_rshift32_rounded(outputSampleL, overallOscAmplitudeNow) << 1;
						outputSampleR = multiply_32x32_rshift32_rounded(outputSampleR, overallOscAmplitudeNow) << 1;

						sound->saturate(&outputSampleL, &lastSaturationTanHWorkingValue[0]);
						sound->saturate(&outputSampleR, &lastSaturationTanHWorkingValue[1]);

						// Write to the output buffer, panning or not
						if (doPanning)
							outputSample->addPannedStereo(outputSampleL, outputSampleR, amplitudeL, amplitudeR);
						else outputSample->addStereo(outputSampleL, outputSampleR);

						outputSample++;
					} while (oscBufferPos != oscBufferEnd);
				}
			}
		}

		// If any unison part became inactive (for either source), and no noise-source, then it might be time to unassign the voice...
		if (unisonPartBecameInactive && areAllUnisonPartsInactive(modelStack)) {

			// If no filters, we can just unassign
			if (!filterSetConfig->doHPF && !filterSetConfig->doLPF) {
				unassignVoiceAfter = true;
			}

			// Otherwise, must do a fast-release to avoid a click
			else {
				if (envelopes[0].state < ENVELOPE_STAGE_FAST_RELEASE)
					envelopes[0].unconditionalRelease(ENVELOPE_STAGE_FAST_RELEASE);
			}
		}

		// If we rendered sources in stereo, and therefore have already output the osc buffer, skip some stuff
		if (sourcesToRenderInStereo) goto renderingDone;
	}

	// Otherwise (FM and ringmod) we go through each unison first, and for each one we render both sources together
	else {

		// For each unison part
		for (int u = 0; u < sound->numUnison; u++) {

			// Work out the phase increments of the two sources. If these are too high, sourceAmplitudes[s] is set to 0. Yes this will affect all unison parts, which seems like it's
			// not what we want, but since we're traversing the unison parts in ascending frequency, it's fine!

			uint32_t phaseIncrements[NUM_SOURCES];
			for (int s = 0; s < NUM_SOURCES; s++) {
				phaseIncrements[s] = unisonParts[u].sources[s].phaseIncrementStoredValue;
			}

			// If overall pitch adjusted...
			if (overallPitchAdjust != 16777216) {
				for (int s = 0; s < NUM_SOURCES; s++) {
					if (!adjustPitch(&phaseIncrements[s], overallPitchAdjust)) {
						if (synthMode == SYNTH_MODE_RINGMOD) goto skipUnisonPart;
						else sourceAmplitudes[s] = 0; // For FM
					}
				}
			}

			// If individual source pitch adjusted...
			for (int s = 0; s < NUM_SOURCES; s++) {
				if (!adjustPitch(&phaseIncrements[s], paramFinalValues[PARAM_LOCAL_OSC_A_PITCH_ADJUST + s])) {
					if (synthMode == SYNTH_MODE_RINGMOD) goto skipUnisonPart;
					else sourceAmplitudes[s] = 0; // For FM
				}
			}

			// If ringmod
			if (synthMode == SYNTH_MODE_RINGMOD) {

				int32_t amplitudeForRingMod = 1 << 27;

				if (sound->hasFilters()) {
					amplitudeForRingMod = multiply_32x32_rshift32_rounded(amplitudeForRingMod, filterGain) << 4;
				}

				bool doingOscSyncThisOscillator = false;
				int s = 0;
				goto cantBeDoingOscSyncForFirstOsc;

				for (; s < 2; s++) {
					doingOscSyncThisOscillator = doingOscSync;

cantBeDoingOscSyncForFirstOsc:
					// Work out pulse width, from parameter. This has no effect if we're not actually using square waves, but just do it anyway, it's a simple calculation
					int32_t pulseWidth =
					    (uint32_t)lshiftAndSaturate(paramFinalValues[PARAM_LOCAL_OSC_A_PHASE_WIDTH + s], 1);

					int oscType = sound->sources[s].oscType;

					renderOsc(s, oscType, 0, spareRenderingBuffer[s + 1], spareRenderingBuffer[s + 1] + numSamples,
					          numSamples, phaseIncrements[s], pulseWidth, &unisonParts[u].sources[s].oscPos, false, 0,
					          doingOscSyncThisOscillator, oscSyncPos[u], phaseIncrements[0],
					          sound->oscRetriggerPhase[s], sourceWaveIndexIncrements[s]);

					// Sine and triangle waves come out bigger in fixed-amplitude rendering (for arbitrary reasons), so we need to compensate
					if (oscType == OSC_TYPE_SAW || oscType == OSC_TYPE_ANALOG_SAW_2) {
						amplitudeForRingMod <<= 1;
					}
					else if (oscType == OSC_TYPE_WAVETABLE) {
						amplitudeForRingMod <<= 2;
					}
				}

				int32_t* __restrict__ output = oscBuffer;
				int32_t* __restrict__ input0 = spareRenderingBuffer[1];
				int32_t* __restrict__ input1 = spareRenderingBuffer[2];
				int32_t const* const oscBufferEnd = oscBuffer + numSamples;

				do {
					renderRingmodSample(output, amplitudeForRingMod, *input0, *input1);
					input0++;
					input1++;
				} while (++output != oscBufferEnd);
			}

			// Or if FM
			else {

				// If overall pitch adjusted, adjust modulator pitches
				uint32_t phaseIncrementModulator[numModulators];
				for (int m = 0; m < numModulators; m++) {
					phaseIncrementModulator[m] = unisonParts[u].modulatorPhaseIncrement[m];
					if (phaseIncrementModulator[m] == 0xFFFFFFFF)
						modulatorsActive[m] = false; // If frequency marked as too high
				}

				if (overallPitchAdjust != 16777216) {
					for (int m = 0; m < numModulators; m++) {
						if (modulatorsActive[m]) {
							if (!adjustPitch(&phaseIncrementModulator[m], overallPitchAdjust)) {
								modulatorsActive[m] = false;
							}
						}
					}
				}

				// Check if individual modulator pitches adjusted
				for (int m = 0; m < numModulators; m++) {
					if (modulatorsActive[m]) {
						if (!adjustPitch(&phaseIncrementModulator[m],
						                 paramFinalValues[PARAM_LOCAL_MODULATOR_0_PITCH_ADJUST + m])) {
							modulatorsActive[m] = false;
						}
					}
				}

				// Modulators
				if (modulatorsActive[1]) {

					// If special case where mod1 is modulating mod0 but mod0 is inactive, go away...
					if (sound->modulator1ToModulator0 && !modulatorsActive[0]) goto noModulatorsActive;

					// Render mod1
					renderSineWaveWithFeedback(spareRenderingBuffer[1], numSamples, &unisonParts[u].modulatorPhase[1],
					                           modulatorAmplitudeLastTime[1], phaseIncrementModulator[1],
					                           paramFinalValues[PARAM_LOCAL_MODULATOR_1_FEEDBACK],
					                           &unisonParts[u].modulatorFeedback[1], false,
					                           modulatorAmplitudeIncrements[1]);

					// If mod1 is modulating mod0...
					if (sound->modulator1ToModulator0) {
						// .. render modulator0, receiving the FM from mod1
						renderFMWithFeedback(spareRenderingBuffer[1], numSamples, NULL,
						                     &unisonParts[u].modulatorPhase[0], modulatorAmplitudeLastTime[0],
						                     phaseIncrementModulator[0],
						                     paramFinalValues[PARAM_LOCAL_MODULATOR_0_FEEDBACK],
						                     &unisonParts[u].modulatorFeedback[0], modulatorAmplitudeIncrements[0]);
					}

					// Otherwise, so long as modulator0 is in fact active, render it separately and add it
					else if (modulatorsActive[0]) {
						renderSineWaveWithFeedback(
						    spareRenderingBuffer[1], numSamples, &unisonParts[u].modulatorPhase[0],
						    modulatorAmplitudeLastTime[0], phaseIncrementModulator[0],
						    paramFinalValues[PARAM_LOCAL_MODULATOR_0_FEEDBACK], &unisonParts[u].modulatorFeedback[0],
						    true, modulatorAmplitudeIncrements[0]);
					}
				}
				else {
					if (modulatorsActive[0]) {
						renderSineWaveWithFeedback(
						    spareRenderingBuffer[1], numSamples, &unisonParts[u].modulatorPhase[0],
						    modulatorAmplitudeLastTime[0], phaseIncrementModulator[0],
						    paramFinalValues[PARAM_LOCAL_MODULATOR_0_FEEDBACK], &unisonParts[u].modulatorFeedback[0],
						    false, modulatorAmplitudeIncrements[0]);
					}
					else {
noModulatorsActive:
						for (int s = 0; s < NUM_SOURCES; s++) {
							if (sourceAmplitudes[s]) {
								renderSineWaveWithFeedback(
								    oscBuffer, numSamples, &unisonParts[u].sources[s].oscPos, sourceAmplitudesNow[s],
								    phaseIncrements[s], paramFinalValues[PARAM_LOCAL_CARRIER_0_FEEDBACK + s],
								    &unisonParts[u].sources[s].carrierFeedback, true, sourceAmplitudeIncrements[s]);
							}
						}

						goto carriersDone;
					}
				}

				// Carriers
				for (int s = 0; s < NUM_SOURCES; s++) {
					if (sourceAmplitudes[s]) {
						renderFMWithFeedbackAdd(
						    oscBuffer, numSamples, spareRenderingBuffer[1], &unisonParts[u].sources[s].oscPos,
						    sourceAmplitudesNow[s], phaseIncrements[s],
						    paramFinalValues[PARAM_LOCAL_CARRIER_0_FEEDBACK + s],
						    &unisonParts[u].sources[s].carrierFeedback, sourceAmplitudeIncrements[s]);
					}
				}

carriersDone : {}
			}
		}

skipUnisonPart : {}
	}

	// Output mono osc buffer. This is skipped (via goto statement above) if we ended up with a stereo buffer.
	if (!renderingDirectlyIntoSoundBuffer) {
		/*
		do {
			int32_t distanceToGoL = *oscBufferPos - hpfMem;
			hpfMem += distanceToGoL >> 11;
			*oscBufferPos -= hpfMem;

		} while (++oscBufferPos != oscBufferEnd);

		oscBufferPos = oscBuffer;
		*/

		int32_t* const oscBufferEnd = oscBuffer + numSamples;
		filterSets[0].renderLong(oscBuffer, oscBufferEnd, filterSetConfig, sound->lpfMode, numSamples);

		// No clipping
		if (!sound->clippingAmount) {

			int32_t const* __restrict__ oscBufferPos = oscBuffer; // For traversal
			int32_t* __restrict__ outputSample = soundBuffer;
			int32_t overallOscAmplitudeNow = overallOscAmplitudeLastTime;

			do {
				int32_t output = *oscBufferPos;

				if (synthMode != SYNTH_MODE_FM) {
					overallOscAmplitudeNow += overallOscillatorAmplitudeIncrement;
					output = multiply_32x32_rshift32_rounded(output, overallOscAmplitudeNow) << 1;
				}

				if (soundRenderingInStereo) {
					if (doPanning) ((StereoSample*)outputSample)->addPannedMono(output, amplitudeL, amplitudeR);
					else ((StereoSample*)outputSample)->addMono(output);
					outputSample += 2;
				}
				else {
					*outputSample += output;
					outputSample++;
				}
			} while (++oscBufferPos != oscBufferEnd);
		}

		// Yes clipping
		else {

			int32_t const* __restrict__ oscBufferPos = oscBuffer; // For traversal
			int32_t* __restrict__ outputSample = soundBuffer;
			int32_t overallOscAmplitudeNow = overallOscAmplitudeLastTime;

			do {
				int32_t output = *oscBufferPos;

				if (synthMode != SYNTH_MODE_FM) {
					overallOscAmplitudeNow += overallOscillatorAmplitudeIncrement;
					output = multiply_32x32_rshift32_rounded(output, overallOscAmplitudeNow) << 1;
				}

				sound->saturate(&output, &lastSaturationTanHWorkingValue[0]);

				if (soundRenderingInStereo) {
					if (doPanning) ((StereoSample*)outputSample)->addPannedMono(output, amplitudeL, amplitudeR);
					else ((StereoSample*)outputSample)->addMono(output);
					outputSample += 2;
				}
				else {
					*outputSample += output;
					outputSample++;
				}
			} while (++oscBufferPos != oscBufferEnd);
		}
	}

renderingDone:

	for (int s = 0; s < NUM_SOURCES; s++) {
		sourceAmplitudesLastTime[s] = sourceAmplitudes[s];
		sourceWaveIndexesLastTime[s] = paramFinalValues[PARAM_LOCAL_OSC_A_WAVE_INDEX + s];
	}
	for (int m = 0; m < numModulators; m++) {
		modulatorAmplitudeLastTime[m] = paramFinalValues[PARAM_LOCAL_MODULATOR_0_VOLUME + m];
	}
	overallOscAmplitudeLastTime = overallOscAmplitude;

	return !unassignVoiceAfter;
}

bool Voice::areAllUnisonPartsInactive(ModelStackWithVoice* modelStack) {
	// If no noise-source, then it might be time to unassign the voice...
	if (!modelStack->paramManager->getPatchedParamSet()->params[PARAM_LOCAL_NOISE_VOLUME].containsSomething(
	        -2147483648)) {

		// See if all unison parts are now inactive
		for (int s = 0; s < NUM_SOURCES; s++) {
			if (!modelStack->checkSourceEverActive(s)) continue;
			for (int u = 0; u < ((Sound*)modelStack->modControllable)->numUnison; u++) {
				if (unisonParts[u].sources[s].active) return false;
			}
		}

		// If here, no parts active anymore!
		return true;
	}

	return false;
}

// Returns false if it takes us above 22.05kHz, in which case it doesn't return a valid value
bool Voice::adjustPitch(uint32_t* phaseIncrement, int32_t adjustment) {
	if (adjustment != 16777216) {
		int32_t output = multiply_32x32_rshift32_rounded(*phaseIncrement, adjustment);
		if (output >= 8388608) return false;
		*phaseIncrement = output << 8;
	}
	return true;
}

int32_t doFMNew(uint32_t carrierPhase, uint32_t phaseShift) {
	//return getSineNew((((*carrierPhase += carrierPhaseIncrement) >> 8) + phaseShift) & 16777215, 24);

	uint32_t phaseSmall = (carrierPhase >> 8) + phaseShift;
	int strength2 = phaseSmall & 65535;

	uint32_t readOffset = (phaseSmall >> (24 - 8 - 2)) & 0b1111111100;

	uint32_t readValue = *(uint32_t*)((uint32_t)sineWaveDiff + readOffset);
	int32_t value = readValue << 16;
	int32_t diff = (int32_t)readValue >> 16;
	return value + diff * strength2;
}

inline int32x4_t getSineVector(uint32_t* thisPhase, uint32_t phaseIncrement) {

	int16x4_t strength2;
	uint32x4_t readValue;

	for (int i = 0; i < 4; i++) {
		*thisPhase += phaseIncrement;
		int whichValue = *thisPhase >> (32 - SINE_TABLE_SIZE_MAGNITUDE);
		strength2[i] = (*thisPhase >> (32 - 16 - SINE_TABLE_SIZE_MAGNITUDE + 1)) & 32767;

		uint32_t readOffset = whichValue << 2;

		readValue[i] = *(uint32_t*)((uint32_t)sineWaveDiff + readOffset);
	}

	int32x4_t enlargedValue1 = vreinterpretq_s32_u32(vshlq_n_u32(readValue, 16));
	int16x4_t diffValue = vshrn_n_s32(vreinterpretq_s32_u32(readValue), 16);

	return vqdmlal_s16(enlargedValue1, strength2, diffValue);
}

inline int32x4_t doFMVector(uint32x4_t phaseVector, uint32x4_t phaseShift) {

	uint32x4_t finalPhase = vaddq_u32(phaseVector, vshlq_n_u32(phaseShift, 8));

	uint32x4_t readValue;
#define fmVectorLoopComponent(i)                                                                                       \
	{                                                                                                                  \
		uint32_t readOffsetNow = (vgetq_lane_u32(finalPhase, i) >> (32 - SINE_TABLE_SIZE_MAGNITUDE)) << 2;             \
		uint32_t* thisReadAddress = (uint32_t*)((uint32_t)sineWaveDiff + readOffsetNow);                               \
		readValue = vld1q_lane_u32(thisReadAddress, readValue, i);                                                     \
	}

	fmVectorLoopComponent(0);
	fmVectorLoopComponent(1);
	fmVectorLoopComponent(2);
	fmVectorLoopComponent(3);

	int16x4_t strength2 =
	    vreinterpret_s16_u16(vshr_n_u16(vshrn_n_u32(finalPhase, (32 - 16 - SINE_TABLE_SIZE_MAGNITUDE)), 1));

	int32x4_t enlargedValue1 = vreinterpretq_s32_u32(vshlq_n_u32(readValue, 16));
	int16x4_t diffValue = vshrn_n_s32(vreinterpretq_s32_u32(readValue), 16);

	return vqdmlal_s16(enlargedValue1, strength2, diffValue);
}

void Voice::renderSineWaveWithFeedback(int32_t* bufferStart, int numSamples, uint32_t* phase, int32_t amplitude,
                                       uint32_t phaseIncrement, int32_t feedbackAmount, int32_t* lastFeedbackValue,
                                       bool add, int32_t amplitudeIncrement) {

	uint32_t phaseNow = *phase;
	*phase += phaseIncrement * numSamples;

	if (feedbackAmount) {
		int32_t amplitudeNow = amplitude;
		int32_t* thisSample = bufferStart;
		int32_t feedbackValue = *lastFeedbackValue;
		int32_t* bufferEnd = bufferStart + numSamples;
		do {
			amplitudeNow += amplitudeIncrement;
			int32_t feedback = multiply_32x32_rshift32(feedbackValue, feedbackAmount);

			// We do hard clipping of the feedback amount. Doing tanH causes aliasing - even if we used the anti-aliased version. The hard clipping one sounds really solid.
			feedback = signed_saturate(feedback, 22);

			feedbackValue = doFMNew(phaseNow += phaseIncrement, feedback);

			if (add) *thisSample = multiply_accumulate_32x32_rshift32_rounded(*thisSample, feedbackValue, amplitudeNow);
			else *thisSample = multiply_32x32_rshift32(feedbackValue, amplitudeNow);
		} while (++thisSample != bufferEnd);

		*lastFeedbackValue = feedbackValue;
	}
	else {
		int32_t amplitudeNow = amplitude;
		int32_t* thisSample = bufferStart;
		int32_t* bufferEnd = bufferStart + numSamples;

		if (amplitudeIncrement) {
			do {
				int32x4_t sineValueVector = getSineVector(&phaseNow, phaseIncrement);

				int32x4_t amplitudeVector;
				for (int i = 0; i < 4; i++) {
					amplitudeNow += amplitudeIncrement;
					amplitudeVector[i] = amplitudeNow >> 1;
				}

				int32x4_t resultValueVector = vqdmulhq_s32(amplitudeVector, sineValueVector);

				if (add) {
					int32x4_t existingBufferContents = vld1q_s32(thisSample);
					int32x4_t added = vaddq_s32(existingBufferContents, resultValueVector);
					vst1q_s32(thisSample, added);
				}
				else {
					vst1q_s32(thisSample, resultValueVector);
				}

				thisSample += 4;
			} while (thisSample < bufferEnd);
		}

		else {
			do {
				int32x4_t sineValueVector = getSineVector(&phaseNow, phaseIncrement);
				int32x4_t resultValueVector = vqrdmulhq_n_s32(sineValueVector, amplitudeNow >> 1);

				if (add) {
					int32x4_t existingBufferContents = vld1q_s32(thisSample);
					int32x4_t added = vaddq_s32(existingBufferContents, resultValueVector);
					vst1q_s32(thisSample, added);
				}
				else {
					vst1q_s32(thisSample, resultValueVector);
				}

				thisSample += 4;
			} while (thisSample < bufferEnd);
		}
	}
}

void Voice::renderFMWithFeedback(int32_t* bufferStart, int numSamples, int32_t* fmBuffer, uint32_t* phase,
                                 int32_t amplitude, uint32_t phaseIncrement, int32_t feedbackAmount,
                                 int32_t* lastFeedbackValue, int32_t amplitudeIncrement) {

	uint32_t phaseNow = *phase;
	*phase += phaseIncrement * numSamples;

	if (feedbackAmount) {
		int32_t amplitudeNow = amplitude;
		int32_t* thisSample = bufferStart;
		int32_t* bufferEnd = bufferStart + numSamples;

		int32_t feedbackValue = *lastFeedbackValue;
		do {
			amplitudeNow += amplitudeIncrement;

			int32_t feedback = multiply_32x32_rshift32(feedbackValue, feedbackAmount);

			// We do hard clipping of the feedback amount. Doing tanH causes aliasing - even if we used the anti-aliased version. The hard clipping one sounds really solid.
			feedback = signed_saturate(feedback, 22);

			uint32_t sum = (uint32_t)*thisSample + (uint32_t)feedback;

			feedbackValue = doFMNew(phaseNow += phaseIncrement, sum);
			*thisSample = multiply_32x32_rshift32(feedbackValue, amplitudeNow);
		} while (++thisSample != bufferEnd);

		*lastFeedbackValue = feedbackValue;
	}
	else {
		int32_t amplitudeNow = amplitude;
		int32_t* thisSample = bufferStart;
		int32_t* bufferEnd = bufferStart + numSamples;
		do {
			amplitudeNow += amplitudeIncrement;
			int32_t fmValue = doFMNew(phaseNow += phaseIncrement, *thisSample);
			*thisSample = multiply_32x32_rshift32(fmValue, amplitudeNow);
		} while (++thisSample != bufferEnd);
	}
}

void Voice::renderFMWithFeedbackAdd(int32_t* bufferStart, int numSamples, int32_t* fmBuffer, uint32_t* phase,
                                    int32_t amplitude, uint32_t phaseIncrement, int32_t feedbackAmount,
                                    int32_t* lastFeedbackValue, int32_t amplitudeIncrement) {

	uint32_t phaseNow = *phase;
	*phase += phaseIncrement * numSamples;

	if (feedbackAmount) {
		int32_t amplitudeNow = amplitude;
		int32_t* thisSample = bufferStart;
		int32_t* fmSample = fmBuffer;
		int32_t* bufferEnd = bufferStart + numSamples;

		int32_t feedbackValue = *lastFeedbackValue;
		do {
			amplitudeNow += amplitudeIncrement;

			int32_t feedback = multiply_32x32_rshift32(feedbackValue, feedbackAmount);

			// We do hard clipping of the feedback amount. Doing tanH causes aliasing - even if we used the anti-aliased version. The hard clipping one sounds really solid.
			feedback = signed_saturate(feedback, 22);

			uint32_t sum = (uint32_t) * (fmSample++) + (uint32_t)feedback;

			feedbackValue = doFMNew(phaseNow += phaseIncrement, sum);
			*thisSample = multiply_accumulate_32x32_rshift32_rounded(*thisSample, feedbackValue, amplitudeNow);
		} while (++thisSample != bufferEnd);

		*lastFeedbackValue = feedbackValue;
	}
	else {
		int32_t amplitudeNow = amplitude;
		int32_t* thisSample = bufferStart;
		int32_t* bufferEnd = bufferStart + numSamples;
		uint32_t* fmSample = (uint32_t*)fmBuffer;
		int32_t* bufferPreEnd = bufferEnd - 4;

		uint32x4_t phaseVector;
		for (int i = 0; i < 4; i++) {
			phaseNow += phaseIncrement;
			phaseVector[i] = phaseNow;
		}

		uint32x4_t phaseIncrementVector = vdupq_n_u32(phaseIncrement << 2);

		if (amplitudeIncrement) {
			while (true) {
				uint32x4_t phaseShift = vld1q_u32(fmSample);
				int32x4_t sineValueVector = doFMVector(phaseVector, phaseShift);

				int32x4_t amplitudeVector;
				for (int i = 0; i < 4; i++) {
					amplitudeNow += amplitudeIncrement;
					amplitudeVector[i] = amplitudeNow >> 1;
				}

				int32x4_t resultValueVector = vqdmulhq_s32(amplitudeVector, sineValueVector);

				int32x4_t existingBufferContents = vld1q_s32(thisSample);
				int32x4_t added = vaddq_s32(existingBufferContents, resultValueVector);
				vst1q_s32(thisSample, added);

				if (thisSample >= bufferPreEnd) break;

				thisSample += 4;
				fmSample += 4;
				phaseVector = vaddq_u32(phaseVector, phaseIncrementVector);
			}
		}

		else {
			while (true) {
				uint32x4_t phaseShift = vld1q_u32(fmSample);
				int32x4_t sineValueVector = doFMVector(phaseVector, phaseShift);

				int32x4_t resultValueVector = vqrdmulhq_n_s32(sineValueVector, amplitudeNow >> 1);

				int32x4_t existingBufferContents = vld1q_s32(thisSample);
				int32x4_t added = vaddq_s32(existingBufferContents, resultValueVector);
				vst1q_s32(thisSample, added);

				if (thisSample >= bufferPreEnd) break;

				thisSample += 4;
				fmSample += 4;
				phaseVector = vaddq_u32(phaseVector, phaseIncrementVector);
			}
		}
	}
}

// This function renders all unison for a source/oscillator. Amplitude and the incrementing thereof is done independently for each unison, despite being the same for all
// of them, and you might be wondering why this is. Yes in the case of an 8-unison sound it'd work out slightly better to apply amplitude to all unison together,
// but here's why this just generally isn't all that advantageous:
//	-	Doing it separately for each unison, as we are, means each unison of *both* sources can just sum itself directly onto the buffer for the whole Voice, or in special cases the Sound,
//		which only had to be wiped clean once. But applying amplitude to the combined unisons of one source would mean we'd need to clear a buffer for that source, then render our
//		potentially just one unison into that (summing to the buffer's existing contents), then as amplitude is applied to the buffer, we'd write the output of that into the
//		Voice buffer (summing to its contents too). So basically an extra level of summing and clearing would have to happen, in addition to the extra copying which is obvious.
//	-	And you might be thinking that for oscillator sync this would work well, because it already applies amplitude in a separate step after rendering the wave.
//		But no - a key part of why this works well as it is is that the summing between unisons only happens along with that amplitude-application, after the initial wave render
//		has finished chopping around the contents of its buffer. Having that summed into an all-unison buffer would still require an additional copying(summing) step,
//		and we might as well just apply amplitude while that's happening, which is exactly how it is currently.

void Voice::renderBasicSource(Sound* sound, ParamManagerForTimeline* paramManager, int s,
                              int32_t* __restrict__ oscBuffer, int numSamples, int32_t sourceAmplitude,
                              bool* __restrict__ unisonPartBecameInactive, int32_t overallPitchAdjust, bool doOscSync,
                              uint32_t* __restrict__ oscSyncPos, uint32_t* __restrict__ oscSyncPhaseIncrements,
                              int32_t amplitudeIncrement, uint32_t* __restrict__ getPhaseIncrements,
                              bool getOutAfterPhaseIncrements, int32_t waveIndexIncrement) {

	generalMemoryAllocator.checkStack("Voice::renderBasicSource");

	// For each unison part
	for (int u = 0; u < sound->numUnison; u++) {

		VoiceUnisonPartSource* voiceUnisonPartSource = &unisonParts[u].sources[s];

		// Samples may become inactive
		if (!voiceUnisonPartSource->active) continue;

		if (false) {
instantUnassign:

#ifdef TEST_SAMPLE_LOOP_POINTS
			numericDriver.freezeWithError("YEP");
#endif

			*unisonPartBecameInactive = true;
			voiceUnisonPartSource->unassign();
			continue;
		}

		uint32_t phaseIncrement = voiceUnisonPartSource->phaseIncrementStoredValue;

		// Overall pitch adjustment
		if (!adjustPitch(&phaseIncrement, overallPitchAdjust)) {

pitchTooHigh:
			if (getPhaseIncrements) {
				getPhaseIncrements[u] = 0;
			}
			continue;
		}

		// Individual source pitch adjustment
		if (!adjustPitch(&phaseIncrement, paramFinalValues[PARAM_LOCAL_OSC_A_PITCH_ADJUST + s])) goto pitchTooHigh;

		if (getPhaseIncrements) {
			getPhaseIncrements[u] = phaseIncrement;

			if (getOutAfterPhaseIncrements) {
				voiceUnisonPartSource->oscPos += phaseIncrement * numSamples;
				continue;
			}
		}

		// If sample...
		if (sound->sources[s].oscType == OSC_TYPE_SAMPLE) {

			Sample* sample = (Sample*)guides[s].audioFileHolder->audioFile;
			VoiceSample* voiceSample = voiceUnisonPartSource->voiceSample;

			int numChannels = (sample->numChannels == 2) ? 2 : 1;

#ifdef TEST_SAMPLE_LOOP_POINTS
			if (!(getNoise() >> 19)) {
				//Uart::println("random change");

				int r = getRandom255();

				if (r < 128) {
					sound->guides[s].timeStretchAmount = (getRandom255() % 24) - 12;
				}

				else {
					if ((guides[s].audioFileHolder->transpose || guides[s].audioFileHolder->cents)
					    && getRandom255() < 128) {
						guides[s].audioFileHolder->transpose = 0;
						guides[s].audioFileHolder->setCents(0);
					}

					else {
						guides[s].audioFileHolder->transpose = (int)(getRandom255() % 24) - 12;
						guides[s].audioFileHolder->setCents((int)(getRandom255() % 100) - 50);
					}

					sound->recalculateAllVoicePhaseIncrements(paramManager);
				}

				//Uart::println("end random change");
			}
#endif

			// First figure out the time-stretching amount

			int32_t pitchAdjustNeutralValue = ((SampleHolder*)guides[s].audioFileHolder)->neutralPhaseIncrement;
			uint32_t timeStretchRatio;
			uint32_t noteLengthInSamples;

			bool stillOk = voiceUnisonPartSource->getPitchAndSpeedParams(
			    &sound->sources[s], &guides[s], &phaseIncrement, &timeStretchRatio, &noteLengthInSamples);
			if (!stillOk) goto instantUnassign;

			// If user unmuted mid-note...
			bool tryToStartMidNote = voiceSample->pendingSamplesLate;
			if (tryToStartMidNote) {

				int32_t rawSamplesLate;

				// Synced / STRETCH - it's super easy.
				if (sound->sources[s].repeatMode == SAMPLE_REPEAT_STRETCH) {
					rawSamplesLate = guides[s].getSyncedNumSamplesIn();
				}

				// Or, normal - it needs a bit more explanation.
				else {
					// We have to ignore any pitch modulation, aka the "patched" value for phaseIncrement: we have to use phaseIncrementStoredValue instead, which is the pre-modulation/patching value.
					// But we also have to forget about the timeStretchRatio we calculated above with the call to getPitchAndSpeedParams(), and instead calculate a special version of this with this call to
					// getSpeedParamForNoSyncing(), which is what getPitchAndSpeedParams() itself calls when not in STRETCH mode, which we've already determined we're not in, and crucially pass it the not-patched
					// voiceUnisonPartSource->phaseIncrementStoredValue. This fix was done in September 2020 after bug report from Clyde.
					uint32_t timeStretchRatioWithoutModulation = voiceUnisonPartSource->getSpeedParamForNoSyncing(
					    &sound->sources[s], voiceUnisonPartSource->phaseIncrementStoredValue,
					    ((SampleHolder*)guides[s].audioFileHolder)->neutralPhaseIncrement);

					// Cool, so now we've got phaseIncrement and timeStretchRatio equivalent values which will indicate our correct play position into the sample regardless of pitch modulation (almost always vibrato).
					rawSamplesLate =
					    ((((uint64_t)voiceSample->pendingSamplesLate * voiceUnisonPartSource->phaseIncrementStoredValue)
					      >> 24)
					     * timeStretchRatioWithoutModulation)
					    >> 24;
				}

				int result = voiceSample->attemptLateSampleStart(&guides[s], sample, rawSamplesLate, numSamples);

				if (result == LATE_START_ATTEMPT_FAILURE) goto instantUnassign;
				else if (result == LATE_START_ATTEMPT_WAIT) continue;
				// Otherwise, it started fine!
			}

			int loopingType = guides[s].getLoopingType(&sound->sources[s]);

			int interpolationBufferSize;

			// If pitch adjustment...
			if (phaseIncrement != 16777216) {

				// Work out what quality we're going to do that at
				interpolationBufferSize = sound->sources[s].sampleControls.getInterpolationBufferSize(phaseIncrement);

				// And if first render, and other conditions met, see if we can use cache.
				// It may seem like it'd be a good idea to try and set this up on note-on, rather than here in the rendering routine, but I tried that and the fact is that
				// it means a bunch of extra computation has to happen to work out pitch and timestretch there as well as here (where it'll be worked out anyway), including
				// checking the result of patching / modulation (and we *do* allow caching where, say, velocity or note is affecting pitch), and stretch-syncing.
				if (!voiceSample->doneFirstRenderYet && !tryToStartMidNote
				    && portaEnvelopePos == 0xFFFFFFFF) { // No porta

					// If looping, make sure the loop isn't too short. If so, caching just wouldn't sound good / accurate
					if (loopingType) {
						SampleHolderForVoice* holder = (SampleHolderForVoice*)guides[s].audioFileHolder;
						int loopStart = holder->loopStartPos ? holder->loopStartPos : holder->startPos;
						int loopEnd = holder->loopEndPos ? holder->loopEndPos : holder->endPos;

						int32_t loopLength = loopEnd - loopStart;
						loopLength = std::abs(loopLength);
						uint64_t phaseIncrementTimesTimeStretchRatio =
						    ((uint64_t)(uint32_t)phaseIncrement * (uint32_t)timeStretchRatio) >> 24;
						int loopLengthCached =
						    ((uint64_t)(uint32_t)loopLength << 24) / phaseIncrementTimesTimeStretchRatio;
						if (loopLengthCached < 2205) goto dontUseCache; // Limit is 50mS i.e. 20hZ
					}

					// If no changeable sources patched to pitch...
					for (int c = 0; c < paramManager->getPatchCableSet()->numUsablePatchCables; c++) {
						PatchCable* cable = &paramManager->getPatchCableSet()->patchCables[c];

						// If it's going to pitch...
						if (cable->destinationParamDescriptor.isSetToParamWithNoSource(PARAM_LOCAL_PITCH_ADJUST)
						    || cable->destinationParamDescriptor.isSetToParamWithNoSource(PARAM_LOCAL_OSC_A_PITCH_ADJUST
						                                                                  + s)) {

							// And if it's an envelope or LFO or random...
							if (cable->from == PATCH_SOURCE_ENVELOPE_0 || cable->from == PATCH_SOURCE_ENVELOPE_1
							    || cable->from == PATCH_SOURCE_LFO_GLOBAL || cable->from == PATCH_SOURCE_LFO_LOCAL
							    || cable->from == PATCH_SOURCE_RANDOM) {
								goto dontUseCache;
							}

							else if (cable->from == PATCH_SOURCE_AFTERTOUCH) {
								if (sourceValues[PATCH_SOURCE_AFTERTOUCH]) {
									goto dontUseCache;
								}
							}

							// TODO: probably need to check for X and Y modulation sources here too...

							else if (cable->from == PATCH_SOURCE_COMPRESSOR) {
								if (sound->globalSourceValues[PATCH_SOURCE_COMPRESSOR]) {
									goto dontUseCache;
								}
							}
						}
					}

					{
						// If still here, we can use cache
						bool everythingOk = voiceSample->possiblySetUpCache(
						    &sound->sources[s].sampleControls, &guides[s], phaseIncrement, timeStretchRatio,
						    getPriorityRating(), loopingType);
						if (!everythingOk) goto instantUnassign;
					}

dontUseCache : {}
				}
			}

			// We no longer do caching when there's just time stretching with no pitch adjustment, because the time stretching algorithm is so efficient,
			// playing back the cache is hardly any faster than just doing the time stretching (once perc info has been cached) - and, crucially, creating / writing to the cache in the first place
			// is quite inefficient when time stretching, because when we're not writing to the cache, that allows us to do a special optimization not otherwise available
			// (that is, combining the amplitude increments for the hop crossfades with the overall voice ones, and having multiple crossfading hops write directly
			// to the osc buffer).

			bool stillActive =
			    voiceSample->render(&guides[s], oscBuffer, numSamples, sample, numChannels, loopingType, phaseIncrement,
			                        timeStretchRatio, sourceAmplitude, amplitudeIncrement, interpolationBufferSize,
			                        sound->sources[s].sampleControls.interpolationMode, getPriorityRating());
			if (!stillActive) goto instantUnassign;
		}

#if DELUGE_MODEL != DELUGE_MODEL_40_PAD
		// Or echoing input
		else if (sound->sources[s].oscType == OSC_TYPE_INPUT_L || sound->sources[s].oscType == OSC_TYPE_INPUT_R
		         || sound->sources[s].oscType == OSC_TYPE_INPUT_STEREO) {

			VoiceUnisonPartSource* source = &unisonParts[u].sources[s];

			// If pitch shifting and we weren't previously...
			if (phaseIncrement != 16777216) {

				if (!source->livePitchShifter) {

					int inputTypeNow = sound->sources[s].oscType;
					if (inputTypeNow == OSC_TYPE_INPUT_STEREO && !AudioEngine::lineInPluggedIn
					    && !AudioEngine::micPluggedIn) {
						inputTypeNow = OSC_TYPE_INPUT_L;
					}

					LiveInputBuffer* liveInputBuffer = AudioEngine::getOrCreateLiveInputBuffer(inputTypeNow, true);

					if (liveInputBuffer) {

						void* memory = generalMemoryAllocator.alloc(sizeof(LivePitchShifter), NULL, false, true);

						if (memory) {
							source->livePitchShifter = new (memory) LivePitchShifter(inputTypeNow, phaseIncrement);
							Uart::println("start pitch shifting");
						}
					}
				}
			}

			// If not pitch shifting and we were previously...
			else {
				if (source->livePitchShifter && source->livePitchShifter->mayBeRemovedWithoutClick()) {
					Uart::println("stop pitch shifting");
					source->livePitchShifter->~LivePitchShifter();
					generalMemoryAllocator.dealloc(source->livePitchShifter);
					source->livePitchShifter = NULL;
				}
			}

			// Yes pitch shifting
			if (source->livePitchShifter) {
				int interpolationBufferSize =
				    sound->sources[s].sampleControls.getInterpolationBufferSize(phaseIncrement);

				source->livePitchShifter->render(oscBuffer, numSamples, phaseIncrement, sourceAmplitude,
				                                 amplitudeIncrement, interpolationBufferSize);
			}

			// No pitch shifting
			else {

				int32_t* __restrict__ oscBufferPos = oscBuffer;
				int32_t const* __restrict__ inputReadPos = (int32_t const*)AudioEngine::i2sRXBufferPos;
				int32_t sourceAmplitudeThisUnison = sourceAmplitude;
				int32_t amplitudeIncrementThisUnison = amplitudeIncrement;

				// Just left, or just right, or if (stereo but there's only the internal, mono mic)
				if (sound->sources[s].oscType != OSC_TYPE_INPUT_STEREO
				    || (!AudioEngine::lineInPluggedIn && !AudioEngine::micPluggedIn)) {

					int32_t const* const oscBufferEnd = oscBuffer + numSamples;

					int channelOffset;
					// If right, but not internal mic
					if (sound->sources[s].oscType == OSC_TYPE_INPUT_R
					    && (AudioEngine::lineInPluggedIn || AudioEngine::micPluggedIn))
						channelOffset = 1;

					// Or if left or using internal mic
					else channelOffset = 0;

					int32_t sourceAmplitudeNow = sourceAmplitudeThisUnison;
					do {
						sourceAmplitudeNow += amplitudeIncrement;

						// Mono / left channel (or stereo condensed to mono)
						*(oscBufferPos++) += multiply_32x32_rshift32(inputReadPos[channelOffset], sourceAmplitudeNow)
						                     << 4;

						inputReadPos += NUM_MONO_INPUT_CHANNELS;
						if (inputReadPos >= getRxBufferEnd())
							inputReadPos -= SSI_RX_BUFFER_NUM_SAMPLES * NUM_MONO_INPUT_CHANNELS;
					} while (oscBufferPos != oscBufferEnd);
				}

				// Stereo
				else {

					int numChannelsAfterCondensing = AudioEngine::renderInStereo ? 2 : 1;

					int32_t const* const oscBufferEnd = oscBuffer + numSamples * numChannelsAfterCondensing;

					int32_t sourceAmplitudeNow = sourceAmplitudeThisUnison;
					do {
						sourceAmplitudeNow += amplitudeIncrement;

						int32_t sampleL = inputReadPos[0];
						int32_t sampleR = inputReadPos[1];

						// If condensing to mono, do that now
						if (!AudioEngine::renderInStereo) {
							sampleL = ((sampleL >> 1) + (sampleR >> 1));
						}

						// Mono / left channel (or stereo condensed to mono)
						*(oscBufferPos++) += multiply_32x32_rshift32(sampleL, sourceAmplitudeNow) << 4;

						// Right channel
						if (AudioEngine::renderInStereo) {
							*(oscBufferPos++) += multiply_32x32_rshift32(sampleR, sourceAmplitudeNow) << 4;
						}

						inputReadPos += NUM_MONO_INPUT_CHANNELS;
						if (inputReadPos >= getRxBufferEnd())
							inputReadPos -= SSI_RX_BUFFER_NUM_SAMPLES * NUM_MONO_INPUT_CHANNELS;
					} while (oscBufferPos != oscBufferEnd);
				}
			}
		}
#endif

		// Or regular wave
		else {
			uint32_t oscSyncPosThisUnison;
			uint32_t oscSyncPhaseIncrementsThisUnison;
			uint32_t oscRetriggerPhase =
			    sound->oscRetriggerPhase[s]; // Yes we might need this even if not doing osc sync.

			// If doing osc sync
			if (doOscSync) {

				// If freq too high...
				if (!oscSyncPhaseIncrements[u]) continue;

				oscSyncPosThisUnison = oscSyncPos[u];
				oscSyncPhaseIncrementsThisUnison = oscSyncPhaseIncrements[u];
			}

			int32_t* oscBufferEnd =
			    oscBuffer + numSamples; // TODO: we don't really want to be calculating this so early do we?

			// Work out pulse width
			uint32_t pulseWidth = (uint32_t)lshiftAndSaturate(paramFinalValues[PARAM_LOCAL_OSC_A_PHASE_WIDTH + s], 1);

			renderOsc(s, sound->sources[s].oscType, sourceAmplitude, oscBuffer, oscBufferEnd, numSamples,
			          phaseIncrement, pulseWidth, &unisonParts[u].sources[s].oscPos, true, amplitudeIncrement,
			          doOscSync, oscSyncPosThisUnison, oscSyncPhaseIncrementsThisUnison, oscRetriggerPhase,
			          waveIndexIncrement);
		}
	}
}

CREATE_WAVE_RENDER_FUNCTION_INSTANCE(renderWave, waveRenderingFunctionGeneral);
CREATE_WAVE_RENDER_FUNCTION_INSTANCE(renderPulseWave, waveRenderingFunctionPulse);

// Experiment. It goes basically exactly the same speed as the non-vector one.
/*
void renderCrudeSawWaveWithAmplitude(int32_t* __restrict__ thisSample, int32_t const* bufferEnd, uint32_t phaseNowNow, uint32_t phaseIncrementNow, int32_t amplitude, int32_t amplitudeIncrement, int numSamples) {

	int32x4_t existingDataInBuffer = vld1q_s32(thisSample);

	uint32x4_t phaseVector;
	for (int i = 0; i < 4; i++) {
		phaseNowNow += phaseIncrementNow;
		phaseVector = vsetq_lane_u32(phaseNowNow, phaseVector, i);
	}
	uint32x4_t phaseIncrementVector = vdupq_n_u32(phaseIncrementNow << 2);

	SETUP_FOR_APPLYING_AMPLITUDE_WITH_VECTORS();

	bufferEnd -= 4;

	while (true) {
		int32x4_t valueVector = vqdmulhq_s32(amplitudeVector, vreinterpretq_s32_u32(phaseVector));
		valueVector = vaddq_s32(valueVector, existingDataInBuffer);
		vst1q_s32(thisSample, valueVector);
		if (thisSample >= bufferEnd) break;
		thisSample += 4;
		existingDataInBuffer = vld1q_s32(thisSample);
		phaseVector = vaddq_u32(phaseVector, phaseIncrementVector);
		amplitudeVector = vaddq_s32(amplitudeVector, amplitudeIncrementVector);
	}
}
*/

uint32_t renderCrudeSawWaveWithAmplitude(int32_t* thisSample, int32_t* bufferEnd, uint32_t phaseNowNow,
                                         uint32_t phaseIncrementNow, int32_t amplitudeNow, int32_t amplitudeIncrement,
                                         int numSamples) {

	int32_t* remainderSamplesEnd = thisSample + (numSamples & 3);

	while (thisSample != remainderSamplesEnd) {
		phaseNowNow += phaseIncrementNow;
		amplitudeNow += amplitudeIncrement;
		*thisSample = multiply_accumulate_32x32_rshift32_rounded(*thisSample, (int32_t)phaseNowNow, amplitudeNow);
		++thisSample;
	}

	while (thisSample != bufferEnd) {
		phaseNowNow += phaseIncrementNow;
		amplitudeNow += amplitudeIncrement;
		*thisSample = multiply_accumulate_32x32_rshift32_rounded(*thisSample, (int32_t)phaseNowNow, amplitudeNow);
		++thisSample;

		phaseNowNow += phaseIncrementNow;
		amplitudeNow += amplitudeIncrement;
		*thisSample = multiply_accumulate_32x32_rshift32_rounded(*thisSample, (int32_t)phaseNowNow, amplitudeNow);
		++thisSample;

		phaseNowNow += phaseIncrementNow;
		amplitudeNow += amplitudeIncrement;
		*thisSample = multiply_accumulate_32x32_rshift32_rounded(*thisSample, (int32_t)phaseNowNow, amplitudeNow);
		++thisSample;

		phaseNowNow += phaseIncrementNow;
		amplitudeNow += amplitudeIncrement;
		*thisSample = multiply_accumulate_32x32_rshift32_rounded(*thisSample, (int32_t)phaseNowNow, amplitudeNow);
		++thisSample;
	}

	return phaseNowNow;
}

uint32_t renderCrudeSawWaveWithoutAmplitude(int32_t* thisSample, int32_t* bufferEnd, uint32_t phaseNowNow,
                                            uint32_t phaseIncrementNow, int numSamples) {

	int32_t* remainderSamplesEnd = thisSample + (numSamples & 7);

	while (thisSample != remainderSamplesEnd) {
		phaseNowNow += phaseIncrementNow;
		*thisSample = (int32_t)phaseNowNow >> 1;
		++thisSample;
	}

	while (thisSample != bufferEnd) {
		phaseNowNow += phaseIncrementNow;
		*thisSample = (int32_t)phaseNowNow >> 1;
		++thisSample;

		phaseNowNow += phaseIncrementNow;
		*thisSample = (int32_t)phaseNowNow >> 1;
		++thisSample;

		phaseNowNow += phaseIncrementNow;
		*thisSample = (int32_t)phaseNowNow >> 1;
		++thisSample;

		phaseNowNow += phaseIncrementNow;
		*thisSample = (int32_t)phaseNowNow >> 1;
		++thisSample;

		phaseNowNow += phaseIncrementNow;
		*thisSample = (int32_t)phaseNowNow >> 1;
		++thisSample;

		phaseNowNow += phaseIncrementNow;
		*thisSample = (int32_t)phaseNowNow >> 1;
		++thisSample;

		phaseNowNow += phaseIncrementNow;
		*thisSample = (int32_t)phaseNowNow >> 1;
		++thisSample;

		phaseNowNow += phaseIncrementNow;
		*thisSample = (int32_t)phaseNowNow >> 1;
		++thisSample;
	}

	return phaseNowNow;
}

// Not used, obviously. Just experimenting.
void renderPDWave(const int16_t* table, const int16_t* secondTable, int numBitsInTableSize,
                  int numBitsInSecondTableSize, int32_t amplitude, int32_t* thisSample, int32_t* bufferEnd,
                  int numSamplesRemaining, uint32_t phaseIncrementNow, uint32_t* thisPhase, bool applyAmplitude,
                  bool doOscSync, uint32_t resetterPhase, uint32_t resetterPhaseIncrement,
                  uint32_t resetterHalfPhaseIncrement, uint32_t resetterLower, int32_t resetterDivideByPhaseIncrement,
                  uint32_t pulseWidth, uint32_t phaseToAdd, uint32_t retriggerPhase, uint32_t horizontalOffsetThing,
                  int32_t amplitudeIncrement,
                  int32_t (*waveValueFunction)(const int16_t*, int, uint32_t, uint32_t, uint32_t)) {

	amplitude <<= 1;
	amplitudeIncrement <<= 1;

	float w = (float)(int32_t)pulseWidth / 2147483648;

	uint32_t phaseIncrementEachHalf[2];

	phaseIncrementEachHalf[0] = phaseIncrementNow / (w + 1);
	phaseIncrementEachHalf[1] = phaseIncrementNow / (1 - w);

	const int16_t* eachTable[2];
	eachTable[0] = table;
	eachTable[1] = secondTable;

	int eachTableSize[2];
	eachTableSize[0] = numBitsInTableSize;
	eachTableSize[1] = numBitsInSecondTableSize;

	do {

		uint32_t whichHalfBefore = (*thisPhase) >> 31;

		*thisPhase += phaseIncrementEachHalf[whichHalfBefore];

		uint32_t whichHalfAfter = (*thisPhase) >> 31;

		if (whichHalfAfter != whichHalfBefore) {
			uint32_t howFarIntoNewHalf = *thisPhase & ~(uint32_t)2147483648u;

			// Going into 2nd half
			if (whichHalfAfter) {
				howFarIntoNewHalf = howFarIntoNewHalf * (w + 1) / (1 - w);
			}

			// Going into 1st half
			else {
				howFarIntoNewHalf = howFarIntoNewHalf * (1 - w) / (w + 1);
			}

			*thisPhase = (whichHalfAfter << 31) | howFarIntoNewHalf;
		}

		int32_t value = waveValueFunction(eachTable[whichHalfAfter], eachTableSize[whichHalfAfter], *thisPhase,
		                                  pulseWidth, phaseToAdd);

		if (applyAmplitude) {
			amplitude += amplitudeIncrement;
			*thisSample += multiply_32x32_rshift32(value, amplitude);
		}
		else *thisSample = value;
	} while (++thisSample != bufferEnd);
}

void getTableNumber(uint32_t phaseIncrementForCalculations, int* tableNumber, int* tableSize) {

	if (phaseIncrementForCalculations <= 1247086) {
		{ *tableNumber = 0; }
		*tableSize = 13;
	}
	else if (phaseIncrementForCalculations <= 2494173) {
		if (phaseIncrementForCalculations <= 1764571) {
			*tableNumber = 1;
		}
		else {
			*tableNumber = 2;
		}
		*tableSize = 12;
	}
	else if (phaseIncrementForCalculations <= 113025455) {
		if (phaseIncrementForCalculations <= 3526245) {
			*tableNumber = 3;
		}
		else if (phaseIncrementForCalculations <= 4982560) {
			*tableNumber = 4;
		}
		else if (phaseIncrementForCalculations <= 7040929) {
			*tableNumber = 5;
		}
		else if (phaseIncrementForCalculations <= 9988296) {
			*tableNumber = 6;
		}
		else if (phaseIncrementForCalculations <= 14035840) {
			*tableNumber = 7;
		}
		else if (phaseIncrementForCalculations <= 19701684) {
			*tableNumber = 8;
		}
		else if (phaseIncrementForCalculations <= 28256363) {
			*tableNumber = 9;
		}
		else if (phaseIncrementForCalculations <= 40518559) {
			*tableNumber = 10;
		}
		else if (phaseIncrementForCalculations <= 55063683) {
			*tableNumber = 11;
		}
		else if (phaseIncrementForCalculations <= 79536431) {
			*tableNumber = 12;
		}
		else {
			*tableNumber = 13;
		}
		*tableSize = 11;
	}
	else if (phaseIncrementForCalculations <= 429496729) {
		if (phaseIncrementForCalculations <= 165191049) {
			*tableNumber = 14;
		}
		else if (phaseIncrementForCalculations <= 238609294) {
			*tableNumber = 15;
		}
		else if (phaseIncrementForCalculations <= 306783378) {
			*tableNumber = 16;
		}
		else {
			*tableNumber = 17;
		}
		*tableSize = 10;
	}
	else {
		if (phaseIncrementForCalculations <= 715827882) {
			*tableNumber = 18;
		}
		else {
			*tableNumber = 19;
		}
		*tableSize = 9;
	}
}

const int16_t* sawTables[] = {NULL,       NULL,       NULL,      NULL,      NULL,      NULL,      sawWave215,
                              sawWave153, sawWave109, sawWave76, sawWave53, sawWave39, sawWave27, sawWave19,
                              sawWave13,  sawWave9,   sawWave7,  sawWave5,  sawWave3,  sawWave1};
const int16_t* squareTables[] = {NULL,         NULL,          NULL,          NULL,          NULL,
                                 NULL,         squareWave215, squareWave153, squareWave109, squareWave76,
                                 squareWave53, squareWave39,  squareWave27,  squareWave19,  squareWave13,
                                 squareWave9,  squareWave7,   squareWave5,   squareWave3,   squareWave1};
const int16_t* analogSquareTables[] = {analogSquare_1722, analogSquare_1217, analogSquare_861, analogSquare_609,
                                       analogSquare_431,  analogSquare_305,  analogSquare_215, analogSquare_153,
                                       analogSquare_109,  analogSquare_76,   analogSquare_53,  analogSquare_39,
                                       analogSquare_27,   analogSquare_19,   analogSquare_13,  analogSquare_9,
                                       analogSquare_7,    analogSquare_5,    analogSquare_3,   analogSquare_1};

// The lower 8 are from (mystery synth A) - higher than that, it's (mystery synth B)
const int16_t* analogSawTables[] = {
    mysterySynthASaw_1722, mysterySynthASaw_1217, mysterySynthASaw_861, mysterySynthASaw_609, mysterySynthASaw_431,
    mysterySynthASaw_305,  mysterySynthASaw_215,  mysterySynthASaw_153, mysterySynthBSaw_109, mysterySynthBSaw_76,
    mysterySynthBSaw_53,   mysterySynthBSaw_39,   mysterySynthBSaw_27,  mysterySynthBSaw_19,  mysterySynthBSaw_13,
    mysterySynthBSaw_9,    mysterySynthBSaw_7,    mysterySynthBSaw_5,   mysterySynthBSaw_3,   mysterySynthBSaw_1};

__attribute__((optimize("unroll-loops"))) void
Voice::renderOsc(int s, int type, int32_t amplitude, int32_t* bufferStart, int32_t* bufferEnd, int numSamples,
                 uint32_t phaseIncrement, uint32_t pulseWidth, uint32_t* startPhase, bool applyAmplitude,
                 int32_t amplitudeIncrement, bool doOscSync, uint32_t resetterPhase, uint32_t resetterPhaseIncrement,
                 uint32_t retriggerPhase, int32_t waveIndexIncrement) {
	generalMemoryAllocator.checkStack("renderOsc");

	// We save a decent bit of processing power by grabbing a local copy of the phase to work with, and just incrementing the startPhase once
	uint32_t phase = *startPhase;
	*startPhase += phaseIncrement * numSamples;

	bool doPulseWave = false;

	int32_t resetterDivideByPhaseIncrement;
	const int16_t* table;

	// For cases other than sines and triangles, we use these standard table lookup size thingies. We need to work this out now so we can decide whether to switch the analog saw to the digital one
	int tableNumber; // These only apply for waves other than sine and triangle
	int tableSizeMagnitude;

	if (type == OSC_TYPE_SINE) {
		retriggerPhase += 3221225472u;
	}

	else if (type != OSC_TYPE_TRIANGLE) { // Not sines and not triangles
		uint32_t phaseIncrementForCalculations = phaseIncrement;

		// PW for the perfect mathematical/digital square - we'll do it by multiplying two squares
		if (type == OSC_TYPE_SQUARE) {
			doPulseWave = (pulseWidth != 0);
			pulseWidth += 2147483648u;
			if (doPulseWave) {
				phaseIncrementForCalculations =
				    phaseIncrement
				    * 0.6; // Mildly band limit the square waves before they get ringmodded to create the pulse wave. *0.5 would be no band limiting
			}
		}

		getTableNumber(phaseIncrementForCalculations, &tableNumber, &tableSizeMagnitude);
		// TODO: that should really take into account the phaseIncrement (pitch) after it's potentially been altered for non-square PW below.

		if (type == OSC_TYPE_ANALOG_SAW_2) {
			// Analog saw tables 8 and above are quite saw-shaped and sound relatively similar to the digital saw. So for these, if the CPU load is getting dire,
			// we can do the crude, aliasing digital saw.
			if (tableNumber >= 8 && tableNumber < AudioEngine::cpuDireness + 6) type = OSC_TYPE_SAW;
		}

		else if (type == OSC_TYPE_SAW) {
			retriggerPhase += 2147483648u; // This is the normal case, when CPU usage is *not* dire.
		}
	}

	if (type != OSC_TYPE_SQUARE) {
		// PW for oscillators other than the perfect mathematical square
		doPulseWave = (pulseWidth && !doOscSync);
		if (doPulseWave) {

			doOscSync = true;

			uint32_t pulseWidthAbsolute = ((int32_t)pulseWidth >= 0) ? pulseWidth : -pulseWidth;

			resetterPhase = phase;
			resetterPhaseIncrement = phaseIncrement;

			if (type == OSC_TYPE_ANALOG_SQUARE) {

				int64_t resetterPhaseToDivide = (uint64_t)resetterPhase << 30;

				if ((uint32_t)(resetterPhase) >= (uint32_t) - (resetterPhaseIncrement >> 1)) {
					resetterPhaseToDivide -= (uint64_t)1 << 62;
				}

				phase = resetterPhaseToDivide / (int32_t)((pulseWidthAbsolute + 2147483648u) >> 1);
				phaseIncrement = ((uint64_t)phaseIncrement << 31) / (pulseWidthAbsolute + 2147483648u);
			}

			else {
				if (type == OSC_TYPE_SAW) resetterPhase += 2147483648u;
				else if (type == OSC_TYPE_SINE) resetterPhase -= 3221225472u;

				int32_t resetterPhaseToMultiply = resetterPhase >> 1;
				if ((uint32_t)(resetterPhase) >= (uint32_t) - (resetterPhaseIncrement >> 1)) {
					resetterPhaseToMultiply -=
					    ((uint32_t)1
					     << 31); // Count the last little bit of the cycle as actually a negative-number bit of the next one.
				}

				phase = (uint32_t)multiply_32x32_rshift32_rounded((pulseWidthAbsolute >> 1) + 1073741824,
				                                                  resetterPhaseToMultiply)
				        << 3;
				phaseIncrement = ((uint32_t)multiply_32x32_rshift32_rounded((pulseWidthAbsolute >> 1) + 1073741824,
				                                                            (uint32_t)phaseIncrement >> 1)
				                  << 3);
			}

			phase += retriggerPhase;
			goto doOscSyncSetup;
		}
	}

	// We want to see if we're within half a phase-increment of the "reset" pos
	if (doOscSync) {
doOscSyncSetup:

		resetterDivideByPhaseIncrement = // You should >> 47 if multiplying by this.
		    (uint32_t)2147483648u
		    / (uint16_t)((resetterPhaseIncrement + 65535)
		                 >> 16); // Round resetterPhaseIncrement up first, so resetterDivideByPhaseIncrement gets a tiny bit smaller, so things multiplied by it don't get a bit too big and overflow.
	}

skipPastOscSyncStuff:
	if (type == OSC_TYPE_SINE) {
doSine:
		table = sineWaveSmall;
		tableSizeMagnitude = 8;
		goto callRenderWave;
	}

	else if (type == OSC_TYPE_WAVETABLE) {

		int32_t waveIndex = sourceWaveIndexesLastTime[s] + 1073741824;

		WaveTable* waveTable = (WaveTable*)guides[s].audioFileHolder->audioFile;

		int32_t* wavetableRenderingBuffer = applyAmplitude ? oscSyncRenderingBuffer : bufferStart;

		phase = waveTable->render(wavetableRenderingBuffer, numSamples, phaseIncrement, phase, doOscSync, resetterPhase,
		                          resetterPhaseIncrement, resetterDivideByPhaseIncrement, retriggerPhase, waveIndex,
		                          waveIndexIncrement);

		amplitude <<= 3;
		amplitudeIncrement <<= 3;
		goto doNeedToApplyAmplitude;
	}

	else if (type == OSC_TYPE_TRIANGLE) {

		if (phaseIncrement < 69273666 || AudioEngine::cpuDireness >= 7) {
			if (doOscSync) {

				int32_t amplitudeNow = amplitude << 1;
				uint32_t phaseNow = phase;
				int32_t* thisSample = bufferStart;
				uint32_t resetterPhaseNow = resetterPhase;
				amplitudeIncrement <<= 1;
				do {
					phaseNow += phaseIncrement;
					resetterPhaseNow += resetterPhaseIncrement;

					// Do the reset
					if (resetterPhaseNow < resetterPhaseIncrement) {
						phaseNow = (multiply_32x32_rshift32(multiply_32x32_rshift32(resetterPhaseNow, phaseIncrement),
						                                    resetterDivideByPhaseIncrement)
						            << 17)
						           + 1 + retriggerPhase;
					}

					int32_t value = getTriangleSmall(phaseNow);

					if (applyAmplitude) {
						amplitudeNow += amplitudeIncrement;
						*thisSample = multiply_accumulate_32x32_rshift32_rounded(*thisSample, value, amplitudeNow);
					}
					else *thisSample = value << 1;
				} while (++thisSample != bufferEnd);

				phase = phaseNow;
				goto storePhase;
			}
			else {
				int32_t amplitudeNow = amplitude << 1;
				uint32_t phaseNow = phase;
				int32_t* thisSample = bufferStart;
				amplitudeIncrement <<= 1;
				do {
					phaseNow += phaseIncrement;

					int32_t value = getTriangleSmall(phaseNow);

					if (applyAmplitude) {
						amplitudeNow += amplitudeIncrement;
						*thisSample = multiply_accumulate_32x32_rshift32_rounded(*thisSample, value, amplitudeNow);
					}
					else *thisSample = value << 1;
				} while (++thisSample != bufferEnd);
				return;
			}
		}

		else {

			// Size 7
			if (phaseIncrement <= 429496729) {
				tableSizeMagnitude = 7;
				if (phaseIncrement <= 102261126) table = triangleWaveAntiAliasing21;
				else if (phaseIncrement <= 143165576) table = triangleWaveAntiAliasing15;
				else if (phaseIncrement <= 238609294) table = triangleWaveAntiAliasing9;
				else if (phaseIncrement <= 429496729) table = triangleWaveAntiAliasing5;
			}

			// Size 6
			else {
				tableSizeMagnitude = 6;
				if (phaseIncrement <= 715827882) table = triangleWaveAntiAliasing3;
				else table = triangleWaveAntiAliasing1;
			}
			goto callRenderWave;
		}
	}

	else {

		uint32_t phaseToAdd;

		if (type == OSC_TYPE_SAW) {
doSaw:
			// If frequency low enough, we just use a crude calculation for the wave without anti-aliasing
			if (tableNumber < AudioEngine::cpuDireness + 6) {

				if (!doOscSync) {
					if (applyAmplitude) {
						renderCrudeSawWaveWithAmplitude(bufferStart, bufferEnd, phase, phaseIncrement, amplitude,
						                                amplitudeIncrement, numSamples);
					}
					else {
						renderCrudeSawWaveWithoutAmplitude(bufferStart, bufferEnd, phase, phaseIncrement, numSamples);
					}
					return;
				}

				else {
					int32_t amplitudeNow = amplitude;
					uint32_t phaseNow = phase;
					uint32_t resetterPhaseNow = resetterPhase;
					int32_t* thisSample = bufferStart;

					do {
						phaseNow += phaseIncrement;
						resetterPhaseNow += resetterPhaseIncrement;

						// Do the reset
						if (resetterPhaseNow < resetterPhaseIncrement) {
							phaseNow =
							    (multiply_32x32_rshift32(multiply_32x32_rshift32(resetterPhaseNow, phaseIncrement),
							                             resetterDivideByPhaseIncrement)
							     << 17)
							    + 1 + retriggerPhase;
						}

						if (applyAmplitude) {
							amplitudeNow += amplitudeIncrement;
							*thisSample = multiply_accumulate_32x32_rshift32_rounded(
							    *thisSample, (int32_t)phaseNow,
							    amplitudeNow); // Using multiply_accumulate saves like 10% here!
						}
						else *thisSample = (int32_t)phaseNow >> 1;
					} while (++thisSample != bufferEnd);

					phase = phaseNow;
					goto storePhase;
				}
			}

			else {
				table = sawTables[tableNumber];
			}
		}

		else if (type == OSC_TYPE_SQUARE) {
			// If frequency low enough, we just use a crude calculation for the wave without anti-aliasing
			if (tableNumber < AudioEngine::cpuDireness + 6) {

				int32_t amplitudeNow = amplitude;
				uint32_t phaseNow = phase;
				uint32_t resetterPhaseNow = resetterPhase;
				int32_t* thisSample = bufferStart;

				if (!doOscSync) {

					if (applyAmplitude) {

						do {
							phaseNow += phaseIncrement;
							amplitudeNow += amplitudeIncrement;
							*thisSample = multiply_accumulate_32x32_rshift32_rounded(
							    *thisSample, getSquare(phaseNow, pulseWidth),
							    amplitudeNow); // Using multiply_accumulate saves like 20% here, WTF!!!!
							++thisSample;
						} while (thisSample != bufferEnd);
					}

					else {
						int32_t* remainderSamplesEnd = bufferStart + (numSamples & 3);

						while (thisSample != remainderSamplesEnd) {
							phaseNow += phaseIncrement;
							*thisSample = getSquareSmall(phaseNow, pulseWidth);
							++thisSample;
						}

						while (thisSample != bufferEnd) {
							phaseNow += phaseIncrement;
							*thisSample = getSquareSmall(phaseNow, pulseWidth);
							++thisSample;

							phaseNow += phaseIncrement;
							*thisSample = getSquareSmall(phaseNow, pulseWidth);
							++thisSample;

							phaseNow += phaseIncrement;
							*thisSample = getSquareSmall(phaseNow, pulseWidth);
							++thisSample;

							phaseNow += phaseIncrement;
							*thisSample = getSquareSmall(phaseNow, pulseWidth);
							++thisSample;
						}
					}
					return;
				}

				else {
					do {

						phaseNow += phaseIncrement;

						resetterPhaseNow += resetterPhaseIncrement;

						// Do the reset
						if (resetterPhaseNow < resetterPhaseIncrement) {
							phaseNow =
							    (multiply_32x32_rshift32(multiply_32x32_rshift32(resetterPhaseNow, phaseIncrement),
							                             resetterDivideByPhaseIncrement)
							     << 17)
							    + 1 + retriggerPhase;
						}

						if (applyAmplitude) {
							amplitudeNow += amplitudeIncrement;
							*thisSample = multiply_accumulate_32x32_rshift32_rounded(
							    *thisSample, getSquare(phaseNow, pulseWidth), amplitudeNow);
						}
						else *thisSample = getSquareSmall(phaseNow, pulseWidth);
					} while (++thisSample != bufferEnd);

					phase = phaseNow;
					goto storePhase;
				}
			}

			else {
				table = squareTables[tableNumber];

				// If pulse wave, we have our own special routines here
				if (doPulseWave) {

					amplitude <<= 1;
					amplitudeIncrement <<= 1;

					phaseToAdd = -(pulseWidth >> 1);

					phase >>= 1;
					phaseIncrement >>= 1;

					if (doOscSync) {
						int32_t* bufferStartThisSync = applyAmplitude ? oscSyncRenderingBuffer : bufferStart;
						int numSamplesThisOscSyncSession = numSamples;
						int16x4_t const32767 = vdup_n_s16(32767); // The pulse rendering function needs this.
						RENDER_OSC_SYNC(STORE_VECTOR_WAVE_FOR_ONE_SYNC, waveRenderingFunctionPulse, 0,
						                startRenderingASyncForPulseWave);
						phase <<= 1;
						goto doNeedToApplyAmplitude;
					}
					else {
						renderPulseWave(table, tableSizeMagnitude, amplitude, bufferStart, bufferEnd, phaseIncrement,
						                phase, applyAmplitude, phaseToAdd, amplitudeIncrement);
						return;
					}
				}
			}
		}

		else if (type == OSC_TYPE_ANALOG_SAW_2) {
			table = analogSawTables[tableNumber];
		}

		else if (type == OSC_TYPE_ANALOG_SQUARE) {
doAnalogSquare:
			// This sounds different enough to the digital square that we can never just swap back to that to save CPU
			table = analogSquareTables[tableNumber];
		}

		// If we're still here, we need to render the wave according to a table decided above

		amplitude <<= 1;
		amplitudeIncrement <<= 1;

callRenderWave:
		if (doOscSync) {
			int32_t* bufferStartThisSync = applyAmplitude ? oscSyncRenderingBuffer : bufferStart;
			int numSamplesThisOscSyncSession = numSamples;
			RENDER_OSC_SYNC(STORE_VECTOR_WAVE_FOR_ONE_SYNC, waveRenderingFunctionGeneral, 0,
			                startRenderingASyncForWave);
			goto doNeedToApplyAmplitude;
		}
		else {
			renderWave(table, tableSizeMagnitude, amplitude, bufferStart, bufferEnd, phaseIncrement, phase,
			           applyAmplitude, phaseToAdd, amplitudeIncrement);
			return;
		}
	}

	// We never get here. Only by jumping to labels below, which will usually only be if osc sync on. Or wavetable.

doNeedToApplyAmplitude:
	if (applyAmplitude) {
		int32_t* __restrict__ outputBufferPos = bufferStart;
		int32_t const* const bufferEnd = outputBufferPos + numSamples;
		SETUP_FOR_APPLYING_AMPLITUDE_WITH_VECTORS();

		int32_t* __restrict__ inputBuferPos = oscSyncRenderingBuffer;

		do {
			int32x4_t waveDataFromBefore = vld1q_s32(inputBuferPos);
			int32x4_t existingDataInBuffer = vld1q_s32(outputBufferPos);
			int32x4_t dataWithAmplitudeApplied = vqdmulhq_s32(amplitudeVector, waveDataFromBefore);
			amplitudeVector = vaddq_s32(amplitudeVector, amplitudeIncrementVector);
			int32x4_t sum = vaddq_s32(dataWithAmplitudeApplied, existingDataInBuffer);

			vst1q_s32(outputBufferPos, sum);

			outputBufferPos += 4;
			inputBuferPos += 4;
		} while (outputBufferPos < bufferEnd);
	}

storePhase:
	if (!(doPulseWave && type != OSC_TYPE_SQUARE)) {
		*startPhase = phase;
	}
}

// Returns whether voice should still be left active
bool Voice::doFastRelease(uint32_t releaseIncrement) {
	if (doneFirstRender) {
		envelopes[0].unconditionalRelease(ENVELOPE_STAGE_FAST_RELEASE, releaseIncrement);
		return true;
	}

	// Or if first render not done yet, we actually don't want to hear anything at all, so just unassign it
	else {
		return false;
	}
}

bool Voice::hasReleaseStage() {
	return (paramFinalValues[PARAM_LOCAL_ENV_0_RELEASE] <= 18359);
}

#if NUM_ENVELOPE_STAGES >= 8
#error "Too many envelope stages"
#endif

#if NUM_PRIORITY_OPTIONS >= 4
#error "Too many priority options"
#endif

// Higher numbers are lower priority. 1 is top priority. Will never return 0, because nextVoiceState starts at 1
uint32_t Voice::getPriorityRating() {
	return ((uint32_t)(3 - assignedToSound->voicePriority) << 30) // Bits 30-31 - manual priority setting
	       + ((uint32_t)getMin(assignedToSound->numVoicesAssigned, 7)
	          << 27) // Bits 27-29 - how many voices that Sound has
	       // - that one really does need to go above state, otherwise "once" samples can still cut out synth drones.
	       // In a perfect world, culling for the purpose of "soliciting" a Voice would also count the new Voice being
	       // solicited, preferring to cut out that same Sound's old, say, one Voice, than another Sound's only Voice
	       + ((uint32_t)envelopes[0].state << 24)                              // Bits 24-26 - envelope state
	       + ((uint32_t)(-envelopes[0].timeEnteredState) & (0xFFFFFFFF >> 8)); // Bits  0-23 - time entered
}<|MERGE_RESOLUTION|>--- conflicted
+++ resolved
@@ -382,154 +382,6 @@
 		if (!modelStack->checkSourceEverActive(s)) { // Sets all unison parts inactive by default
 
 makeInactive: // Frequency too high to render! (Higher than 22.05kHz)
-<<<<<<< HEAD
-            for (int u = 0; u < sound->numUnison; u++) {
-            	unisonParts[u].sources[s].active = false;
-            }
-            continue;
-    	}
-
-    	Source* source = &sound->sources[s];
-
-    	int oscillatorTranspose;
-    	if (source->oscType == OSC_TYPE_SAMPLE && guides[s].audioFileHolder) { // Do not do this for WaveTables
-    		oscillatorTranspose = ((SampleHolderForVoice*)guides[s].audioFileHolder)->transpose;
-    	}
-    	else {
-    		oscillatorTranspose = source->transpose;
-    	}
-
-        int transposedNoteCode = noteCodeWithMasterTranspose + oscillatorTranspose;
-
-        uint32_t phaseIncrement;
-
-        // Sample-osc
-        if (sound->getSynthMode() != SYNTH_MODE_FM &&
-        		(source->oscType == OSC_TYPE_SAMPLE
-        		|| source->oscType == OSC_TYPE_INPUT_L
-        		|| source->oscType == OSC_TYPE_INPUT_R
-        		|| source->oscType == OSC_TYPE_INPUT_STEREO
-        		)) {
-
-        	int32_t pitchAdjustNeutralValue;
-        	if (source->oscType == OSC_TYPE_SAMPLE) pitchAdjustNeutralValue = ((SampleHolder*)guides[s].audioFileHolder)->neutralPhaseIncrement;
-        	else pitchAdjustNeutralValue = 16777216;
-
-            int noteWithinOctave = (uint16_t)(transposedNoteCode + 240) % 12;
-            int octave = (uint16_t)(transposedNoteCode + 120) / 12;
-
-        	phaseIncrement = multiply_32x32_rshift32(noteIntervalTable[noteWithinOctave], pitchAdjustNeutralValue);
-
-        	int shiftRightAmount = 13 - octave;
-
-        	// If shifting right...
-        	if (shiftRightAmount >= 0) {
-        		phaseIncrement >>= shiftRightAmount;
-        	}
-
-        	// If shifting left...
-        	else {
-        		int shiftLeftAmount = 0 - shiftRightAmount;
-
-        		// If frequency would end up too high...
-        		// (which means one semitone below the limit, because osc-cent + unison could push it up a semitone)
-        		if (phaseIncrement >= (2026954652 >> shiftLeftAmount)) {
-            		goto makeInactive;
-        		}
-
-        		// Or if it's fine...
-        		else {
-        			phaseIncrement <<= (shiftLeftAmount);
-        		}
-        	}
-
-			phaseIncrement = tuningSystem.detune(phaseIncrement, noteWithinOctave);
-        }
-
-        // Regular wave osc
-        else {
-            int noteWithinOctave = (uint16_t)(transposedNoteCode + 240 - 4) % 12;
-            int octave = (transposedNoteCode + 120 - 4) / 12;
-
-            int shiftRightAmount = 20 - octave;
-        	if (shiftRightAmount >= 0) {
-        		phaseIncrement = (noteFrequencyTable[noteWithinOctave]) >> shiftRightAmount;
-        	}
-
-        	else {
-        		goto makeInactive;
-        	}
-
-			phaseIncrement = tuningSystem.detune(phaseIncrement, noteWithinOctave);
-        }
-
-    	// Cents
-    	if (source->oscType == OSC_TYPE_SAMPLE) { // guides[s].sampleHolder
-            phaseIncrement = ((SampleHolderForVoice*)guides[s].audioFileHolder)->fineTuner.detune(phaseIncrement);
-    	}
-    	else {
-            phaseIncrement = source->fineTuner.detune(phaseIncrement);
-    	}
-
-        // If only one unison
-        if (sound->numUnison == 1) {
-        	unisonParts[0].sources[s].phaseIncrementStoredValue = phaseIncrement;
-        }
-
-        // Or if multiple unison
-        else {
-            for (int u = 0; u < sound->numUnison; u++) {
-            	unisonParts[u].sources[s].phaseIncrementStoredValue = sound->unisonDetuners[u].detune(phaseIncrement);
-            }
-        }
-    }
-
-    // FM modulators
-    if (sound->getSynthMode() == SYNTH_MODE_FM) {
-    	for (int m = 0; m < numModulators; m++) {
-
-    		if (sound->getSmoothedPatchedParamValue(PARAM_LOCAL_MODULATOR_0_VOLUME + m, paramManager) == -2147483648) continue; // Only if modulator active
-
-    		int transposedNoteCode = noteCodeWithMasterTranspose + sound->modulatorTranspose[m];
-            int noteWithinOctave = (transposedNoteCode + 120 - 4) % 12;
-            int octave = (transposedNoteCode + 120 - 4) / 12;
-            int shiftRightAmount = 20 - octave;
-
-            int phaseIncrement;
-
-        	if (shiftRightAmount >= 0) {
-        		phaseIncrement = noteFrequencyTable[noteWithinOctave] >> shiftRightAmount;
-        	}
-
-        	else {
-        		// Frequency too high to render! (Higher than 22.05kHz)
-                for (int u = 0; u < sound->numUnison; u++) {
-                	unisonParts[u].modulatorPhaseIncrement[m] = 0xFFFFFFFF; // Means "inactive"
-                }
-                continue;
-        	}
-
-			// Tuning
-			phaseIncrement = tuningSystem.detune(phaseIncrement, noteWithinOctave);
-
-            // Cents
-            phaseIncrement = sound->modulatorTransposers[m].detune(phaseIncrement);
-
-            // If only one unison
-            if (sound->numUnison == 1) {
-            	unisonParts[0].modulatorPhaseIncrement[m] = phaseIncrement;
-            }
-
-            // Or if multiple unison
-            else {
-                for (int u = 0; u < sound->numUnison; u++) {
-                	unisonParts[u].modulatorPhaseIncrement[m] = sound->unisonDetuners[u].detune(phaseIncrement);
-                }
-            }
-    	}
-    }
-}
-=======
 			for (int u = 0; u < sound->numUnison; u++) {
 				unisonParts[u].sources[s].active = false;
 			}
@@ -587,6 +439,8 @@
 					phaseIncrement <<= (shiftLeftAmount);
 				}
 			}
+
+			phaseIncrement = tuningSystem.detune(phaseIncrement, noteWithinOctave);
 		}
 
 		// Regular wave osc
@@ -602,6 +456,7 @@
 			else {
 				goto makeInactive;
 			}
+			phaseIncrement = tuningSystem.detune(phaseIncrement, noteWithinOctave);
 		}
 
 		// Cents
@@ -611,7 +466,6 @@
 		else {
 			phaseIncrement = source->fineTuner.detune(phaseIncrement);
 		}
->>>>>>> f9e1ed5e
 
 		// If only one unison
 		if (sound->numUnison == 1) {
@@ -651,6 +505,9 @@
 				}
 				continue;
 			}
+
+			// Tuning
+			phaseIncrement = tuningSystem.detune(phaseIncrement, noteWithinOctave);
 
 			// Cents
 			phaseIncrement = sound->modulatorTransposers[m].detune(phaseIncrement);
