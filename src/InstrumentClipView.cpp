/*
 * Copyright © 2014-2023 Synthstrom Audible Limited
 *
 * This file is part of The Synthstrom Audible Deluge Firmware.
 *
 * The Synthstrom Audible Deluge Firmware is free software: you can redistribute it and/or modify it under the
 * terms of the GNU General Public License as published by the Free Software Foundation,
 * either version 3 of the License, or (at your option) any later version.
 *
 * This program is distributed in the hope that it will be useful, but WITHOUT ANY WARRANTY;
 * without even the implied warranty of MERCHANTABILITY or FITNESS FOR A PARTICULAR PURPOSE.
 * See the GNU General Public License for more details.
 *
 * You should have received a copy of the GNU General Public License along with this program.
 * If not, see <https://www.gnu.org/licenses/>.
*/

#include <InstrumentClipView.h>
#include <ArrangerView.h>
#include <AudioEngine.h>
#include <AudioFileManager.h>
#include <ConsequenceInstrumentClipMultiply.h>
#include <MenuItemMultiRange.h>
#include <ParamManager.h>
#include <samplebrowser.h>
#include <sounddrum.h>
#include <soundinstrument.h>
#include "soundeditor.h"
#include "functions.h"
#include "numericdriver.h"
#include "uart.h"
#include "CVEngine.h"
#include "KeyboardScreen.h"
#include "View.h"
#include "kit.h"
#include "Note.h"
#include "midiengine.h"
#include "AudioRecorder.h"
#include "Action.h"
#include "ConsequenceNoteRowMute.h"
#include "ActionLogger.h"
#include <string.h>
#include <TimelineView.h>
#include "CopiedNoteRow.h"
#include "ParamNode.h"
#include "GeneralMemoryAllocator.h"
#include "PlaybackMode.h"
#include "drum.h"
#include "MelodicInstrument.h"
#include "SampleMarkerEditor.h"
#include "MenuItemFileSelector.h"
#include <new>
#include "storagemanager.h"
#include "LoadInstrumentPresetUI.h"
#include "RenameDrumUI.h"
#include "song.h"
#include "Clip.h"
#include "ConsequenceInstrumentClipHorizontalShift.h"
#include "ConsequenceNoteArrayChange.h"
#include "MenuItemColour.h"
#include "PadLEDs.h"
#include "IndicatorLEDs.h"
#include "Buttons.h"
#include "ModelStack.h"
#include "extern.h"
#include "Encoders.h"
#include "ConsequenceNoteRowHorizontalShift.h"
#include "ConsequenceNoteRowLength.h"
#include "SessionView.h"
#include "InstrumentClip.h"
#include "AutoParam.h"
#include "ParamSet.h"
#include "NoteRow.h"
#include "uitimermanager.h"
#include "PatchCableSet.h"
#include "MIDIDrum.h"

#if HAVE_OLED
#include "oled.h"
#endif

extern "C" {
#include "cfunctions.h"
#include "sio_char.h"
}

InstrumentClipView instrumentClipView;

InstrumentClipView::InstrumentClipView() {

	numEditPadPresses = 0;

    for (int i = 0; i < editPadPressBufferSize; i++) {
        editPadPresses[i].isActive = false;
    }

    for (int yDisplay = 0; yDisplay < displayHeight; yDisplay++) {
        numEditPadPressesPerNoteRowOnScreen[yDisplay] = 0;
        lastAuditionedVelocityOnScreen[yDisplay] = 255;
        auditionPadIsPressed[yDisplay] = 0;
    }

    auditioningSilently = false;
    timeLastEditPadPress = 0;
    //newDrumOptionSelected = false;
    firstCopiedNoteRow = NULL;

}

inline InstrumentClip* getCurrentClip() {
	return (InstrumentClip*)currentSong->currentClip;
}

bool InstrumentClipView::opened() {

	openedInBackground();

	InstrumentClipMinder::opened();

	focusRegained();

	return true;
}

// Initializes some stuff to begin a new editing session
void InstrumentClipView::focusRegained() {
	ClipView::focusRegained();

    auditioningSilently = false; // Necessary?

	InstrumentClipMinder::focusRegained();

    setLedStates();
}

void InstrumentClipView::openedInBackground() {
	bool renderingToStore = (currentUIMode == UI_MODE_ANIMATION_FADE);

    recalculateColours();

	AudioEngine::routineWithClusterLoading(); // -----------------------------------
	AudioEngine::logAction("InstrumentClipView::beginSession 2");

    if (renderingToStore) {
    	renderMainPads(0xFFFFFFFF, &PadLEDs::imageStore[displayHeight], &PadLEDs::occupancyMaskStore[displayHeight], true);
    	renderSidebar(0xFFFFFFFF, &PadLEDs::imageStore[displayHeight], &PadLEDs::occupancyMaskStore[displayHeight]);
    }
    else {
    	uiNeedsRendering(this);
    }
    getCurrentClip()->onKeyboardScreen = false;
}

void InstrumentClipView::setLedStates() {
#if DELUGE_MODEL != DELUGE_MODEL_40_PAD
	IndicatorLEDs::setLedState(keyboardLedX, keyboardLedY, false);
#endif
	InstrumentClipMinder::setLedStates();
}


int InstrumentClipView::buttonAction(int x, int y, bool on, bool inCardRoutine) {
    // Scale mode button
    if (x == scaleModeButtonX && y == scaleModeButtonY) {
    	if (inCardRoutine) return ACTION_RESULT_REMIND_ME_OUTSIDE_CARD_ROUTINE;

    	// Kits can't do scales!
        if (currentSong->currentClip->output->type == INSTRUMENT_TYPE_KIT) {
        	if (on) {
        		IndicatorLEDs::indicateAlertOnLed(kitLedX, kitLedY);
        	}
        	return ACTION_RESULT_DEALT_WITH;
        }

        actionLogger.deleteAllLogs(); // Can't undo past this!

        if (on) {

            if (currentUIMode == UI_MODE_NONE || currentUIMode == UI_MODE_SCALE_MODE_BUTTON_PRESSED) {

            	// If user holding shift and we're already in scale mode, cycle through available scales
            	if (Buttons::isShiftButtonPressed() && getCurrentClip()->inScaleMode) {
            		cycleThroughScales();
            	    recalculateColours();
            	    uiNeedsRendering(this);
            	}

            	// Or, no shift button - normal behaviour
            	else {
					currentUIMode = UI_MODE_SCALE_MODE_BUTTON_PRESSED;
					exitScaleModeOnButtonRelease = true;
					if (!getCurrentClip()->inScaleMode) {
						calculateDefaultRootNote(); // Calculate it now so we can show the user even before they've released the button
						flashDefaultRootNoteOn = false;
						flashDefaultRootNote();
					}
            	}
            }

            // If user is auditioning just one NoteRow, we can go directly into Scale Mode and set that root note
            else if (oneNoteAuditioning() && !getCurrentClip()->inScaleMode) {
            	cancelAllAuditioning();
            	enterScaleMode(lastAuditionedYDisplay);
            }
        }
        else {
            if (currentUIMode == UI_MODE_SCALE_MODE_BUTTON_PRESSED) {
                currentUIMode = UI_MODE_NONE;
                if (getCurrentClip()->inScaleMode) {
                    if (exitScaleModeOnButtonRelease) exitScaleMode();
                }
                else enterScaleMode();
            }
        }
    }

    // Song view button
    else if (x == sessionViewButtonX && y == sessionViewButtonY) {
        if (on && currentUIMode == UI_MODE_NONE) {
        	if (inCardRoutine) return ACTION_RESULT_REMIND_ME_OUTSIDE_CARD_ROUTINE;

        	if (currentSong->lastClipInstanceEnteredStartPos != -1 || currentSong->currentClip->isArrangementOnlyClip()) {
        		bool success = arrangerView.transitionToArrangementEditor();
        		if (!success) goto doOther;
        	}
        	else {
doOther:
				transitionToSessionView();
        	}
        }
    }

#if DELUGE_MODEL == DELUGE_MODEL_40_PAD
    // Clip view button
    else if (x == clipViewButtonX && y == clipViewButtonY) {
        if (on && Buttons::isShiftButtonPressed() && currentUIMode == UI_MODE_NONE) {
        	if (inCardRoutine) return ACTION_RESULT_REMIND_ME_OUTSIDE_CARD_ROUTINE;

        	InstrumentClip* currentClip = getCurrentClip();

        	if (currentClip->output->type == INSTRUMENT_TYPE_KIT) {
        		currentClip->affectEntire = !currentClip->affectEntire;
        		view.setActiveModControllableTimelineCounter(currentClip); // Refreshes LEDs and everything
            }
            else {
            	changeRootUI(&keyboardScreen); // Go to keyboard screen
            }
        }
    }
#else

    // Keyboard button
    else if (x == keyboardButtonX && y == keyboardButtonY) {
    	if (on && currentUIMode == UI_MODE_NONE) {
    		if (inCardRoutine) return ACTION_RESULT_REMIND_ME_OUTSIDE_CARD_ROUTINE;

    		if (currentSong->currentClip->output->type == INSTRUMENT_TYPE_KIT) {
    			IndicatorLEDs::indicateAlertOnLed(kitLedX, kitLedY);
    		}
    		else changeRootUI(&keyboardScreen);
    	}
    }
#endif

    // Wrap edit button
    else if (x == crossScreenEditButtonX && y == crossScreenEditButtonY) {
        if (on) {
            if (currentUIMode == UI_MODE_NONE) {
            	if (inCardRoutine) return ACTION_RESULT_REMIND_ME_OUTSIDE_CARD_ROUTINE;

            	if (getCurrentClip()->wrapEditing) getCurrentClip()->wrapEditing = false;
                else {
                	getCurrentClip()->wrapEditLevel = currentSong->xZoom[NAVIGATION_CLIP] * displayWidth;
                    // Ensure that there are actually multiple screens to edit across
                    if (getCurrentClip()->wrapEditLevel < currentSong->currentClip->loopLength) getCurrentClip()->wrapEditing = true;
                }

                setLedStates();
            }
        }
    }


#if DELUGE_MODEL != DELUGE_MODEL_40_PAD
    // Record button if holding audition pad
    else if (x == recordButtonX && y == recordButtonY && (currentUIMode == UI_MODE_ADDING_DRUM_NOTEROW || currentUIMode == UI_MODE_AUDITIONING)) {
    	if (on && currentSong->currentClip->output->type == INSTRUMENT_TYPE_KIT && !audioRecorder.recordingSource
    			&& (!playbackHandler.isEitherClockActive() || !playbackHandler.ticksLeftInCountIn)) {

    		if (inCardRoutine) return ACTION_RESULT_REMIND_ME_OUTSIDE_CARD_ROUTINE;

			char modelStackMemory[MODEL_STACK_MAX_SIZE];
			ModelStackWithTimelineCounter* modelStack = currentSong->setupModelStackWithCurrentClip(modelStackMemory);

			if (currentUIMode == UI_MODE_ADDING_DRUM_NOTEROW) {

				currentUIMode = UI_MODE_NONE;

				// Make a new NoteRow
				int noteRowIndex;
				NoteRow* newNoteRow = createNewNoteRowForKit(modelStack, yDisplayOfNewNoteRow, &noteRowIndex);
				if (newNoteRow) {
					uiNeedsRendering(this, 0, 1 << yDisplayOfNewNoteRow);

					int noteRowId = getCurrentClip()->getNoteRowId(newNoteRow, noteRowIndex);
					ModelStackWithNoteRow* modelStackWithNoteRow = modelStack->addNoteRow(noteRowId, newNoteRow);

					enterDrumCreator(modelStackWithNoteRow, true);
				}
    		}

    		else if (currentUIMode == UI_MODE_AUDITIONING) {
    			cutAuditionedNotesToOne();

    			ModelStackWithNoteRow* modelStackWithNoteRow = getCurrentClip()->getNoteRowOnScreen(lastAuditionedYDisplay, modelStack);

    			NoteRow* noteRow = modelStackWithNoteRow->getNoteRow();
    			if (noteRow->drum) {
    				noteRow->drum->drumWontBeRenderedForAWhile();
    			}
            	cancelAllAuditioning();

				enterDrumCreator(modelStackWithNoteRow, true);
    		}
    	}
    }
#endif


    // Back button if adding Drum
    else if (x == backButtonX && y == backButtonY && currentUIMode == UI_MODE_ADDING_DRUM_NOTEROW) {
    	if (on) {
    		if (inCardRoutine) return ACTION_RESULT_REMIND_ME_OUTSIDE_CARD_ROUTINE;

    		currentUIMode = UI_MODE_NONE;
#if !HAVE_OLED
    		InstrumentClipMinder::redrawNumericDisplay();
#endif
			uiNeedsRendering(this, 0, 1 << yDisplayOfNewNoteRow);
    	}
    }


    // Load / Kit button if creating new NoteRow for Drum
    else if (currentUIMode == UI_MODE_ADDING_DRUM_NOTEROW && (
    		(x == loadButtonX && y == loadButtonY) || (x == kitButtonX && y == kitButtonY)
    		)) {
    	if (on) {
    		if (inCardRoutine) return ACTION_RESULT_REMIND_ME_OUTSIDE_CARD_ROUTINE;

			currentUIMode = UI_MODE_NONE;

			char modelStackMemory[MODEL_STACK_MAX_SIZE];
			ModelStackWithTimelineCounter* modelStack = currentSong->setupModelStackWithCurrentClip(modelStackMemory);

			// Make a new NoteRow
			int noteRowIndex;
			NoteRow* newNoteRow = createNewNoteRowForKit(modelStack, yDisplayOfNewNoteRow, &noteRowIndex);
			if (!newNoteRow) {
				numericDriver.displayError(ERROR_INSUFFICIENT_RAM);
				return ACTION_RESULT_DEALT_WITH;
			}

			ModelStackWithNoteRow* modelStackWithNoteRow = modelStack->addNoteRow(noteRowIndex, newNoteRow);

			enterDrumCreator(modelStackWithNoteRow, false);

			uiNeedsRendering(this, 0, 1 << yDisplayOfNewNoteRow);
    	}
    }


    // Load / kit button if auditioning
    else if (currentUIMode == UI_MODE_AUDITIONING && (
    		(x == loadButtonX && y == loadButtonY) || (x == kitButtonX && y == kitButtonY)
    		)
    		&& (!playbackHandler.isEitherClockActive() || !playbackHandler.ticksLeftInCountIn)) {

    	if (on) {
    		if (inCardRoutine) return ACTION_RESULT_REMIND_ME_OUTSIDE_CARD_ROUTINE;

			// Auditioning drum
			if (currentSong->currentClip->output->type == INSTRUMENT_TYPE_KIT) {
				cutAuditionedNotesToOne();
				int noteRowIndex;
				NoteRow* noteRow = getCurrentClip()->getNoteRowOnScreen(lastAuditionedYDisplay, currentSong, &noteRowIndex);
				cancelAllAuditioning();
				if (noteRow->drum) {
					noteRow->drum->drumWontBeRenderedForAWhile();
				}

				char modelStackMemory[MODEL_STACK_MAX_SIZE];
				ModelStackWithNoteRow* modelStack = currentSong->setupModelStackWithCurrentClip(modelStackMemory)->addNoteRow(noteRowIndex, noteRow);

				enterDrumCreator(modelStack, false);
			}

			// Auditioning synth
			if (currentSong->currentClip->output->type == INSTRUMENT_TYPE_SYNTH) {
				cancelAllAuditioning();

				bool success = soundEditor.setup(getCurrentClip(), &fileSelectorMenu, 0); // Can't fail because we just set the selected Drum
				if (success) {
					openUI(&soundEditor);
				}
			}
    	}
    }



    // Kit button. Unlike the other instrument-type buttons, whose code is in InstrumentClipMinder, this one is only allowed in the InstrumentClipView
    else if (x == kitButtonX && y == kitButtonY && currentUIMode == UI_MODE_NONE) {
        if (on) {
        	if (inCardRoutine) return ACTION_RESULT_REMIND_ME_OUTSIDE_CARD_ROUTINE;

        	if (Buttons::isNewOrShiftButtonPressed())
        		createNewInstrument(INSTRUMENT_TYPE_KIT);
        	else
        		changeInstrumentType(INSTRUMENT_TYPE_KIT);
        }
    }

    else if (x == synthButtonX && y == synthButtonY && currentUIMode != UI_MODE_HOLDING_SAVE_BUTTON && currentUIMode != UI_MODE_HOLDING_LOAD_BUTTON) {
        if (on) {
        	if (inCardRoutine) return ACTION_RESULT_REMIND_ME_OUTSIDE_CARD_ROUTINE;

        	if (currentUIMode == UI_MODE_NONE) {
				if (Buttons::isNewOrShiftButtonPressed())
					createNewInstrument(INSTRUMENT_TYPE_SYNTH);
				else
					changeInstrumentType(INSTRUMENT_TYPE_SYNTH);
        	}
        	else if (currentUIMode == UI_MODE_ADDING_DRUM_NOTEROW || currentUIMode == UI_MODE_AUDITIONING) {
        		createDrumForAuditionedNoteRow(DRUM_TYPE_SOUND);
        	}
        }
    }

    else if (x == midiButtonX && y == midiButtonY) {
        if (on) {
        	if (inCardRoutine) return ACTION_RESULT_REMIND_ME_OUTSIDE_CARD_ROUTINE;

        	if (currentUIMode == UI_MODE_NONE) {
        		changeInstrumentType(INSTRUMENT_TYPE_MIDI_OUT);
        	}
        	else if (currentUIMode == UI_MODE_ADDING_DRUM_NOTEROW || currentUIMode == UI_MODE_AUDITIONING) {
        		createDrumForAuditionedNoteRow(DRUM_TYPE_MIDI);
        	}
        }
    }

    else if (x == cvButtonX && y == cvButtonY) {
        if (on) {
        	if (inCardRoutine) return ACTION_RESULT_REMIND_ME_OUTSIDE_CARD_ROUTINE;

        	if (currentUIMode == UI_MODE_NONE) {
        		changeInstrumentType(INSTRUMENT_TYPE_CV);
        	}
        	else if (currentUIMode == UI_MODE_ADDING_DRUM_NOTEROW || currentUIMode == UI_MODE_AUDITIONING) {
        		createDrumForAuditionedNoteRow(DRUM_TYPE_GATE);
        	}
        }
    }



	// Save / delete button if NoteRow held down
    else if (x == saveButtonX && y == saveButtonY && currentUIMode == UI_MODE_NOTES_PRESSED) {
    	InstrumentClip* clip = getCurrentClip();

        if (on && numEditPadPresses == 1 && currentSong->currentClip->output->type == INSTRUMENT_TYPE_KIT && clip->getNumNoteRows() >= 2) {

        	if (inCardRoutine) return ACTION_RESULT_REMIND_ME_OUTSIDE_CARD_ROUTINE;

            int i;
            for (i = 0; i < editPadPressBufferSize; i++) {
                if (editPadPresses[i].isActive) {

                	int yDisplay = editPadPresses[i].yDisplay;

                    endEditPadPress(i);
                    checkIfAllEditPadPressesEnded(false);
                    reassessAuditionStatus(yDisplay);

                    int noteRowIndex = yDisplay + clip->yScroll;

                    if (ALPHA_OR_BETA_VERSION && (noteRowIndex < 0 || noteRowIndex >= clip->noteRows.getNumElements())) {
                    	numericDriver.freezeWithError("E323");
                    }

                    if (clip->isActiveOnOutput()) {
                    	NoteRow* noteRow = clip->noteRows.getElement(noteRowIndex);
                    	if (noteRow->drum) {
                    		noteRow->drum->drumWontBeRenderedForAWhile();
                    	}
                    }

                    char modelStackMemory[MODEL_STACK_MAX_SIZE];
                    ModelStackWithTimelineCounter* modelStack = currentSong->setupModelStackWithCurrentClip(modelStackMemory);
                    clip->deleteNoteRow(modelStack, noteRowIndex);

                    // Note: I should fix this - if deleting a NoteRow of a MIDI drum that we're auditioning via MIDI, this will leave a stuck note...

                    // If NoteRow was bottom half of screen...
                    if (yDisplay < (displayHeight >> 1)) {
                        if (!noteRowIndex || clip->noteRows.getNumElements() >= (displayHeight >> 1)) clip->yScroll--;
                    }

                    // Or top half of screen...
                    else {
                        if (!noteRowIndex && clip->noteRows.getNumElements() < (displayHeight >> 1)) clip->yScroll--;
                    }

                    actionLogger.deleteAllLogs(); // Can't undo past this

                    setSelectedDrum(NULL, true);

                    recalculateColours();
                    uiNeedsRendering(this);

                    // Can't remember why repopulateNoteRowsOnScreen() doesn't do the sidebar automatically?

                    currentUIMode = UI_MODE_NONE;

                    AudioEngine::mustUpdateReverbParamsBeforeNextRender = true;

                	break;
                }
            }
        }
	}


    // Horizontal encoder button if learn button pressed. Make sure you let the "off" action slide past to the Editor
    else if (x == xEncButtonX && y == xEncButtonY && on && Buttons::isButtonPressed(learnButtonX, learnButtonY)) {
    	if (inCardRoutine) return ACTION_RESULT_REMIND_ME_OUTSIDE_CARD_ROUTINE;

    	if (Buttons::isShiftButtonPressed()) {
			pasteNotes();
		}
		else {
			copyNotes();
		}
    }

    // Horizontal encoder button
    else if (x == xEncButtonX && y == xEncButtonY) {

    	// If user wants to "multiple" Clip contents
    	if (on && Buttons::isShiftButtonPressed()) {
        	if (isNoUIModeActive()) {
    			if (inCardRoutine) return ACTION_RESULT_REMIND_ME_OUTSIDE_CARD_ROUTINE;

    			// Zoom to max if we weren't already there...
    			if (!zoomToMax()) {
    				// Or if we didn't need to do that, double Clip length
    				doubleClipLengthAction();
    			}
    			else {
    				displayZoomLevel();
    			}
        	}
    		enterUIMode(UI_MODE_HOLDING_HORIZONTAL_ENCODER_BUTTON); // Whether or not we did the "multiply" action above, we need to be in this UI mode, e.g. for rotating individual NoteRow
    	}

    	// Otherwise...
    	else {
			if (isUIModeActiveExclusively(UI_MODE_NOTES_PRESSED)) {
				if (on) {
					nudgeNotes(0);
				}
				else {
		doCancelPopup:
					numericDriver.cancelPopup();
				}
			}
			else if (isUIModeActive(UI_MODE_AUDITIONING)) {
				if (!on) {
					timeHorizontalKnobLastReleased = AudioEngine::audioSampleTimer;
					goto doCancelPopup;
				}
			}
			goto passToOthers; // For exiting the UI mode, I think
    	}
    }

    // Vertical encoder button
    else if (x == yEncButtonX && y == yEncButtonY) {

    	// If holding notes down...
		if (isUIModeActiveExclusively(UI_MODE_NOTES_PRESSED)) {
			if (on) {
				editNoteRepeat(0); // Just pop up number - don't do anything
				goto passToOthers; // Wait, why?
			}
			else goto doCancelPopup;
		}

		// Or if auditioning...
		if (isUIModeActiveExclusively(UI_MODE_AUDITIONING)) {
			if (on) {

				// If in a Kit and multiple Drums auditioned, re-order them
				if (currentSong->currentClip->output->type == INSTRUMENT_TYPE_KIT) {
					for (int yDisplay = 0; yDisplay < displayHeight; yDisplay++) {
						if (yDisplay != lastAuditionedYDisplay && auditionPadIsPressed[yDisplay]) {
			    			if (inCardRoutine) return ACTION_RESULT_REMIND_ME_OUTSIDE_CARD_ROUTINE;

			    			actionLogger.deleteAllLogs();
							cancelAllAuditioning();
							InstrumentClip* clip = getCurrentClip();
							clip->noteRows.repositionElement(yDisplay + clip->yScroll, lastAuditionedYDisplay + clip->yScroll);
							recalculateColours();
							uiNeedsRendering(this);
							goto passToOthers;
						}
					}
				}

				char modelStackMemory[MODEL_STACK_MAX_SIZE];
				ModelStackWithTimelineCounter* modelStack = currentSong->setupModelStackWithCurrentClip(modelStackMemory);
				ModelStackWithNoteRow* modelStackWithNoteRow = ((InstrumentClip*)modelStack->getTimelineCounter())->getNoteRowOnScreen(lastAuditionedYDisplay, modelStack);

				editNumEuclideanEvents(modelStackWithNoteRow, 0, lastAuditionedYDisplay); // Just pop up number - don't do anything
				goto passToOthers; // Wait, why?
			}
			else goto doCancelPopup;
		}
    }

    else {
passToOthers:
    	int result = InstrumentClipMinder::buttonAction(x, y, on, inCardRoutine);
    	if (result != ACTION_RESULT_NOT_DEALT_WITH) return result;

    	return ClipView::buttonAction(x, y, on, inCardRoutine);
    }

    return ACTION_RESULT_DEALT_WITH;
}

void InstrumentClipView::createDrumForAuditionedNoteRow(int drumType) {
	if (currentSong->currentClip->output->type != INSTRUMENT_TYPE_KIT) return;

	if (playbackHandler.isEitherClockActive() && playbackHandler.ticksLeftInCountIn) return;

	int error;
	NoteRow* noteRow;
	int noteRowIndex;

	char modelStackMemory[MODEL_STACK_MAX_SIZE];
	ModelStackWithTimelineCounter* modelStack = currentSong->setupModelStackWithCurrentClip(modelStackMemory);


	actionLogger.deleteAllLogs();

	if (currentUIMode == UI_MODE_ADDING_DRUM_NOTEROW) {
		currentUIMode = UI_MODE_AUDITIONING;

		// Make a new NoteRow
		noteRow = createNewNoteRowForKit(modelStack, yDisplayOfNewNoteRow, &noteRowIndex);
		if (!noteRow) {
ramError:
			error = ERROR_INSUFFICIENT_RAM;
someError:
			numericDriver.displayError(ERROR_INSUFFICIENT_RAM);
			return;
		}

		uiNeedsRendering(this, 0, 1 << yDisplayOfNewNoteRow);

		lastAuditionedYDisplay = yDisplayOfNewNoteRow;
	}

	else {
		cutAuditionedNotesToOne();
		noteRow = getCurrentClip()->getNoteRowOnScreen(lastAuditionedYDisplay, currentSong, &noteRowIndex);
		if (noteRow->drum) {
			if (drumType != DRUM_TYPE_SOUND && noteRow->drum->type == drumType) return; // If it's already that kind of Drum, well, no need to do it again
			noteRow->drum->drumWontBeRenderedForAWhile();
		}

		auditionPadIsPressed[lastAuditionedYDisplay] = false;
		reassessAuditionStatus(lastAuditionedYDisplay);
	}

	Drum* newDrum = storageManager.createNewDrum(drumType);
	if (!newDrum) goto ramError;

	Kit* kit = (Kit*)currentSong->currentClip->output;

	ParamManager paramManager;

	if (drumType == DRUM_TYPE_SOUND) {

		String newName;
		int error = newName.set("U");
		if (error) {
discardDrum:
			void* toDealloc = dynamic_cast<void*>(newDrum);
	    	newDrum->~Drum();
	    	generalMemoryAllocator.dealloc(toDealloc);
	    	goto someError;
		}

		error = kit->makeDrumNameUnique(&newName, 1);
		if (error) goto discardDrum;

		((SoundDrum*)newDrum)->name.set(&newName);

		error = paramManager.setupWithPatching();
		if (error) goto discardDrum;

		Sound::initParams(&paramManager);
		((SoundDrum*)newDrum)->setupAsBlankSynth(&paramManager);

#if DELUGE_MODEL != DELUGE_MODEL_40_PAD
		((SoundDrum*)newDrum)->modKnobs[6][0].paramDescriptor.setToHaveParamOnly(PARAM_LOCAL_PITCH_ADJUST);
#endif
	}

	kit->addDrum(newDrum);

	ModelStackWithNoteRow* modelStackWithNoteRow = modelStack->addNoteRow(noteRowIndex, noteRow);

	noteRow->setDrum(newDrum, kit, modelStackWithNoteRow, NULL, &paramManager);

	kit->beenEdited();

	drawDrumName(newDrum);

	auditionPadIsPressed[lastAuditionedYDisplay] = true;
	reassessAuditionStatus(lastAuditionedYDisplay);
	setSelectedDrum(newDrum, true);
	// uiNeedsRendering(this, 0, 1 << lastAuditionedNoteOnScreen);
}

void InstrumentClipView::modEncoderButtonAction(uint8_t whichModEncoder, bool on) {

	// If they want to copy or paste automation...
	if (Buttons::isButtonPressed(learnButtonX, learnButtonY)) {
		if (on && currentSong->currentClip->output->type != INSTRUMENT_TYPE_CV) {
			if (Buttons::isShiftButtonPressed()) {
				pasteAutomation(whichModEncoder);
			}
			else {
				copyAutomation(whichModEncoder);
			}
		}
	}
	else {
		view.modEncoderButtonAction(whichModEncoder, on);
	}
}



void InstrumentClipView::copyAutomation(int whichModEncoder) {
	if (copiedParamAutomation.nodes) {
		generalMemoryAllocator.dealloc(copiedParamAutomation.nodes);
		copiedParamAutomation.nodes = NULL;
		copiedParamAutomation.numNodes = 0;
	}

	int startPos = getPosFromSquare(0);
	int endPos = getPosFromSquare(displayWidth);
	if (startPos == endPos) return;

	if (!view.activeModControllableModelStack.modControllable) return;

	ModelStackWithAutoParam* modelStack = view.activeModControllableModelStack.modControllable->getParamFromModEncoder(whichModEncoder, &view.activeModControllableModelStack, false);
	if (modelStack && modelStack->autoParam) {

		bool isPatchCable = (modelStack->paramCollection == modelStack->paramManager->getPatchCableSetAllowJibberish());	// Ok this is cursed, but will work fine so long as
																															// the possibly invalid memory here doesn't accidentally
																															// equal modelStack->paramCollection.
		modelStack->autoParam->copy(startPos, endPos, &copiedParamAutomation, isPatchCable, modelStack);

		if (copiedParamAutomation.nodes) {
			numericDriver.displayPopup(HAVE_OLED ? "Automation copied" : "COPY");
			return;
		}
	}

	numericDriver.displayPopup(HAVE_OLED ? "No automation to copy" : "NONE");
}

void InstrumentClipView::copyNotes() {

	// Clear out previously copied stuff
	deleteCopiedNoteRows();

	int startPos = getPosFromSquare(0);
	int endPos = getPosFromSquare(displayWidth);

	copiedScreenWidth = endPos - startPos;
	if (copiedScreenWidth == 0) return;

	copiedScaleType = getCurrentClip()->getScaleType();
	copiedYNoteOfBottomRow = getCurrentClip()->getYNoteFromYDisplay(0, currentSong);//currentSong->currentClip->yScroll;

	CopiedNoteRow** prevPointer = &firstCopiedNoteRow;

	for (int i = 0; i < getCurrentClip()->noteRows.getNumElements(); i++) {
		NoteRow* thisNoteRow = getCurrentClip()->noteRows.getElement(i);

		// If this NoteRow has any notes...
		if (!thisNoteRow->hasNoNotes()) {

			// And if any of them are in the right zone...
			int startI = thisNoteRow->notes.search(startPos, GREATER_OR_EQUAL);
			int endI = thisNoteRow->notes.search(endPos, GREATER_OR_EQUAL);

			int numNotes = endI - startI;

			if (numNotes > 0) {

				void* copiedNoteRowMemory = generalMemoryAllocator.alloc(sizeof(CopiedNoteRow), NULL, true);
				if (!copiedNoteRowMemory) {
ramError:
					deleteCopiedNoteRows();
					numericDriver.displayError(ERROR_INSUFFICIENT_RAM);
					return;
				}


				// Make the new CopiedNoteRow object
				CopiedNoteRow* newCopiedNoteRow = new (copiedNoteRowMemory) CopiedNoteRow();

				// Put that on the list
				*prevPointer = newCopiedNoteRow;
				prevPointer = &newCopiedNoteRow->next;

				// Allocate some memory for the notes
				newCopiedNoteRow->notes = (Note*)generalMemoryAllocator.alloc(sizeof(Note) * numNotes, NULL, true);

				if (!newCopiedNoteRow->notes) goto ramError;

				// Fill in some details for the row
				newCopiedNoteRow->numNotes = numNotes;
				newCopiedNoteRow->yNote = thisNoteRow->y;
				if (currentSong->currentClip->output->type == INSTRUMENT_TYPE_KIT) { // yDisplay for Kits
					newCopiedNoteRow->yDisplay = i - getCurrentClip()->yScroll;
				}
				else { // Or for non-Kits
					int yVisual = currentSong->getYVisualFromYNote(thisNoteRow->y, getCurrentClip()->inScaleMode);
					newCopiedNoteRow->yDisplay = yVisual - getCurrentClip()->yScroll;
				}

				// Fill in all the Notes' details
				for (int n = 0; n < numNotes; n++) {
					Note* noteToCopy = thisNoteRow->notes.getElement(n + startI);
					Note* newNote = &newCopiedNoteRow->notes[n];
					newNote->pos = noteToCopy->pos - startPos;
					newNote->length = getMin(noteToCopy->length, endPos - noteToCopy->pos); // Ensure we don't copy the portion of the tail that extends beyond the screen
					newNote->velocity = noteToCopy->velocity;
					newNote->probability = noteToCopy->probability;
					newNote->lift = noteToCopy->lift;
				}
			}
		}
	}

	numericDriver.displayPopup(HAVE_OLED ? "Notes copied" : "COPY");
}

void InstrumentClipView::deleteCopiedNoteRows() {
	while (firstCopiedNoteRow) {
		CopiedNoteRow* toDelete = firstCopiedNoteRow;
		firstCopiedNoteRow = firstCopiedNoteRow->next;
		toDelete->~CopiedNoteRow();
		generalMemoryAllocator.dealloc(toDelete);
	}
}

void InstrumentClipView::pasteAutomation(int whichModEncoder) {
	if (!copiedParamAutomation.nodes) {
		numericDriver.displayPopup(HAVE_OLED ? "No automation to paste" : "NONE");
		return;
	}

	int startPos = getPosFromSquare(0);
	int endPos = getPosFromSquare(displayWidth);

	int pastedAutomationWidth = endPos - startPos;
	if (pastedAutomationWidth == 0) return;

	float scaleFactor = (float)pastedAutomationWidth / copiedParamAutomation.width;

	if (!view.activeModControllableModelStack.modControllable) return;

	ModelStackWithAutoParam* modelStackWithAutoParam = view.activeModControllableModelStack.modControllable->getParamFromModEncoder(whichModEncoder, &view.activeModControllableModelStack, true);
	if (!modelStackWithAutoParam || !modelStackWithAutoParam->autoParam) {
		numericDriver.displayPopup(HAVE_OLED ? "Can't paste automation" : "CANT");
		return;
	}

	Action* action = actionLogger.getNewAction(ACTION_AUTOMATION_PASTE, false);

	if (action) {
		action->recordParamChangeIfNotAlreadySnapshotted(modelStackWithAutoParam, false);
	}

	bool isPatchCable = (modelStackWithAutoParam->paramCollection == modelStackWithAutoParam->paramManager->getPatchCableSetAllowJibberish());
		// Ok this is cursed, but will work fine so long as
		// the possibly invalid memory here doesn't accidentally
		// equal modelStack->paramCollection.

	modelStackWithAutoParam->autoParam->paste(startPos, endPos, scaleFactor, modelStackWithAutoParam, &copiedParamAutomation, isPatchCable);

	numericDriver.displayPopup(HAVE_OLED ? "Automation pasted" : "PASTE");
	if (playbackHandler.isEitherClockActive()) currentPlaybackMode->reversionDone(); // Re-gets automation and stuff
}

void InstrumentClipView::pasteNotes() {

	if (!firstCopiedNoteRow) return;

	if (false) {
ramError:
		numericDriver.displayError(ERROR_INSUFFICIENT_RAM);
		return;
	}


	int startPos = getPosFromSquare(0);
	int endPos = getPosFromSquare(displayWidth);

	int pastedScreenWidth = endPos - startPos;
	if (pastedScreenWidth == 0) return;

	int pastedScaleType = getCurrentClip()->getScaleType();

	float scaleFactor = (float)pastedScreenWidth / (uint32_t)copiedScreenWidth;

	Action* action = actionLogger.getNewAction(ACTION_NOTES_PASTE, false);

	char modelStackMemory[MODEL_STACK_MAX_SIZE];
	ModelStackWithTimelineCounter* modelStack = currentSong->setupModelStackWithCurrentClip(modelStackMemory);

	getCurrentClip()->clearArea(modelStack, startPos, endPos, action);

	// Kit
	if (currentSong->currentClip->output->type == INSTRUMENT_TYPE_KIT) {

		for (CopiedNoteRow* thisCopiedNoteRow = firstCopiedNoteRow; thisCopiedNoteRow; thisCopiedNoteRow = thisCopiedNoteRow->next) {
			int noteRowId = thisCopiedNoteRow->yDisplay + getCurrentClip()->yScroll;

			if (noteRowId < 0) continue;
			if (noteRowId >= getCurrentClip()->noteRows.getNumElements()) break;

			NoteRow* thisNoteRow = getCurrentClip()->noteRows.getElement(noteRowId);

			ModelStackWithNoteRow* modelStackWithNoteRow = modelStack->addNoteRow(noteRowId, thisNoteRow);

			bool success = thisNoteRow->paste(modelStackWithNoteRow, thisCopiedNoteRow, scaleFactor, endPos, action);
			if (!success) goto ramError;
		}
	}

	// Non-kit
	else {

		// If neither the source nor the destination was a kit Clip, and one had a scale and the other didn't, we want to preserve some scale information which we otherwise wouldn't
		bool shouldPreserveScale = (copiedScaleType != SCALE_TYPE_KIT && copiedScaleType != pastedScaleType);

		for (CopiedNoteRow* thisCopiedNoteRow = firstCopiedNoteRow; thisCopiedNoteRow; thisCopiedNoteRow = thisCopiedNoteRow->next) {
			int yNote;

			if (shouldPreserveScale) {
				yNote = getCurrentClip()->getYNoteFromYDisplay(0, currentSong) + thisCopiedNoteRow->yNote - copiedYNoteOfBottomRow;
			}
			else {
				yNote = getCurrentClip()->getYNoteFromYDisplay(thisCopiedNoteRow->yDisplay, currentSong);
			}

			ModelStackWithNoteRow* modelStackWithNoteRow = getCurrentClip()->getOrCreateNoteRowForYNote(yNote, modelStack, action, NULL);
			NoteRow* thisNoteRow = modelStackWithNoteRow->getNoteRowAllowNull();
			if (!thisNoteRow) goto ramError;

			bool success = thisNoteRow->paste(modelStackWithNoteRow, thisCopiedNoteRow, scaleFactor, endPos, action);
			if (!success) goto ramError;
		}
	}

getOut:
    recalculateColours();
    uiNeedsRendering(this);
	numericDriver.displayPopup(HAVE_OLED ? "Notes pasted" : "PASTE");
}


void InstrumentClipView::doubleClipLengthAction() {

	// If too big...
	if (currentSong->currentClip->loopLength > (MAX_SEQUENCE_LENGTH >> 1)) {
		numericDriver.displayPopup(HAVE_OLED ? "Maximum length reached" : "CANT");
		return;
	}

	Action* action = actionLogger.getNewAction(ACTION_CLIP_MULTIPLY, false);


	// Add the ConsequenceClipMultiply to the Action. This must happen before calling doubleClipLength(), which may add note changes and deletions,
	// because when redoing, those have to happen after (and they'll have no effect at all, but who cares)
	if (action) {
		void* consMemory = generalMemoryAllocator.alloc(sizeof(ConsequenceInstrumentClipMultiply));

		if (consMemory) {
			ConsequenceInstrumentClipMultiply* newConsequence = new (consMemory) ConsequenceInstrumentClipMultiply();
			action->addConsequence(newConsequence);
		}
	}

	// Double the length, and duplicate the Clip content too
	currentSong->doubleClipLength(getCurrentClip(), action);

	zoomToMax(false);

	if (action) {
		action->xZoomClip[AFTER] = currentSong->xZoom[NAVIGATION_CLIP];
		action->xScrollClip[AFTER] = currentSong->xScroll[NAVIGATION_CLIP];
	}

	displayZoomLevel();

#if HAVE_OLED
	OLED::consoleText("Clip multiplied");
#endif
}

void InstrumentClipView::createNewInstrument(uint8_t newInstrumentType) {

	InstrumentClipMinder::createNewInstrument(newInstrumentType);

    recalculateColours();
	uiNeedsRendering(this);

    if (newInstrumentType == INSTRUMENT_TYPE_KIT) {
    	char modelStackMemory[MODEL_STACK_MAX_SIZE];
    	ModelStackWithTimelineCounter* modelStack = currentSong->setupModelStackWithCurrentClip(modelStackMemory);

    	NoteRow* noteRow = getCurrentClip()->noteRows.getElement(0);

    	ModelStackWithNoteRow* modelStackWithNoteRow = modelStack->addNoteRow(0, noteRow);

    	enterDrumCreator(modelStackWithNoteRow);
    }
}


void InstrumentClipView::changeInstrumentType(uint8_t newInstrumentType) {

    if (currentSong->currentClip->output->type == newInstrumentType) return;

    InstrumentClipMinder::changeInstrumentType(newInstrumentType);

    recalculateColours();
	uiNeedsRendering(this);
}

void InstrumentClipView::selectEncoderAction(int8_t offset) {

    // User may be trying to edit noteCode...
    if (currentUIMode == UI_MODE_AUDITIONING) {
    	if (Buttons::isButtonPressed(selectEncButtonX, selectEncButtonY)) {

    		if (playbackHandler.isEitherClockActive() && playbackHandler.ticksLeftInCountIn) return;

			cutAuditionedNotesToOne();
			offsetNoteCodeAction(offset);
    	}
    }

    // Or set / create a new Drum
    else if (currentUIMode == UI_MODE_ADDING_DRUM_NOTEROW) {
    	if (Buttons::isButtonPressed(selectEncButtonX, selectEncButtonY)) {
			drumForNewNoteRow = flipThroughAvailableDrums(offset, drumForNewNoteRow, true);
			//setSelectedDrum(drumForNewNoteRow); // Can't - it doesn't have a NoteRow, and so we don't really know where its ParamManager is!
			drawDrumName(drumForNewNoteRow);
    	}
    }

    // Or, if user holding a note(s) down, we'll adjust proability instead
    else if (currentUIMode == UI_MODE_NOTES_PRESSED) {
        adjustProbability(offset);
    }

    // Or, normal option - trying to change Instrument presets
    else {
    	InstrumentClipMinder::selectEncoderAction(offset);
    }
}



const uint32_t editPadActionUIModes[] = {UI_MODE_NOTES_PRESSED, UI_MODE_HOLDING_HORIZONTAL_ENCODER_BUTTON, 0};

const uint32_t mutePadActionUIModes[] = {UI_MODE_AUDITIONING, UI_MODE_STUTTERING, 0};

const uint32_t auditionPadActionUIModes[] = {UI_MODE_AUDITIONING, UI_MODE_ADDING_DRUM_NOTEROW, UI_MODE_HORIZONTAL_SCROLL, UI_MODE_RECORD_COUNT_IN, UI_MODE_HOLDING_HORIZONTAL_ENCODER_BUTTON, 0};

int InstrumentClipView::padAction(int x, int y, int velocity) {

    // Edit pad action...
    if (x < displayWidth) {
    	if (sdRoutineLock) return ACTION_RESULT_REMIND_ME_OUTSIDE_CARD_ROUTINE;

    	// Perhaps the user wants to enter the SoundEditor via a shortcut. They can do this by holding an audition pad too - but this gets deactivated
    	// if they've done any "euclidean" or per-NoteRow editing already by holding down that audition pad, because if they've done that, they're probably
    	// not intending to deliberately go into the SoundEditor, but might be trying to edit notes. Which they currently can't do...
        if (velocity
        		&& (!isUIModeActive(UI_MODE_AUDITIONING) || !editedAnyPerNoteRowStuffSinceAuditioningBegan)) {

			int soundEditorResult = soundEditor.potentialShortcutPadAction(x, y, velocity);

			if (soundEditorResult == ACTION_RESULT_NOT_DEALT_WITH) goto doRegularEditPadActionProbably;
			else return soundEditorResult;
        }


		// Regular edit-pad action
        else {
doRegularEditPadActionProbably:
			if (isUIModeWithinRange(editPadActionUIModes)) {
				editPadAction(velocity, y, x, currentSong->xZoom[NAVIGATION_CLIP]);
			}
        }
    }

    // If mute pad action
    else if (x == displayWidth) {
        if (currentUIMode == UI_MODE_MIDI_LEARN) {
        	if (sdRoutineLock) return ACTION_RESULT_REMIND_ME_OUTSIDE_CARD_ROUTINE;

        	if (currentSong->currentClip->output->type != INSTRUMENT_TYPE_KIT) return ACTION_RESULT_DEALT_WITH;
            NoteRow* noteRow = getCurrentClip()->getNoteRowOnScreen(y, currentSong);
            if (!noteRow || !noteRow->drum) return ACTION_RESULT_DEALT_WITH;
            view.noteRowMuteMidiLearnPadPressed(velocity, noteRow);
        }
        else if (currentSong->currentClip->output->type == INSTRUMENT_TYPE_KIT && lastAuditionedYDisplay == y && isUIModeActive(UI_MODE_AUDITIONING) && getNumNoteRowsAuditioning() == 1) {
        	if (velocity) {
        		if (isUIModeActiveExclusively(UI_MODE_AUDITIONING)) {
        			enterUIMode(UI_MODE_DRAGGING_KIT_NOTEROW);
        		}
        		else goto maybeRegularMutePress;
        	}
        	else {
        		if (isUIModeActive(UI_MODE_DRAGGING_KIT_NOTEROW)) {
        			exitUIMode(UI_MODE_DRAGGING_KIT_NOTEROW);
        		}
        		else goto maybeRegularMutePress;
        	}
        }
        else {
maybeRegularMutePress:
        	if (isUIModeWithinRange(mutePadActionUIModes) && velocity) {
        		mutePadPress(y);
        	}
        }
    }

    // Audition pad action
    else {
possiblyAuditionPad:
    	if (x == displayWidth + 1) {

    		// "Learning" to this audition pad:
    		if (isUIModeActiveExclusively(UI_MODE_MIDI_LEARN)) {
				if (getCurrentUI() == this) {
					if (sdRoutineLock) return ACTION_RESULT_REMIND_ME_OUTSIDE_CARD_ROUTINE;

					if (currentSong->currentClip->output->type == INSTRUMENT_TYPE_KIT) {
						NoteRow* thisNoteRow = getCurrentClip()->getNoteRowOnScreen(y, currentSong);
						if (!thisNoteRow || !thisNoteRow->drum) return ACTION_RESULT_DEALT_WITH;
						view.drumMidiLearnPadPressed(velocity, thisNoteRow->drum, (Kit*)currentSong->currentClip->output);
					}
					else {
						view.melodicInstrumentMidiLearnPadPressed(velocity, (MelodicInstrument*)currentSong->currentClip->output);
					}
				}
    		}

    		// Changing the scale:
    		else if (isUIModeActiveExclusively(UI_MODE_SCALE_MODE_BUTTON_PRESSED)) {
				if (sdRoutineLock) return ACTION_RESULT_REMIND_ME_OUTSIDE_CARD_ROUTINE;

				if (velocity && currentSong->currentClip->output->type != INSTRUMENT_TYPE_KIT) { // We probably couldn't have got this far if it was a Kit, but let's just check
					if (getCurrentClip()->inScaleMode) {
						currentUIMode = UI_MODE_NONE; // So that the upcoming render of the sidebar comes out correctly
						changeRootNote(y);
						exitScaleModeOnButtonRelease = false;
					}
					else enterScaleMode(y);
				}
    		}

    		// Actual basic audition pad press:
    		else if (!velocity || isUIModeWithinRange(auditionPadActionUIModes)) {
    			exitUIMode(UI_MODE_DRAGGING_KIT_NOTEROW);
    			if (sdRoutineLock && !allowSomeUserActionsEvenWhenInCardRoutine) return ACTION_RESULT_REMIND_ME_OUTSIDE_CARD_ROUTINE; // Allowable sometimes if in card routine.
				auditionPadAction(velocity, y, Buttons::isShiftButtonPressed());
			}
    	}
    }

    return ACTION_RESULT_DEALT_WITH;
}


uint8_t InstrumentClipView::getEditPadPressXDisplayOnScreen(uint8_t yDisplay) {
    for (int i = 0; i < editPadPressBufferSize; i++) {
        if (editPadPresses[i].isActive && editPadPresses[i].yDisplay == yDisplay) return editPadPresses[i].xDisplay;
    }

    return 0; // Presumably impossible case
}


void InstrumentClipView::editPadAction(bool state, uint8_t yDisplay, uint8_t xDisplay, unsigned int xZoom) {

    uint32_t squareStart = getPosFromSquare(xDisplay);

    InstrumentClip* clip = getCurrentClip();
    Instrument* instrument = (Instrument*)clip->output;

    char modelStackMemory[MODEL_STACK_MAX_SIZE];
    ModelStackWithTimelineCounter* modelStack = currentSong->setupModelStackWithCurrentClip(modelStackMemory);

    // If button down
    if (state) {

    	// Don't allow further new presses if already done nudging
    	if (numEditPadPresses && doneAnyNudgingSinceFirstEditPadPress) return;

        if (!isSquareDefined(xDisplay)) {
            return;
        }

        // Get existing NoteRow if there was one
    	ModelStackWithNoteRow* modelStackWithNoteRow = clip->getNoteRowOnScreen(yDisplay, modelStack);

        // If no NoteRow yet...
        if (!modelStackWithNoteRow->getNoteRowAllowNull()) {

        	// Just check we're not beyond Clip length
            if (squareStart >= clip->loopLength) return;

            // And create the new NoteRow
    		modelStackWithNoteRow = createNoteRowForYDisplay(modelStack, yDisplay);
            if (!modelStackWithNoteRow->getNoteRowAllowNull()) {
            	if (instrument->type == INSTRUMENT_TYPE_KIT) setSelectedDrum(NULL);
            	return;
            }

            // If that just created a new NoteRow for a Kit, then we can't undo any further back than this
            if (instrument->type == INSTRUMENT_TYPE_KIT) {
            	actionLogger.deleteAllLogs();
            }
        }

        int32_t effectiveLength = modelStackWithNoteRow->getLoopLength();

        // Now that we've definitely got a NoteRow, check against NoteRow "effective" length here (though it'll very possibly be the same as the Clip length we may have tested against above).
       	if (squareStart >= effectiveLength) return;

        uint32_t squareWidth = getSquareWidth(xDisplay, effectiveLength);

        NoteRow* noteRow = modelStackWithNoteRow->getNoteRow();

        ParamManagerForTimeline* paramManager = NULL;
        if (instrument->type == INSTRUMENT_TYPE_SYNTH) paramManager = &clip->paramManager;
        else if (instrument->type == INSTRUMENT_TYPE_KIT) paramManager = &noteRow->paramManager;

        // If this is a note-length-edit press...
        if (numEditPadPressesPerNoteRowOnScreen[yDisplay] == 1
                && (int32_t)(timeLastEditPadPress + 80 * 44 - AudioEngine::audioSampleTimer) < 0
				&& clip->allowNoteTails(modelStackWithNoteRow)
                && getEditPadPressXDisplayOnScreen(yDisplay) < xDisplay) {

            // Find that original press
            int i;
            for (i = 0; i < editPadPressBufferSize; i++) {
                if (editPadPresses[i].isActive && editPadPresses[i].yDisplay == yDisplay) break;
            }

            // If we found it...
            if (i < editPadPressBufferSize) {

            	int32_t oldLength;
                int32_t noteStartPos;

            	// If multiple notes, pick the last one
            	if (editPadPresses[i].isBlurredSquare) {
            		int noteI = noteRow->notes.search(squareStart + squareWidth, LESS);
            		Note* note = noteRow->notes.getElement(noteI);
            		if (note) {
            			oldLength = note->getLength();
            			noteStartPos = note->pos;
            		}
            	}

            	else {
            		oldLength = editPadPresses[i].intendedLength;
            		noteStartPos = editPadPresses[i].intendedPos;
            	}

                // First, figure out the lengh to take the note up to the start of the pressed square. Put it in newLength
            	int newLength = squareStart - noteStartPos;
            	if (newLength < 0) newLength += effectiveLength; // Wrapped note

                // If current square wasn't occupied at all to begin with, fill it up
                if (oldLength <= newLength) newLength += squareWidth;

                if (newLength == 0) newLength = squareWidth; // Protection - otherwise we could end up with a 0-length note!

                Action* action = actionLogger.getNewAction(ACTION_NOTE_EDIT, true);

    			int32_t areaStart, areaWidth;
    			bool actuallyExtendNoteAtStartOfArea = (newLength > oldLength);

    			if (actuallyExtendNoteAtStartOfArea) {	// Increasing length

                	// Make sure it doesn't eat into the next note
                	int32_t maxLength = noteRow->getDistanceToNextNote(noteStartPos, modelStackWithNoteRow);
                	newLength = getMin(newLength, maxLength);

    				areaStart = noteStartPos;
    				areaWidth = newLength;
    			}

    			else {									// Decreasing length
    				areaStart = noteStartPos + newLength;
    				areaWidth = oldLength - newLength;
    			}

    			noteRow->clearArea(areaStart, areaWidth, modelStackWithNoteRow, action, clip->getWrapEditLevel(), actuallyExtendNoteAtStartOfArea);

                if (!editPadPresses[i].isBlurredSquare) editPadPresses[i].intendedLength = newLength;
                editPadPresses[i].deleteOnDepress = false;
                uiNeedsRendering(this, 1 << yDisplay, 0);

                if (instrument->type == INSTRUMENT_TYPE_KIT) {
                	setSelectedDrum(noteRow->drum);
                }
            }
        }

        // Or, if this is a regular create-or-select press...
        else {

            timeLastEditPadPress = AudioEngine::audioSampleTimer;
            // Find an empty space in the press buffer, if there is one
            int i;
            for (i = 0; i < editPadPressBufferSize; i++) {
                if (!editPadPresses[i].isActive) break;
            }
            if (i < editPadPressBufferSize) {

            	ParamManagerForTimeline* paramManagerDummy;
            	Sound* sound = getSoundForNoteRow(noteRow, &paramManagerDummy);

            	uint32_t whichRowsToReRender = (1 << yDisplay);

                Action* action = actionLogger.getNewAction(ACTION_NOTE_EDIT, true);

            	uint32_t desiredNoteLength = squareWidth;
            	if (sound) {

            		int yNote;

            		if (instrument->type == INSTRUMENT_TYPE_KIT) {
            			yNote = 60;
            		}
            		else {
            			yNote = getCurrentClip()->getYNoteFromYDisplay(yDisplay, currentSong);
            		}

            		// If a time-synced sample...
            		uint32_t sampleLength = sound->hasAnyTimeStretchSyncing(paramManager, true, yNote);
            		if (sampleLength) {
            			uint32_t sampleLengthInTicks = ((uint64_t)sampleLength << 32) / currentSong->timePerTimerTickBig;

            			// Previously I was having it always jump to a "square" number, but as James Meharry pointed out, what if the Clip is deliberately a
            			// non-square length?
            			desiredNoteLength = effectiveLength;
            			while (!(desiredNoteLength & 1)) desiredNoteLength >>= 1;

            			while (desiredNoteLength * 1.41 < sampleLengthInTicks) desiredNoteLength <<= 1;

            			// If desired note length too long and no existing notes, extend the Clip (or if the NoteRow has independent length, do that instead).
            			if (noteRow->hasNoNotes() && !clip->wrapEditing && desiredNoteLength > effectiveLength) {
            				squareStart = 0;
            				if (noteRow->loopLengthIfIndependent) {
            					noteRow->loopLengthIfIndependent = desiredNoteLength;
            				}
            				else {
                				currentSong->setClipLength(clip, desiredNoteLength, action);

                				// Clip length changing may visually change other rows too, so must re-render them all
                				whichRowsToReRender = 0xFFFFFFFF;
            				}
            			}
            		}

            		// Or if general cut-mode samples - but only for kit Clips, not synth
            		else if (instrument->type == INSTRUMENT_TYPE_KIT) {
            			bool anyLooping;
            			sampleLength = sound->hasCutOrLoopModeSamples(paramManager, yNote, &anyLooping);
            			if (sampleLength) {

            				// If sample loops, we want to cut out before we get to the loop-point
            				if (anyLooping) {
            					desiredNoteLength = ((uint64_t)sampleLength << 32) / currentSong->timePerTimerTickBig;
            				}

            				// Or if sample doesn't loop, we want to extend just past the end point
            				else {
            					desiredNoteLength = (int)((sampleLength - 2) / currentSong->getTimePerTimerTickFloat()) + 1;
            				}
            			}
            		}

            		desiredNoteLength = getMax(desiredNoteLength, squareWidth);
            	}

            	uint32_t maxNoteLengthHere = clip->getWrapEditLevel();
            	desiredNoteLength = getMin(desiredNoteLength, maxNoteLengthHere);

            	Note* firstNote;
            	Note* lastNote;
                uint8_t squareType = noteRow->getSquareType(
                            squareStart,
							squareWidth,
							&firstNote,
							&lastNote,
							modelStackWithNoteRow,
							clip->allowNoteTails(modelStackWithNoteRow),
							desiredNoteLength,
							action,
							playbackHandler.isEitherClockActive() && currentSong->isClipActive(clip),
							isUIModeActive(UI_MODE_HOLDING_HORIZONTAL_ENCODER_BUTTON));

                // If error (no ram left), get out
                if (!squareType) {
                	numericDriver.displayError(ERROR_INSUFFICIENT_RAM);
                	return;
                }

                // Otherwise, we've selected a note
                else {

                	shouldIgnoreVerticalScrollKnobActionIfNotAlsoPressedForThisNotePress = false;

                	// If this is the first press, record the time
                    if (numEditPadPresses == 0) {
                    	timeFirstEditPadPress = AudioEngine::audioSampleTimer;
                    	doneAnyNudgingSinceFirstEditPadPress = false;
                    	offsettingNudgeNumberDisplay = false;
                    	shouldIgnoreHorizontalScrollKnobActionIfNotAlsoPressedForThisNotePress = false;
                    }


                	if (squareType == SQUARE_BLURRED) {
                        editPadPresses[i].intendedPos = squareStart;
                        editPadPresses[i].intendedLength = squareWidth;
                        editPadPresses[i].deleteOnDepress = true;
                    }
                    else {
                        editPadPresses[i].intendedPos = lastNote->pos;
                        editPadPresses[i].intendedLength = lastNote->getLength();
                        editPadPresses[i].deleteOnDepress = (squareType == SQUARE_NOTE_HEAD || squareType == SQUARE_NOTE_TAIL_UNMODIFIED);
                    }

                	editPadPresses[i].isBlurredSquare = (squareType == SQUARE_BLURRED);
                    editPadPresses[i].intendedVelocity = firstNote->getVelocity();
                    editPadPresses[i].intendedProbability = firstNote->getProbability();
                    editPadPresses[i].isActive = true;
                    editPadPresses[i].yDisplay = yDisplay;
                    editPadPresses[i].xDisplay = xDisplay;
                    editPadPresses[i].deleteOnScroll = true;
                    editPadPresses[i].mpeCachedYet = false;
                    for (int m = 0; m < NUM_EXPRESSION_DIMENSIONS; m++) {
                    	editPadPresses[i].stolenMPE[m].num = 0;
                    }
                    numEditPadPresses++;
                    numEditPadPressesPerNoteRowOnScreen[yDisplay]++;
                    enterUIMode(UI_MODE_NOTES_PRESSED);

                    // If new note...
                    if (squareType == SQUARE_NEW_NOTE) {

						// If we're cross-screen-editing, create other corresponding notes too
						if (clip->wrapEditing) {
							int error = noteRow->addCorrespondingNotes(
										squareStart,
										desiredNoteLength,
										editPadPresses[i].intendedVelocity,
										modelStackWithNoteRow,
										clip->allowNoteTails(modelStackWithNoteRow),
										action);

							if (error) numericDriver.displayError(ERROR_INSUFFICIENT_RAM);
						}
                    }

                    // Edit mod knob values for this Note's region
                    int32_t distanceToNextNote = clip->getDistanceToNextNote(lastNote, modelStackWithNoteRow);

                    if (instrument->type == INSTRUMENT_TYPE_KIT) {
                    	setSelectedDrum(noteRow->drum);
                    }

                    // Can only set the mod region after setting the selected drum! Otherwise the params' currentValues don't end up right
                    view.setModRegion(firstNote->pos, getMax((uint32_t)distanceToNextNote + lastNote->pos - firstNote->pos, squareWidth), modelStackWithNoteRow->noteRowId);

                    // Now that we're holding a note down, get set up for if the user wants to edit its MPE values.
                    for (int t = 0; t < MPE_RECORD_LENGTH_FOR_NOTE_EDITING; t++) {
                    	mpeValuesAtHighestPressure[t][0] = 0;
                    	mpeValuesAtHighestPressure[t][1] = 0;
                    	mpeValuesAtHighestPressure[t][2] = -1; // -1 means not valid yet
                    }
                    mpeMostRecentPressure = 0;
                    mpeRecordLastUpdateTime = AudioEngine::audioSampleTimer;

                    reassessAuditionStatus(yDisplay);
                }

                // Might need to re-render row, if it was changed
                if (squareType == SQUARE_NEW_NOTE || squareType == SQUARE_NOTE_TAIL_MODIFIED) {
                	uiNeedsRendering(this, whichRowsToReRender, 0);
                }
            }
        }
    }


    // Or if pad press ended...
    else {

        // Find the corresponding press, if there is one
        int i;
        for (i = 0; i < editPadPressBufferSize; i++) {
            if (editPadPresses[i].isActive && editPadPresses[i].yDisplay == yDisplay && editPadPresses[i].xDisplay == xDisplay) break;
        }

        // If we found it...
        if (i < editPadPressBufferSize) {

            numericDriver.cancelPopup(); // Crude way of getting rid of the probability-editing permanent popup

        	uint8_t velocity = editPadPresses[i].intendedVelocity;

            // Must mark it as inactive first, otherwise, the note-deletion code may do so and then we'd do it again here
            endEditPadPress(i);

            // If we're meant to be deleting it on depress...
            if (editPadPresses[i].deleteOnDepress && AudioEngine::audioSampleTimer - timeLastEditPadPress < (44100 >> 1)) {

            	ModelStackWithNoteRow* modelStackWithNoteRow = getCurrentClip()->getNoteRowOnScreen(yDisplay, modelStack);

                Action* action = actionLogger.getNewAction(ACTION_NOTE_EDIT, true);

                NoteRow* noteRow = modelStackWithNoteRow->getNoteRow();

                int wrapEditLevel = clip->getWrapEditLevel();

				noteRow->clearArea(
							squareStart,
							getSquareWidth(xDisplay, modelStackWithNoteRow->getLoopLength()),
							modelStackWithNoteRow,
							action,
							wrapEditLevel);

				noteRow->clearMPEUpUntilNextNote(modelStackWithNoteRow, squareStart, wrapEditLevel, true);

                uiNeedsRendering(this, 1 << yDisplay, 0);
            }

            // Or if not deleting...
            else {
            	instrument->defaultVelocity = velocity;
            }

            // Close last note nudge action, if there was one - so each such action is for one consistent set of notes
            actionLogger.closeAction(ACTION_NOTE_NUDGE);

            // If *all* presses are now ended
            checkIfAllEditPadPressesEnded();

            reassessAuditionStatus(yDisplay);
        }
    }
}

Sound* InstrumentClipView::getSoundForNoteRow(NoteRow* noteRow, ParamManagerForTimeline** getParamManager) {
	if (currentSong->currentClip->output->type == INSTRUMENT_TYPE_SYNTH) {
		*getParamManager = &currentSong->currentClip->paramManager;
		return (SoundInstrument*)currentSong->currentClip->output;
	}
	else if (currentSong->currentClip->output->type == INSTRUMENT_TYPE_KIT && noteRow && noteRow->drum && noteRow->drum->type == DRUM_TYPE_SOUND) {
		if (!noteRow) return NULL;
		*getParamManager = &noteRow->paramManager;
		return (SoundDrum*)noteRow->drum;
	}
	else {
		*getParamManager = NULL;
		return NULL;
	}
}

void InstrumentClipView::endEditPadPress(uint8_t i) {
    editPadPresses[i].isActive = false;
    numEditPadPresses--;
    numEditPadPressesPerNoteRowOnScreen[editPadPresses[i].yDisplay]--;

    for (int m = 0; m < NUM_EXPRESSION_DIMENSIONS; m++) {
    	if (editPadPresses[i].stolenMPE[m].num) {
    		generalMemoryAllocator.dealloc(editPadPresses[i].stolenMPE[m].nodes);
    	}
    }
}

void InstrumentClipView::checkIfAllEditPadPressesEnded(bool mayRenderSidebar) {
    if (numEditPadPresses == 0) {
        view.setModRegion();
        exitUIMode(UI_MODE_NOTES_PRESSED);
        actionLogger.closeAction(ACTION_NOTE_EDIT);
    }
}


void InstrumentClipView::adjustVelocity(int velocityChange) {

	int velocityValue = 0;

    Action* action;
    if (HAVE_OLED || numericDriver.popupActive) {
    	action = actionLogger.getNewAction(ACTION_NOTE_EDIT, true);
        if (!action) return; // Necessary why?
    }

    char modelStackMemory[MODEL_STACK_MAX_SIZE];
    ModelStackWithTimelineCounter* modelStack = currentSong->setupModelStackWithCurrentClip(modelStackMemory);


    for (int i = 0; i < editPadPressBufferSize; i++) {
        if (editPadPresses[i].isActive) {
            editPadPresses[i].deleteOnDepress = false;

            int noteRowIndex;
			NoteRow* noteRow = getCurrentClip()->getNoteRowOnScreen(editPadPresses[i].yDisplay, currentSong, &noteRowIndex);
			int noteRowId = getCurrentClip()->getNoteRowId(noteRow, noteRowIndex);

			ModelStackWithNoteRow* modelStackWithNoteRow = modelStack->addNoteRow(noteRowId, noteRow);

        	// Multiple notes in square
    		if (editPadPresses[i].isBlurredSquare) {

    			uint32_t velocitySumThisSquare = 0;
    			uint32_t numNotesThisSquare = 0;

        		int noteI = noteRow->notes.search(editPadPresses[i].intendedPos, GREATER_OR_EQUAL);
        		Note* note = noteRow->notes.getElement(noteI);
        		while (note && note->pos - editPadPresses[i].intendedPos < editPadPresses[i].intendedLength) {

#if HAVE_OLED
        			if (OLED::isPopupPresent()) {
#else
        				if (numericDriver.popupActive) {
#endif
            			noteRow->changeNotesAcrossAllScreens(note->pos, modelStackWithNoteRow, action, CORRESPONDING_NOTES_ADJUST_VELOCITY, velocityChange);
                	}

        			if (velocityValue == 0) {
        				velocityValue = note->getVelocity();
        			}
        			else {
        				if (velocityValue != note->getVelocity()) velocityValue = 255; // Means "multiple"
        			}
        			numNotesThisSquare++;
        			velocitySumThisSquare += note->getVelocity();

        			noteI++;
        			note = noteRow->notes.getElement(noteI);
        		}

        		editPadPresses[i].intendedVelocity = velocitySumThisSquare / numNotesThisSquare; // Get the average. Ideally we'd have done this when first selecting the note too, but I didn't
    		}

    		// Only one note in square
    		else {
#if HAVE_OLED
            	if (OLED::isPopupPresent()) {
#else
            	if (numericDriver.popupActive) {
#endif
            		editPadPresses[i].intendedVelocity = getMax(1, getMin(127, (int)editPadPresses[i].intendedVelocity + velocityChange));
    				noteRow->changeNotesAcrossAllScreens(editPadPresses[i].intendedPos, modelStackWithNoteRow, action, CORRESPONDING_NOTES_ADJUST_VELOCITY, velocityChange);
            	}

    			if (velocityValue == 0) {
    				velocityValue = editPadPresses[i].intendedVelocity;
    			}
    			else {
    				if (velocityValue != editPadPresses[i].intendedVelocity) velocityValue = 255; // Means "multiple"
    			}
    		}
        }
    }

    if (velocityValue) {
    	char buffer[22];
    	char const* displayString;
    	if (velocityValue == 255) {
    		if (velocityChange >= 0) displayString = HAVE_OLED ? "Velocity increased" : "MORE";
    		else displayString = HAVE_OLED ? "Velocity decreased" : "LESS";

    		// Don't bother trying to think of some smart way to update lastVelocityInteractedWith. It'll get updated when user releases last press.
    	}
    	else {
#if HAVE_OLED
    		strcpy(buffer, "Velocity: ");
    		intToString(velocityValue, buffer + strlen(buffer));
#else
    		intToString(velocityValue, buffer);
#endif
    		displayString = buffer;
    		((Instrument*)currentSong->currentClip->output)->defaultVelocity = velocityValue;
    	}
#if HAVE_OLED
    	OLED::popupText(displayString);
#else
    	numericDriver.displayPopup(displayString, 0, true);
#endif
    }

    reassessAllAuditionStatus();
}



void InstrumentClipView::adjustProbability(int offset) {

	int probabilityValue = -1;

    bool prevBase = false;

    char modelStackMemory[MODEL_STACK_MAX_SIZE];
    ModelStackWithTimelineCounter* modelStack = currentSong->setupModelStackWithCurrentClip(modelStackMemory);

    // If just one press...
    if (numEditPadPresses == 1) {
    	// Find it
        for (int i = 0; i < editPadPressBufferSize; i++) {
            if (editPadPresses[i].isActive) {
            	editPadPresses[i].deleteOnDepress = false;

            	if (editPadPresses[i].isBlurredSquare) goto multiplePresses;

            	int probability = editPadPresses[i].intendedProbability;

            	probabilityValue = probability & 127;
            	prevBase = (probability & 128);

            	// If editing, continue edit
#if HAVE_OLED
            	if (OLED::isPopupPresent()) {
#else
            	if (numericDriver.popupActive) {
#endif
            	    Action* action = actionLogger.getNewAction(ACTION_NOTE_EDIT, true);
            	    if (!action) return;

					// Incrementing
					if (offset == 1) {
						if (probabilityValue < NUM_PROBABILITY_VALUES + 35) {
							if (prevBase) {
								probabilityValue++;
								prevBase = false;
							}
							else {
								// See if there's a prev-base
								if (probabilityValue < NUM_PROBABILITY_VALUES && getCurrentClip()->doesProbabilityExist(editPadPresses[i].intendedPos, probabilityValue, NUM_PROBABILITY_VALUES - probabilityValue)) {
									prevBase = true;
								}
								else {
									probabilityValue++;
								}
							}
						}
					}

					// Decrementing
					else {
						if (probabilityValue > 1 || prevBase) {
							if (prevBase) {
								prevBase = false;
							}
							else {
								probabilityValue--;
								prevBase = (probabilityValue < NUM_PROBABILITY_VALUES && getCurrentClip()->doesProbabilityExist(editPadPresses[i].intendedPos, probabilityValue, NUM_PROBABILITY_VALUES - probabilityValue));
							}
						}
					}

					editPadPresses[i].intendedProbability = probabilityValue;
					if (prevBase) editPadPresses[i].intendedProbability |= 128;

					int noteRowIndex;
					NoteRow* noteRow = getCurrentClip()->getNoteRowOnScreen(editPadPresses[i].yDisplay, currentSong, &noteRowIndex);
					int noteRowId = getCurrentClip()->getNoteRowId(noteRow, noteRowIndex);
					ModelStackWithNoteRow* modelStackWithNoteRow = modelStack->addNoteRow(noteRowId, noteRow);

					noteRow->changeNotesAcrossAllScreens(editPadPresses[i].intendedPos, modelStackWithNoteRow, action, CORRESPONDING_NOTES_SET_PROBABILITY, editPadPresses[i].intendedProbability);
            	}
            	break;
            }
        }
    }


    // Or if multiple presses...
    else {
multiplePresses:

    	int leftMostPos = 2147483647;
    	int leftMostIndex;
    	// Find the leftmost one. There may be more than one...
        for (int i = 0; i < editPadPressBufferSize; i++) {
            if (editPadPresses[i].isActive) {
            	editPadPresses[i].deleteOnDepress = false;

            	// "blurred square" with multiple notes
            	if (editPadPresses[i].isBlurredSquare) {
            		NoteRow* noteRow = getCurrentClip()->getNoteRowOnScreen(editPadPresses[i].yDisplay, currentSong);
            		int noteI = noteRow->notes.search(editPadPresses[i].intendedPos, GREATER_OR_EQUAL);
            		Note* note = noteRow->notes.getElement(noteI);
            		if (note) {
            			editPadPresses[i].intendedProbability = note->probability; // This might not have been grabbed properly initially
    					if (note->pos < leftMostPos) {
    						leftMostPos = note->pos;
    						leftMostIndex = i;
    					}
            		}
            	}

            	// Or, just 1 note in square
            	else {

					if (editPadPresses[i].intendedPos < leftMostPos) {
						leftMostPos = editPadPresses[i].intendedPos;
						leftMostIndex = i;
					}
            	}
            }
        }


        // Decide the probability, based on the existing probability of the leftmost note
        probabilityValue = editPadPresses[leftMostIndex].intendedProbability & 127;
        probabilityValue += offset;
        probabilityValue = getMax(1, probabilityValue);
        probabilityValue = getMin(NUM_PROBABILITY_VALUES + 35, probabilityValue);

        Action* action = actionLogger.getNewAction(ACTION_NOTE_EDIT, true);
        if (!action) return;

		// Set the probability of the other presses, and update all probabilities with the actual notes
        for (int i = 0; i < editPadPressBufferSize; i++) {
            if (editPadPresses[i].isActive) {

            	// Update probability
            	editPadPresses[i].intendedProbability = probabilityValue;

            	int noteRowIndex;
        		NoteRow* noteRow = getCurrentClip()->getNoteRowOnScreen(editPadPresses[i].yDisplay, currentSong, &noteRowIndex);
        		int noteRowId = getCurrentClip()->getNoteRowId(noteRow, noteRowIndex);

				ModelStackWithNoteRow* modelStackWithNoteRow = modelStack->addNoteRow(noteRowId, noteRow);

            	// "blurred square" with multiple notes
            	if (editPadPresses[i].isBlurredSquare) {

            		int noteI = noteRow->notes.search(editPadPresses[i].intendedPos, GREATER_OR_EQUAL);
            		Note* note = noteRow->notes.getElement(noteI);
            		while (note && note->pos - editPadPresses[i].intendedPos < editPadPresses[i].intendedLength) {

                    	// And if not one of the leftmost notes, make it a prev-base one - if we're doing actual percentage probabilities
                    	if (probabilityValue < NUM_PROBABILITY_VALUES && note->pos != leftMostPos) editPadPresses[i].intendedProbability |= 128; // This isn't perfect...
                    	noteRow->changeNotesAcrossAllScreens(note->pos, modelStackWithNoteRow, action, CORRESPONDING_NOTES_SET_PROBABILITY, editPadPresses[i].intendedProbability);

            			noteI++;
            			note = noteRow->notes.getElement(noteI);
            		}

            	}
            	// Or, just 1 note in square
            	else {
                	// And if not one of the leftmost notes, make it a prev-base one - if we're doing actual percentage probabilities
                	if (probabilityValue < NUM_PROBABILITY_VALUES && editPadPresses[i].intendedPos != leftMostPos) editPadPresses[i].intendedProbability |= 128;
                	noteRow->changeNotesAcrossAllScreens(editPadPresses[i].intendedPos, modelStackWithNoteRow, action, CORRESPONDING_NOTES_SET_PROBABILITY, editPadPresses[i].intendedProbability);
            	}
            }
        }
    }

    if (probabilityValue != -1) {
#if HAVE_OLED
    	char buffer[29];
#else
    	char buffer[5];
#endif
    	char* displayString;
    	if (probabilityValue <= NUM_PROBABILITY_VALUES) {
#if HAVE_OLED
    		strcpy(buffer, "Probability: ");
    		intToString(probabilityValue * 5, buffer + strlen(buffer));
    		strcat(buffer, "%");
    		if (prevBase) strcat(buffer, " latching");
#else
    		intToString(probabilityValue * 5, buffer);
#endif
    		displayString = buffer;
    	}

    	// Iteration dependence
    	else {

			int divisor, iterationWithinDivisor;
			dissectIterationDependence(probabilityValue, &divisor, &iterationWithinDivisor);

			int charPos = 0;

#if HAVE_OLED
			strcpy(buffer, "Iteration dependence: ");
			charPos = strlen(buffer);
#endif

			buffer[charPos++] = '1' + iterationWithinDivisor;
#if HAVE_OLED
			buffer[charPos++] = ' ';
#endif
			buffer[charPos++] = 'o';
			buffer[charPos++] = 'f';
#if HAVE_OLED
			buffer[charPos++] = ' ';
#endif
			buffer[charPos++] = '0' + divisor;
			buffer[charPos++] = 0;
    	}

#if HAVE_OLED
    	OLED::popupText(displayString);
#else
    	numericDriver.displayPopup(displayString, 0, true, prevBase ? 3 : 255);
#endif
    }
}


void InstrumentClipView::mutePadPress(uint8_t yDisplay) {

	char modelStackMemory[MODEL_STACK_MAX_SIZE];
	ModelStackWithTimelineCounter* modelStack = currentSong->setupModelStackWithCurrentClip(modelStackMemory);

	InstrumentClip* clip = (InstrumentClip*)modelStack->getTimelineCounter();

	// We do not want to change the selected Drum if stutter is happening, because the user needs to keep controlling, and eventually stop stuttering on, their current selected Drum
	bool wasStuttering = isUIModeActive(UI_MODE_STUTTERING);

	// Try getting existing NoteRow.
	ModelStackWithNoteRow* modelStackWithNoteRow = clip->getNoteRowOnScreen(yDisplay, modelStack);

	// If no existing NoteRow...
	if (!modelStackWithNoteRow->getNoteRowAllowNull()) {

		// For Kits, get out.
	    if (clip->output->type == INSTRUMENT_TYPE_KIT) {
fail:
			if (!wasStuttering) setSelectedDrum(NULL);
			return;
	    }

	    // Create new NoteRow.
		modelStackWithNoteRow = createNoteRowForYDisplay(modelStack, yDisplay);
		if (!modelStackWithNoteRow->getNoteRowAllowNull()) return;
	}

    NoteRow* noteRow = modelStackWithNoteRow->getNoteRow();

    clip->toggleNoteRowMute(modelStackWithNoteRow);

    if (!wasStuttering && clip->output->type == INSTRUMENT_TYPE_KIT) setSelectedDrum(noteRow->drum);

    uiNeedsRendering(this, 0, 1 << yDisplay);
}


NoteRow* InstrumentClipView::createNewNoteRowForKit(ModelStackWithTimelineCounter* modelStack, int yDisplay, int* getIndex) {
	InstrumentClip* clip = (InstrumentClip*)modelStack->getTimelineCounter();

	NoteRow* newNoteRow = clip->createNewNoteRowForKit(modelStack, (yDisplay < -clip->yScroll), getIndex);
    if (!newNoteRow) return NULL; // If memory full

	recalculateColour(yDisplay);

    return newNoteRow;
}


ModelStackWithNoteRow* InstrumentClipView::getOrCreateNoteRowForYDisplay(ModelStackWithTimelineCounter* modelStack, int yDisplay) {

	InstrumentClip* clip = (InstrumentClip*)modelStack->getTimelineCounter();

	ModelStackWithNoteRow* modelStackWithNoteRow = clip->getNoteRowOnScreen(yDisplay, modelStack);

	if (!modelStackWithNoteRow->getNoteRowAllowNull()) {
		modelStackWithNoteRow = createNoteRowForYDisplay(modelStack, yDisplay);
	}

	return modelStackWithNoteRow;
}


ModelStackWithNoteRow* InstrumentClipView::createNoteRowForYDisplay(ModelStackWithTimelineCounter* modelStack, int yDisplay) {

	InstrumentClip* clip = (InstrumentClip*)modelStack->getTimelineCounter();

	NoteRow* noteRow = NULL;
	int noteRowId;

    // If *not* a kit
    if (clip->output->type != INSTRUMENT_TYPE_KIT) {

        noteRow = clip->createNewNoteRowForYVisual(getYVisualFromYDisplay(yDisplay), modelStack->song);

        if (!noteRow) { // If memory full
doDisplayError:
        	numericDriver.displayError(ERROR_INSUFFICIENT_RAM);
        }
        else {
        	noteRowId = noteRow->y;
        }
    }


    // Or, if a kit
    else {
        // If it's more than one row below, we can't do it
        if (yDisplay < -1 - clip->yScroll) goto getOut;

        // If it's more than one row above, we can't do it
        if (yDisplay > clip->getNumNoteRows() - clip->yScroll) goto getOut;

        noteRow = createNewNoteRowForKit(modelStack, yDisplay, &noteRowId);

    	if (!noteRow) {
    		goto doDisplayError;
    	}

    	else {
    		uiNeedsRendering(this, 0, 1 << yDisplay);
    	}
    }

getOut:
    return modelStack->addNoteRow(noteRowId, noteRow);
}






void InstrumentClipView::recalculateColours() {
    for (int yDisplay = 0; yDisplay < displayHeight; yDisplay++) {
        recalculateColour(yDisplay);
    }
}

void InstrumentClipView::recalculateColour(uint8_t yDisplay) {
    int colourOffset = 0;
	NoteRow* noteRow = getCurrentClip()->getNoteRowOnScreen(yDisplay, currentSong);
    if (noteRow) colourOffset = noteRow->getColourOffset(getCurrentClip());
    getCurrentClip()->getMainColourFromY(getCurrentClip()->getYNoteFromYDisplay(yDisplay, currentSong), colourOffset, rowColour[yDisplay]);
    getTailColour(rowTailColour[yDisplay], rowColour[yDisplay]);
    getBlurColour(rowBlurColour[yDisplay], rowColour[yDisplay]);
}


int InstrumentClipView::scrollVertical(int scrollAmount, bool inCardRoutine, bool draggingNoteRow) {
    int noteRowToShiftI;
    int noteRowToSwapWithI;

    bool isKit = currentSong->currentClip->output->type == INSTRUMENT_TYPE_KIT;

    // If a Kit...
    if (isKit) {
        // Limit scrolling
        if (scrollAmount >= 0) {
            if ((int16_t)(getCurrentClip()->yScroll + scrollAmount) > (int16_t)(getCurrentClip()->getNumNoteRows() - 1)) return ACTION_RESULT_DEALT_WITH;
        }
        else {
            if (getCurrentClip()->yScroll + scrollAmount < 1 - displayHeight) return ACTION_RESULT_DEALT_WITH;
        }

        // Limit how far we can shift a NoteRow
        if (draggingNoteRow) {
            noteRowToShiftI = lastAuditionedYDisplay + getCurrentClip()->yScroll;
            if (noteRowToShiftI < 0 || noteRowToShiftI >= getCurrentClip()->noteRows.getNumElements()) return ACTION_RESULT_DEALT_WITH;

            if (scrollAmount >= 0) {
                if (noteRowToShiftI >= getCurrentClip()->noteRows.getNumElements() - 1) return ACTION_RESULT_DEALT_WITH;
                noteRowToSwapWithI = noteRowToShiftI + 1;
            }
            else {
                if (noteRowToShiftI == 0) return ACTION_RESULT_DEALT_WITH;
                noteRowToSwapWithI = noteRowToShiftI - 1;
            }
        }
    }

    // Or if not a Kit...
    else {
        int newYNote;
        if (scrollAmount > 0) {
            newYNote = getCurrentClip()->getYNoteFromYDisplay(displayHeight - 1 + scrollAmount, currentSong);
        }
        else {
            newYNote = getCurrentClip()->getYNoteFromYDisplay(scrollAmount, currentSong);
        }

        if (!getCurrentClip()->isScrollWithinRange(scrollAmount, newYNote)) return ACTION_RESULT_DEALT_WITH;
    }

    if (inCardRoutine && (numEditPadPresses || draggingNoteRow)) return ACTION_RESULT_REMIND_ME_OUTSIDE_CARD_ROUTINE;

    bool currentClipIsActive = currentSong->isClipActive(currentSong->currentClip);

	char modelStackMemory[MODEL_STACK_MAX_SIZE];
	ModelStackWithTimelineCounter* modelStack = currentSong->setupModelStackWithCurrentClip(modelStackMemory);

    // Switch off any auditioned notes. But leave on the one whose NoteRow we're moving, if we are
    for (int yDisplay = 0; yDisplay < displayHeight; yDisplay++) {
        if (lastAuditionedVelocityOnScreen[yDisplay] != 255 && (!draggingNoteRow || lastAuditionedYDisplay != yDisplay)) {
            sendAuditionNote(false, yDisplay, 127, 0);

            ModelStackWithNoteRow* modelStackWithNoteRow = getCurrentClip()->getNoteRowOnScreen(yDisplay, modelStack);
            NoteRow* noteRow = modelStackWithNoteRow->getNoteRowAllowNull();

            if (noteRow) {
				// If recording, record a note-off for this NoteRow, if one exists
				if (playbackHandler.shouldRecordNotesNow() && currentClipIsActive) {
					getCurrentClip()->recordNoteOff(modelStackWithNoteRow);
				}
            }
        }
    }


    // If any presses happening, grab those Notes...
    if (numEditPadPresses) {

        Action* action = actionLogger.getNewAction(ACTION_NOTE_EDIT, true);

        for (int i = 0; i < editPadPressBufferSize; i++) {
            if (editPadPresses[i].isActive) {
            	if (editPadPresses[i].isBlurredSquare) {
                    endEditPadPress(i); // We can't deal with multiple notes per square
                    checkIfAllEditPadPressesEnded(false);
                    reassessAuditionStatus(editPadPresses[i].yDisplay);
            	}
            	else {
            		if (editPadPresses[i].deleteOnScroll) {
            			int32_t pos = editPadPresses[i].intendedPos;
            			ModelStackWithNoteRow* modelStackWithNoteRow = getCurrentClip()->getNoteRowOnScreen(editPadPresses[i].yDisplay, modelStack);
						NoteRow* thisNoteRow = modelStackWithNoteRow->getNoteRow();
						thisNoteRow->deleteNoteByPos(modelStackWithNoteRow, pos, action);

						ParamCollectionSummary* mpeParamsSummary = thisNoteRow->paramManager.getExpressionParamSetSummary();
						ExpressionParamSet* mpeParams = (ExpressionParamSet*)mpeParamsSummary->paramCollection;
						if (mpeParams) {
							int32_t distanceToNextNote = thisNoteRow->getDistanceToNextNote(pos, modelStackWithNoteRow);
							int loopLength = modelStackWithNoteRow->getLoopLength();
							ModelStackWithParamCollection* modelStackWithParamCollection = modelStackWithNoteRow->addOtherTwoThingsAutomaticallyGivenNoteRow()->addParamCollection(mpeParams, mpeParamsSummary);

							for (int m = 0; m < NUM_EXPRESSION_DIMENSIONS; m++) {
								StolenParamNodes* stolenNodeRecord = NULL;
								if (!editPadPresses[i].mpeCachedYet) {
									stolenNodeRecord = &editPadPresses[i].stolenMPE[m];
								}
								AutoParam* param = &mpeParams->params[m];
								ModelStackWithAutoParam* modelStackWithAutoParam = modelStackWithParamCollection->addAutoParam(m, param);

								param->stealNodes(modelStackWithAutoParam, pos, distanceToNextNote, loopLength, action, stolenNodeRecord);
							}
						}

						editPadPresses[i].mpeCachedYet = true;
            		}
            	}
            }
        }
    }


    // Shift the selected NoteRow, if that's what we're doing. We know we're in Kit mode then
    if (draggingNoteRow) {

    	actionLogger.deleteAllLogs(); // Can't undo past this!

    	getCurrentClip()->noteRows.getElement(noteRowToShiftI)->y = -32768; // Need to remember not to try and use the yNote value of this NoteRow if we switch back out of Kit mode
    	getCurrentClip()->noteRows.swapElements(noteRowToShiftI, noteRowToSwapWithI);
    }

    // Do actual scroll
    getCurrentClip()->yScroll += scrollAmount;

    recalculateColours(); // Don't render - we'll do that after we've dealt with presses (potentially creating Notes)

    // Switch on any auditioned notes - remembering that the one we're shifting (if we are) was left on before
    bool drawnNoteCodeYet = false;
    bool forceStoppedAnyAuditioning = false;
    bool changedActiveModControllable = false;
    for (int yDisplay = 0; yDisplay < displayHeight; yDisplay++) {
        if (lastAuditionedVelocityOnScreen[yDisplay] != 255) {
            // If shifting a NoteRow..
            if (draggingNoteRow && lastAuditionedYDisplay == yDisplay) {
            }

            // Otherwise, switch its audition back on
            else {
                // Check NoteRow exists, incase we've got a Kit
            	ModelStackWithNoteRow* modelStackWithNoteRow = getCurrentClip()->getNoteRowOnScreen(yDisplay, modelStack);

            	if (!isKit || modelStackWithNoteRow->getNoteRowAllowNull()) {

                	if (modelStackWithNoteRow->getNoteRowAllowNull() && modelStackWithNoteRow->getNoteRow()->soundingStatus == STATUS_SEQUENCED_NOTE) {}
                	else {

						// Record note-on if we're recording
						if (playbackHandler.shouldRecordNotesNow() && currentClipIsActive) {

							// If no NoteRow existed before, try creating one
							if (!modelStackWithNoteRow->getNoteRowAllowNull()) {
								modelStackWithNoteRow = createNoteRowForYDisplay(modelStack, yDisplay);
							}

							if (modelStackWithNoteRow->getNoteRowAllowNull()) {
								getCurrentClip()->recordNoteOn(modelStackWithNoteRow, ((Instrument*)currentSong->currentClip->output)->defaultVelocity);
							}
						}

						sendAuditionNote(true, yDisplay, lastAuditionedVelocityOnScreen[yDisplay], 0); // Should this technically grab the note-length of the note if there is one?
                	}
                }
                else {
                    auditionPadIsPressed[yDisplay] = false;
                    lastAuditionedVelocityOnScreen[yDisplay] = 255;
                    forceStoppedAnyAuditioning = true;
                }
            }
            if (!draggingNoteRow && !drawnNoteCodeYet && auditionPadIsPressed[yDisplay]) { // If we're shiftingNoteRow, no need to re-draw the noteCode, because it'll be the same
                drawNoteCode(yDisplay);
                if (isKit) {
                	Drum* newSelectedDrum = NULL;
                	NoteRow* noteRow = getCurrentClip()->getNoteRowOnScreen(yDisplay, currentSong);
                	if (noteRow) newSelectedDrum = noteRow->drum;
                	setSelectedDrum(newSelectedDrum, true);
                	changedActiveModControllable = !getAffectEntire();
                }

    		    if (currentSong->currentClip->output->type == INSTRUMENT_TYPE_SYNTH) {
    				if (getCurrentUI() == &soundEditor && soundEditor.getCurrentMenuItem() == &multiRangeMenu) {
    					multiRangeMenu.noteOnToChangeRange(getCurrentClip()->getYNoteFromYDisplay(yDisplay, currentSong) + ((SoundInstrument*)currentSong->currentClip->output)->transpose);
    				}
    		    }

                drawnNoteCodeYet = true;
            }
        }
    }
    if (forceStoppedAnyAuditioning) someAuditioningHasEnded(true);

    // If presses happening, place the Notes on the newly-aligned NoteRows
    if (numEditPadPresses > 0) {

        Action* action = actionLogger.getNewAction(ACTION_NOTE_EDIT, true);
        //if (!action) return; // Couldn't happen?

    	action->updateYScrollClipViewAfter(getCurrentClip());

        for (int i = 0; i < editPadPressBufferSize; i++) {
            if (editPadPresses[i].isActive) {

            	// Try getting existing NoteRow. If none...
            	ModelStackWithNoteRow* modelStackWithNoteRow = getCurrentClip()->getNoteRowOnScreen(editPadPresses[i].yDisplay, modelStack);
            	if (!modelStackWithNoteRow->getNoteRowAllowNull()) {

                    if (isKit) goto cancelPress;

                    // Try creating NoteRow
                    modelStackWithNoteRow = createNoteRowForYDisplay(modelStack, editPadPresses[i].yDisplay);

                    if (!modelStackWithNoteRow->getNoteRowAllowNull()) {
                    	numericDriver.displayError(ERROR_INSUFFICIENT_RAM);
cancelPress:
                        endEditPadPress(i);
                        continue;
                    }
            	}

            	NoteRow* noteRow = modelStackWithNoteRow->getNoteRow();

            	int32_t pos = editPadPresses[i].intendedPos;

                bool success = noteRow->attemptNoteAdd(
                            pos,
                            editPadPresses[i].intendedLength,
                            editPadPresses[i].intendedVelocity,
                            editPadPresses[i].intendedProbability,
							modelStackWithNoteRow,
                            action);

                editPadPresses[i].deleteOnDepress = false;
                editPadPresses[i].deleteOnScroll = success;

                if (success) {
                	if (editPadPresses[i].mpeCachedYet) {
                		int anyActualNodes = 0;
                		for (int m = 0; m < NUM_EXPRESSION_DIMENSIONS; m++) {
                			anyActualNodes += editPadPresses[i].stolenMPE[m].num;
                		}

                		if (anyActualNodes) noteRow->paramManager.ensureExpressionParamSetExists(isKit); // If this fails, we'll detect that below.

                		ParamCollectionSummary* mpeParamsSummary = noteRow->paramManager.getExpressionParamSetSummary();
                		ExpressionParamSet* mpeParams = (ExpressionParamSet*)mpeParamsSummary->paramCollection;

                		if (mpeParams) {
                			ModelStackWithParamCollection* modelStackWithParamCollection = modelStackWithNoteRow->addOtherTwoThingsAutomaticallyGivenNoteRow()->addParamCollection(mpeParams, mpeParamsSummary);

							int32_t distanceToNextNote = noteRow->getDistanceToNextNote(pos, modelStackWithNoteRow);
							int loopLength = modelStackWithNoteRow->getLoopLength();

							for (int m = 0; m < NUM_EXPRESSION_DIMENSIONS; m++) {
								AutoParam* param = &mpeParams->params[m];
								ModelStackWithAutoParam* modelStackWithAutoParam = modelStackWithParamCollection->addAutoParam(m, param);

                    			param->insertStolenNodes(modelStackWithAutoParam, pos, distanceToNextNote, loopLength, action, &editPadPresses[i].stolenMPE[m]);
                    		}
                		}
                	}
                }
            }
        }
        checkIfAllEditPadPressesEnded(false); // Don't allow to redraw sidebar - it's going to be redrawn below anyway
    }

    uiNeedsRendering(this); // Might be in waveform view
    return ACTION_RESULT_DEALT_WITH;
}




void InstrumentClipView::reassessAllAuditionStatus() {
    for (int yDisplay = 0; yDisplay < displayHeight; yDisplay++) {
        reassessAuditionStatus(yDisplay);
    }
}

void InstrumentClipView::reassessAuditionStatus(uint8_t yDisplay) {
	uint32_t sampleSyncLength;
    uint8_t newVelocity = getVelocityForAudition(yDisplay, &sampleSyncLength);
    // If some change in the NoteRow's audition status (it's come on or off or had its velocity changed)...
    if (newVelocity != lastAuditionedVelocityOnScreen[yDisplay]) {

        // Switch note off if it was on
        if (lastAuditionedVelocityOnScreen[yDisplay] != 255) sendAuditionNote(false, yDisplay, 127, 0);

        // Switch note on if we want it on (it may have a different velocity now)
        if (newVelocity != 255) sendAuditionNote(true, yDisplay, newVelocity, sampleSyncLength);

        lastAuditionedVelocityOnScreen[yDisplay] = newVelocity;
    }
}

// This may send it on a different Clip, if a different one is the activeClip
void InstrumentClipView::sendAuditionNote(bool on, uint8_t yDisplay, uint8_t velocity, uint32_t sampleSyncLength) {
	Instrument* instrument = (Instrument*)currentSong->currentClip->output;

	char modelStackMemory[MODEL_STACK_MAX_SIZE];
	ModelStack* modelStack = setupModelStackWithSong(modelStackMemory, currentSong);

	if (instrument->type == INSTRUMENT_TYPE_KIT) {
		ModelStackWithTimelineCounter* modelStackWithTimelineCounter = modelStack->addTimelineCounter(getCurrentClip());
    	ModelStackWithNoteRow* modelStackWithNoteRow = getCurrentClip()->getNoteRowOnScreen(yDisplay, modelStackWithTimelineCounter); // On *current* clip!

    	NoteRow* noteRowOnCurrentClip = modelStackWithNoteRow->getNoteRowAllowNull();

    	// There may be no NoteRow at all if a different Clip than the one we're viewing is the activeClip, and it can't be changed
        if (noteRowOnCurrentClip) {

        	Drum* drum = noteRowOnCurrentClip->drum;

        	if (drum) {

				if (currentSong->currentClip != instrument->activeClip) {
					modelStackWithTimelineCounter->setTimelineCounter(instrument->activeClip);
					modelStackWithNoteRow = ((InstrumentClip*)instrument->activeClip)->getNoteRowForDrum(modelStackWithTimelineCounter, drum); // On *active* clip!
					if (!modelStackWithNoteRow->getNoteRowAllowNull()) return;
				}

				if (on) {
					if (drum->type == DRUM_TYPE_SOUND && !modelStackWithNoteRow->getNoteRow()->paramManager.containsAnyMainParamCollections()) numericDriver.freezeWithError("E325"); // Trying to catch an E313 that Vinz got
		    		((Kit*)instrument)->beginAuditioningforDrum(modelStackWithNoteRow, drum, velocity, zeroMPEValues);
				}
				else {
					((Kit*)instrument)->endAuditioningForDrum(modelStackWithNoteRow, drum);
				}
        	}
        }
    }
    else {
    	int yNote = getCurrentClip()->getYNoteFromYDisplay(yDisplay, currentSong);

    	if (on) {
    		((MelodicInstrument*)instrument)->beginAuditioningForNote(modelStack, yNote, velocity, zeroMPEValues, MIDI_CHANNEL_NONE, sampleSyncLength);
    	}
    	else {
    		((MelodicInstrument*)instrument)->endAuditioningForNote(modelStack, yNote);
    	}
    }
}



uint8_t InstrumentClipView::getVelocityForAudition(uint8_t yDisplay, uint32_t* sampleSyncLength) {
    int numInstances = 0;
    unsigned int sum = 0;
    *sampleSyncLength = 0;
    if (auditionPadIsPressed[yDisplay] && !auditioningSilently) {
        sum += ((Instrument*)currentSong->currentClip->output)->defaultVelocity;
        numInstances++;
    }
    if (!playbackHandler.playbackState && numEditPadPressesPerNoteRowOnScreen[yDisplay] > 0) {

		char modelStackMemory[MODEL_STACK_MAX_SIZE];
		ModelStack* modelStack = setupModelStackWithSong(modelStackMemory, currentSong);

        if (makeCurrentClipActiveOnInstrumentIfPossible(modelStack)) { // Should always be true, cos playback is stopped

			for (int i = 0; i < editPadPressBufferSize; i++) {
				if (editPadPresses[i].isActive && editPadPresses[i].yDisplay == yDisplay) {
					sum += editPadPresses[i].intendedVelocity;
					numInstances++;
					*sampleSyncLength = editPadPresses[i].intendedLength;
				}
			}
        }
    }

    if (numInstances == 0) return 255;
    return sum / numInstances;
}

uint8_t InstrumentClipView::getNumNoteRowsAuditioning() {
    uint8_t num = 0;
    for (int i = 0; i < displayHeight; i++) {
        if (auditionPadIsPressed[i]) {
            num++;
        }
    }
    return num;
}

uint8_t InstrumentClipView::oneNoteAuditioning() {
    return (currentUIMode == UI_MODE_AUDITIONING && getNumNoteRowsAuditioning() == 1);
}



void InstrumentClipView::offsetNoteCodeAction(int newOffset) {

	actionLogger.deleteAllLogs(); // Can't undo past this!

    uint8_t yVisualWithinOctave;

<<<<<<< HEAD
    bool doingKit = (currentSong->currentClip->output->type == INSTRUMENT_TYPE_KIT);
    bool inScaleMode = false;

    if (!doingKit) {
		yVisualWithinOctave = getYVisualWithinOctaveFromYDisplay(lastAuditionedYDisplay);
		inScaleMode = getCurrentClip()->isScaleModeClip();

		// If in scale mode, need to check whether we're allowed to change scale..
		if (inScaleMode) {
			newOffset = getMax(-1, getMin(1, newOffset));

			// If not allowed to move, blink the scale mode button to remind the user that that's why
			if (!currentSong->mayMoveModeNote(yVisualWithinOctave, newOffset)) {
				IndicatorLEDs::indicateAlertOnLed(scaleModeLedX, scaleModeLedY);
				int noteCode = getCurrentClip()->getYNoteFromYDisplay(lastAuditionedYDisplay, currentSong);
				drawActualNoteCode(noteCode); // Draw it again so that blinking stops temporarily
				return;
			}
		}
=======
    // If in scale mode, need to check whether we're allowed to change scale..
    if (getCurrentClip()->isScaleModeClip()) {
        newOffset = getMax(-1, getMin(1, newOffset));
        yVisualWithinOctave = getYVisualWithinOctaveFromYDisplay(lastAuditionedYDisplay);

        // If not allowed to move, blink the scale mode button to remind the user that that's why
        if (!currentSong->mayMoveModeNote(yVisualWithinOctave, newOffset)) {
            IndicatorLEDs::indicateAlertOnLed(scaleModeLedX, scaleModeLedY);
            int noteCode = getCurrentClip()->getYNoteFromYDisplay(lastAuditionedYDisplay, currentSong);
            drawActualNoteCode(noteCode); // Draw it again so that blinking stops temporarily
            return;
        }
>>>>>>> 2f6a1584
    }

	char modelStackMemory[MODEL_STACK_MAX_SIZE];
	ModelStackWithTimelineCounter* modelStack = currentSong->setupModelStackWithCurrentClip(modelStackMemory);

	ModelStackWithNoteRow* modelStackWithNoteRow = getOrCreateNoteRowForYDisplay(modelStack, lastAuditionedYDisplay);

	NoteRow* noteRow = modelStackWithNoteRow->getNoteRowAllowNull();

    // If we're in Kit mode, the NoteRow will exist, or else we wouldn't be auditioning it. But if in other mode, we need to do this
    if (!noteRow) return; // Get out if NoteRow doesn't exist and can't be created

    if (doingKit || inScaleMode) {
        // Stop current note-sound from the NoteRow in question
   		if (playbackHandler.isEitherClockActive()) noteRow->stopCurrentlyPlayingNote(modelStackWithNoteRow);

   	    // Stop the auditioning
   	    auditionPadIsPressed[lastAuditionedYDisplay] = false;
   	    reassessAuditionStatus(lastAuditionedYDisplay);
    }

    if (!doingKit) {
        // If in scale mode, edit the scale
        if (inScaleMode) {
            currentSong->changeMusicalMode(yVisualWithinOctave, newOffset);
            // If we're shifting the root note, compensate scrolling
            if (yVisualWithinOctave == 0) getCurrentClip()->yScroll += newOffset;
            recalculateColour(lastAuditionedYDisplay); // Colour will have changed slightly


doRenderRow:
			uiNeedsRendering(this, 1 << lastAuditionedYDisplay, 0);
        }

        // Otherwise, do microtonal stuff!
        else {
            //IndicatorLEDs::indicateAlertOnLed(scaleModeLedX, scaleModeLedY);
        	int yNote = getCurrentClip()->getYNoteFromYDisplay(lastAuditionedYDisplay, currentSong);
        	NoteWithinOctave octaveAndNote = currentSong->getOctaveAndNoteWithin(yNote);

        	int newValue = currentSong->centAdjustForNotesInTemperament[octaveAndNote.noteWithin] + newOffset;
        	if (newValue < 100 && newValue > -100) {
        		currentSong->centAdjustForNotesInTemperament[octaveAndNote.noteWithin] = newValue;
        		currentSong->calculateNoteFrequencies();
        	}

        	char buffer[12];
        	intToString(currentSong->centAdjustForNotesInTemperament[octaveAndNote.noteWithin], buffer);
        	numericDriver.displayPopup(buffer, 3, true);
        }
    }

    // Switch Drums, if we're in Kit mode
    else {
    	Drum* oldDrum = noteRow->drum;
    	Drum* newDrum = flipThroughAvailableDrums(newOffset, oldDrum);

    	if (oldDrum) oldDrum->drumWontBeRenderedForAWhile();

        noteRow->setDrum(newDrum, (Kit*)currentSong->currentClip->output, modelStackWithNoteRow);
        AudioEngine::mustUpdateReverbParamsBeforeNextRender = true;
        setSelectedDrum(newDrum, true);
        goto doRenderRow;
    }

    // Restart the auditioning
    auditionPadIsPressed[lastAuditionedYDisplay] = true;
    reassessAuditionStatus(lastAuditionedYDisplay);

    // Redraw the NoteCode
    drawNoteCode(lastAuditionedYDisplay);

	uiNeedsRendering(this, 0, 1 << lastAuditionedYDisplay);
}

Drum* InstrumentClipView::flipThroughAvailableDrums(int newOffset, Drum* drum, bool mayBeNone) {

	Drum* startedAtDrum = drum;
	Drum* newDrum = startedAtDrum;

    if (newOffset >= 0) {
    	while (true) {
    		newDrum = getNextDrum(newDrum, mayBeNone);
    		// Keep going until we get back to where we started, or we're on "none" or "new", or we find an unused Drum.
    		if (newDrum == startedAtDrum || newDrum == NULL || newDrum == (Drum*)0xFFFFFFFF || !getCurrentClip()->getNoteRowForDrum(newDrum)) break;
    	}
    }
    else {
    	Drum* lookAheadDrum = startedAtDrum;

    	while (true) {
    		lookAheadDrum = getNextDrum(lookAheadDrum, mayBeNone);
    		// Keep going until we get back to where we started
    		if (lookAheadDrum == startedAtDrum) break;

    		if (lookAheadDrum == NULL || lookAheadDrum == (Drum*)0xFFFFFFFF || !getCurrentClip()->getNoteRowForDrum(lookAheadDrum)) newDrum = lookAheadDrum;
    	}
    }
    return newDrum;
}

Drum* InstrumentClipView::getNextDrum(Drum* oldDrum, bool mayBeNone) {
    if (oldDrum == NULL) {
    	Drum* newDrum = ((Kit*)currentSong->currentClip->output)->firstDrum;
    	/*
    	if (newDrum == NULL) {
    		newDrum = (Drum*)0xFFFFFFFF;
    	}
    	*/
    	return newDrum;
    }
    //if (oldDrum == (Drum*)0xFFFFFFFF) return NULL;

    Drum* nextDrum = ((SoundDrum*)oldDrum)->next;
    //if (!nextDrum) nextDrum = (Drum*)0xFFFFFFFF;
    return nextDrum;
}


int InstrumentClipView::getYVisualFromYDisplay(int yDisplay) {
    return yDisplay + getCurrentClip()->yScroll;
}



int InstrumentClipView::getYVisualWithinOctaveFromYDisplay(int yDisplay) {
    int yVisual = getYVisualFromYDisplay(yDisplay);
    int yVisualRelativeToRoot = yVisual - currentSong->rootNote;
    int yVisualWithinOctave = yVisualRelativeToRoot % currentSong->numModeNotes;
    if (yVisualWithinOctave < 0) yVisualWithinOctave += currentSong->numModeNotes;
    return yVisualWithinOctave;
}


// Beware - supplying shouldRedrawStuff as false will cause the activeModControllable to *not* update! Probably never should do this anymore...
void InstrumentClipView::setSelectedDrum(Drum* drum, bool shouldRedrawStuff) {

	if (getCurrentUI() != &soundEditor && getCurrentUI() != &sampleBrowser && getCurrentUI() != &sampleMarkerEditor && getCurrentUI() != &renameDrumUI) {

		((Kit*)currentSong->currentClip->output)->selectedDrum = drum;

		if (shouldRedrawStuff) {
		    view.setActiveModControllableTimelineCounter(currentSong->currentClip); // Do a redraw. Obviously the Clip is the same
		}
	}

	if (shouldRedrawStuff) {
		renderingNeededRegardlessOfUI(0, 0xFFFFFFFF);
	}
}





void InstrumentClipView::auditionPadAction(int velocity, int yDisplay, bool shiftButtonDown) {

	char modelStackMemory[MODEL_STACK_MAX_SIZE];
	ModelStack* modelStack = setupModelStackWithSong(modelStackMemory, currentSong);

	bool clipIsActiveOnInstrument = makeCurrentClipActiveOnInstrumentIfPossible(modelStack);

	Instrument* instrument = (Instrument*)currentSong->currentClip->output;

	bool isKit = (instrument->type == INSTRUMENT_TYPE_KIT);

	ModelStackWithTimelineCounter* modelStackWithTimelineCounter = modelStack->addTimelineCounter(currentSong->currentClip);
	ModelStackWithNoteRow* modelStackWithNoteRowOnCurrentClip = getCurrentClip()->getNoteRowOnScreen(yDisplay, modelStackWithTimelineCounter);

	Drum* drum = NULL;

	// If Kit...
    if (isKit) {

    	if (modelStackWithNoteRowOnCurrentClip->getNoteRowAllowNull()) {
    		drum = modelStackWithNoteRowOnCurrentClip->getNoteRow()->drum;
    	}

    	// If NoteRow doesn't exist here, we'll see about creating one
    	else {

    		// But not if we're actually not on this screen
    		if (getCurrentUI() != this) return;

    		// Press-down
    		if (velocity) {

				setSelectedDrum(NULL);

				if (currentUIMode == UI_MODE_NONE) {
					currentUIMode = UI_MODE_ADDING_DRUM_NOTEROW;
					fileBrowserShouldNotPreview = shiftButtonDown;

					drumForNewNoteRow = NULL;//(Drum*)0xFFFFFFFF;
					//newDrumOptionSelected = true;
					drawDrumName(drumForNewNoteRow);

					// Remember what NoteRow was pressed - and limit to being no further than 1 above or 1 below the existing NoteRows
					yDisplayOfNewNoteRow = yDisplay;
					yDisplayOfNewNoteRow = getMax((int)yDisplayOfNewNoteRow, (int)-1 - getCurrentClip()->yScroll);
					int maximum = getCurrentClip()->getNumNoteRows() - getCurrentClip()->yScroll;
					yDisplayOfNewNoteRow = getMin((int)yDisplayOfNewNoteRow, maximum);

					goto justReRender;
				}
    		}

    		// Press-up
    		else {
    			if (currentUIMode == UI_MODE_ADDING_DRUM_NOTEROW) {
    				currentUIMode = UI_MODE_NONE;

    				// If the user didn't select "none"...
    				if (drumForNewNoteRow) {

    					// Make a new NoteRow
    					int noteRowIndex;
						NoteRow* newNoteRow = createNewNoteRowForKit(modelStackWithTimelineCounter, yDisplayOfNewNoteRow, &noteRowIndex);
						if (newNoteRow) {
							uiNeedsRendering(this, 0, 1 << yDisplayOfNewNoteRow);

							ModelStackWithNoteRow* modelStackWithNoteRow = modelStackWithTimelineCounter->addNoteRow(noteRowIndex, newNoteRow);
							newNoteRow->setDrum(drumForNewNoteRow, (Kit*)instrument, modelStackWithNoteRow);
							AudioEngine::mustUpdateReverbParamsBeforeNextRender = true;
						}
    				}
#if HAVE_OLED
    				OLED::removePopup();
#else
    				redrawNumericDisplay();
#endif
justReRender:
    				uiNeedsRendering(this, 0, 1 << yDisplayOfNewNoteRow);
    			}
    		}

    		goto getOut;
    	}
    }

    // Or if synth
    else if (instrument->type == INSTRUMENT_TYPE_SYNTH) {
    	if (velocity) {
    		if (getCurrentUI() == &soundEditor && soundEditor.getCurrentMenuItem() == &multiRangeMenu) {
    			multiRangeMenu.noteOnToChangeRange(getCurrentClip()->getYNoteFromYDisplay(yDisplay, currentSong) + ((SoundInstrument*)instrument)->transpose);
    		}
    	}
    }

    // Recording - only allowed if currentClip is activeClip
    if (clipIsActiveOnInstrument && playbackHandler.shouldRecordNotesNow() && currentSong->isClipActive(currentSong->currentClip)) {

        // Note-on
        if (velocity) {

			// If count-in is on, we only got here if it's very nearly finished, so pre-empt that note.
        	// This is basic. For MIDI input, we do this in a couple more cases - see noteMessageReceived()
        	// in MelodicInstrument and Kit
			if (isUIModeActive(UI_MODE_RECORD_COUNT_IN)) {
				if (isKit) {
					if (drum) {
						drum->recordNoteOnEarly(instrument->defaultVelocity, getCurrentClip()->allowNoteTails(modelStackWithNoteRowOnCurrentClip));
					}
				}
				else {
					int yNote = getCurrentClip()->getYNoteFromYDisplay(yDisplay, currentSong);
					((MelodicInstrument*)instrument)->earlyNotes.insertElementIfNonePresent(yNote, instrument->defaultVelocity, getCurrentClip()->allowNoteTails(modelStackWithNoteRowOnCurrentClip)); // NoteRow is allowed to be NULL in this case.
				}
			}

			else {

				// May need to create NoteRow if there wasn't one previously
				if (!modelStackWithNoteRowOnCurrentClip->getNoteRowAllowNull()) {
					modelStackWithNoteRowOnCurrentClip = createNoteRowForYDisplay(modelStackWithTimelineCounter, yDisplay);
				}

				if (modelStackWithNoteRowOnCurrentClip->getNoteRowAllowNull()) {
					getCurrentClip()->recordNoteOn(modelStackWithNoteRowOnCurrentClip, instrument->defaultVelocity);
	                goto maybeRenderRow;
				}
			}
        }

        // Note-off
        else {

            if (modelStackWithNoteRowOnCurrentClip->getNoteRowAllowNull()) {
            	getCurrentClip()->recordNoteOff(modelStackWithNoteRowOnCurrentClip);
maybeRenderRow:
				if (!(currentUIMode & UI_MODE_HORIZONTAL_SCROLL)) // What about zoom too?
					uiNeedsRendering(this, 1 << yDisplay, 0);
            }
        }
    }

    {
		NoteRow* noteRowOnActiveClip;

		if (clipIsActiveOnInstrument) {
			noteRowOnActiveClip = modelStackWithNoteRowOnCurrentClip->getNoteRowAllowNull();
		}

		else {
			// Kit
			if (instrument->type == INSTRUMENT_TYPE_KIT) {
				noteRowOnActiveClip = ((InstrumentClip*)instrument->activeClip)->getNoteRowForDrum(drum);
			}

			// Non-kit
			else {
				int yNote = getCurrentClip()->getYNoteFromYDisplay(yDisplay, currentSong);
				noteRowOnActiveClip = ((InstrumentClip*)instrument->activeClip)->getNoteRowForYNote(yNote);
			}
		}

		// If note on...
		if (velocity) {
			int velocityToSound = ((Instrument*)currentSong->currentClip->output)->defaultVelocity;

			auditionPadIsPressed[yDisplay] = velocityToSound; // Yup, need to do this even if we're going to do a "silent" audition, so pad lights up etc.

			if (noteRowOnActiveClip) {
				// Ensure our auditioning doesn't override a note playing in the sequence
				if (playbackHandler.isEitherClockActive() && noteRowOnActiveClip->soundingStatus == STATUS_SEQUENCED_NOTE) {
					goto doSilentAudition;
				}
			}

			// If won't be actually sounding Instrument...
			if (shiftButtonDown || Buttons::isButtonPressed(yEncButtonX, yEncButtonY)) {

				fileBrowserShouldNotPreview = true;
doSilentAudition:
				auditioningSilently = true;
				reassessAllAuditionStatus();
			}
			else {
				if (!auditioningSilently) {

					fileBrowserShouldNotPreview = false;

					sendAuditionNote(true, yDisplay, velocityToSound, 0);

					{
						lastAuditionedVelocityOnScreen[yDisplay] = velocityToSound;
					}
				}
			}

			// If wasn't already auditioning...
			if (!isUIModeActive(UI_MODE_AUDITIONING)) {
				shouldIgnoreVerticalScrollKnobActionIfNotAlsoPressedForThisNotePress = false;
				shouldIgnoreHorizontalScrollKnobActionIfNotAlsoPressedForThisNotePress = false;
				editedAnyPerNoteRowStuffSinceAuditioningBegan = false;
				enterUIMode(UI_MODE_AUDITIONING);
			}

			drawNoteCode(yDisplay);
			lastAuditionedYDisplay = yDisplay;

			// Begin resampling / output-recording
			if (Buttons::isButtonPressed(recordButtonX, recordButtonY) && !audioRecorder.recordingSource) {
				audioRecorder.beginOutputRecording();
				Buttons::recordButtonPressUsedUp = true;
			}

			if (isKit) {
				setSelectedDrum(drum);
				goto getOut; // No need to redraw any squares, because setSelectedDrum() has done it
			}
		}

		// Or if auditioning this NoteRow just finished...
		else {
			if (auditionPadIsPressed[yDisplay]) {
				auditionPadIsPressed[yDisplay] = 0;
				lastAuditionedVelocityOnScreen[yDisplay] = 255;

				// Stop the note sounding - but only if a sequenced note isn't in fact being played here.
				if (!noteRowOnActiveClip || noteRowOnActiveClip->soundingStatus == STATUS_OFF) {
					sendAuditionNote(false, yDisplay, 64, 0);
				}
			}
			numericDriver.cancelPopup(); // In case euclidean stuff was being edited etc
			someAuditioningHasEnded(true); //lastAuditionedYDisplay == yDisplay);
			actionLogger.closeAction(ACTION_EUCLIDEAN_NUM_EVENTS_EDIT);
			actionLogger.closeAction(ACTION_NOTEROW_ROTATE);
		}

		renderingNeededRegardlessOfUI(0, 1 << yDisplay);
    }

getOut:

	// This has to happen after setSelectedDrum is called, cos that resets LEDs
	if (!clipIsActiveOnInstrument && velocity) {
		IndicatorLEDs::indicateAlertOnLed(sessionViewLedX, sessionViewLedY);
	}
}



void InstrumentClipView::cancelAllAuditioning() {
	if (isUIModeActive(UI_MODE_AUDITIONING)) {
		memset(auditionPadIsPressed, 0, sizeof(auditionPadIsPressed));
		reassessAllAuditionStatus();
		exitUIMode(UI_MODE_AUDITIONING);
		uiNeedsRendering(this, 0, 0xFFFFFFFF);
	}
}



void InstrumentClipView::enterDrumCreator(ModelStackWithNoteRow* modelStack, bool doRecording) {

	Uart::println("enterDrumCreator");

    char* prefix;
    String soundName;

    if (doRecording)
    	prefix = "TEM"; // Means "temp". Actual "REC" name is set in audioRecorder
    else
    	prefix = "U";

    soundName.set(prefix);

    Kit* kit = (Kit*)modelStack->song->currentClip->output;

	int error = kit->makeDrumNameUnique(&soundName, 1);
	if (error) {
doDisplayError:
		numericDriver.displayError(error);
		return;
	}

    void* memory = generalMemoryAllocator.alloc(sizeof(SoundDrum), NULL, false, true);
	if (!memory) {
		error = ERROR_INSUFFICIENT_RAM;
		goto doDisplayError;
	}

	ParamManagerForTimeline paramManager;
	error = paramManager.setupWithPatching();
	if (error) {
		generalMemoryAllocator.dealloc(memory);
		goto doDisplayError;
	}

	Sound::initParams(&paramManager);
	SoundDrum* newDrum = new (memory) SoundDrum();
	newDrum->setupAsSample(&paramManager);

	modelStack->song->backUpParamManager(newDrum, modelStack->song->currentClip, &paramManager, true);

	newDrum->name.set(&soundName);
	newDrum->nameIsDiscardable = true;

	kit->addDrum(newDrum);
	modelStack->getNoteRow()->setDrum(newDrum, kit, modelStack); // Sets noteRow->paramManager to newDrum->backedUpParamManager

	kit->beenEdited();

	setSelectedDrum(newDrum); // Does this really need to render?

	bool success = soundEditor.setup(getCurrentClip(), &fileSelectorMenu, 0); // Can't fail because we just set the selected Drum
	// TODO: what if fail because no RAM

	if (doRecording) {
		success = openUI(&audioRecorder);
		if (success) {
			audioRecorder.process();
		}
	}
	else {
		success = openUI(&sampleBrowser);
		if (success) {
			PadLEDs::skipGreyoutFade();	// Greyout can't be done at same time as horizontal scroll, which is now happening probably.
			PadLEDs::sendOutSidebarColoursSoon();
		}
	}

	if (!success) {
		openUI(&soundEditor);
	}
}

void InstrumentClipView::deleteDrum(SoundDrum* drum) {

	Kit* kit = (Kit*)currentSong->currentClip->output;

	kit->removeDrum(drum);

	// Find Drum's NoteRow
	int noteRowIndex;
	NoteRow* noteRow = getCurrentClip()->getNoteRowForDrum(drum, &noteRowIndex);
	if (noteRow) {

		char modelStackMemory[MODEL_STACK_MAX_SIZE];
		ModelStackWithTimelineCounter* modelStack = currentSong->setupModelStackWithCurrentClip(modelStackMemory);

		ModelStackWithNoteRow* modelStackWithNoteRow = modelStack->addNoteRow(noteRowIndex, noteRow);

		// Give NoteRow another unassigned Drum, or no Drum if there are none
		noteRow->setDrum(kit->getFirstUnassignedDrum(getCurrentClip()), kit, modelStackWithNoteRow);

		if (!noteRow->drum) {
			// If NoteRow has no Notes, just delete it - if it's not the last one
			if (noteRow->hasNoNotes() && getCurrentClip()->getNumNoteRows() > 1) {
				if (noteRowIndex == 0) {
					getCurrentClip()->yScroll--;
				}

				getCurrentClip()->deleteNoteRow(modelStack, noteRowIndex);
			}
		}
	}

	// Delete the Drum we came here to delete
	currentSong->deleteBackedUpParamManagersForModControllable(drum);
	void* toDealloc = dynamic_cast<void*>(drum);
	drum->~SoundDrum();
	generalMemoryAllocator.dealloc(toDealloc);

	AudioEngine::mustUpdateReverbParamsBeforeNextRender = true;

	// We should repopulateNoteRowsOnscreen() and everything, but this will only be called just before the UI sessions starts again anyway
}

void InstrumentClipView::someAuditioningHasEnded(bool recalculateLastAuditionedNoteOnScreen) {
    // Try to find another auditioned NoteRow so we can show its name etc
    int i;
    for (i = 0; i < displayHeight; i++) {
        if (auditionPadIsPressed[i]) {
            // Show this note's noteCode, if the noteCode we were showing before is the note we just stopped auditioning
            if (recalculateLastAuditionedNoteOnScreen) {
                drawNoteCode(i);
                lastAuditionedYDisplay = i;
            }
            break;
        }
    }

    // Or, if all auditioning now finished...
    if (i == displayHeight) {
		exitUIMode(UI_MODE_AUDITIONING);
        auditioningSilently = false;

#if HAVE_OLED
        OLED::removePopup();
#else
       	redrawNumericDisplay();
#endif
    }
}



void InstrumentClipView::drawNoteCode(uint8_t yDisplay) {
    // Might not want to actually do this...
    if (!getCurrentUI()->toClipMinder()) return;

    if (currentSong->currentClip->output->type != INSTRUMENT_TYPE_KIT) {
    	drawActualNoteCode(getCurrentClip()->getYNoteFromYDisplay(yDisplay, currentSong));
    }
    else {
    	drawDrumName(getCurrentClip()->getNoteRowOnScreen(yDisplay, currentSong)->drum);
    }
}

void InstrumentClipView::drawDrumName(Drum* drum, bool justPopUp) {

	char const* newText;

#if HAVE_OLED
	char buffer[30];

	if (!drum) {
		newText = "No sound";
	}
	else if (drum->type == DRUM_TYPE_SOUND) {
		newText = ((SoundDrum*)drum)->name.get();
	}
	else {
		newText = buffer;

		if (drum->type == DRUM_TYPE_GATE) {

			strcpy(buffer, "Gate channel ");
			intToString(((GateDrum*)drum)->channel + 1, &buffer[13]);
			IndicatorLEDs::blinkLed(cvLedX, cvLedY, 1, 1);
		}
		else { // MIDI
			strcpy(buffer, "MIDI channel ");
			intToString(((MIDIDrum*)drum)->channel + 1, &buffer[13]);
			strcat(buffer, ", note ");
			char* pos = strchr(buffer, 0);
			intToString(((MIDIDrum*)drum)->note, pos);

			IndicatorLEDs::blinkLed(midiLedX, midiLedY, 1, 1);
		}
	}

	OLED::popupText(newText, true);
#else

	char buffer[7];

    if (!drum) {
   		newText = "NONE";

basicDisplay:
	    if (justPopUp && currentUIMode != UI_MODE_AUDITIONING) numericDriver.displayPopup(newText);
	    else numericDriver.setText(newText, false, 255, true);
    }
    else {
    	if (drum->type != DRUM_TYPE_SOUND) {
        	drum->getName(buffer);
        	newText = buffer;

            if (drum->type == DRUM_TYPE_MIDI) IndicatorLEDs::blinkLed(midiLedX, midiLedY, 1, 1);
            else if (drum->type == DRUM_TYPE_GATE) IndicatorLEDs::blinkLed(cvLedX, cvLedY, 1, 1);

            goto basicDisplay;
    	}

    	// If we're here, it's a SoundDrum
    	SoundDrum* soundDrum = (SoundDrum*)drum;

    	newText = soundDrum->name.get();
    	bool andAHalf;

    	if (numericDriver.getEncodedPosFromLeft(99999, newText, &andAHalf) <= NUMERIC_DISPLAY_LENGTH) {
    		goto basicDisplay;
    	}
    	numericDriver.setScrollingText(newText, 0, initialFlashTime + flashTime);
    }
#endif
}


int InstrumentClipView::setupForEnteringScaleMode(int newRootNote, int yDisplay) {
    // Having got to this function, we have recently calculated the default root note

    uiTimerManager.unsetTimer(TIMER_DEFAULT_ROOT_NOTE);
    int scrollAdjust = 0;
    uint8_t pinAnimationToYDisplay;
    uint8_t pinAnimationToYNote;

    // If user manually selected what root note they want, then we've got it easy!
    if (newRootNote != 2147483647) {
        pinAnimationToYDisplay = yDisplay;
        pinAnimationToYNote = getCurrentClip()->getYNoteFromYDisplay(yDisplay, currentSong); // This is needed in case we're coming from Keyboard Screen
    }

    // Otherwise, go with the previously calculated default root note
    else {
        newRootNote = defaultRootNote;

        // If there's a root-note (or its octave) currently onscreen, pin animation to that
        for (int i = 0; i < displayHeight; i++) {
            int thisNote = getCurrentClip()->getYNoteFromYDisplay(i, currentSong);

        	NoteWithinOctave octaveAndNote = currentSong->getOctaveAndNoteWithin(newRootNote - thisNote);

            // If it's the root note...
            if (octaveAndNote.noteWithin == 0) {
                pinAnimationToYDisplay = i;
                pinAnimationToYNote = thisNote;
                goto doneLookingForRootNoteOnScreen;
            }
        }

        // Or if there wasn't an instance of the root note onscreen..
		pinAnimationToYDisplay = 2;
		pinAnimationToYNote = getCurrentClip()->getYNoteFromYDisplay(pinAnimationToYDisplay, currentSong);
    }

    doneLookingForRootNoteOnScreen:

    // Need to figure out the scale first...
	getCurrentClip()->inScaleMode = true;
    currentSong->setRootNote(newRootNote, getCurrentClip()); // Computation to find out what notes in scale

    int yVisual = getCurrentClip()->getYVisualFromYNote(pinAnimationToYNote, currentSong);

    int newScroll = yVisual - pinAnimationToYDisplay;

    getCurrentClip()->deleteOldDrumNames();

    return newScroll;
}

void InstrumentClipView::enterScaleMode(uint8_t yDisplay) {

	char modelStackMemory[MODEL_STACK_MAX_SIZE];
	ModelStackWithTimelineCounter* modelStack = currentSong->setupModelStackWithCurrentClip(modelStackMemory);
	InstrumentClip* clip = (InstrumentClip*)modelStack->getTimelineCounter();

	int newRootNote;
	if (yDisplay == 255) newRootNote = 2147483647;
	else newRootNote = clip->getYNoteFromYDisplay(yDisplay, currentSong);

	int newScroll = setupForEnteringScaleMode(newRootNote, yDisplay);

    // See which NoteRows need to animate
	PadLEDs::numAnimatedRows = 0;
	for (int i = 0; i < clip->noteRows.getNumElements(); i++) {
		NoteRow* thisNoteRow = clip->noteRows.getElement(i);
        int yVisualTo = clip->getYVisualFromYNote(thisNoteRow->y, currentSong);
        int yDisplayTo = yVisualTo - newScroll;
        int yDisplayFrom = thisNoteRow->y - clip->yScroll;

        // If this NoteRow is going to end up on-screen or come from on-screen...
        if ((yDisplayTo >= 0 && yDisplayTo < displayHeight) || (yDisplayFrom >= 0 && yDisplayFrom < displayHeight)) {

        	ModelStackWithNoteRow* modelStackWithNoteRow = modelStack->addNoteRow(thisNoteRow->y, thisNoteRow);

        	PadLEDs::animatedRowGoingTo[PadLEDs::numAnimatedRows] = yDisplayTo;
            PadLEDs::animatedRowGoingFrom[PadLEDs::numAnimatedRows] = yDisplayFrom;
            uint8_t mainColour[3];
            uint8_t tailColour[3];
            uint8_t blurColour[3];
            clip->getMainColourFromY(thisNoteRow->y, thisNoteRow->getColourOffset(clip), mainColour);
            getTailColour(tailColour, mainColour);
            getBlurColour(blurColour, mainColour);

            thisNoteRow->renderRow(this, mainColour, tailColour, blurColour, &PadLEDs::imageStore[PadLEDs::numAnimatedRows][0][0], PadLEDs::occupancyMaskStore[PadLEDs::numAnimatedRows],
            		true, modelStackWithNoteRow->getLoopLength(), clip->allowNoteTails(modelStackWithNoteRow), displayWidth, currentSong->xScroll[NAVIGATION_CLIP], currentSong->xZoom[NAVIGATION_CLIP]);
            drawMuteSquare(thisNoteRow, PadLEDs::imageStore[PadLEDs::numAnimatedRows], PadLEDs::occupancyMaskStore[PadLEDs::numAnimatedRows]);
            PadLEDs::numAnimatedRows++;
            if (PadLEDs::numAnimatedRows >= MAX_NUM_ANIMATED_ROWS) break;
        }
    }

	PadLEDs::setupInstrumentClipCollapseAnimation(false);

	clip->yScroll = newScroll;

    displayCurrentScaleName();

    // And tidy up
    recalculateColours();
    currentUIMode = UI_MODE_NOTEROWS_EXPANDING_OR_COLLAPSING;
    PadLEDs::recordTransitionBegin(noteRowCollapseSpeed);
    setLedStates();

    //drawAllAuditionSquares(false);

    PadLEDs::renderNoteRowExpandOrCollapse();
}


int InstrumentClipView::setupForExitingScaleMode() {

	int scrollAdjust;
    // See if there's a root note onscreen
    bool foundRootNoteOnScreen = false;
    for (int i = 0; i < displayHeight; i++) {
        int yNote = getCurrentClip()->getYNoteFromYDisplay(i, currentSong);
    	NoteWithinOctave octaveAndNote = currentSong->getOctaveAndNoteWithin(yNote - currentSong->rootNote);

        // If it's the root note...
        if (octaveAndNote.noteWithin == 0) {
            scrollAdjust = yNote - i - getCurrentClip()->yScroll;
            foundRootNoteOnScreen = true;
            break;
        }
    }

    // Or if there wasn't an instance of the root note onscreen..
    if (!foundRootNoteOnScreen) scrollAdjust = getCurrentClip()->getYNoteFromYVisual(getCurrentClip()->yScroll + 1, currentSong) - 1 - getCurrentClip()->yScroll;

    getCurrentClip()->inScaleMode = false;

    getCurrentClip()->deleteOldDrumNames();

    return scrollAdjust;
}

void InstrumentClipView::exitScaleMode() {

	int scrollAdjust = setupForExitingScaleMode();

	char modelStackMemory[MODEL_STACK_MAX_SIZE];
	ModelStackWithTimelineCounter* modelStack = currentSong->setupModelStackWithCurrentClip(modelStackMemory);
	InstrumentClip* clip = (InstrumentClip*)modelStack->getTimelineCounter();

    // See which NoteRows need to animate
	PadLEDs::numAnimatedRows = 0;
	for (int i = 0; i < clip->noteRows.getNumElements(); i++) {
		NoteRow* thisNoteRow = clip->noteRows.getElement(i);
        int yDisplayTo = thisNoteRow->y - (clip->yScroll + scrollAdjust);
        clip->inScaleMode = true;
        int yDisplayFrom = clip->getYVisualFromYNote(thisNoteRow->y, currentSong) - clip->yScroll;
        clip->inScaleMode = false;

        // If this NoteRow is going to end up on-screen or come from on-screen...
        if ((yDisplayTo >= 0 && yDisplayTo < displayHeight) || (yDisplayFrom >= 0 && yDisplayFrom < displayHeight)) {
        	PadLEDs::animatedRowGoingTo[PadLEDs::numAnimatedRows] = yDisplayTo;
            PadLEDs::animatedRowGoingFrom[PadLEDs::numAnimatedRows] = yDisplayFrom;
            uint8_t mainColour[3];
            uint8_t tailColour[3];
            uint8_t blurColour[3];
            clip->getMainColourFromY(thisNoteRow->y, thisNoteRow->getColourOffset(clip), mainColour);
            getTailColour(tailColour, mainColour);
            getBlurColour(blurColour, mainColour);

        	ModelStackWithNoteRow* modelStackWithNoteRow = modelStack->addNoteRow(thisNoteRow->y, thisNoteRow);

            thisNoteRow->renderRow(this, mainColour, tailColour, blurColour, &PadLEDs::imageStore[PadLEDs::numAnimatedRows][0][0], PadLEDs::occupancyMaskStore[PadLEDs::numAnimatedRows],
            		true, modelStackWithNoteRow->getLoopLength(), clip->allowNoteTails(modelStackWithNoteRow), displayWidth, currentSong->xScroll[NAVIGATION_CLIP], currentSong->xZoom[NAVIGATION_CLIP]);
            drawMuteSquare(thisNoteRow, PadLEDs::imageStore[PadLEDs::numAnimatedRows], PadLEDs::occupancyMaskStore[PadLEDs::numAnimatedRows]);
            PadLEDs::numAnimatedRows++;
            if (PadLEDs::numAnimatedRows >= MAX_NUM_ANIMATED_ROWS) break;
        }
    }

	clip->yScroll += scrollAdjust;

	PadLEDs::setupInstrumentClipCollapseAnimation(false);

    recalculateColours();
    currentUIMode = UI_MODE_NOTEROWS_EXPANDING_OR_COLLAPSING;
    PadLEDs::recordTransitionBegin(noteRowCollapseSpeed);
    setLedStates();
    PadLEDs::renderNoteRowExpandOrCollapse();
}

// If called from KeyboardScreen, the newRootNote won't correspond to the yDisplay, and that's ok
void InstrumentClipView::setupChangingOfRootNote(int newRootNote, int yDisplay) {
    int oldYVisual = getYVisualFromYDisplay(yDisplay);
    int yNote = getCurrentClip()->getYNoteFromYVisual(oldYVisual, currentSong);
    currentSong->setRootNote(newRootNote, getCurrentClip()); // Computation to find out what scale etc

    int newYVisual = getCurrentClip()->getYVisualFromYNote(yNote, currentSong);
    int scrollChange = newYVisual - oldYVisual;
    getCurrentClip()->yScroll += scrollChange;
}

void InstrumentClipView::changeRootNote(uint8_t yDisplay) {

    int oldYVisual = getYVisualFromYDisplay(yDisplay);
    int newRootNote = getCurrentClip()->getYNoteFromYVisual(oldYVisual, currentSong);

    setupChangingOfRootNote(newRootNote, yDisplay);
	displayCurrentScaleName();

    recalculateColours();
	uiNeedsRendering(this);
}



bool InstrumentClipView::renderSidebar(uint32_t whichRows, uint8_t image[][displayWidth + sideBarWidth][3], uint8_t occupancyMask[][displayWidth + sideBarWidth]) {
	if (!image) return true;

	if (isUIModeActive(UI_MODE_INSTRUMENT_CLIP_COLLAPSING)) return true;

	for (int i = 0; i < displayHeight; i++) {
		if (whichRows & (1 << i)) {
			drawMuteSquare(getCurrentClip()->getNoteRowOnScreen(i, currentSong), image[i], occupancyMask[i]);
			drawAuditionSquare(i, image[i]);
		}
    }

    return true;
}

void InstrumentClipView::drawMuteSquare(NoteRow* thisNoteRow, uint8_t thisImage[][3], uint8_t thisOccupancyMask[]) {
    uint8_t* thisColour = thisImage[displayWidth];
    uint8_t* thisOccupancy = &(thisOccupancyMask[displayWidth]);

    // If user assigning MIDI controls and this NoteRow has a command assigned, flash pink
    if (view.midiLearnFlashOn && thisNoteRow && thisNoteRow->drum && thisNoteRow->drum->muteMIDICommand.containsSomething()) {
        thisColour[0] = midiCommandColourRed;
        thisColour[1] = midiCommandColourGreen;
        thisColour[2] = midiCommandColourBlue;
        *thisOccupancy = 64;
    }

    else if (thisNoteRow == NULL || !thisNoteRow->muted) {
        if (thisNoteRow == NULL && currentSong->currentClip->output->type == INSTRUMENT_TYPE_KIT) {
            memset(thisColour, 0, 3);
        }
        else {
        	activeColourMenu.getRGB(thisColour);
        }
    }
    else {
    	mutedColourMenu.getRGB(thisColour);
        *thisOccupancy = 64;
    }

    // If user assigning MIDI controls and has this Clip selected, flash to half brightness
    if (view.midiLearnFlashOn && thisNoteRow != NULL && view.thingPressedForMidiLearn == MIDI_LEARN_NOTEROW_MUTE && thisNoteRow->drum && &thisNoteRow->drum->muteMIDICommand == view.learnedThing) {
        thisColour[0] >>= 1;
        thisColour[1] >>= 1;
        thisColour[2] >>= 1;
        *thisOccupancy = 64;
    }
}


bool InstrumentClipView::isRowAuditionedByInstrument(int yDisplay) {
	if (currentSong->currentClip->output->type == INSTRUMENT_TYPE_KIT) {
		NoteRow* noteRow = getCurrentClip()->getNoteRowOnScreen(yDisplay, currentSong);
		if (!noteRow || !noteRow->drum) return false;
		return noteRow->drum->auditioned;
	}
	else {
		int note = getCurrentClip()->getYNoteFromYDisplay(yDisplay, currentSong);
		return (((MelodicInstrument*)currentSong->currentClip->output)->isNoteAuditioning(note));
	}
}

void InstrumentClipView::drawAuditionSquare(uint8_t yDisplay, uint8_t thisImage[][3]) {
    uint8_t* thisColour = thisImage[displayWidth + 1];

    if (view.midiLearnFlashOn) {
		NoteRow* noteRow = getCurrentClip()->getNoteRowOnScreen(yDisplay, currentSong);

    	bool midiCommandAssigned;
    	if (currentSong->currentClip->output->type == INSTRUMENT_TYPE_KIT) {
    		midiCommandAssigned = (noteRow && noteRow->drum && noteRow->drum->midiInput.containsSomething());
    	}
    	else
    		midiCommandAssigned = (((MelodicInstrument*)currentSong->currentClip->output)->midiInput.containsSomething());

		// If MIDI command already assigned...
        if (midiCommandAssigned) {
            thisColour[0] = midiCommandColourRed;
            thisColour[1] = midiCommandColourGreen;
            thisColour[2] = midiCommandColourBlue;
        }

        // Or if not assigned but we're holding it down...
        else {
        	bool holdingDown = false;
        	if (view.thingPressedForMidiLearn == MIDI_LEARN_MELODIC_INSTRUMENT_INPUT) {
        		holdingDown = true;
        	}
        	else if (view.thingPressedForMidiLearn == MIDI_LEARN_DRUM_INPUT) {
        		holdingDown = (&noteRow->drum->midiInput == view.learnedThing);
        	}

        	if (holdingDown) {
                memcpy(thisColour, rowColour[yDisplay], 3);
                thisColour[0] >>= 1;
                thisColour[1] >>= 1;
                thisColour[2] >>= 1;
        	}
            else goto drawNormally;
        }
    }

    // If audition pad pressed...
    else if (auditionPadIsPressed[yDisplay]
                                  || (currentUIMode == UI_MODE_ADDING_DRUM_NOTEROW && yDisplay == yDisplayOfNewNoteRow)) {
    	memcpy(thisColour, rowColour[yDisplay], 3);
    	goto checkIfSelectingRanges;
    }

    else {
drawNormally:

		// Kit - draw "selected Drum"
		if (currentSong->currentClip->output->type == INSTRUMENT_TYPE_KIT) {
    		NoteRow* noteRow = getCurrentClip()->getNoteRowOnScreen(yDisplay, currentSong);
			if (noteRow != NULL && noteRow->drum != NULL && noteRow->drum == ((Kit*)currentSong->currentClip->output)->selectedDrum) {

		        int totalColour = (uint16_t)rowColour[yDisplay][0] + rowColour[yDisplay][1] + rowColour[yDisplay][2]; // max 765

				for (int colour = 0; colour < 3; colour++) {
		            thisColour[colour] = ((int32_t)rowColour[yDisplay][colour] * (8421504 - 6500000) + ((int32_t)totalColour * (6500000 >> 5))) >> 23;
				}
	            return;
			}
		}

		// Not kit
		else {

			if (currentUIMode == UI_MODE_SCALE_MODE_BUTTON_PRESSED) {
				if (flashDefaultRootNoteOn) {
					int yNote = getCurrentClip()->getYNoteFromYDisplay(yDisplay, currentSong);
			    	NoteWithinOctave octaveAndNote = currentSong->getOctaveAndNoteWithin(yNote);

					if (octaveAndNote.noteWithin == 0) {
						memcpy(thisColour, rowColour[yDisplay], 3);
						return;
					}
				}
			}
			else {

				{
					// If this is the root note, indicate
					int yNote = getCurrentClip()->getYNoteFromYDisplay(yDisplay, currentSong);
			    	NoteWithinOctave octaveAndNote = currentSong->getOctaveAndNoteWithin(yNote);

					if (octaveAndNote.noteWithin == 0) {
						memcpy(thisColour, rowColour[yDisplay], 3);
					}
					else {
						memset(thisColour, 0, 3);
					}
				}

checkIfSelectingRanges:
				// If we're selecting ranges...
				if (getCurrentUI() == &sampleBrowser
						|| getCurrentUI() == &audioRecorder
						|| (getCurrentUI() == &soundEditor && soundEditor.getCurrentMenuItem()->isRangeDependent())) {
					int yNote = getCurrentClip()->getYNoteFromYDisplay(yDisplay, currentSong);
					if (soundEditor.isUntransposedNoteWithinRange(yNote)) {
						for (int colour = 0; colour < 3; colour++) {
							int value = (int)thisColour[colour] + 30;
							thisColour[colour] = getMin(value, 255);
						}
					}
				}

				return;
			}
		}
        memset(thisColour, 0, 3);
    }
}


void InstrumentClipView::cutAuditionedNotesToOne() {
	uint32_t whichRowsNeedReRendering = 0;

    for (int yDisplay = 0; yDisplay < displayHeight; yDisplay++) {
        if (yDisplay != lastAuditionedYDisplay && auditionPadIsPressed[yDisplay]) {
            auditionPadIsPressed[yDisplay] = false;

    		getCurrentClip()->yDisplayNoLongerAuditioning(yDisplay, currentSong);

            whichRowsNeedReRendering |= (1 << yDisplay);
        }
    }
    reassessAllAuditionStatus();
    if (whichRowsNeedReRendering) uiNeedsRendering(this, 0, whichRowsNeedReRendering);
}


static const uint32_t verticalScrollUIModes[] = {UI_MODE_NOTES_PRESSED, UI_MODE_AUDITIONING, UI_MODE_RECORD_COUNT_IN, UI_MODE_DRAGGING_KIT_NOTEROW, 0};

int InstrumentClipView::verticalEncoderAction(int offset, bool inCardRoutine) {

	if (inCardRoutine && !allowSomeUserActionsEvenWhenInCardRoutine) return ACTION_RESULT_REMIND_ME_OUTSIDE_CARD_ROUTINE; // Allow sometimes.

    // If encoder button pressed
    if (Buttons::isButtonPressed(yEncButtonX, yEncButtonY)) {
        // User may be trying to move a noteCode...
        if (isUIModeActiveExclusively(UI_MODE_AUDITIONING)) {
        	/*
            if (!Buttons::isShiftButtonPressed()) { // Why'd I mandate that shift not be pressed?
                // If in kit mode, then we can do it
                if (currentSong->currentClip->output->type == INSTRUMENT_TYPE_KIT) {

                	if (inCardRoutine) return ACTION_RESULT_REMIND_ME_OUTSIDE_CARD_ROUTINE;

                    cutAuditionedNotesToOne();
                    return scrollVertical(offset, inCardRoutine, true); // Will delete action log in this case
                }

                // Otherwise, remind the user why they can't
                else {
                    if (currentSong->currentClip->output->type == INSTRUMENT_TYPE_SYNTH) IndicatorLEDs::indicateAlertOnLed(synthLedX, synthLedY);
                    else IndicatorLEDs::indicateAlertOnLed(midiLedX, midiLedY); // MIDI
                }
            }
            */

			char modelStackMemory[MODEL_STACK_MAX_SIZE];
			ModelStackWithTimelineCounter* modelStack = currentSong->setupModelStackWithCurrentClip(modelStackMemory);
			ModelStackWithNoteRow* modelStackWithNoteRow = getOrCreateNoteRowForYDisplay(modelStack, lastAuditionedYDisplay);

   			editNumEuclideanEvents(modelStackWithNoteRow, offset, lastAuditionedYDisplay);
   			shouldIgnoreVerticalScrollKnobActionIfNotAlsoPressedForThisNotePress = true;
   			editedAnyPerNoteRowStuffSinceAuditioningBegan = true;
        }

        // Or note repeat...
        else if (isUIModeActiveExclusively(UI_MODE_NOTES_PRESSED)) {
			editNoteRepeat(offset);
		}

        // If user not wanting to move a noteCode, they want to transpose the key
        else if (!currentUIMode && currentSong->currentClip->output->type != INSTRUMENT_TYPE_KIT) {

        	if (inCardRoutine) return ACTION_RESULT_REMIND_ME_OUTSIDE_CARD_ROUTINE;

            actionLogger.deleteAllLogs();

            char modelStackMemory[MODEL_STACK_MAX_SIZE];
            ModelStackWithTimelineCounter* modelStack = currentSong->setupModelStackWithCurrentClip(modelStackMemory);

            // If shift button not pressed, transpose whole octave
            if (!Buttons::isShiftButtonPressed()) {
                offset = getMin((int)1, getMax((int)-1, offset));
<<<<<<< HEAD
                getCurrentClip()->transpose(offset * currentSong->octaveNumMicrotonalNotes, modelStack);
                if (getCurrentClip()->isScaleModeClip()) getCurrentClip()->yScroll += offset * (currentSong->numModeNotes - currentSong->octaveNumMicrotonalNotes);
=======
                getCurrentClip()->transpose(offset * 12, modelStack);
                if (getCurrentClip()->isScaleModeClip()) getCurrentClip()->yScroll += offset * (currentSong->numModeNotes - 12);
>>>>>>> 2f6a1584
                //numericDriver.displayPopup("OCTAVE");
            }

            // Otherwise, transpose single semitone
            else {
<<<<<<< HEAD
                // If current track not in scale-mode, just do it
=======
                // If current Clip not in scale-mode, just do it
>>>>>>> 2f6a1584
                if (!getCurrentClip()->isScaleModeClip()) {
                	getCurrentClip()->transpose(offset, modelStack);

                    // If there are no scale-mode Clips at all, move the root note along as well - just in case the user wants to go back to scale mode (in which case the "previous" root note would be used to help guess what root note to go with)
                    if (!currentSong->anyScaleModeClips()) currentSong->rootNote += offset;
                }

                // Otherwise, got to do all key-mode Clips
                else {
                    currentSong->transposeAllScaleModeClips(offset);
                }
                //numericDriver.displayPopup("SEMITONE");
            }
        }
    }

    // Or, if shift key is pressed
    else if (Buttons::isShiftButtonPressed()) {
    	uint32_t whichRowsToRender = 0;

        // If NoteRow(s) auditioned, shift its colour (Kits only)
        if (isUIModeActive(UI_MODE_AUDITIONING)) {
        	editedAnyPerNoteRowStuffSinceAuditioningBegan = true;
        	if (!shouldIgnoreVerticalScrollKnobActionIfNotAlsoPressedForThisNotePress) {
				if (getCurrentClip()->output->type != INSTRUMENT_TYPE_KIT) goto shiftAllColour;

				char modelStackMemory[MODEL_STACK_MAX_SIZE];
				ModelStackWithTimelineCounter* modelStack = currentSong->setupModelStackWithCurrentClip(modelStackMemory);

				for (int yDisplay = 0; yDisplay < displayHeight; yDisplay++) {
					if (auditionPadIsPressed[yDisplay]) {
						ModelStackWithNoteRow* modelStackWithNoteRow = getCurrentClip()->getNoteRowOnScreen(yDisplay, modelStack);
						NoteRow* noteRow = modelStackWithNoteRow->getNoteRowAllowNull();
						if (noteRow) { // This is fine. If we were in Kit mode, we could only be auditioning if there was a NoteRow already
							noteRow->colourOffset += offset;
							if (noteRow->colourOffset >= 72) noteRow->colourOffset -= 72;
							if (noteRow->colourOffset < 0) noteRow->colourOffset += 72;
							recalculateColour(yDisplay);
							whichRowsToRender |= (1 << yDisplay);
						}
					}
				}
        	}
        }

        // Otherwise, adjust whole colour spectrum
        else if (currentUIMode == UI_MODE_NONE) {
shiftAllColour:
        	getCurrentClip()->colourOffset += offset;
            recalculateColours();
            whichRowsToRender = 0xFFFFFFFF;
        }

        if (whichRowsToRender) {
        	uiNeedsRendering(this, whichRowsToRender, whichRowsToRender);
        }
    }

    // If neither button is pressed, we'll do vertical scrolling
    else {
        if (isUIModeWithinRange(verticalScrollUIModes)) {
        	if (!shouldIgnoreVerticalScrollKnobActionIfNotAlsoPressedForThisNotePress
        			|| (!isUIModeActive(UI_MODE_NOTES_PRESSED) && !isUIModeActive(UI_MODE_AUDITIONING))) {
        		bool draggingNoteRow = (isUIModeActive(UI_MODE_DRAGGING_KIT_NOTEROW));
        		return scrollVertical(offset, inCardRoutine, draggingNoteRow);
        	}
        }
    }

    return ACTION_RESULT_DEALT_WITH;
}


static const uint32_t noteNudgeUIModes[] = {UI_MODE_NOTES_PRESSED, UI_MODE_HOLDING_HORIZONTAL_ENCODER_BUTTON, 0};

int InstrumentClipView::horizontalEncoderAction(int offset) {

	// If holding down notes
    if (isUIModeActive(UI_MODE_NOTES_PRESSED)) {

    	if (!Buttons::isShiftButtonPressed()) {

    		// If nothing else held down, adjust velocity
        	if (isUIModeActiveExclusively(UI_MODE_NOTES_PRESSED)) {
        		if (!shouldIgnoreHorizontalScrollKnobActionIfNotAlsoPressedForThisNotePress) {
        			adjustVelocity(offset);
        		}
        	}

        	// Or, if horizontal encoder held down, nudge note
        	else if (isUIModeActive(UI_MODE_HOLDING_HORIZONTAL_ENCODER_BUTTON) && isUIModeWithinRange(noteNudgeUIModes)) {
        		if (sdRoutineLock) return ACTION_RESULT_REMIND_ME_OUTSIDE_CARD_ROUTINE; // Just be safe - maybe not necessary
        		nudgeNotes(offset);
        	}
    	}
    	return ACTION_RESULT_DEALT_WITH;
    }

	// Auditioning but not holding down <> encoder - edit length of just one row
    else if (isUIModeActiveExclusively(UI_MODE_AUDITIONING)) {
    	if (!shouldIgnoreHorizontalScrollKnobActionIfNotAlsoPressedForThisNotePress) {
wantToEditNoteRowLength:
			if (sdRoutineLock) return ACTION_RESULT_REMIND_ME_OUTSIDE_CARD_ROUTINE; // Just be safe - maybe not necessary

			char modelStackMemory[MODEL_STACK_MAX_SIZE];
			ModelStackWithTimelineCounter* modelStack = currentSong->setupModelStackWithCurrentClip(modelStackMemory);
			ModelStackWithNoteRow* modelStackWithNoteRow = getOrCreateNoteRowForYDisplay(modelStack, lastAuditionedYDisplay);

			editNoteRowLength(modelStackWithNoteRow, offset, lastAuditionedYDisplay);
			editedAnyPerNoteRowStuffSinceAuditioningBegan = true;
    	}

    	// Unlike for all other cases where we protect against the user accidentally turning the encoder more after releasing their press on it,
    	// for this edit-NoteRow-length action, because it's a related action, it's quite likely that the user actually will want to do it after the yes-pressed-encoder-down
    	// action, which is "rotate/shift notes in row". So, we have a 250ms timeout for this one.
    	else if ((uint32_t)(AudioEngine::audioSampleTimer - timeHorizontalKnobLastReleased) >= 250 * 44) {
			shouldIgnoreHorizontalScrollKnobActionIfNotAlsoPressedForThisNotePress = false;
			goto wantToEditNoteRowLength;
    	}
    	return ACTION_RESULT_DEALT_WITH;
    }

    // Auditioning *and* holding down <> encoder - rotate/shift just one row
    else if (isUIModeActiveExclusively(UI_MODE_AUDITIONING | UI_MODE_HOLDING_HORIZONTAL_ENCODER_BUTTON)) {
		if (sdRoutineLock) return ACTION_RESULT_REMIND_ME_OUTSIDE_CARD_ROUTINE; // Just be safe - maybe not necessary

		char modelStackMemory[MODEL_STACK_MAX_SIZE];
		ModelStackWithTimelineCounter* modelStack = currentSong->setupModelStackWithCurrentClip(modelStackMemory);
		ModelStackWithNoteRow* modelStackWithNoteRow = ((InstrumentClip*)modelStack->getTimelineCounter())->getNoteRowOnScreen(lastAuditionedYDisplay, modelStack); // Don't create

		rotateNoteRowHorizontally(modelStackWithNoteRow, offset, lastAuditionedYDisplay, true);
		shouldIgnoreHorizontalScrollKnobActionIfNotAlsoPressedForThisNotePress = true; // So don't accidentally shorten row after
		editedAnyPerNoteRowStuffSinceAuditioningBegan = true;
    	return ACTION_RESULT_DEALT_WITH;
    }


    // Or, maybe shift everything horizontally
	else if ((isNoUIModeActive() && Buttons::isButtonPressed(yEncButtonX, yEncButtonY))
			|| (isUIModeActiveExclusively(UI_MODE_HOLDING_HORIZONTAL_ENCODER_BUTTON) && Buttons::isButtonPressed(clipViewButtonX, clipViewButtonY))) {
		if (sdRoutineLock) return ACTION_RESULT_REMIND_ME_OUTSIDE_CARD_ROUTINE; // Just be safe - maybe not necessary
		int squareSize = getPosFromSquare(1) - getPosFromSquare(0);
		int shiftAmount = offset * squareSize;
		InstrumentClip* clip = getCurrentClip();

		char modelStackMemory[MODEL_STACK_MAX_SIZE];
		ModelStackWithTimelineCounter* modelStack = currentSong->setupModelStackWithCurrentClip(modelStackMemory);

		clip->shiftHorizontally(modelStack, shiftAmount);
		uiNeedsRendering(this, 0xFFFFFFFF, 0);

		// If possible, just modify a previous Action to add this new shift amount to it.
		Action* action = actionLogger.firstAction[BEFORE];
		if (action && action->type == ACTION_INSTRUMENT_CLIP_HORIZONTAL_SHIFT && action->openForAdditions && action->currentClip == clip) {

			// If there's no Consequence in the Action, that's probably because we deleted it a previous time with the code just below.
			// Or possibly because the Action was created but there wasn't enough RAM to create the Consequence. Anyway, just go add a consequence now.
			if (!action->firstConsequence) goto addConsequenceToAction;

			ConsequenceInstrumentClipHorizontalShift* consequence = (ConsequenceInstrumentClipHorizontalShift*)action->firstConsequence;
			consequence->amount += shiftAmount;

			// It might look tempting that if we've completed one whole loop, we could delete the Consequence because everything would be back the same -
			// but no! Remember different NoteRows might have different lengths.
		}

		// Or if no previous Action, go create a new one now.
		else {

			action = actionLogger.getNewAction(ACTION_INSTRUMENT_CLIP_HORIZONTAL_SHIFT, ACTION_ADDITION_NOT_ALLOWED);
			if (action) {
addConsequenceToAction:
				void* consMemory = generalMemoryAllocator.alloc(sizeof(ConsequenceInstrumentClipHorizontalShift));

				if (consMemory) {
					ConsequenceInstrumentClipHorizontalShift* newConsequence = new (consMemory) ConsequenceInstrumentClipHorizontalShift(shiftAmount);
					action->addConsequence(newConsequence);
				}
			}
		}
    	return ACTION_RESULT_DEALT_WITH;
	}

    // Or, let parent deal with it
    else {
    	return ClipView::horizontalEncoderAction(offset);
    }
}


// Supply offset as 0 to just popup number, not change anything
void InstrumentClipView::editNoteRepeat(int offset) {

	shouldIgnoreVerticalScrollKnobActionIfNotAlsoPressedForThisNotePress = true;

	if (numEditPadPresses != 1) return; // Yup, you're only allowed to do this with one press at a time.

	int i;
	for (i = 0; i < editPadPressBufferSize; i++) {
		if (editPadPresses[i].isActive) {
			break;
		}
	}

	char modelStackMemory[MODEL_STACK_MAX_SIZE];
	ModelStackWithTimelineCounter* modelStack = currentSong->setupModelStackWithCurrentClip(modelStackMemory);

	InstrumentClip* currentClip = (InstrumentClip*)modelStack->getTimelineCounter();

	ModelStackWithNoteRow* modelStackWithNoteRow = currentClip->getNoteRowOnScreen(editPadPresses[i].yDisplay, modelStack);

	int32_t squareStart = getPosFromSquare(editPadPresses[i].xDisplay);
	int32_t squareWidth = getSquareWidth(editPadPresses[i].xDisplay, modelStackWithNoteRow->getLoopLength());

	int32_t searchTerms[2];
	searchTerms[0] = squareStart;
	searchTerms[1] = squareStart + squareWidth;
	int resultingIndexes[2];
	modelStackWithNoteRow->getNoteRow()->notes.searchDual(searchTerms, resultingIndexes);

	int oldNumNotes = resultingIndexes[1] - resultingIndexes[0];
	int newNumNotes = oldNumNotes + offset;



	// If "just displaying not editing" or unable to move any further, just display and get out
	if (!offset || newNumNotes < 1 || newNumNotes > squareWidth) {
		newNumNotes = oldNumNotes; // And just output that below without editing
	}

	else {
		editPadPresses[i].isBlurredSquare = true; // It's (probably) blurred now - better remember that.

		// See if we can do a "secret UNDO".
		Action* lastAction = actionLogger.firstAction[BEFORE];
		if (offset && lastAction && lastAction->type == ACTION_NOTE_REPEAT_EDIT && lastAction->openForAdditions && lastAction->offset == -offset) {
			actionLogger.undoJustOneConsequencePerNoteRow(modelStack->toWithSong()); // Only ok because we're not going to use the ModelStackWithTimelineCounter or with any more stuff again here.
		}

		else {
			Action* action = actionLogger.getNewAction(ACTION_NOTE_REPEAT_EDIT, ACTION_ADDITION_ALLOWED);
			if (action) action->offset = offset;

			modelStackWithNoteRow->getNoteRow()->editNoteRepeatAcrossAllScreens(squareStart, squareWidth, modelStackWithNoteRow, action, currentClip->getWrapEditLevel(), newNumNotes);
			Uart::println("did actual note repeat edit");
		}

		uiNeedsRendering(this, 0xFFFFFFFF, 0);
		currentClip->expectEvent();
	}

#if HAVE_OLED
	char buffer[20];
	strcpy(buffer, "Note repeats: ");
	intToString(newNumNotes, buffer + strlen(buffer));
	OLED::popupText(buffer);
#else
	char buffer[12];
	intToString(newNumNotes, buffer);
	numericDriver.displayPopup(buffer, 0, true);
#endif
}


// Supply offset as 0 to just popup number, not change anything
void InstrumentClipView::nudgeNotes(int offset) {

	shouldIgnoreHorizontalScrollKnobActionIfNotAlsoPressedForThisNotePress = true;

	// If just popping up number, but multiple presses, we're quite limited with what intelligible stuff we can display
	if (!offset && numEditPadPresses > 1) return;

	int resultingTotalOffset = 0;

	bool foundOne = false;
	int xDisplay;

	// Declare these out here so we can keep the value - we'll use this for the mod region if there was only 1 press
	int32_t newPos;
	NoteRow* noteRow;
	int noteRowId;

	bool didAnySuccessfulNudging = false;

	InstrumentClip* currentClip = getCurrentClip();
	char modelStackMemory[MODEL_STACK_MAX_SIZE];
	ModelStack* modelStack = setupModelStackWithSong(modelStackMemory, currentSong);

	// If the user is nudging back in the direction they just nudged, we can do a (possibly partial) undo, getting back the proper length of any notes that got trimmed etc.

	Action* lastAction = actionLogger.firstAction[BEFORE];
	if (offset && lastAction && lastAction->type == ACTION_NOTE_NUDGE && lastAction->openForAdditions && lastAction->offset == -offset) {

		didAnySuccessfulNudging = true;

		actionLogger.undoJustOneConsequencePerNoteRow(modelStack);

		ModelStackWithTimelineCounter* modelStackWithTimelineCounter = modelStack->addTimelineCounter(modelStack->song->currentClip);

		// Still have to work out resultingTotalOffset, to display for the user
		for (int i = 0; i < editPadPressBufferSize; i++) {
			if (editPadPresses[i].isActive) {

				int noteRowIndex;
				noteRow = currentClip->getNoteRowOnScreen(editPadPresses[i].yDisplay, currentSong, &noteRowIndex);
				noteRowId = currentClip->getNoteRowId(noteRow, noteRowIndex);

				ModelStackWithNoteRow* modelStackWithNoteRow = modelStackWithTimelineCounter->addNoteRow(noteRowId, noteRow);

				int32_t noteRowEffectiveLength = modelStackWithNoteRow->getLoopLength();

				newPos = editPadPresses[i].intendedPos + offset;
				if (newPos < 0) newPos += noteRowEffectiveLength;
				else if (newPos >= noteRowEffectiveLength) newPos -= noteRowEffectiveLength;

				int n = noteRow->notes.search(newPos, GREATER_OR_EQUAL);
				Note* note = noteRow->notes.getElement(n);
				if (note && note->pos == newPos) {
					editPadPresses[i].intendedPos = newPos;
				}
				else {
					newPos = editPadPresses[i].intendedPos;
				}

				if (!foundOne) {
					foundOne = true;
					xDisplay = editPadPresses[i].xDisplay;
					int32_t squareStart = getPosFromSquare(xDisplay);
					resultingTotalOffset = editPadPresses[i].intendedPos - squareStart;
				}
			}
		}
	}

	// Or, if not doing the partial-undo method, we'll just try and do a plain old nudge
	else {
		Action* action = NULL;

		if (offset) {
			action = actionLogger.getNewAction(ACTION_NOTE_NUDGE, ACTION_ADDITION_ALLOWED);
			if (action) action->offset = offset;
		}

		ModelStackWithTimelineCounter* modelStackWithTimelineCounter = modelStack->addTimelineCounter(modelStack->song->currentClip);

		// For each note / pad held down...
		for (int i = 0; i < editPadPressBufferSize; i++) {
			if (editPadPresses[i].isActive) {
				editPadPresses[i].deleteOnDepress = false;

				if (offset) editPadPresses[i].isBlurredSquare = true; // So it doesn't get dragged along with a vertical scroll

				int noteRowIndex;
				noteRow = currentClip->getNoteRowOnScreen(editPadPresses[i].yDisplay, currentSong, &noteRowIndex);
				noteRowId = currentClip->getNoteRowId(noteRow, noteRowIndex);

				ModelStackWithNoteRow* modelStackWithNoteRow = modelStackWithTimelineCounter->addNoteRow(noteRowId, noteRow);

				int32_t noteRowEffectiveLength = modelStackWithNoteRow->getLoopLength();

				newPos = editPadPresses[i].intendedPos + offset;
				if (newPos < 0) newPos += noteRowEffectiveLength;
				else if (newPos >= noteRowEffectiveLength) newPos -= noteRowEffectiveLength;

				bool gotCollision = false;

				if (offset) {
					// We're going to nudge notes across all screens, but before we do, check if this particular note is gonna collide with anything
					int searchBoundary;
					int searchDirection;
					int n;
					if (offset >= 0) { // Nudging right
						if (newPos == 0) {
							n = 0;
							goto doCompareNote;
						}
						else {
							searchBoundary = newPos;
							searchDirection = GREATER_OR_EQUAL;
	doSearch:
							n = noteRow->notes.search(searchBoundary, searchDirection);
	doCompareNote:
							Note* note = noteRow->notes.getElement(n);
							if (note && note->pos == newPos) {
								newPos = editPadPresses[i].intendedPos; // Make it so the below code just displays the already existing offset
								gotCollision = true;
							}
						}
					}
					else { // Nudging left
						if (editPadPresses[i].intendedPos == 0) {
							n = noteRow->notes.getNumElements();
							goto doCompareNote;
						}
						else {
							searchBoundary = editPadPresses[i].intendedPos;
							searchDirection = LESS;
							goto doSearch;
						}
					}
				}


				if (!foundOne) {
					foundOne = true;
					xDisplay = editPadPresses[i].xDisplay;
					int32_t squareStart = getPosFromSquare(xDisplay);
					resultingTotalOffset = newPos - squareStart;
					if (!offset) break;
				}

				if (!gotCollision) {
					int distanceTilNext = noteRow->getDistanceToNextNote(editPadPresses[i].intendedPos, modelStackWithNoteRow);

					int error = noteRow->nudgeNotesAcrossAllScreens(editPadPresses[i].intendedPos, modelStackWithNoteRow, action, currentClip->getWrapEditLevel(), offset);
					if (error) {
						numericDriver.displayError(error);
						return;
					}

					// Nudge automation at NoteRow level, while our ModelStack still has a pointer to the NoteRow
					{
						ModelStackWithThreeMainThings* modelStackWithThreeMainThingsForNoteRow = modelStackWithNoteRow->addOtherTwoThingsAutomaticallyGivenNoteRow();
						noteRow->paramManager.nudgeAutomationHorizontallyAtPos(editPadPresses[i].intendedPos, offset, modelStackWithThreeMainThingsForNoteRow->getLoopLength(), action, modelStackWithThreeMainThingsForNoteRow, distanceTilNext);
					}

					// WARNING! A bit dodgy, but at this stage, we can no longer refer to modelStackWithNoteRow, cos we're going to reuse its
					// parent ModelStackWithTimelineCounter, below.

					// Nudge automation at Clip level
					{
						int32_t lengthBeforeLoop = currentClip->getLoopLength();
						ModelStackWithThreeMainThings* modelStackWithThreeMainThings = modelStackWithTimelineCounter->addOtherTwoThingsButNoNoteRow(currentClip->output->toModControllable(), &currentClip->paramManager);
						currentClip->paramManager.nudgeAutomationHorizontallyAtPos(editPadPresses[i].intendedPos, offset, lengthBeforeLoop, action, modelStackWithThreeMainThings);
					}

					editPadPresses[i].intendedPos = newPos;
					didAnySuccessfulNudging = true;
				}
				else {
					newPos = editPadPresses[i].intendedPos;
				}
			}
		}
	}

	// Now, decide what message to display ---------------------------------------------------
#if HAVE_OLED
    char buffer[24];
#else
    char buffer[5];
#endif
    char const* message;
    bool alignRight = false;

	ModelStackWithTimelineCounter* modelStackWithTimelineCounter = modelStack->addTimelineCounter(modelStack->song->currentClip); // Can finally do this since we're not going to use the bare ModelStack for anything else

    if (numEditPadPresses > 1) {
    	if (!didAnySuccessfulNudging) return; // Don't want to see these "multiple pads moved" messages if in fact none were moved
#if HAVE_OLED
    	message = (offset >= 0) ? "Nudged notes right" : "Nudged notes left";
#else
    	message = (offset >= 0) ? "RIGHT" : "LEFT";
#endif
    }

    else {
		if (resultingTotalOffset >= (currentClip->loopLength >> 1)) resultingTotalOffset -= currentClip->loopLength;
		else if (resultingTotalOffset <= -(currentClip->loopLength >> 1)) resultingTotalOffset += currentClip->loopLength;

		if (resultingTotalOffset > 0) {

	    	ModelStackWithNoteRow* modelStackWithNoteRow = modelStackWithTimelineCounter->addNoteRow(noteRowId, noteRow);

			int32_t squareWidth = getSquareWidth(xDisplay, modelStackWithNoteRow->getLoopLength());
			if (resultingTotalOffset > (squareWidth >> 1)) {
				if (!doneAnyNudgingSinceFirstEditPadPress) {
					offsettingNudgeNumberDisplay = true;
				}
			}
			else {
				offsettingNudgeNumberDisplay = false;
			}

			if (offsettingNudgeNumberDisplay) resultingTotalOffset -= squareWidth;
		}

#if HAVE_OLED
		strcpy(buffer, "Note nudge: ");
		intToString(resultingTotalOffset, buffer + strlen(buffer));
		message = buffer;
#else
		if (resultingTotalOffset > 9999) message = "RIGHT";
		else if (resultingTotalOffset < -999) message = "LEFT";
		else {
			message = buffer;
			alignRight = true;
			intToString(resultingTotalOffset, buffer);
		}
#endif
    }

#if HAVE_OLED
    OLED::popupText(message);
#else
    numericDriver.displayPopup(message, 0, alignRight);
#endif

	doneAnyNudgingSinceFirstEditPadPress = true; // Even if we didn't actually nudge, we want to record this for the purpose of the offsetting of the number display - see above

    if (!offset) return;

    // If multiple presses, just abandon the mod region
    if (numEditPadPresses > 1) {
abandonModRegion:
    	view.setModRegion();
    }

    // Otherwise, update it for what they actually intend
    else {

    	int i = noteRow->notes.search(newPos, GREATER_OR_EQUAL);
    	Note* note = noteRow->notes.getElement(i);
    	if (!note || note->pos != newPos) goto abandonModRegion;

        // Edit mod knob values for this Note's region
    	ModelStackWithNoteRow* modelStackWithNoteRow = modelStackWithTimelineCounter->addNoteRow(noteRowId, noteRow);
    	int32_t distanceToNextNote = currentClip->getDistanceToNextNote(note, modelStackWithNoteRow);
        //view.setModRegion(newPos, max((uint32_t)distanceToNextNote + lastNote->pos - firstNote->pos, squareWidth)); // This is what happens with initial press, kinda different...
    	view.setModRegion(newPos, distanceToNextNote, modelStackWithNoteRow->noteRowId);
    }

    uiNeedsRendering(this, 0xFFFFFFFF, 0);

    if (playbackHandler.isEitherClockActive() && modelStackWithTimelineCounter->song->isClipActive(currentClip)) {
		currentClip->expectEvent();
		currentClip->reGetParameterAutomation(modelStackWithTimelineCounter);
    }
}


void InstrumentClipView::graphicsRoutine() {
	if (!currentSong) return; // Briefly, if loading a song fails, during the creation of a new blank one, this could happen.

	char modelStackMemory[MODEL_STACK_MAX_SIZE];
	ModelStackWithTimelineCounter* modelStack = currentSong->setupModelStackWithCurrentClip(modelStackMemory);

	InstrumentClip* clip = (InstrumentClip*)modelStack->getTimelineCounter();

	if (isUIModeActive(UI_MODE_INSTRUMENT_CLIP_COLLAPSING)) return;

	if (PadLEDs::flashCursor == FLASH_CURSOR_OFF) return;

	int newTickSquare;

	bool reallyNoTickSquare = (!playbackHandler.isEitherClockActive() || !currentSong->isClipActive(clip) || currentUIMode == UI_MODE_EXPLODE_ANIMATION || playbackHandler.ticksLeftInCountIn);

	if (reallyNoTickSquare) {
		newTickSquare = 255;
	}
	else {
		newTickSquare = getTickSquare();
		if (newTickSquare < 0 || newTickSquare >= displayWidth) newTickSquare = 255;
	}

	uint8_t tickSquares[displayHeight];
	memset(tickSquares, newTickSquare, displayHeight);

	uint8_t colours[displayHeight];
	uint8_t nonMutedColour = clip->getCurrentlyRecordingLinearly() ? 2 : 0;
	for (int yDisplay = 0; yDisplay < displayHeight; yDisplay++) {
		int noteRowIndex;
		NoteRow* noteRow = clip->getNoteRowOnScreen(yDisplay, currentSong, &noteRowIndex);
		colours[yDisplay] = (noteRow && noteRow->muted) ? 1 : nonMutedColour;

		if (!reallyNoTickSquare) {
			if (noteRow && noteRow->hasIndependentPlayPos()) {

				int noteRowId = clip->getNoteRowId(noteRow, noteRowIndex);
				ModelStackWithNoteRow* modelStackWithNoteRow = modelStack->addNoteRow(noteRowId, noteRow);

				int rowTickSquare = getSquareFromPos(noteRow->getLivePos(modelStackWithNoteRow));
				if (rowTickSquare < 0 || rowTickSquare >= displayWidth) rowTickSquare = 255;
				tickSquares[yDisplay] = rowTickSquare;
			}
		}
	}

	PadLEDs::setTickSquares(tickSquares, colours);
}


void InstrumentClipView::fillOffScreenImageStores() {

	uint32_t xZoom = currentSong->xZoom[NAVIGATION_CLIP];
	uint32_t xScroll = currentSong->xScroll[NAVIGATION_CLIP];


    // We're also going to fill up an extra, currently-offscreen imageStore row, with all notes currently offscreen

	int noteRowIndexBottom, noteRowIndexTop;
	if (currentSong->currentClip->output->type == INSTRUMENT_TYPE_KIT) {
		noteRowIndexBottom = getCurrentClip()->yScroll;
		noteRowIndexTop = getCurrentClip()->yScroll + displayHeight;
	}
	else {
		noteRowIndexBottom = getCurrentClip()->noteRows.search(getCurrentClip()->getYNoteFromYDisplay(0, currentSong), GREATER_OR_EQUAL);
		noteRowIndexTop = getCurrentClip()->noteRows.search(getCurrentClip()->getYNoteFromYDisplay(displayHeight, currentSong), GREATER_OR_EQUAL);
	}

	char modelStackMemory[MODEL_STACK_MAX_SIZE];
	ModelStackWithTimelineCounter* modelStack = currentSong->setupModelStackWithCurrentClip(modelStackMemory);

	currentSong->currentClip->renderAsSingleRow(modelStack, this, xScroll, xZoom, PadLEDs::imageStore[0][0], PadLEDs::occupancyMaskStore[0], false, 0, noteRowIndexBottom, 0, displayWidth, true, false);
	currentSong->currentClip->renderAsSingleRow(modelStack, this, xScroll, xZoom, PadLEDs::imageStore[displayHeight + 1][0], PadLEDs::occupancyMaskStore[displayHeight + 1], false, noteRowIndexTop, 2147483647, 0, displayWidth, true, false);

    // Clear sidebar pads from offscreen image stores
    for (int x = displayWidth; x < displayWidth + sideBarWidth; x++) {
        for (int colour = 0; colour < 3; colour++) {
            PadLEDs::imageStore[0][x][colour] = 0;
            PadLEDs::imageStore[displayHeight + 1][x][colour] = 0;
        }
        PadLEDs::occupancyMaskStore[0][x] = 0;
        PadLEDs::occupancyMaskStore[displayHeight + 1][x] = 0;
    }
}

uint32_t InstrumentClipView::getSquareWidth(int32_t square, int32_t effectiveLength) {
	int32_t squareRightEdge = getPosFromSquare(square + 1);
    return getMin(effectiveLength, squareRightEdge) - getPosFromSquare(square);
}




void InstrumentClipView::flashDefaultRootNote() {
    flashDefaultRootNoteOn = !flashDefaultRootNoteOn;
    uiNeedsRendering(this, 0, 0xFFFFFFFF);
    uiTimerManager.setTimer(TIMER_DEFAULT_ROOT_NOTE, flashTime);
}



void InstrumentClipView::noteRowChanged(InstrumentClip* clip, NoteRow* noteRow) {

	if (currentUIMode & UI_MODE_HORIZONTAL_SCROLL) return;

	if (clip == getCurrentClip()) {
		for (int yDisplay = 0; yDisplay < displayHeight; yDisplay++) {
			if (getCurrentClip()->getNoteRowOnScreen(yDisplay, currentSong)) {
			    uiNeedsRendering(this, 1 << yDisplay, 0);
			}
		}
	}
}

bool InstrumentClipView::isDrumAuditioned(Drum* drum) {

	if (currentSong->currentClip->output->type != INSTRUMENT_TYPE_KIT) return false;

	for (int yDisplay = 0; yDisplay < displayHeight; yDisplay++) {
    	if (auditionPadIsPressed[yDisplay]) {
    		NoteRow* noteRow = getCurrentClip()->getNoteRowOnScreen(yDisplay, currentSong);
    		if (noteRow && noteRow->drum == drum) return true;
    	}
    }

	return false;
}

bool InstrumentClipView::getAffectEntire() {
	return getCurrentClip()->affectEntire;
}

void InstrumentClipView::tellMatrixDriverWhichRowsContainSomethingZoomable() {
	for (int yDisplay = 0; yDisplay < displayHeight; yDisplay++) {
		NoteRow* noteRow = getCurrentClip()->getNoteRowOnScreen(yDisplay, currentSong);
		PadLEDs::transitionTakingPlaceOnRow[yDisplay] = (noteRow && !noteRow->hasNoNotes());
	}
}

void InstrumentClipView::notifyPlaybackBegun() {
	reassessAllAuditionStatus();
}

bool InstrumentClipView::renderMainPads(uint32_t whichRows, uint8_t image[][displayWidth + sideBarWidth][3], uint8_t occupancyMask[][displayWidth + sideBarWidth], bool drawUndefinedArea) {
	if (!image) return true;

	if (isUIModeActive(UI_MODE_INSTRUMENT_CLIP_COLLAPSING)) return true;

	PadLEDs::renderingLock = true;
	performActualRender(whichRows, &image[0][0][0], occupancyMask, currentSong->xScroll[NAVIGATION_CLIP], currentSong->xZoom[NAVIGATION_CLIP], displayWidth, displayWidth + sideBarWidth, drawUndefinedArea);
	PadLEDs::renderingLock = false;

	return true;
}


// occupancyMask now optional
void InstrumentClipView::performActualRender(uint32_t whichRows, uint8_t* image, uint8_t occupancyMask[][displayWidth + sideBarWidth], int32_t xScroll, uint32_t xZoom, int renderWidth, int imageWidth, bool drawUndefinedArea) {
	InstrumentClip* clip = getCurrentClip();

	char modelStackMemory[MODEL_STACK_MAX_SIZE];
	ModelStackWithTimelineCounter* modelStack = currentSong->setupModelStackWithCurrentClip(modelStackMemory);

	for (int yDisplay = 0; yDisplay < displayHeight; yDisplay++) {

		if (whichRows & (1 << yDisplay)) {

			ModelStackWithNoteRow* modelStackWithNoteRow = clip->getNoteRowOnScreen(yDisplay, modelStack);

			NoteRow* noteRow = modelStackWithNoteRow->getNoteRowAllowNull();

			uint8_t* occupancyMaskOfRow = NULL;
			if (occupancyMask) occupancyMaskOfRow = occupancyMask[yDisplay];

			// If row doesn't have a NoteRow, wipe it empty
			if (!noteRow) {
				memset(image, 0, renderWidth * 3);
				if (occupancyMask) memset(occupancyMaskOfRow, 0, renderWidth);
			}

			// Otherwise render the row
			else {
				noteRow->renderRow(this, rowColour[yDisplay], rowTailColour[yDisplay], rowBlurColour[yDisplay], image, occupancyMaskOfRow,
						true, modelStackWithNoteRow->getLoopLength(), clip->allowNoteTails(modelStackWithNoteRow), renderWidth, xScroll, xZoom, 0, renderWidth, false);
			}

			if (drawUndefinedArea) {
				int32_t effectiveLength = modelStackWithNoteRow->getLoopLength();

				clip->drawUndefinedArea(xScroll, xZoom, effectiveLength, image, occupancyMaskOfRow, renderWidth, this, currentSong->tripletsOn); // Sends image pointer for just the one row
			}
		}

		image += imageWidth * 3;
	}
}


void InstrumentClipView::transitionToSessionView() {
    int transitioningToRow = sessionView.getClipPlaceOnScreen(currentSong->currentClip);

    // TODO: could probably just copy data to these...
    renderMainPads(0xFFFFFFFF, &PadLEDs::imageStore[1], &PadLEDs::occupancyMaskStore[1], false);
    renderSidebar(0xFFFFFFFF, &PadLEDs::imageStore[1], &PadLEDs::occupancyMaskStore[1]);

    currentUIMode = UI_MODE_INSTRUMENT_CLIP_COLLAPSING; // Must set this after above render calls, or else they'll see it and not render

    PadLEDs::numAnimatedRows = displayHeight + 2;
    for (int y = 0; y < displayHeight + 2; y++) {
    	PadLEDs::animatedRowGoingTo[y] = transitioningToRow;
        PadLEDs::animatedRowGoingFrom[y] = y - 1;
    }


    // Set occupancy masks to full for the sidebar squares in the Store
    for (int y = 0; y < displayHeight; y++) {
        PadLEDs::occupancyMaskStore[y + 1][displayWidth] = 64;
        PadLEDs::occupancyMaskStore[y + 1][displayWidth + 1] = 64;
    }

    PadLEDs::setupInstrumentClipCollapseAnimation(true);

    fillOffScreenImageStores();
    PadLEDs::recordTransitionBegin(clipCollapseSpeed);
    PadLEDs::renderClipExpandOrCollapse();
}


void InstrumentClipView::playbackEnded() {

	// Easter egg - if user's holding down a note, we want it to be edit-auditioned again now
	reassessAllAuditionStatus();
}

void InstrumentClipView::scrollFinished() {
	if (currentUIMode == UI_MODE_AUDITIONING) {
		uiNeedsRendering(this, 0xFFFFFFFF, 0); // Needed because sometimes we initiate a scroll before reverting an Action, so we need to properly render again afterwards
	}

	else ClipView::scrollFinished();
}


void InstrumentClipView::clipNeedsReRendering(Clip* clip) {
	if (clip == getCurrentClip()) {
		uiNeedsRendering(this); // Re-renders sidebar too. Probably a good idea? Can't hurt?
	}
}

void InstrumentClipView::dontDeleteNotesOnDepress() {
    for (int i = 0; i < editPadPressBufferSize; i++) {
        editPadPresses[i].deleteOnDepress = false;
    }
}

void InstrumentClipView::modEncoderAction(int whichModEncoder, int offset) {
	dontDeleteNotesOnDepress();

    InstrumentClip* clip = getCurrentClip();

    char modelStackMemory[MODEL_STACK_MAX_SIZE];
	ModelStack* modelStack = setupModelStackWithSong(modelStackMemory, currentSong);

	Output* output = clip->output;

    if (output->type == INSTRUMENT_TYPE_KIT
    		&& isUIModeActive(UI_MODE_AUDITIONING)) {

    	Kit* kit = (Kit*)output;

    	if (kit->selectedDrum &&
    		kit->selectedDrum->type != DRUM_TYPE_SOUND) {

    		if (ALPHA_OR_BETA_VERSION && !kit->activeClip) numericDriver.freezeWithError("E381");

    		ModelStackWithTimelineCounter* modelStackWithTimelineCounter = modelStack->addTimelineCounter(kit->activeClip);
    		ModelStackWithNoteRow* modelStackWithNoteRow = ((InstrumentClip*)kit->activeClip)->getNoteRowForDrum(modelStackWithTimelineCounter, kit->selectedDrum); // The NoteRow probably doesn't get referred to...

			NonAudioDrum* drum = (NonAudioDrum*)kit->selectedDrum;

			ParamManagerForTimeline* paramManager = NULL;
			NoteRow* noteRow = modelStackWithNoteRow->getNoteRowAllowNull();
			if (noteRow) paramManager = &noteRow->paramManager; // Should be NULL currently, cos it's a NonAudioDrum.
			ModelStackWithThreeMainThings* modelStackWithThreeMainThings = modelStackWithNoteRow->addOtherTwoThings(drum->toModControllable(), paramManager);

			drum->modEncoderAction(modelStackWithThreeMainThings, offset, whichModEncoder);
    	}
    }

	ClipNavigationTimelineView::modEncoderAction(whichModEncoder, offset);
}


// Check UI mode is appropriate before calling this
void InstrumentClipView::editNumEuclideanEvents(ModelStackWithNoteRow* modelStack, int offset, int yDisplay) {

	int newNumNotes = 0;

	int32_t effectiveLength = modelStack->getLoopLength();

	uint32_t squareWidth = getSquareWidth(0, MAX_SEQUENCE_LENGTH);
	int numStepsAvailable = (uint32_t)(effectiveLength - 1) / squareWidth + 1; // Round up


	NoteRow* noteRow = modelStack->getNoteRowAllowNull();
	if (!noteRow) {
		if (!offset) goto displayNewNumNotes;
		return;
	}

	{
		InstrumentClip* clip = (InstrumentClip*)modelStack->getTimelineCounter();

		int oldNumNotes = noteRow->notes.getNumElements();
		newNumNotes = oldNumNotes;

		if (offset) { // Or if offset is 0, we'll just display the current number, below, without changing anything
			newNumNotes += offset;
			if (newNumNotes < 0) { // If can't go lower, just display old number
justDisplayOldNumNotes:
				newNumNotes = oldNumNotes;
				goto displayNewNumNotes;
			}

			// If there aren't enough steps...
			if (newNumNotes > numStepsAvailable) {
				// If user was trying to increase num events, well they just can't
				if (offset >= 0) goto justDisplayOldNumNotes;

				// Or if they're decreasing, well decrease further
				else newNumNotes = numStepsAvailable;
			}

			// Do a "partial undo" if we can
			Action* lastAction = actionLogger.firstAction[BEFORE];
			// No need to check that lastAction was for the same Clip or anything - the Action gets "closed" manually when we stop auditioning.
			if (lastAction && lastAction->type == ACTION_EUCLIDEAN_NUM_EVENTS_EDIT && lastAction->openForAdditions && lastAction->offset == -offset) {

				char modelStackMemory2[MODEL_STACK_MAX_SIZE];
				ModelStack* modelStackWithJustSong = setupModelStackWithSong(modelStackMemory2, modelStack->song);

				bool revertedWholeAction = actionLogger.undoJustOneConsequencePerNoteRow(modelStackWithJustSong);
				if (!revertedWholeAction) goto noteRowChanged;
			}

			else {
				{
					// Make new NoteVector for the new Notes, since ActionLogger should be "stealing" the old data
					NoteVector newNotes;
					if (newNumNotes) {
						int error = newNotes.insertAtIndex(0, newNumNotes); // Pre-allocate, so no errors later
						if (error) {
							numericDriver.displayError(error);
							return;
						}
					}

					// Record Action
					Action* action = actionLogger.getNewAction(ACTION_EUCLIDEAN_NUM_EVENTS_EDIT, ACTION_ADDITION_ALLOWED);
					if (action) action->offset = offset;

					// Create the Notes
					for (int n = 0; n < newNumNotes; n++) {
						Note* note = newNotes.getElement(n);
						note->pos = (uint32_t)(n * numStepsAvailable) / (uint32_t)newNumNotes * squareWidth;
						note->length = squareWidth;
						note->probability = NUM_PROBABILITY_VALUES;
						note->velocity = ((Instrument*)clip->output)->defaultVelocity;
						note->lift = DEFAULT_LIFT_VALUE;
					}

					// Just make sure final note isn't too long
					if (newNumNotes) {
						Note* note = newNotes.getElement(newNumNotes - 1);
						int maxLength = effectiveLength - note->pos;
						if (note->length > maxLength) note->length = maxLength;
					}

					// Delete / steal / consequence-ize the MPE data first, because in order for partial undos to work, this has to be further down the
					// linked list of Consequences than the note-array-change that we do next, below.
					ParamCollectionSummary* mpeParamsSummary = noteRow->paramManager.getExpressionParamSetSummary();
					ExpressionParamSet* mpeParams = (ExpressionParamSet*)mpeParamsSummary->paramCollection;
					if (mpeParams) {
						ModelStackWithParamCollection* modelStackWithParamCollection = modelStack->addOtherTwoThingsAutomaticallyGivenNoteRow()->addParamCollection(mpeParams, mpeParamsSummary);
						mpeParams->deleteAllAutomation(action, modelStackWithParamCollection);
					}

					// Record change, stealing the old note data
					if (action) {
						// We "definitely" store the change, because unusually, we may want to revert individual Consequences in the Action one by one
						action->recordNoteArrayChangeDefinitely(clip, modelStack->noteRowId, &noteRow->notes, true);
					}

					// Swap the new temporary note data into the permanent place
					noteRow->notes.swapStateWith(&newNotes);

#if ALPHA_OR_BETA_VERSION
					noteRow->notes.testSequentiality("E376");
#endif
				}

noteRowChanged:
				// Play it
				clip->expectEvent();

				// Render it
				if (yDisplay >= 0 && yDisplay < displayHeight)
					uiNeedsRendering(this, 1 << yDisplay, 0);
			}
		}
	}
displayNewNumNotes:
	// Tell the user about it in text
#if HAVE_OLED
	char buffer[34];
	strcpy(buffer, "Events: ");
	char* pos = strchr(buffer, 0);
	intToString(newNumNotes, pos);
	pos = strchr(buffer, 0);
	strcpy(pos, " of ");
	pos = strchr(buffer, 0);
	intToString(numStepsAvailable, pos);
	OLED::popupText(buffer);
#else
	char buffer[12];
	intToString(newNumNotes, buffer);
	numericDriver.displayPopup(buffer, 0, true);
#endif
}


// Check UI mode is appropriate before calling this
void InstrumentClipView::rotateNoteRowHorizontally(ModelStackWithNoteRow* modelStack, int offset, int yDisplay, bool shouldDisplayDirectionEvenIfNoNoteRow) {

	NoteRow* noteRow = modelStack->getNoteRowAllowNull();
	if (!noteRow) {
		if (shouldDisplayDirectionEvenIfNoNoteRow) goto displayMessage;
		return;
	}

	{
		InstrumentClip* clip = (InstrumentClip*)modelStack->getTimelineCounter();

		uint32_t squareWidth = getSquareWidth(0, MAX_SEQUENCE_LENGTH);
		int32_t shiftAmount = offset * squareWidth;

		clip->shiftOnlyOneNoteRowHorizontally(modelStack, shiftAmount);

		// Render change
		if (yDisplay >= 0 && yDisplay < displayHeight)
			uiNeedsRendering(this, 1 << yDisplay, 0);


		// If possible, just modify a previous Action to add this new shift amount to it.
		Action* action = actionLogger.firstAction[BEFORE];
		if (action && action->type == ACTION_NOTEROW_HORIZONTAL_SHIFT && action->openForAdditions && action->currentClip == clip) {

			// If there's no Consequence in the Action, that's probably because we deleted it a previous time with the code just below.
			// Or possibly because the Action was created but there wasn't enough RAM to create the Consequence. Anyway, just go add a consequence now.
			if (!action->firstConsequence) goto addConsequenceToAction;

			ConsequenceNoteRowHorizontalShift* consequence = (ConsequenceNoteRowHorizontalShift*)action->firstConsequence;
			if (consequence->noteRowId != modelStack->noteRowId) goto getNewAction;

			consequence->amount += shiftAmount;
		}

		// Or if no previous Action, go create a new one now.
		else {
	getNewAction:
			action = actionLogger.getNewAction(ACTION_NOTEROW_HORIZONTAL_SHIFT, ACTION_ADDITION_NOT_ALLOWED);
			if (action) {
	addConsequenceToAction:
				void* consMemory = generalMemoryAllocator.alloc(sizeof(ConsequenceNoteRowHorizontalShift));

				if (consMemory) {
					ConsequenceNoteRowHorizontalShift* newConsequence = new (consMemory) ConsequenceNoteRowHorizontalShift(modelStack->noteRowId, shiftAmount);
					action->addConsequence(newConsequence);
				}
			}
		}
	}

displayMessage:
#if HAVE_OLED
	char const* message = (offset == 1) ? "Rotated right" : "Rotated left";
	OLED::popupText(message);
#else
	char const* message = (offset == 1) ? "RIGHT" : "LEFT";
	numericDriver.displayPopup(message, 0);
#endif
}


extern bool shouldResumePlaybackOnNoteRowLengthSet;

// Check UI mode is appropriate before calling this.
// Can handle being given a NULL NoteRow, in which case it'll do nothing.
void InstrumentClipView::editNoteRowLength(ModelStackWithNoteRow* modelStack, int offset, int yDisplay) {

	NoteRow* noteRow = modelStack->getNoteRowAllowNull();
	if (!noteRow) return;
	InstrumentClip* clip = (InstrumentClip*)modelStack->getTimelineCounter();

	int32_t oldLength = modelStack->getLoopLength();

	// If we're not scrolled all the way to the right, go there now. If we were already further right than the end of this NoteRow, it's ok, we'll stay there.
	if (scrollRightToEndOfLengthIfNecessary(oldLength)) return;// ACTION_RESULT_DEALT_WITH;

	uint32_t squareWidth = getSquareWidth(0, MAX_SEQUENCE_LENGTH);

	int oldNumSteps = (uint32_t)(oldLength - 1) / squareWidth + 1; // Round up
	int newNumSteps = oldNumSteps + offset;
	if (newNumSteps <= 0) return;
	int newLength = newNumSteps * squareWidth;
	if (newLength > MAX_SEQUENCE_LENGTH) return;


	int32_t oldPos = modelStack->getLastProcessedPos();	// We have to grab and remember this before an initial revert() ("secret UNDO") potentially stuffs it up
	bool hadIndependentPlayPosBefore = noteRow->hasIndependentPlayPos();
	bool didSecretUndo = false;

	// See if we can do a secret undo
	Action* prevAction = actionLogger.firstAction[BEFORE];
	if (prevAction
			 && prevAction->openForAdditions
			 && prevAction->type == ACTION_NOTEROW_LENGTH_EDIT
			 && prevAction->currentClip == clip) {

		ConsequenceNoteRowLength* prevCons = (ConsequenceNoteRowLength*)prevAction->firstConsequence;
		if (prevCons->noteRowId != modelStack->noteRowId) goto editLengthWithNewAction;

		// If we're recovering a bit that previously got chopped off, do secret undo to recover any chopped-off notes and automation
		if (offset == 1 && prevCons->backedUpLength > oldLength) {
			shouldResumePlaybackOnNoteRowLengthSet = false; // Ugly hack, kinda
			actionLogger.revert(BEFORE, false, false);
			shouldResumePlaybackOnNoteRowLengthSet = true;
			didSecretUndo = true;

			// If that got us to the intended length, all is good...
			if (noteRow->loopLengthIfIndependent == newLength || (!noteRow->loopLengthIfIndependent && clip->loopLength == newLength)) {
possiblyDoResumePlaybackOnNoteRow:
				// Need to do the resumePlayback that we blocked happening during the revert()
				if (playbackHandler.isEitherClockActive() && modelStack->song->isClipActive(clip)) {
					noteRow->resumePlayback(modelStack, true);
				}
			}

			// Otherwise, go make a new Action and get to correct length
			else goto editLengthWithNewAction;
		}

		// Otherwise, the Action / Consequence is still fine for doing a future UNDO, so just edit length as needed.
		// But we'll still pass the prevAction in, so that anything which wasn't snapshotted yet (because no Notes happened to get trimmed last time)
		// can get snapshotted now.
		else {
			noteRow->setLength(modelStack, newLength, prevAction, oldPos, hadIndependentPlayPosBefore); // Might call resumePlayback() too.
		}
	}

	else {
editLengthWithNewAction:
		Action* action = actionLogger.getNewAction(ACTION_NOTEROW_LENGTH_EDIT, false);
		if (!action) {
ramError:
			numericDriver.displayError(ERROR_INSUFFICIENT_RAM);
			if (didSecretUndo) {
				// Need to do the resumePlayback that we blocked happening during the revert()
				if (playbackHandler.isEitherClockActive() && modelStack->song->isClipActive(clip)) {
					noteRow->resumePlayback(modelStack, true);
				}
			}
			return;
		}

		void* consMemory = generalMemoryAllocator.alloc(sizeof(ConsequenceNoteRowLength));
		if (!consMemory) {
			goto ramError;
		}

		ConsequenceNoteRowLength* newConsequence = new (consMemory) ConsequenceNoteRowLength(modelStack->noteRowId, newLength);
		action->addConsequence(newConsequence);

		// The ConsequenceNoteRowLength does the actual work for us for this function
		newConsequence->performChange(modelStack, action, oldPos, hadIndependentPlayPosBefore);
	}

	bool didScroll;

	// Lengthening
	if (offset == 1) {
		didScroll = scrollRightToEndOfLengthIfNecessary(newLength);
		if (!didScroll) goto tryScrollingLeft;
	}

	// Shortening
	else {
tryScrollingLeft:
		didScroll = scrollLeftIfTooFarRight(newLength);
	}

#if HAVE_OLED
	char buffer[19];
	strcpy(buffer, "Steps: ");
	intToString(newNumSteps, buffer + strlen(buffer));
	OLED::popupText(buffer);
#else
	char buffer[12];
	intToString(newNumSteps, buffer);
	numericDriver.displayPopup(buffer, 0, true);
#endif

	// Play it
	clip->expectEvent();

	// Render it
	if (!didScroll && yDisplay >= 0 && yDisplay < displayHeight)
		uiNeedsRendering(this, 1 << yDisplay, 0);
}


void InstrumentClipView::reportMPEInitialValuesForNoteEditing(ModelStackWithNoteRow* modelStack, int16_t const* mpeValues) {

	NoteRow* noteRow = modelStack->getNoteRowAllowNull();

	// MPE stuff - if editing note, we need to take note of the initial values which might have been sent before this note-on.
	if (noteRow && view.modLength && modelStack->noteRowId == view.modNoteRowId && modelStack->getTimelineCounter() == view.activeModControllableModelStack.getTimelineCounterAllowNull()) {

		noteRow->paramManager.ensureExpressionParamSetExists(); // If this fails, we'll detect that below.

		ParamCollectionSummary* mpeParamsSummary = noteRow->paramManager.getExpressionParamSetSummary();
		ExpressionParamSet* mpeParams = (ExpressionParamSet*)mpeParamsSummary->paramCollection;

		if (mpeParams) {

			ModelStackWithParamCollection* modelStackWithParamCollection = modelStack->addOtherTwoThingsAutomaticallyGivenNoteRow()->addParamCollection(mpeParams, mpeParamsSummary);

			for (int whichExpressionDimension = 0; whichExpressionDimension < NUM_EXPRESSION_DIMENSIONS; whichExpressionDimension++) {
				mpeValuesAtHighestPressure[0][whichExpressionDimension] = mpeValues[whichExpressionDimension];
			}
		}
	}
}

void InstrumentClipView::reportMPEValueForNoteEditing(int whichExpressionimension, int32_t value) {

	// If time to move record along...
	uint32_t timeSince = AudioEngine::audioSampleTimer - mpeRecordLastUpdateTime;
	if (timeSince >= MPE_RECORD_INTERVAL_TIME) {
		mpeRecordLastUpdateTime += MPE_RECORD_INTERVAL_TIME;
		memmove(mpeValuesAtHighestPressure[1], mpeValuesAtHighestPressure[0], sizeof(uint16_t) * NUM_EXPRESSION_DIMENSIONS * (MPE_RECORD_LENGTH_FOR_NOTE_EDITING - 1));
		mpeValuesAtHighestPressure[0][2] = 0; // Yes only reset the "pressure" of the new/first record
		mpeMostRecentPressure = 0;
	}

	// Always keep track of the "current" pressure value, so we can decide whether to be recording the other values.
	if (whichExpressionimension == 2) {
		mpeMostRecentPressure = value >> 16;
	}

	// And if we're still at max pressure, then yeah, record those other values.
	if (mpeMostRecentPressure >= mpeValuesAtHighestPressure[0][2]) {
		mpeValuesAtHighestPressure[0][whichExpressionimension] = value >> 16;
	}

	dontDeleteNotesOnDepress(); // We know the caller is also manually editing the AutoParam now too - this counts as an edit, so we don't want the note deleted on press-release.
}

void InstrumentClipView::reportNoteOffForMPEEditing(ModelStackWithNoteRow* modelStack) {

	NoteRow* noteRow = modelStack->getNoteRow();

	// MPE stuff for note off - if they're still "editing" a note, they'll want the values from half a second ago, or the values from when they pressed hardest.
	if (view.modLength && modelStack->noteRowId == view.modNoteRowId && modelStack->getTimelineCounter() == view.activeModControllableModelStack.getTimelineCounterAllowNull()) {

		ParamCollectionSummary* mpeParamsSummary = noteRow->paramManager.getExpressionParamSetSummary();
		ExpressionParamSet* mpeParams = (ExpressionParamSet*)mpeParamsSummary->paramCollection;
		if (!mpeParams) return;

		int t = MPE_RECORD_LENGTH_FOR_NOTE_EDITING - 1;
		while (mpeValuesAtHighestPressure[t][2] == -1) {
			if (!t) return; // No data has been recorded
			t--;
		}

		ModelStackWithParamCollection* modelStackWithParamCollection = modelStack->addOtherTwoThingsAutomaticallyGivenNoteRow()->addParamCollection(mpeParams, mpeParamsSummary);

		for (int whichExpressionDimension = 0; whichExpressionDimension < NUM_EXPRESSION_DIMENSIONS; whichExpressionDimension++) {
			AutoParam* param = &mpeParams->params[whichExpressionDimension];

			ModelStackWithAutoParam* modelStackWithAutoParam = modelStackWithParamCollection->addAutoParam(whichExpressionDimension, param);

			int32_t newValue = (int32_t)mpeValuesAtHighestPressure[t][whichExpressionDimension] << 16;

			param->setValueForRegion(view.modPos, view.modLength, newValue, modelStackWithAutoParam);
		}

		dontDeleteNotesOnDepress();
	}
}<|MERGE_RESOLUTION|>--- conflicted
+++ resolved
@@ -2489,7 +2489,6 @@
 
     uint8_t yVisualWithinOctave;
 
-<<<<<<< HEAD
     bool doingKit = (currentSong->currentClip->output->type == INSTRUMENT_TYPE_KIT);
     bool inScaleMode = false;
 
@@ -2509,20 +2508,6 @@
 				return;
 			}
 		}
-=======
-    // If in scale mode, need to check whether we're allowed to change scale..
-    if (getCurrentClip()->isScaleModeClip()) {
-        newOffset = getMax(-1, getMin(1, newOffset));
-        yVisualWithinOctave = getYVisualWithinOctaveFromYDisplay(lastAuditionedYDisplay);
-
-        // If not allowed to move, blink the scale mode button to remind the user that that's why
-        if (!currentSong->mayMoveModeNote(yVisualWithinOctave, newOffset)) {
-            IndicatorLEDs::indicateAlertOnLed(scaleModeLedX, scaleModeLedY);
-            int noteCode = getCurrentClip()->getYNoteFromYDisplay(lastAuditionedYDisplay, currentSong);
-            drawActualNoteCode(noteCode); // Draw it again so that blinking stops temporarily
-            return;
-        }
->>>>>>> 2f6a1584
     }
 
 	char modelStackMemory[MODEL_STACK_MAX_SIZE];
@@ -3628,23 +3613,14 @@
             // If shift button not pressed, transpose whole octave
             if (!Buttons::isShiftButtonPressed()) {
                 offset = getMin((int)1, getMax((int)-1, offset));
-<<<<<<< HEAD
                 getCurrentClip()->transpose(offset * currentSong->octaveNumMicrotonalNotes, modelStack);
                 if (getCurrentClip()->isScaleModeClip()) getCurrentClip()->yScroll += offset * (currentSong->numModeNotes - currentSong->octaveNumMicrotonalNotes);
-=======
-                getCurrentClip()->transpose(offset * 12, modelStack);
-                if (getCurrentClip()->isScaleModeClip()) getCurrentClip()->yScroll += offset * (currentSong->numModeNotes - 12);
->>>>>>> 2f6a1584
                 //numericDriver.displayPopup("OCTAVE");
             }
 
             // Otherwise, transpose single semitone
             else {
-<<<<<<< HEAD
-                // If current track not in scale-mode, just do it
-=======
                 // If current Clip not in scale-mode, just do it
->>>>>>> 2f6a1584
                 if (!getCurrentClip()->isScaleModeClip()) {
                 	getCurrentClip()->transpose(offset, modelStack);
 
